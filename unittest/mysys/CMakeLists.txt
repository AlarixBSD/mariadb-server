# Copyright (c) 2006, 2013, Oracle and/or its affiliates. All rights reserved.
# 
# This program is free software; you can redistribute it and/or modify
# it under the terms of the GNU General Public License as published by
# the Free Software Foundation; version 2 of the License.
# 
# This program is distributed in the hope that it will be useful,
# but WITHOUT ANY WARRANTY; without even the implied warranty of
# MERCHANTABILITY or FITNESS FOR A PARTICULAR PURPOSE.  See the
# GNU General Public License for more details.
# 
# You should have received a copy of the GNU General Public License
# along with this program; if not, write to the Free Software
# Foundation, Inc., 51 Franklin St, Fifth Floor, Boston, MA  02110-1335 USA

MY_ADD_TESTS(bitmap base64 my_atomic my_rdtsc lf my_malloc my_getopt dynstring
<<<<<<< HEAD
             aes
             LINK_LIBRARIES mysys)
=======
             queues LINK_LIBRARIES mysys)
>>>>>>> 6a31aea5
MY_ADD_TESTS(my_vsnprintf LINK_LIBRARIES strings mysys)

ADD_DEFINITIONS(${SSL_DEFINES})

MY_ADD_TESTS(ma_dyncol
	     LINK_LIBRARIES mysqlclient)

IF(WIN32)
  MY_ADD_TESTS(my_delete LINK_LIBRARIES mysys)
ENDIF()
<|MERGE_RESOLUTION|>--- conflicted
+++ resolved
@@ -14,12 +14,8 @@
 # Foundation, Inc., 51 Franklin St, Fifth Floor, Boston, MA  02110-1335 USA
 
 MY_ADD_TESTS(bitmap base64 my_atomic my_rdtsc lf my_malloc my_getopt dynstring
-<<<<<<< HEAD
              aes
-             LINK_LIBRARIES mysys)
-=======
              queues LINK_LIBRARIES mysys)
->>>>>>> 6a31aea5
 MY_ADD_TESTS(my_vsnprintf LINK_LIBRARIES strings mysys)
 
 ADD_DEFINITIONS(${SSL_DEFINES})
