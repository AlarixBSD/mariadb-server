# update submodules automatically

OPTION(UPDATE_SUBMODULES "Update submodules automatically" ON)
IF(NOT UPDATE_SUBMODULES)
  RETURN()
ENDIF()

IF(GIT_EXECUTABLE AND EXISTS "${CMAKE_SOURCE_DIR}/.git")
  EXECUTE_PROCESS(COMMAND "${GIT_EXECUTABLE}" config --get cmake.update-submodules
                  WORKING_DIRECTORY "${CMAKE_SOURCE_DIR}"
                  OUTPUT_VARIABLE cmake_update_submodules
                  RESULT_VARIABLE git_config_get_result)
  IF(cmake_update_submodules MATCHES no)
    SET(update_result 0)
    SET(SUBMODULE_UPDATE_CONFIG_MESSAGE
"\n\nTo update submodules automatically, set cmake.update-submodules to 'yes', or 'force' to update automatically:
    ${GIT_EXECUTABLE} config cmake.update-submodules yes")
  ELSEIF(git_config_get_result EQUAL 128)
    SET(update_result 0)
  ELSEIF (cmake_update_submodules MATCHES force)
    MESSAGE(STATUS "Updating submodules (forced)")
    EXECUTE_PROCESS(COMMAND "${GIT_EXECUTABLE}" submodule update --init --force --recursive --depth=1
                    WORKING_DIRECTORY "${CMAKE_SOURCE_DIR}"
                    RESULT_VARIABLE update_result)
  ELSEIF (cmake_update_submodules MATCHES yes)
    EXECUTE_PROCESS(COMMAND "${GIT_EXECUTABLE}" submodule update --init --recursive --depth=1
                    WORKING_DIRECTORY "${CMAKE_SOURCE_DIR}"
                    RESULT_VARIABLE update_result)
  ELSE()
    MESSAGE(STATUS "Updating submodules")
<<<<<<< HEAD
    EXECUTE_PROCESS(COMMAND "${GIT_EXECUTABLE}" submodule update --init --recursive
=======
    EXECUTE_PROCESS(COMMAND "${GIT_EXECUTABLE}" submodule update --init --depth=1
>>>>>>> f9194d02
                    WORKING_DIRECTORY "${CMAKE_SOURCE_DIR}"
                    RESULT_VARIABLE update_result)
  ENDIF()
ENDIF()

IF(update_result OR NOT EXISTS ${CMAKE_SOURCE_DIR}/libmariadb/CMakeLists.txt)
  MESSAGE(FATAL_ERROR "No MariaDB Connector/C! Run
    ${GIT_EXECUTABLE} submodule update --init --recursive
Then restart the build.${SUBMODULE_UPDATE_CONFIG_MESSAGE}")
ENDIF()<|MERGE_RESOLUTION|>--- conflicted
+++ resolved
@@ -28,11 +28,7 @@
                     RESULT_VARIABLE update_result)
   ELSE()
     MESSAGE(STATUS "Updating submodules")
-<<<<<<< HEAD
-    EXECUTE_PROCESS(COMMAND "${GIT_EXECUTABLE}" submodule update --init --recursive
-=======
-    EXECUTE_PROCESS(COMMAND "${GIT_EXECUTABLE}" submodule update --init --depth=1
->>>>>>> f9194d02
+    EXECUTE_PROCESS(COMMAND "${GIT_EXECUTABLE}" submodule update --init --recursive --depth=1
                     WORKING_DIRECTORY "${CMAKE_SOURCE_DIR}"
                     RESULT_VARIABLE update_result)
   ENDIF()
