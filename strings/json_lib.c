#include <my_global.h>
#include <string.h>
#include <m_ctype.h>
#include "json_lib.h"

/*
  JSON escaping lets user specify UTF16 codes of characters.
  So we're going to need the UTF16 charset capabilities. Let's import
  them from the utf16 charset.
*/
int my_utf16_uni(CHARSET_INFO *cs,
                 my_wc_t *pwc, const uchar *s, const uchar *e);
int my_uni_utf16(CHARSET_INFO *cs, my_wc_t wc, uchar *s, uchar *e);


void json_string_set_str(json_string_t *s,
                         const uchar *str, const uchar *end)
{
  s->c_str= str;
  s->str_end= end;
}


void json_string_set_cs(json_string_t *s, CHARSET_INFO *i_cs)
{
  s->cs= i_cs;
  s->error= 0;
  s->wc= i_cs->cset->mb_wc;
}


static void json_string_setup(json_string_t *s,
                              CHARSET_INFO *i_cs, const uchar *str,
                              const uchar *end)
{
  json_string_set_cs(s, i_cs);
  json_string_set_str(s, str, end);
}


enum json_char_classes {
  C_EOS,    /* end of string */
  C_LCURB,  /* {  */
  C_RCURB,  /* } */
  C_LSQRB,  /* [ */
  C_RSQRB,  /* ] */
  C_COLON,  /* : */
  C_COMMA,  /* , */
  C_QUOTE,  /* " */
  C_DIGIT,  /* -0123456789 */
  C_LOW_F,  /* 'f' (for "false") */
  C_LOW_N,  /* 'n' (for "null") */
  C_LOW_T,  /* 't' (for "true") */
  C_ETC,    /* everything else */
  C_ERR,    /* character disallowed in JSON */
  C_BAD,    /* invalid character, charset handler cannot read it */
  NR_C_CLASSES, /* Counter for classes that handled with functions. */
  C_SPACE   /* space. Doesn't need specific handlers, so after the counter.*/
};


/*
  This array maps first 128 Unicode Code Points into classes.
  The remaining Unicode characters should be mapped to C_ETC.
*/

static enum json_char_classes json_chr_map[128] = {
  C_ERR,   C_ERR,   C_ERR,   C_ERR,   C_ERR,   C_ERR,   C_ERR,   C_ERR,
  C_ERR,   C_SPACE, C_SPACE, C_ERR,   C_ERR,   C_SPACE, C_ERR,   C_ERR,
  C_ERR,   C_ERR,   C_ERR,   C_ERR,   C_ERR,   C_ERR,   C_ERR,   C_ERR,
  C_ERR,   C_ERR,   C_ERR,   C_ERR,   C_ERR,   C_ERR,   C_ERR,   C_ERR,

  C_SPACE, C_ETC,   C_QUOTE, C_ETC,   C_ETC,   C_ETC,   C_ETC,   C_ETC,
  C_ETC,   C_ETC,   C_ETC,   C_ETC,   C_COMMA, C_DIGIT, C_ETC,   C_ETC,
  C_DIGIT, C_DIGIT, C_DIGIT, C_DIGIT, C_DIGIT, C_DIGIT, C_DIGIT, C_DIGIT,
  C_DIGIT, C_DIGIT, C_COLON, C_ETC,   C_ETC,   C_ETC,   C_ETC,   C_ETC,

  C_ETC,   C_ETC,   C_ETC,   C_ETC,   C_ETC,   C_ETC,   C_ETC,   C_ETC,
  C_ETC,   C_ETC,   C_ETC,   C_ETC,   C_ETC,   C_ETC,   C_ETC,   C_ETC,
  C_ETC,   C_ETC,   C_ETC,   C_ETC,   C_ETC,   C_ETC,   C_ETC,   C_ETC,
  C_ETC,   C_ETC,   C_ETC,   C_LSQRB, C_ETC,   C_RSQRB, C_ETC,   C_ETC,

  C_ETC,   C_ETC,   C_ETC,   C_ETC,   C_ETC,   C_ETC,   C_LOW_F, C_ETC,
  C_ETC,   C_ETC,   C_ETC,   C_ETC,   C_ETC,   C_ETC,   C_LOW_N, C_ETC,
  C_ETC,   C_ETC,   C_ETC,   C_ETC,   C_LOW_T, C_ETC,   C_ETC,   C_ETC,
  C_ETC,   C_ETC,   C_ETC,   C_LCURB, C_ETC,   C_RCURB, C_ETC,   C_ETC
};


/*
  JSON parser actually has more states than the 'enum json_states'
  declares. But the rest of the states aren't seen to the user so let's
  specify them here to avoid confusion.
*/

enum json_all_states {
  JST_DONE= NR_JSON_USER_STATES,         /* ok to finish     */
  JST_OBJ_CONT= NR_JSON_USER_STATES+1,   /* object continues */
  JST_ARRAY_CONT= NR_JSON_USER_STATES+2, /* array continues  */
  JST_READ_VALUE= NR_JSON_USER_STATES+3, /* value is being read */
  NR_JSON_STATES= NR_JSON_USER_STATES+4
};


typedef int (*json_state_handler)(json_engine_t *);


/* The string is broken. */
static int unexpected_eos(json_engine_t *j)
{
  j->s.error= JE_EOS;
  return 1;
}


/* This symbol here breaks the JSON syntax. */
static int syntax_error(json_engine_t *j)
{
  j->s.error= JE_SYN;
  return 1;
}


/* Value of object. */
static int mark_object(json_engine_t *j)
{
  j->state= JST_OBJ_START;
  if (++j->stack_p < JSON_DEPTH_LIMIT)
  {
    j->stack[j->stack_p]= JST_OBJ_CONT;
    return 0;
  }
  j->s.error= JE_DEPTH;
  return 1;
}


/* Read value of object. */
static int read_obj(json_engine_t *j)
{
  j->state= JST_OBJ_START;
  j->value_type= JSON_VALUE_OBJECT;
  j->value= j->value_begin;
  if (++j->stack_p < JSON_DEPTH_LIMIT)
  {
    j->stack[j->stack_p]= JST_OBJ_CONT;
    return 0;
  }
  j->s.error= JE_DEPTH;
  return 1;
}


/* Value of array. */
static int mark_array(json_engine_t *j)
{
  j->state= JST_ARRAY_START;
  if (++j->stack_p < JSON_DEPTH_LIMIT)
  {
    j->stack[j->stack_p]= JST_ARRAY_CONT;
    j->value= j->value_begin;
    return 0;
  }
  j->s.error= JE_DEPTH;
  return 1;
}

/* Read value of object. */
static int read_array(json_engine_t *j)
{
  j->state= JST_ARRAY_START;
  j->value_type= JSON_VALUE_ARRAY;
  j->value= j->value_begin;
  if (++j->stack_p < JSON_DEPTH_LIMIT)
  {
    j->stack[j->stack_p]= JST_ARRAY_CONT;
    return 0;
  }
  j->s.error= JE_DEPTH;
  return 1;
}



/*
  Character classes inside the JSON string constant.
  We mostly need this to parse escaping properly.
  Escapings available in JSON are:
  \" - quotation mark
  \\ - backslash
  \b - backspace UNICODE 8
  \f - formfeed UNICODE 12
  \n - newline UNICODE 10
  \r - carriage return UNICODE 13
  \t - horizontal tab UNICODE 9
  \u{four-hex-digits} - code in UCS16 character set
*/
enum json_string_char_classes {
  S_0= 0,
  S_1= 1,
  S_2= 2,
  S_3= 3,
  S_4= 4,
  S_5= 5,
  S_6= 6,
  S_7= 7,
  S_8= 8,
  S_9= 9,
  S_A= 10,
  S_B= 11,
  S_C= 12,
  S_D= 13,
  S_E= 14,
  S_F= 15,
  S_ETC= 36,    /* rest of characters. */
  S_QUOTE= 37,
  S_BKSL= 38, /* \ */
  S_ERR= 100,   /* disallowed */
};


/* This maps characters to their types inside a string constant. */
static enum json_string_char_classes json_instr_chr_map[128] = {
  S_ERR,   S_ERR,   S_ERR,   S_ERR,   S_ERR,   S_ERR,   S_ERR,   S_ERR,
  S_ERR,   S_ERR,   S_ERR,   S_ERR,   S_ERR,   S_ERR,   S_ERR,   S_ERR,
  S_ERR,   S_ERR,   S_ERR,   S_ERR,   S_ERR,   S_ERR,   S_ERR,   S_ERR,
  S_ERR,   S_ERR,   S_ERR,   S_ERR,   S_ERR,   S_ERR,   S_ERR,   S_ERR,

  S_ETC,   S_ETC,   S_QUOTE, S_ETC,   S_ETC,   S_ETC,   S_ETC,   S_ETC,
  S_ETC,   S_ETC,   S_ETC,   S_ETC,   S_ETC,   S_ETC,   S_ETC,   S_ETC,
  S_0,     S_1,     S_2,     S_3,     S_4,     S_5,     S_6,     S_7,
  S_8,     S_9,     S_ETC,   S_ETC,   S_ETC,   S_ETC,   S_ETC,   S_ETC,

  S_ETC,   S_A,     S_B,     S_C,     S_D,     S_E,     S_F,     S_ETC,
  S_ETC,   S_ETC,   S_ETC,   S_ETC,   S_ETC,   S_ETC,   S_ETC,   S_ETC,
  S_ETC,   S_ETC,   S_ETC,   S_ETC,   S_ETC,   S_ETC,   S_ETC,   S_ETC,
  S_ETC,   S_ETC,   S_ETC,   S_ETC,   S_BKSL,  S_ETC,   S_ETC,   S_ETC,

  S_ETC,   S_A,     S_B,     S_C,     S_D,     S_E,     S_F,     S_ETC,
  S_ETC,   S_ETC,   S_ETC,   S_ETC,   S_ETC,   S_ETC,   S_ETC,   S_ETC,
  S_ETC,   S_ETC,   S_ETC,   S_ETC,   S_ETC,   S_ETC,   S_ETC,   S_ETC,
  S_ETC,   S_ETC,   S_ETC,   S_ETC,   S_ETC,   S_ETC,   S_ETC,   S_ETC
};


static int read_4_hexdigits(json_string_t *s, uchar *dest)
{
  int i, t, c_len;
  for (i=0; i<4; i++)
  {
    if ((c_len= json_next_char(s)) <= 0)
      return s->error= json_eos(s) ? JE_EOS : JE_BAD_CHR;

    if (s->c_next >= 128 || (t= json_instr_chr_map[s->c_next]) > S_F)
      return s->error= JE_SYN;

    s->c_str+= c_len;
    dest[i/2]+= (i % 2) ? t : t*16;
  }
  return 0;
}


static int json_handle_esc(json_string_t *s)
{
  int t, c_len;
  
  if ((c_len= json_next_char(s)) <= 0)
    return s->error= json_eos(s) ? JE_EOS : JE_BAD_CHR;

  s->c_str+= c_len;
  switch (s->c_next)
  {
    case 'b':
      s->c_next= 8;
      return 0;
    case 'f':
      s->c_next= 12;
      return 0;
    case 'n':
      s->c_next= 10;
      return 0;
    case 'r':
      s->c_next= 13;
      return 0;
    case 't':
      s->c_next= 9;
      return 0;
  }

  if (s->c_next < 128 && (t= json_instr_chr_map[s->c_next]) == S_ERR)
  {
    s->c_str-= c_len;
    return s->error= JE_ESCAPING;
  }


  if (s->c_next != 'u')
    return 0;

  {
    /*
      Read the four-hex-digits code.
      If symbol is not in the Basic Multilingual Plane, we're reading
      the string for the next four digits to compose the UTF-16 surrogate pair.
    */
    uchar code[4]= {0,0,0,0};

    if (read_4_hexdigits(s, code))
      return 1;

    if ((c_len= my_utf16_uni(0, &s->c_next, code, code+2)) == 2)
      return 0;

    if (c_len != MY_CS_TOOSMALL4)
      return s->error= JE_BAD_CHR;

    if ((c_len= json_next_char(s)) <= 0)
      return s->error= json_eos(s) ? JE_EOS : JE_BAD_CHR;
    if (s->c_next != '\\')
      return s->error= JE_SYN;

    if ((c_len= json_next_char(s)) <= 0)
      return s->error= json_eos(s) ? JE_EOS : JE_BAD_CHR;
    if (s->c_next != 'u')
      return s->error= JE_SYN;

    if (read_4_hexdigits(s, code+2))
      return 1;

    if ((c_len= my_utf16_uni(0, &s->c_next, code, code+4)) == 2)
      return 0;
  }
  return s->error= JE_BAD_CHR;
}


int json_read_string_const_chr(json_string_t *js)
{
  int c_len;

  if ((c_len= json_next_char(js)) > 0)
  {
    js->c_str+= c_len;
    return (js->c_next == '\\') ? json_handle_esc(js) : 0;
  }
  js->error= json_eos(js) ? JE_EOS : JE_BAD_CHR; 
  return 1;
}


static int skip_str_constant(json_engine_t *j)
{
  int t, c_len;
  for (;;)
  {
    if ((c_len= json_next_char(&j->s)) > 0)
    {
      j->s.c_str+= c_len;
      if (j->s.c_next >= 128 || ((t=json_instr_chr_map[j->s.c_next]) <= S_ETC))
        continue;

      if (j->s.c_next == '"')
        break;
      if (j->s.c_next == '\\')
      {
        j->value_escaped= 1;
        if (json_handle_esc(&j->s))
          return 1;
        continue;
      }
      /* Symbol not allowed in JSON. */
      return j->s.error= JE_NOT_JSON_CHR;
    }
    else
      return j->s.error= json_eos(&j->s) ? JE_EOS : JE_BAD_CHR; 
  }

  j->state= j->stack[j->stack_p];
  return 0;
}


/* Scalar string. */
static int v_string(json_engine_t *j)
{
  return skip_str_constant(j) || json_scan_next(j);
}


/* Read scalar string. */
static int read_strn(json_engine_t *j)
{
  j->value= j->s.c_str;
  j->value_type= JSON_VALUE_STRING;
  j->value_escaped= 0;

  if (skip_str_constant(j))
    return 1;

  j->state= j->stack[j->stack_p];
  j->value_len= (int)(j->s.c_str - j->value) - 1;
  return 0;
}


/*
  We have dedicated parser for numeric constants. It's similar
  to the main JSON parser, we similarly define character classes,
  map characters to classes and implement the state-per-class
  table. Though we don't create functions that handle
  particular classes, just specify what new state should parser
  get in this case.
*/
enum json_num_char_classes {
  N_MINUS,
  N_PLUS,
  N_ZERO,
  N_DIGIT,
  N_POINT,
  N_E,
  N_END,
  N_EEND,
  N_ERR,
  N_NUM_CLASSES
};


static enum json_num_char_classes json_num_chr_map[128] = {
  N_ERR,   N_ERR,   N_ERR,   N_ERR,   N_ERR,   N_ERR,   N_ERR,   N_ERR,
  N_ERR,   N_END,   N_END,   N_ERR,   N_ERR,   N_END,   N_ERR,   N_ERR,
  N_ERR,   N_ERR,   N_ERR,   N_ERR,   N_ERR,   N_ERR,   N_ERR,   N_ERR,
  N_ERR,   N_ERR,   N_ERR,   N_ERR,   N_ERR,   N_ERR,   N_ERR,   N_ERR,

  N_END,   N_EEND,  N_EEND,  N_EEND,  N_EEND,  N_EEND,  N_EEND,  N_EEND,
  N_EEND,  N_EEND,  N_EEND,  N_PLUS,  N_END,   N_MINUS, N_POINT, N_EEND,
  N_ZERO,  N_DIGIT, N_DIGIT, N_DIGIT, N_DIGIT, N_DIGIT, N_DIGIT, N_DIGIT,
  N_DIGIT, N_DIGIT, N_EEND,  N_EEND,  N_EEND,  N_EEND,  N_EEND,  N_EEND,

  N_EEND,  N_EEND,  N_EEND,  N_EEND,  N_EEND,  N_E,     N_EEND,  N_EEND,
  N_EEND,  N_EEND,  N_EEND,  N_EEND,  N_EEND,  N_EEND,  N_EEND,  N_EEND,
  N_EEND,  N_EEND,  N_EEND,  N_EEND,  N_EEND,  N_EEND,  N_EEND,  N_EEND,
  N_EEND,  N_EEND,  N_EEND,  N_EEND,  N_EEND,  N_END,   N_EEND,  N_EEND,

  N_EEND,  N_EEND,  N_EEND,  N_EEND,  N_EEND,  N_E,     N_EEND,  N_EEND,
  N_EEND,  N_EEND,  N_EEND,  N_EEND,  N_EEND,  N_EEND,  N_EEND,  N_EEND,
  N_EEND,  N_EEND,  N_EEND,  N_EEND,  N_EEND,  N_EEND,  N_EEND,  N_EEND,
  N_EEND,  N_EEND,  N_EEND,  N_EEND,  N_EEND,   N_END,   N_EEND,  N_EEND,
};


enum json_num_states {
  NS_OK,  /* Number ended. */
  NS_GO,  /* Initial state. */
  NS_GO1, /* If the number starts with '-'. */
  NS_Z,   /* If the number starts with '0'. */
  NS_Z1,  /* If the numbers starts with '-0'. */
  NS_INT, /* Integer part. */
  NS_FRAC,/* Fractional part. */
  NS_EX,  /* Exponential part begins. */
  NS_EX1, /* Exponential part continues. */
  NS_NUM_STATES
};


static int json_num_states[NS_NUM_STATES][N_NUM_CLASSES]=
{
/*         -        +       0        1..9    POINT    E       END_OK   ERROR */
/*OK*/   { JE_SYN,  JE_SYN, JE_SYN,   JE_SYN, JE_SYN,  JE_SYN, JE_SYN, JE_BAD_CHR },
/*GO*/   { NS_GO1,  JE_SYN, NS_Z,     NS_INT, JE_SYN,  JE_SYN, JE_SYN, JE_BAD_CHR },
/*GO1*/  { JE_SYN,  JE_SYN, NS_Z1,    NS_INT, JE_SYN,  JE_SYN, JE_SYN, JE_BAD_CHR },
/*ZERO*/ { JE_SYN,  JE_SYN, JE_SYN,   JE_SYN, NS_FRAC, JE_SYN, NS_OK,  JE_BAD_CHR },
/*ZE1*/  { JE_SYN,  JE_SYN, JE_SYN,   JE_SYN, NS_FRAC, JE_SYN, NS_OK,  JE_BAD_CHR },
/*INT*/  { JE_SYN,  JE_SYN, NS_INT,   NS_INT, NS_FRAC, NS_EX,  NS_OK,  JE_BAD_CHR },
/*FRAC*/ { JE_SYN,  JE_SYN, NS_FRAC,  NS_FRAC,JE_SYN,  NS_EX,  NS_OK,  JE_BAD_CHR },
/*EX*/   { NS_EX,   NS_EX,  NS_EX1,   NS_EX1, JE_SYN,  JE_SYN, JE_SYN, JE_BAD_CHR }, 
/*EX1*/  { JE_SYN,  JE_SYN, NS_EX1,   NS_EX1, JE_SYN,  JE_SYN, NS_OK,  JE_BAD_CHR }
};


static uint json_num_state_flags[NS_NUM_STATES]=
{
/*OK*/   0,
/*GO*/   0,
/*GO1*/  JSON_NUM_NEG,
/*ZERO*/ 0,
/*ZE1*/  0,
/*INT*/  0,
/*FRAC*/ JSON_NUM_FRAC_PART,
/*EX*/   JSON_NUM_EXP,
/*EX1*/  0,
};


static int skip_num_constant(json_engine_t *j)
{
  int state= json_num_states[NS_GO][json_num_chr_map[j->s.c_next]];
  int c_len;

  j->num_flags= 0;
  for (;;)
  {
    j->num_flags|= json_num_state_flags[state];
    if ((c_len= json_next_char(&j->s)) > 0 && j->s.c_next < 128)
    {
      if ((state= json_num_states[state][json_num_chr_map[j->s.c_next]]) > 0)
      {
        j->s.c_str+= c_len;
        continue;
      }
      break;
    }

    if ((j->s.error=
          json_eos(&j->s) ? json_num_states[state][N_END] : JE_BAD_CHR) < 0)
      return 1;
    else
      break;
  }

  j->state= j->stack[j->stack_p];
  return 0;
}


/* Scalar numeric. */
static int v_number(json_engine_t *j)
{
  return skip_num_constant(j) || json_scan_next(j);
}


/* Read numeric constant. */
static int read_num(json_engine_t *j)
{
  j->value= j->value_begin;
  if (skip_num_constant(j) == 0)
  {
    j->value_type= JSON_VALUE_NUMBER;
    j->value_len= (int)(j->s.c_str - j->value_begin);
    return 0;
  }
  return 1;
}


/* Check that the JSON string matches the argument and skip it. */
static int skip_string_verbatim(json_string_t *s, const char *str)
{
  int c_len;
  while (*str)
  {
    if ((c_len= json_next_char(s)) > 0)
    {
      if (s->c_next == (my_wc_t) *(str++))
      {
        s->c_str+= c_len;
        continue;
      }
      return s->error= JE_SYN;
    }
    return s->error= json_eos(s) ? JE_EOS : JE_BAD_CHR; 
  }

  return 0;
}


/* Scalar false. */
static int v_false(json_engine_t *j)
{
  if (skip_string_verbatim(&j->s, "alse"))
   return 1;
  j->state= j->stack[j->stack_p];
  return json_scan_next(j);
}


/* Scalar null. */
static int v_null(json_engine_t *j)
{
  if (skip_string_verbatim(&j->s, "ull"))
   return 1;
  j->state= j->stack[j->stack_p];
  return json_scan_next(j);
}


/* Scalar true. */
static int v_true(json_engine_t *j)
{
  if (skip_string_verbatim(&j->s, "rue"))
   return 1;
  j->state= j->stack[j->stack_p];
  return json_scan_next(j);
}


/* Read false. */
static int read_false(json_engine_t *j)
{
  j->value_type= JSON_VALUE_FALSE;
  j->value= j->value_begin;
  j->state= j->stack[j->stack_p];
  j->value_len= 5;
  return skip_string_verbatim(&j->s, "alse");
}


/* Read null. */
static int read_null(json_engine_t *j)
{
  j->value_type= JSON_VALUE_NULL;
  j->value= j->value_begin;
  j->state= j->stack[j->stack_p];
  j->value_len= 4;
  return skip_string_verbatim(&j->s, "ull");
}


/* Read true. */
static int read_true(json_engine_t *j)
{
  j->value_type= JSON_VALUE_TRUE;
  j->value= j->value_begin;
  j->state= j->stack[j->stack_p];
  j->value_len= 4;
  return skip_string_verbatim(&j->s, "rue");
}


/* Disallowed character. */
static int not_json_chr(json_engine_t *j)
{
  j->s.error= JE_NOT_JSON_CHR;
  return 1;
}


/* Bad character. */
static int bad_chr(json_engine_t *j)
{
  j->s.error= JE_BAD_CHR;
  return 1;
}


/* Correct finish. */
static int done(json_engine_t *j  __attribute__((unused)))
{
  return 1;
}


/* End of the object. */
static int end_object(json_engine_t *j)
{
  j->stack_p--;
  j->state= JST_OBJ_END;
  return 0;
}


/* End of the array. */
static int end_array(json_engine_t *j)
{
  j->stack_p--;
  j->state= JST_ARRAY_END;
  return 0;
}


/* Start reading key name. */
static int read_keyname(json_engine_t *j)
{
  j->state= JST_KEY;
  return 0;
}


static void get_first_nonspace(json_string_t *js, int *t_next, int *c_len)
{
  do
  {
    if ((*c_len= json_next_char(js)) <= 0)
      *t_next= json_eos(js) ? C_EOS : C_BAD;
    else
    {
      *t_next= (js->c_next < 128) ? json_chr_map[js->c_next] : C_ETC;
      js->c_str+= *c_len;
    }
  } while (*t_next == C_SPACE);
}


/* Next key name. */
static int next_key(json_engine_t *j)
{
  int t_next, c_len;
  get_first_nonspace(&j->s, &t_next, &c_len);

  if (t_next == C_QUOTE)
  {
    j->state= JST_KEY;
    return 0;
  }

  j->s.error= (t_next == C_EOS)  ? JE_EOS :
              ((t_next == C_BAD) ? JE_BAD_CHR :
                                   JE_SYN);
  return 1;
}


/* Forward declarations. */
static int skip_colon(json_engine_t *j);
static int skip_key(json_engine_t *j);
static int struct_end_cb(json_engine_t *j);
static int struct_end_qb(json_engine_t *j);
static int struct_end_cm(json_engine_t *j);
static int struct_end_eos(json_engine_t *j);


static int next_item(json_engine_t *j)
{
  j->state= JST_VALUE;
  return 0;
}


static int array_item(json_engine_t *j)
{
  j->state= JST_VALUE;
  j->s.c_str-= j->sav_c_len;
  return 0;
}


static json_state_handler json_actions[NR_JSON_STATES][NR_C_CLASSES]=
/*
   EOS              {            }             [             ]
   :                ,            "             -0..9         f
   n                t              ETC          ERR           BAD
*/
{
  {/*VALUE*/
    unexpected_eos, mark_object, syntax_error, mark_array,   syntax_error,
    syntax_error,   syntax_error,v_string,     v_number,     v_false,
    v_null,         v_true,       syntax_error, not_json_chr, bad_chr},
  {/*KEY*/
    unexpected_eos, skip_key,    skip_key,     skip_key,     skip_key,
    skip_key,       skip_key,    skip_colon,   skip_key,     skip_key,
    skip_key,       skip_key,     skip_key,     not_json_chr, bad_chr},
  {/*OBJ_START*/
    unexpected_eos, syntax_error, end_object,  syntax_error, syntax_error,
    syntax_error,   syntax_error, read_keyname, syntax_error, syntax_error,
    syntax_error,   syntax_error,   syntax_error,    not_json_chr, bad_chr},
  {/*OBJ_END*/
    struct_end_eos, syntax_error, struct_end_cb, syntax_error, struct_end_qb,
    syntax_error,   struct_end_cm,syntax_error,  syntax_error, syntax_error,
    syntax_error,   syntax_error,  syntax_error,    not_json_chr, bad_chr},
  {/*ARRAY_START*/
    unexpected_eos, array_item,   syntax_error, array_item,   end_array,
    syntax_error,   syntax_error, array_item,  array_item,  array_item,
    array_item,    array_item,    syntax_error,    not_json_chr, bad_chr},
  {/*ARRAY_END*/
    struct_end_eos, syntax_error, struct_end_cb, syntax_error,  struct_end_qb,
    syntax_error,   struct_end_cm, syntax_error, syntax_error,  syntax_error,
    syntax_error,   syntax_error,  syntax_error,    not_json_chr, bad_chr},
  {/*DONE*/
    done,           syntax_error, syntax_error, syntax_error, syntax_error,
    syntax_error,   syntax_error, syntax_error, syntax_error, syntax_error,
    syntax_error,   syntax_error, syntax_error, not_json_chr, bad_chr},
  {/*OBJ_CONT*/
    unexpected_eos, syntax_error, end_object,    syntax_error,   syntax_error,
    syntax_error,   next_key,     syntax_error,  syntax_error,   syntax_error,
    syntax_error,    syntax_error,    syntax_error,    not_json_chr, bad_chr},
  {/*ARRAY_CONT*/
    unexpected_eos, syntax_error, syntax_error,  syntax_error, end_array,
    syntax_error,   next_item,    syntax_error,  syntax_error, syntax_error,
    syntax_error,    syntax_error,    syntax_error,    not_json_chr, bad_chr},
  {/*READ_VALUE*/
    unexpected_eos, read_obj,     syntax_error,  read_array,    syntax_error,
    syntax_error,   syntax_error, read_strn,     read_num,      read_false,
    read_null,      read_true,    syntax_error,    not_json_chr, bad_chr},
};



int json_scan_start(json_engine_t *je,
                    CHARSET_INFO *i_cs, const uchar *str, const uchar *end)
{
  json_string_setup(&je->s, i_cs, str, end);
  je->stack[0]= JST_DONE;
  je->stack_p= 0;
  je->state= JST_VALUE;
  return 0;
}


/* Skip colon and the value. */
static int skip_colon(json_engine_t *j)
{
  int t_next, c_len;

  get_first_nonspace(&j->s, &t_next, &c_len);

  if (t_next == C_COLON)
  {
    get_first_nonspace(&j->s, &t_next, &c_len);
    return json_actions[JST_VALUE][t_next](j);
 }

  j->s.error= (t_next == C_EOS)  ? JE_EOS :
              ((t_next == C_BAD) ? JE_BAD_CHR:
                                   JE_SYN);

  return 1;
}


/* Skip colon and the value. */
static int skip_key(json_engine_t *j)
{
  int t_next, c_len;
  while (json_read_keyname_chr(j) == 0) {}

  if (j->s.error)
    return 1;

  get_first_nonspace(&j->s, &t_next, &c_len);
  return json_actions[JST_VALUE][t_next](j);
}


/*
  Handle EOS after the end of an object or array.
  To do that we should pop the stack to see if
  we are inside an object, or an array, and
  run our 'state machine' accordingly.
*/
static int struct_end_eos(json_engine_t *j)
{ return json_actions[j->stack[j->stack_p]][C_EOS](j); }


/*
  Handle '}' after the end of an object or array.
  To do that we should pop the stack to see if
  we are inside an object, or an array, and
  run our 'state machine' accordingly.
*/
static int struct_end_cb(json_engine_t *j)
{ return json_actions[j->stack[j->stack_p]][C_RCURB](j); }


/*
  Handle ']' after the end of an object or array.
  To do that we should pop the stack to see if
  we are inside an object, or an array, and
  run our 'state machine' accordingly.
*/
static int struct_end_qb(json_engine_t *j)
{ return json_actions[j->stack[j->stack_p]][C_RSQRB](j); }


/*
  Handle ',' after the end of an object or array.
  To do that we should pop the stack to see if
  we are inside an object, or an array, and
  run our 'state machine' accordingly.
*/
static int struct_end_cm(json_engine_t *j)
{ return json_actions[j->stack[j->stack_p]][C_COMMA](j); }


int json_read_keyname_chr(json_engine_t *j)
{
  int c_len, t;

  if ((c_len= json_next_char(&j->s)) > 0)
  {
    j->s.c_str+= c_len;
    if (j->s.c_next>= 128 || (t= json_instr_chr_map[j->s.c_next]) <= S_ETC)
      return 0;

    switch (t)
    {
    case S_QUOTE:
      for (;;)  /* Skip spaces until ':'. */
      {
        if ((c_len= json_next_char(&j->s) > 0))
        {
          if (j->s.c_next == ':')
          {
            j->s.c_str+= c_len;
            j->state= JST_VALUE;
            return 1;
          }

          if (j->s.c_next < 128 && json_chr_map[j->s.c_next] == C_SPACE)
          {
            j->s.c_str+= c_len;
            continue;
          }
          j->s.error= JE_SYN;
          break;
        }
        j->s.error= json_eos(&j->s) ? JE_EOS : JE_BAD_CHR;
        break;
      }
      return 1;
    case S_BKSL:
      return json_handle_esc(&j->s);
    case S_ERR:
      j->s.c_str-= c_len;
      j->s.error= JE_STRING_CONST;
      return 1;
    }
  }
  j->s.error= json_eos(&j->s) ? JE_EOS : JE_BAD_CHR; 
  return 1;
}


int json_read_value(json_engine_t *j)
{
  int t_next, c_len, res;

  if (j->state == JST_KEY)
  {
    while (json_read_keyname_chr(j) == 0) {}

    if (j->s.error)
      return 1;
  }

  get_first_nonspace(&j->s, &t_next, &c_len);

  j->value_begin= j->s.c_str-c_len;
  res= json_actions[JST_READ_VALUE][t_next](j);
  j->value_end= j->s.c_str;
  return res;
}


int json_scan_next(json_engine_t *j)
{
  int t_next;

  get_first_nonspace(&j->s, &t_next, &j->sav_c_len);
  return json_actions[j->state][t_next](j);
}


enum json_path_chr_classes {
  P_EOS,    /* end of string */
  P_USD,    /* $ */
  P_ASTER,  /* * */
  P_LSQRB,  /* [ */
  P_RSQRB,  /* ] */
  P_POINT,  /* . */
  P_ZERO,   /* 0 */
  P_DIGIT,  /* 123456789 */
  P_L,      /* l (for "lax") */
  P_S,      /* s (for "strict") */
  P_SPACE,  /* space */
  P_BKSL,   /* \ */
  P_QUOTE,  /* " */
  P_ETC,    /* everything else */
  P_ERR,    /* character disallowed in JSON*/
  P_BAD,    /* invalid character */
  N_PATH_CLASSES,
};


static enum json_path_chr_classes json_path_chr_map[128] = {
  P_ERR,   P_ERR,   P_ERR,   P_ERR,   P_ERR,   P_ERR,   P_ERR,   P_ERR,
  P_ERR,   P_SPACE, P_SPACE, P_ERR,   P_ERR,   P_SPACE, P_ERR,   P_ERR,
  P_ERR,   P_ERR,   P_ERR,   P_ERR,   P_ERR,   P_ERR,   P_ERR,   P_ERR,
  P_ERR,   P_ERR,   P_ERR,   P_ERR,   P_ERR,   P_ERR,   P_ERR,   P_ERR,

  P_SPACE, P_ETC,   P_QUOTE, P_ETC,   P_USD,   P_ETC,   P_ETC,   P_ETC,
  P_ETC,   P_ETC,   P_ASTER, P_ETC,   P_ETC,   P_ETC,   P_POINT, P_ETC,
  P_ZERO,  P_DIGIT, P_DIGIT, P_DIGIT, P_DIGIT, P_DIGIT, P_DIGIT, P_DIGIT,
  P_DIGIT, P_DIGIT, P_ETC,   P_ETC,   P_ETC,   P_ETC,   P_ETC,   P_ETC,

  P_ETC,   P_ETC,   P_ETC,   P_ETC,   P_ETC,   P_ETC,   P_ETC,   P_ETC,
  P_ETC,   P_ETC,   P_ETC,   P_ETC,   P_L,     P_ETC,   P_ETC,   P_ETC,
  P_ETC,   P_ETC,   P_S,     P_ETC,   P_ETC,   P_ETC,   P_ETC,   P_ETC,
  P_ETC,   P_ETC,   P_ETC,   P_LSQRB, P_BKSL, P_RSQRB, P_ETC,   P_ETC,

  P_ETC,   P_ETC,   P_ETC,   P_ETC,   P_ETC,   P_ETC,   P_ETC,   P_ETC,
  P_ETC,   P_ETC,   P_ETC,   P_ETC,   P_L,     P_ETC,   P_ETC,   P_ETC,
  P_ETC,   P_ETC,   P_S,     P_ETC,   P_ETC,   P_ETC,   P_ETC,   P_ETC,
  P_ETC,   P_ETC,   P_ETC,   P_ETC,   P_ETC,   P_ETC,   P_ETC,   P_ETC
};


enum json_path_states {
  PS_GO,  /* Initial state. */
  PS_LAX, /* Parse the 'lax' keyword. */
  PS_PT,  /* New path's step begins. */
  PS_AR,  /* Parse array step. */
  PS_SAR, /* space after the '['. */
  PS_AWD, /* Array wildcard. */
  PS_Z,   /* '0' (as an array item number). */
  PS_INT, /* Parse integer (as an array item number). */
  PS_AS,  /* Space. */
  PS_KEY, /* Key. */
  PS_KNM, /* Parse key name. */
  PS_KWD, /* Key wildcard. */
  PS_AST, /* Asterisk. */
  PS_DWD, /* Double wildcard. */
  PS_KEYX, /* Key started with quote ("). */
  PS_KNMX, /* Parse quoted key name. */
  N_PATH_STATES, /* Below are states that aren't in the transitions table. */
  PS_SCT,  /* Parse the 'strict' keyword. */
  PS_EKY,  /* '.' after the keyname so next step is the key. */
  PS_EKYX, /* Closing " for the quoted keyname. */
  PS_EAR,  /* '[' after the keyname so next step is the array. */
  PS_ESC,  /* Escaping in the keyname. */
  PS_ESCX, /* Escaping in the quoted keyname. */
  PS_OK,   /* Path normally ended. */
  PS_KOK   /* EOS after the keyname so end the path normally. */
};


static int json_path_transitions[N_PATH_STATES][N_PATH_CLASSES]=
{
/*
            EOS       $,      *       [       ]       .       0
            1..9    L       S       SPACE   \       "       ETC
            ERR              BAD
*/
/* GO  */ { JE_EOS, PS_PT,  JE_SYN, JE_SYN, JE_SYN, JE_SYN, JE_SYN,
            JE_SYN, PS_LAX, PS_SCT, PS_GO,  JE_SYN, JE_SYN, JE_SYN,
            JE_NOT_JSON_CHR, JE_BAD_CHR},
/* LAX */ { JE_EOS, JE_SYN, JE_SYN, JE_SYN, JE_SYN, JE_SYN, JE_SYN,
            JE_SYN, PS_LAX, JE_SYN, PS_GO,  JE_SYN, JE_SYN, JE_SYN,
            JE_NOT_JSON_CHR, JE_BAD_CHR},
/* PT */  { PS_OK,  JE_SYN, PS_AST, PS_AR,  JE_SYN, PS_KEY, JE_SYN, JE_SYN,
            JE_SYN, JE_SYN, JE_SYN, JE_SYN, JE_SYN, JE_SYN,
            JE_NOT_JSON_CHR, JE_BAD_CHR},
/* AR */  { JE_EOS, JE_SYN, PS_AWD, JE_SYN, JE_SYN, JE_SYN, PS_Z,
            PS_INT, JE_SYN, JE_SYN, PS_SAR, JE_SYN, JE_SYN, JE_SYN,
            JE_NOT_JSON_CHR, JE_BAD_CHR},
/* SAR */ { JE_EOS, JE_SYN, PS_AWD, JE_SYN, PS_PT,  JE_SYN, PS_Z,
            PS_INT, JE_SYN, JE_SYN, PS_SAR, JE_SYN, JE_SYN, JE_SYN,
            JE_NOT_JSON_CHR, JE_BAD_CHR},
/* AWD */ { JE_EOS, JE_SYN, JE_SYN, JE_SYN, PS_PT,  JE_SYN, JE_SYN,
            JE_SYN, JE_SYN, JE_SYN, PS_AS,  JE_SYN, JE_SYN, JE_SYN,
            JE_NOT_JSON_CHR, JE_BAD_CHR},
/* Z */   { JE_EOS, JE_SYN, JE_SYN, JE_SYN, PS_PT,  JE_SYN, JE_SYN,
            JE_SYN, JE_SYN, JE_SYN, PS_AS,  JE_SYN, JE_SYN, JE_SYN,
            JE_NOT_JSON_CHR, JE_BAD_CHR},
/* INT */ { JE_EOS, JE_SYN, JE_SYN, JE_SYN, PS_PT,  JE_SYN, PS_INT,
            PS_INT, JE_SYN, JE_SYN, PS_AS,  JE_SYN, JE_SYN, JE_SYN,
            JE_NOT_JSON_CHR, JE_BAD_CHR},
/* AS */  { JE_EOS, JE_SYN, JE_SYN, JE_SYN, PS_PT,  JE_SYN, JE_SYN, JE_SYN,
            JE_SYN, JE_SYN, PS_AS,  JE_SYN, JE_SYN, JE_SYN,
            JE_NOT_JSON_CHR, JE_BAD_CHR},
/* KEY */ { JE_EOS, PS_KNM, PS_KWD, JE_SYN, PS_KNM, JE_SYN, PS_KNM,
            PS_KNM, PS_KNM, PS_KNM, PS_KNM, JE_SYN, PS_KEYX, PS_KNM,
            JE_NOT_JSON_CHR, JE_BAD_CHR},
/* KNM */ { PS_KOK, PS_KNM, PS_AST, PS_EAR, PS_KNM, PS_EKY, PS_KNM,
            PS_KNM, PS_KNM, PS_KNM, PS_KNM, PS_ESC, PS_KNM, PS_KNM,
            JE_NOT_JSON_CHR, JE_BAD_CHR},
/* KWD */ { PS_OK,  JE_SYN, JE_SYN, PS_AR,  JE_SYN, PS_EKY, JE_SYN,
            JE_SYN, JE_SYN, JE_SYN, JE_SYN, JE_SYN, JE_SYN, JE_SYN,
            JE_NOT_JSON_CHR, JE_BAD_CHR},
/* AST */ { JE_SYN, JE_SYN, PS_DWD, JE_SYN, JE_SYN, JE_SYN, JE_SYN,
            JE_SYN, JE_SYN, JE_SYN, JE_SYN, JE_SYN, JE_SYN, JE_SYN,
            JE_NOT_JSON_CHR, JE_BAD_CHR},
/* DWD */ { JE_SYN, JE_SYN, PS_AST, PS_AR,  JE_SYN, PS_KEY, JE_SYN, JE_SYN,
            JE_SYN, JE_SYN, JE_SYN, JE_SYN, JE_SYN, JE_SYN,
            JE_NOT_JSON_CHR, JE_BAD_CHR},
/* KEYX*/ { JE_EOS, PS_KNMX, PS_KNMX, PS_KNMX, PS_KNMX, PS_KNMX, PS_KNMX,
            PS_KNMX,PS_KNMX, PS_KNMX, PS_KNMX, PS_ESCX, PS_EKYX, PS_KNMX,
            JE_NOT_JSON_CHR, JE_BAD_CHR},
/* KNMX */{ JE_EOS, PS_KNMX, PS_KNMX, PS_KNMX, PS_KNMX, PS_KNMX, PS_KNMX,
            PS_KNMX, PS_KNMX, PS_KNMX, PS_KNMX,PS_ESCX, PS_EKYX, PS_KNMX,
            JE_NOT_JSON_CHR, JE_BAD_CHR},
};


int json_path_setup(json_path_t *p,
                    CHARSET_INFO *i_cs, const uchar *str, const uchar *end)
{
  int c_len, t_next, state= PS_GO;
  enum json_path_step_types double_wildcard= JSON_PATH_KEY_NULL;

  json_string_setup(&p->s, i_cs, str, end);

  p->steps[0].type= JSON_PATH_ARRAY_WILD;
  p->last_step= p->steps;
  p->mode_strict= FALSE;
  p->types_used= JSON_PATH_KEY_NULL;

  do
  {
    if ((c_len= json_next_char(&p->s)) <= 0)
      t_next= json_eos(&p->s) ? P_EOS : P_BAD;
    else
      t_next= (p->s.c_next >= 128) ? P_ETC : json_path_chr_map[p->s.c_next];

    if ((state= json_path_transitions[state][t_next]) < 0)
      return p->s.error= state;

    p->s.c_str+= c_len;

    switch (state)
    {
    case PS_LAX:
      if ((p->s.error= skip_string_verbatim(&p->s, "ax")))
        return 1;
      p->mode_strict= FALSE;
      continue;
    case PS_SCT:
      if ((p->s.error= skip_string_verbatim(&p->s, "rict")))
        return 1;
      p->mode_strict= TRUE;
      state= PS_LAX;
      continue;
    case PS_KWD:
    case PS_AWD:
      p->last_step->type|= JSON_PATH_WILD;
      p->types_used|= JSON_PATH_WILD;
      continue;
    case PS_INT:
      p->last_step->n_item*= 10;
      p->last_step->n_item+= p->s.c_next - '0';
      continue;
    case PS_EKYX:
      p->last_step->key_end= p->s.c_str - c_len;
      state= PS_PT;
      continue;
    case PS_EKY:
      p->last_step->key_end= p->s.c_str - c_len;
      state= PS_KEY;
      /* fall through */
    case PS_KEY:
      p->last_step++;
      if (p->last_step - p->steps >= JSON_DEPTH_LIMIT)
        return p->s.error= JE_DEPTH;
      p->types_used|= p->last_step->type= JSON_PATH_KEY | double_wildcard;
      double_wildcard= JSON_PATH_KEY_NULL;
      /* fall through */
    case PS_KEYX:
      p->last_step->key= p->s.c_str;
      continue;
    case PS_EAR:
      p->last_step->key_end= p->s.c_str - c_len;
      state= PS_AR;
      /* fall through */
    case PS_AR:
      p->last_step++;
      if (p->last_step - p->steps >= JSON_DEPTH_LIMIT)
        return p->s.error= JE_DEPTH;
      p->types_used|= p->last_step->type= JSON_PATH_ARRAY | double_wildcard;
      double_wildcard= JSON_PATH_KEY_NULL;
      p->last_step->n_item= 0;
      continue;
    case PS_ESC:
      if (json_handle_esc(&p->s))
        return 1;
      state= PS_KNM;
      continue;
    case PS_ESCX:
      if (json_handle_esc(&p->s))
        return 1;
      state= PS_KNMX;
      continue;
    case PS_KOK:
      p->last_step->key_end= p->s.c_str - c_len;
      state= PS_OK;
      break; /* 'break' as the loop supposed to end after that. */
    case PS_DWD:
      double_wildcard= JSON_PATH_DOUBLE_WILD;
      continue;
    };
  } while (state != PS_OK);

  return double_wildcard ? (p->s.error= JE_SYN) : 0;
}


int json_skip_to_level(json_engine_t *j, int level)
{
  do {
    if (j->stack_p < level)
      return 0;
  } while (json_scan_next(j) == 0);

  return 1;
}


/*
  works as json_skip_level() but also counts items on the current
  level skipped.
*/
int json_skip_level_and_count(json_engine_t *j, int *n_items_skipped)
{
  int level= j->stack_p;

  *n_items_skipped= 0;
  while (json_scan_next(j) == 0)
  {
    if (j->stack_p < level)
      return 0;
    if (j->stack_p == level && j->state == JST_VALUE)
      (*n_items_skipped)++;
  }

  return 1;
}


int json_skip_key(json_engine_t *j)
{
  if (json_read_value(j))
    return 1;

  if (json_value_scalar(j))
    return 0;

  return json_skip_level(j);
}


#define SKIPPED_STEP_MARK ((uint) ~0)

/*
  Current step of the patch matches the JSON construction.
  Now we should either stop the search or go to the next
  step of the path.
*/
static int handle_match(json_engine_t *je, json_path_t *p,
                        json_path_step_t **p_cur_step, uint *array_counters)
{
  json_path_step_t *next_step= *p_cur_step + 1;

  DBUG_ASSERT(*p_cur_step < p->last_step);

  if (json_read_value(je))
    return 1;

  if (json_value_scalar(je))
  {
    while (next_step->type == JSON_PATH_ARRAY && next_step->n_item == 0)
    {
      if (++next_step > p->last_step)
      {
        je->s.c_str= je->value_begin;
        return 1;
      }
    }
    return 0;
  }

  if (next_step->type == JSON_PATH_ARRAY && next_step->n_item == 0 &&
      je->value_type & JSON_VALUE_OBJECT)
  {
    do
    {
      array_counters[next_step - p->steps]= SKIPPED_STEP_MARK;
      if (++next_step > p->last_step)
      {
        je->s.c_str= je->value_begin;
        je->stack_p--;
        return 1;
      }
    } while (next_step->type == JSON_PATH_ARRAY && next_step->n_item == 0);
  }


  array_counters[next_step - p->steps]= 0;

  if ((int) je->value_type !=
      (int) (next_step->type & JSON_PATH_KEY_OR_ARRAY))
    return json_skip_level(je);

  *p_cur_step= next_step;
  return 0;
}


/*
  Check if the name of the current JSON key matches
  the step of the path.
*/
int json_key_matches(json_engine_t *je, json_string_t *k)
{
  while (json_read_keyname_chr(je) == 0)
  {
    if (json_read_string_const_chr(k) ||
        je->s.c_next != k->c_next)
      return 0;
  }

  return json_read_string_const_chr(k);
}


int json_find_path(json_engine_t *je,
                   json_path_t *p, json_path_step_t **p_cur_step,
                   uint *array_counters)
{
  json_string_t key_name;

  json_string_set_cs(&key_name, p->s.cs);

  do
  {
    json_path_step_t *cur_step= *p_cur_step;
    switch (je->state)
    {
    case JST_KEY:
      DBUG_ASSERT(cur_step->type & JSON_PATH_KEY);
      if (!(cur_step->type & JSON_PATH_WILD))
      {
        json_string_set_str(&key_name, cur_step->key, cur_step->key_end);
        if (!json_key_matches(je, &key_name))
        {
          if (json_skip_key(je))
            goto exit;
          continue;
        }
      }
      if (cur_step == p->last_step ||
          handle_match(je, p, p_cur_step, array_counters))
        goto exit;
      break;
    case JST_VALUE:
      DBUG_ASSERT(cur_step->type & JSON_PATH_ARRAY);
      if (cur_step->type & JSON_PATH_WILD ||
          cur_step->n_item == array_counters[cur_step - p->steps]++)
      {
        /* Array item matches. */
        if (cur_step == p->last_step ||
            handle_match(je, p, p_cur_step, array_counters))
          goto exit;
      }
      else
        json_skip_array_item(je);
      break;
    case JST_OBJ_END:
      do
      {
        (*p_cur_step)--;
      } while (*p_cur_step > p->steps &&
               array_counters[*p_cur_step - p->steps] == SKIPPED_STEP_MARK);
      break;
    case JST_ARRAY_END:
      (*p_cur_step)--;
      break;
    default:
      DBUG_ASSERT(0);
      break;
    };
  } while (json_scan_next(je) == 0);

  /* No luck. */
  return 1;

exit:
  return je->s.error;
}


int json_find_paths_first(json_engine_t *je, json_find_paths_t *state,
                          uint n_paths, json_path_t *paths, uint *path_depths)
{
  state->n_paths= n_paths;
  state->paths= paths;
  state->cur_depth= 0;
  state->path_depths= path_depths;
  return json_find_paths_next(je, state);
}


int json_find_paths_next(json_engine_t *je, json_find_paths_t *state)
{
  uint p_c;
  int path_found, no_match_found;
  do
  {
    switch (je->state)
    {
    case JST_KEY:
      path_found= FALSE;
      no_match_found= TRUE;
      for (p_c=0; p_c < state->n_paths; p_c++)
      {
        json_path_step_t *cur_step;
        if (state->path_depths[p_c] <
              state->cur_depth /* Path already failed. */ ||
            !((cur_step= state->paths[p_c].steps + state->cur_depth)->type &
              JSON_PATH_KEY))
          continue;

        if (!(cur_step->type & JSON_PATH_WILD))
        {
          json_string_t key_name;
          json_string_setup(&key_name, state->paths[p_c].s.cs,
                            cur_step->key, cur_step->key_end);
          if (!json_key_matches(je, &key_name))
            continue;
        }
        if (cur_step == state->paths[p_c].last_step + state->cur_depth)
          path_found= TRUE;
        else
        {
          no_match_found= FALSE;
          state->path_depths[p_c]= state->cur_depth + 1;
        }
      }
      if (path_found)
        /* Return the result. */
        goto exit;
      if (no_match_found)
      {
        /* No possible paths left to check. Just skip the level. */
        if (json_skip_level(je))
          goto exit;
      }

      break;
    case JST_VALUE:
      path_found= FALSE;
      no_match_found= TRUE;
      for (p_c=0; p_c < state->n_paths; p_c++)
      {
        json_path_step_t *cur_step;
        if (state->path_depths[p_c]< state->cur_depth /* Path already failed. */ ||
            !((cur_step= state->paths[p_c].steps + state->cur_depth)->type &
              JSON_PATH_ARRAY))
          continue;
        if (cur_step->type & JSON_PATH_WILD ||
            cur_step->n_item == state->array_counters[state->cur_depth])
        {
          /* Array item matches. */
          if (cur_step == state->paths[p_c].last_step + state->cur_depth)
            path_found= TRUE;
          else
          {
            no_match_found= FALSE;
            state->path_depths[p_c]= state->cur_depth + 1;
          }
        }
      }

      if (path_found)
        goto exit;

      if (no_match_found)
        json_skip_array_item(je);

      state->array_counters[state->cur_depth]++;
      break;
    case JST_OBJ_START:
    case JST_ARRAY_START:
      for (p_c=0; p_c < state->n_paths; p_c++)
      {
        if (state->path_depths[p_c] < state->cur_depth)
          /* Path already failed. */
          continue;
        if (state->paths[p_c].steps[state->cur_depth].type &
            ((je->state == JST_OBJ_START) ? JSON_PATH_KEY : JSON_PATH_ARRAY))
          state->path_depths[p_c]++;
      }
      state->cur_depth++;
      break;
    case JST_OBJ_END:
    case JST_ARRAY_END:
      for (p_c=0; p_c < state->n_paths; p_c++)
      {
        if (state->path_depths[p_c] < state->cur_depth)
          continue;
        state->path_depths[p_c]--;
      }
      state->cur_depth--;
      break;
    default:
      DBUG_ASSERT(0);
      break;
    };
  } while (json_scan_next(je) == 0);

  /* No luck. */
  return 1;

exit:
  return je->s.error;
}


int json_append_ascii(CHARSET_INFO *json_cs,
                      uchar *json, uchar *json_end,
                      const uchar *ascii, const uchar *ascii_end)
{
  const uchar *json_start= json;
  while (ascii < ascii_end)
  {
    int c_len;
    if ((c_len= json_cs->cset->wc_mb(json_cs, (my_wc_t) *ascii,
                                     json, json_end)) > 0)
    {
      json+= c_len;
      ascii++;
      continue;
    }

    /* Error return. */
    return c_len;
  }

  return (int)(json - json_start);
}


int json_unescape(CHARSET_INFO *json_cs,
                  const uchar *json_str, const uchar *json_end,
                  CHARSET_INFO *res_cs, uchar *res, uchar *res_end)
{
  json_string_t s;
  const uchar *res_b= res;

  json_string_setup(&s, json_cs, json_str, json_end);
  while (json_read_string_const_chr(&s) == 0)
  {
    int c_len;
    if ((c_len= res_cs->cset->wc_mb(res_cs, s.c_next, res, res_end)) > 0)
    {
      res+= c_len;
      continue;
    }
    if (c_len == MY_CS_ILUNI)
    {
      /*
        Result charset doesn't support the json's character.
        Let's replace it with the '?' symbol.
      */
      if ((c_len= res_cs->cset->wc_mb(res_cs, '?', res, res_end)) > 0)
      {
        res+= c_len;
        continue;
      }
    }
    /* Result buffer is too small. */
    return -1;
  }

  return s.error==JE_EOS ? (int)(res - res_b) : -1;
}


/* When we need to replace a character with the escaping. */
enum json_esc_char_classes {
  ESC_= 0,    /* No need to escape. */
  ESC_U= 'u', /* Character not allowed in JSON. Always escape as \uXXXX. */
  ESC_B= 'b', /* Backspace. Escape as \b */
  ESC_F= 'f', /* Formfeed. Escape as \f */
  ESC_N= 'n', /* Newline. Escape as \n */
  ESC_R= 'r', /* Return. Escape as \r */
  ESC_T= 't', /* Tab. Escape as \s */
  ESC_BS= '\\'  /* Backslash or '"'. Escape by the \\ prefix. */
};


/* This specifies how we should escape the character. */
static enum json_esc_char_classes json_escape_chr_map[0x60] = {
  ESC_U,   ESC_U,   ESC_U,   ESC_U,   ESC_U,   ESC_U,   ESC_U,   ESC_U,
  ESC_B,   ESC_T,   ESC_N,   ESC_U,   ESC_F,   ESC_R,   ESC_U,   ESC_U,
  ESC_U,   ESC_U,   ESC_U,   ESC_U,   ESC_U,   ESC_U,   ESC_U,   ESC_U,
  ESC_U,   ESC_U,   ESC_U,   ESC_U,   ESC_U,   ESC_U,   ESC_U,   ESC_U,

  ESC_,    ESC_,    ESC_BS,  ESC_,    ESC_,    ESC_,    ESC_,    ESC_,
  ESC_,    ESC_,    ESC_,    ESC_,    ESC_,    ESC_,    ESC_,    ESC_,
  ESC_,    ESC_,    ESC_,    ESC_,    ESC_,    ESC_,    ESC_,    ESC_,
  ESC_,    ESC_,    ESC_,    ESC_,    ESC_,    ESC_,    ESC_,    ESC_,

  ESC_,    ESC_,    ESC_,    ESC_,    ESC_,    ESC_,    ESC_,    ESC_,
  ESC_,    ESC_,    ESC_,    ESC_,    ESC_,    ESC_,    ESC_,    ESC_,
  ESC_,    ESC_,    ESC_,    ESC_,    ESC_,    ESC_,    ESC_,    ESC_,
  ESC_,    ESC_,    ESC_,    ESC_,    ESC_BS,  ESC_,    ESC_,    ESC_,
};


static const char hexconv[16] = "0123456789ABCDEF";


int json_escape(CHARSET_INFO *str_cs,
                const uchar *str, const uchar *str_end,
                CHARSET_INFO *json_cs, uchar *json, uchar *json_end)
{
  const uchar *json_start= json;

  while (str < str_end)
  {
    my_wc_t c_chr;
    int c_len;
    if ((c_len= str_cs->cset->mb_wc(str_cs, &c_chr, str, str_end)) > 0)
    {
      enum json_esc_char_classes c_class;
      
      str+= c_len;
      if (c_chr >= 0x60 || (c_class= json_escape_chr_map[c_chr]) == ESC_)
      {
        if ((c_len= json_cs->cset->wc_mb(json_cs, c_chr, json, json_end)) > 0)
        {
          json+= c_len;
          continue;
        }
        if (c_len < 0)
        {
          /* JSON buffer is depleted. */
          return -1;
        }

        /* JSON charset cannot convert this character. */
        c_class= ESC_U;
      }

      if ((c_len= json_cs->cset->wc_mb(json_cs, '\\', json, json_end)) <= 0 ||
          (c_len= json_cs->cset->wc_mb(json_cs,
                                       (c_class == ESC_BS) ? c_chr : c_class,
                                       json+= c_len, json_end)) <= 0)
      {
        /* JSON buffer is depleted. */
        return -1;
      }
      json+= c_len;

      if (c_class != ESC_U)
        continue;

      {
        /* We have to use /uXXXX escaping. */
        uchar utf16buf[4];
        uchar code_str[8];
        int u_len= my_uni_utf16(0, c_chr, utf16buf, utf16buf + 4);

        code_str[0]= hexconv[utf16buf[0] >> 4];
        code_str[1]= hexconv[utf16buf[0] & 15];
        code_str[2]= hexconv[utf16buf[1] >> 4];
        code_str[3]= hexconv[utf16buf[1] & 15];

        if (u_len > 2)
        {
          code_str[4]= hexconv[utf16buf[2] >> 4];
          code_str[5]= hexconv[utf16buf[2] & 15];
          code_str[6]= hexconv[utf16buf[3] >> 4];
          code_str[7]= hexconv[utf16buf[3] & 15];
        }
        
        if ((c_len= json_append_ascii(json_cs, json, json_end,
                                      code_str, code_str+u_len*2)) > 0)
        {
          json+= c_len;
          continue;
        }
        /* JSON buffer is depleted. */
        return -1;
      }
    }
    else /* c_len == 0, an illegal symbol. */
      return -1;
  }

  return (int)(json - json_start);
}


int json_get_path_start(json_engine_t *je, CHARSET_INFO *i_cs,
                        const uchar *str, const uchar *end,
                        json_path_t *p)
{
  json_scan_start(je, i_cs, str, end);
  p->last_step= p->steps - 1; 
  return 0;
}


int json_get_path_next(json_engine_t *je, json_path_t *p)
{
  if (p->last_step < p->steps)
  {
    if (json_read_value(je))
      return 1;

    p->last_step= p->steps;
    p->steps[0].type= JSON_PATH_ARRAY_WILD;
    p->steps[0].n_item= 0;
    return 0;
  }
  else
  {
    if (json_value_scalar(je))
    {
      if (p->last_step->type & JSON_PATH_ARRAY)
        p->last_step->n_item++;
    }
    else
    {
      p->last_step++;
      p->last_step->type= (enum json_path_step_types) je->value_type;
      p->last_step->n_item= 0;
    }

    if (json_scan_next(je))
      return 1;
  }

  do
  {
    switch (je->state)
    {
    case JST_KEY:
      p->last_step->key= je->s.c_str;
      do
      {
        p->last_step->key_end= je->s.c_str;
      } while (json_read_keyname_chr(je) == 0);
      if (je->s.error)
        return 1;
      /* Now we have je.state == JST_VALUE, so let's handle it. */

      /* fall through */
    case JST_VALUE:
      if (json_read_value(je))
        return 1;
      return 0;
    case JST_OBJ_END:
    case JST_ARRAY_END:
      p->last_step--;
      if (p->last_step->type & JSON_PATH_ARRAY)
        p->last_step->n_item++;
      break;
    default:
      break;
    }
  } while (json_scan_next(je) == 0);

  return 1;
}


int json_path_parts_compare(
    const json_path_step_t *a, const json_path_step_t *a_end,
    const json_path_step_t *b, const json_path_step_t *b_end,
    enum json_value_types vt)
{
  int res, res2;

  while (a <= a_end)
  {
    if (b > b_end)
    {
      while (vt != JSON_VALUE_ARRAY &&
             (a->type & JSON_PATH_ARRAY_WILD) == JSON_PATH_ARRAY &&
             a->n_item == 0)
      {
        if (++a > a_end)
          return 0;
      }
      return -2;
    }

    DBUG_ASSERT((b->type & (JSON_PATH_WILD | JSON_PATH_DOUBLE_WILD)) == 0);

    
    if (a->type & JSON_PATH_ARRAY)
    {
      if (b->type & JSON_PATH_ARRAY)
      {
        if ((a->type & JSON_PATH_WILD) || a->n_item == b->n_item)
          goto step_fits;
        goto step_failed;
      }
      if ((a->type & JSON_PATH_WILD) == 0 && a->n_item == 0)
        goto step_fits_autowrap;
      goto step_failed;
    }
    else /* JSON_PATH_KEY */
    {
      if (!(b->type & JSON_PATH_KEY))
        goto step_failed;
    
      if (!(a->type & JSON_PATH_WILD) &&
          (a->key_end - a->key != b->key_end - b->key ||
           memcmp(a->key, b->key, a->key_end - a->key) != 0))
        goto step_failed;

      goto step_fits;
    }
step_failed:
    if (!(a->type & JSON_PATH_DOUBLE_WILD))
      return -1;
    b++;
    continue;

step_fits:
    b++;
    if (!(a->type & JSON_PATH_DOUBLE_WILD))
    {
      a++;
      continue;
    }

    /* Double wild handling needs recursions. */
    res= json_path_parts_compare(a+1, a_end, b, b_end, vt);
    if (res == 0)
      return 0;

    res2= json_path_parts_compare(a, a_end, b, b_end, vt);

    return (res2 >= 0) ? res2 : res;

step_fits_autowrap:
    if (!(a->type & JSON_PATH_DOUBLE_WILD))
    {
      a++;
      continue;
    }

    /* Double wild handling needs recursions. */
    res= json_path_parts_compare(a+1, a_end, b+1, b_end, vt);
    if (res == 0)
      return 0;

    res2= json_path_parts_compare(a, a_end, b+1, b_end, vt);

    return (res2 >= 0) ? res2 : res;

  }

  return b <= b_end;
}


int json_path_compare(const json_path_t *a, const json_path_t *b,
                      enum json_value_types vt)
{
  return json_path_parts_compare(a->steps+1, a->last_step,
                                 b->steps+1, b->last_step, vt);
<<<<<<< HEAD
}


static enum json_types smart_read_value(json_engine_t *je,
                                        const char **value, int *value_len)
{
  if (json_read_value(je))
    goto err_return;

  *value= (char *) je->value;

  if (json_value_scalar(je))
    *value_len= je->value_len;
  else
  {
    if (json_skip_level(je))
      goto err_return;

    *value_len= (int) ((char *) je->s.c_str - *value);
  }

  return je->value_type;

err_return:
  return JSV_BAD_JSON;
}


enum json_types json_type(const char *js, const char *js_end,
                          const char **value, int *value_len)
{
  json_engine_t je;

  json_scan_start(&je, &my_charset_utf8mb4_bin,(const uchar *) js,
                  (const uchar *) js_end);

  return smart_read_value(&je, value, value_len);
}


enum json_types json_get_array_item(const char *js, const char *js_end,
                                    int n_item,
                                    const char **value, int *value_len)
{
  json_engine_t je;
  int c_item= 0;

  json_scan_start(&je, &my_charset_utf8mb4_bin,(const uchar *) js,
                  (const uchar *) js_end);

  if (json_read_value(&je) ||
      je.value_type != JSON_VALUE_ARRAY)
    goto err_return;

  while (!json_scan_next(&je))
  {
    switch (je.state)
    {
    case JST_VALUE:
      if (c_item == n_item)
        return smart_read_value(&je, value, value_len);

      if (json_skip_key(&je))
        goto err_return;

      c_item++;
      break;

    case JST_ARRAY_END:
      *value= (const char *) (je.s.c_str - je.sav_c_len);
      *value_len= c_item;
      return JSV_NOTHING;
    }
  }

err_return:
  return JSV_BAD_JSON;
}


/** Simple json lookup for a value by the key.

  Expects JSON object.
  Only scans the 'first level' of the object, not
  the nested structures.

  @param js          [in]       json object to search in
  @param js_end      [in]       end of json string
  @param key         [in]       key to search for
  @param key_end     [in]         - " -
  @param value_start [out]      pointer into js (value or closing })
  @param value_len   [out]      length of the value found or number of keys

  @retval the type of the key value
  @retval JSV_BAD_JSON - syntax error found reading JSON.
                         or not JSON object.
  @retval JSV_NOTHING - no such key found.
*/
enum json_types json_get_object_key(const char *js, const char *js_end,
                                    const char *key,
                                    const char **value, int *value_len)
{
  const char *key_end= key + strlen(key);
  json_engine_t je;
  json_string_t key_name;
  int n_keys= 0;

  json_string_set_cs(&key_name, &my_charset_utf8mb4_bin);

  json_scan_start(&je, &my_charset_utf8mb4_bin,(const uchar *) js,
                  (const uchar *) js_end);

  if (json_read_value(&je) ||
      je.value_type != JSON_VALUE_OBJECT)
    goto err_return;

  while (!json_scan_next(&je))
  {
    switch (je.state)
    {
    case JST_KEY:
      n_keys++;
      json_string_set_str(&key_name, (const uchar *) key,
                          (const uchar *) key_end);
      if (json_key_matches(&je, &key_name))
        return smart_read_value(&je, value, value_len);

      if (json_skip_key(&je))
        goto err_return;

      break;

    case JST_OBJ_END:
      *value= (const char *) (je.s.c_str - je.sav_c_len);
      *value_len= n_keys;
      return JSV_NOTHING;
    }
  }

err_return:
  return JSV_BAD_JSON;
}


enum json_types json_get_object_nkey(const char *js,const char *js_end, int nkey,
                       const char **keyname, const char **keyname_end,
                       const char **value, int *value_len)
{
  return JSV_NOTHING;
}


/** Check if json is valid (well-formed)

  @retval 0 - success, json is well-formed
  @retval 1 - error, json is invalid
*/
int json_valid(const char *js, size_t js_len, CHARSET_INFO *cs)
{
  json_engine_t je;
  json_scan_start(&je, cs, (const uchar *) js, (const uchar *) js + js_len);
  while (json_scan_next(&je) == 0) /* no-op */ ;
  return je.s.error == 0;
}


/*
  Expects the JSON object as an js argument, and the key name.
  Looks for this key in the object and returns
  the location of all the text related to it.
  The text includes the comma, separating this key.

  comma_pos - the hint where the comma is. It is important
       if you plan to replace the key rather than just cut.
    1  - comma is on the left
    2  - comma is on the right.
    0  - no comma at all (the object has just this single key)
 
  if no such key found *key_start is set to NULL.
*/
int json_locate_key(const char *js, const char *js_end,
                    const char *kname,
                    const char **key_start, const char **key_end,
                    int *comma_pos)
{
  const char *kname_end= kname + strlen(kname);
  json_engine_t je;
  json_string_t key_name;
  int t_next, c_len, match_result;

  json_string_set_cs(&key_name, &my_charset_utf8mb4_bin);

  json_scan_start(&je, &my_charset_utf8mb4_bin,(const uchar *) js,
                  (const uchar *) js_end);

  if (json_read_value(&je) ||
      je.value_type != JSON_VALUE_OBJECT)
    goto err_return;

  *key_start= (const char *) je.s.c_str;
  *comma_pos= 0;

  while (!json_scan_next(&je))
  {
    switch (je.state)
    {
    case JST_KEY:
      json_string_set_str(&key_name, (const uchar *) kname,
                          (const uchar *) kname_end);
      match_result= json_key_matches(&je, &key_name);
      if (json_skip_key(&je))
        goto err_return;
      get_first_nonspace(&je.s, &t_next, &c_len);
      je.s.c_str-= c_len;

      if (match_result)
      {
        *key_end= (const char *) je.s.c_str;

        if (*comma_pos == 1)
          return 0;

        DBUG_ASSERT(*comma_pos == 0);

        if (t_next == C_COMMA)
        {
          *key_end+= c_len;
          *comma_pos= 2;
        }
        else if (t_next == C_RCURB)
          *comma_pos= 0;
        else
          goto err_return;
        return 0;
      }

      *key_start= (const char *) je.s.c_str;
      *comma_pos= 1;
      break;

    case JST_OBJ_END:
      *key_start= NULL;
      return 0;
    }
  }

err_return:
  return 1;

}

=======
}
>>>>>>> 7b42d892
<|MERGE_RESOLUTION|>--- conflicted
+++ resolved
@@ -1844,7 +1844,6 @@
 {
   return json_path_parts_compare(a->steps+1, a->last_step,
                                  b->steps+1, b->last_step, vt);
-<<<<<<< HEAD
 }
 
 
@@ -2094,8 +2093,4 @@
 err_return:
   return 1;
 
-}
-
-=======
-}
->>>>>>> 7b42d892
+}