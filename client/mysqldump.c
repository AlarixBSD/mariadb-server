/* Copyright (C) 2000 MySQL AB

   This program is free software; you can redistribute it and/or modify
   it under the terms of the GNU General Public License as published by
   the Free Software Foundation; either version 2 of the License, or
   (at your option) any later version.

   This program is distributed in the hope that it will be useful,
   but WITHOUT ANY WARRANTY; without even the implied warranty of
   MERCHANTABILITY or FITNESS FOR A PARTICULAR PURPOSE.  See the
   GNU General Public License for more details.

   You should have received a copy of the GNU General Public License
   along with this program; if not, write to the Free Software
   Foundation, Inc., 59 Temple Place, Suite 330, Boston, MA  02111-1307  USA */

/* mysqldump.c  - Dump a tables contents and format to an ASCII file
**
** The author's original notes follow :-
**
** AUTHOR: Igor Romanenko (igor@frog.kiev.ua)
** DATE:   December 3, 1994
** WARRANTY: None, expressed, impressed, implied
**	    or other
** STATUS: Public domain
** Adapted and optimized for MySQL by
** Michael Widenius, Sinisa Milivojevic, Jani Tolonen
** -w --where added 9/10/98 by Jim Faucette
** slave code by David Saez Padros <david@ols.es>
** master/autocommit code by Brian Aker <brian@tangent.org>
** SSL by
** Andrei Errapart <andreie@no.spam.ee>
** Tõnu Samuel  <tonu@please.do.not.remove.this.spam.ee>
** XML by Gary Huntress <ghuntress@mediaone.net> 10/10/01, cleaned up
** and adapted to mysqldump 05/11/01 by Jani Tolonen
** Added --single-transaction option 06/06/2002 by Peter Zaitsev
** 10 Jun 2003: SET NAMES and --no-set-names by Alexander Barkov
*/

#define DUMP_VERSION "10.7"

#include <my_global.h>
#include <my_sys.h>
#include <m_string.h>
#include <m_ctype.h>

#include "client_priv.h"
#include "mysql.h"
#include "mysql_version.h"
#include "mysqld_error.h"

/* Exit codes */

#define EX_USAGE 1
#define EX_MYSQLERR 2
#define EX_CONSCHECK 3
#define EX_EOM 4
#define EX_EOF 5 /* ferror for output file was got */

/* index into 'show fields from table' */

#define SHOW_FIELDNAME  0
#define SHOW_TYPE  1
#define SHOW_NULL  2
#define SHOW_DEFAULT  4
#define SHOW_EXTRA  5

/* Size of buffer for dump's select query */
#define QUERY_LENGTH 1536

static char *add_load_option(char *ptr, const char *object,
			     const char *statement);
static ulong find_set(TYPELIB *lib, const char *x, uint length,
		      char **err_pos, uint *err_len);

static char *field_escape(char *to,const char *from,uint length);
static my_bool  verbose=0,tFlag=0,cFlag=0,dFlag=0,quick= 1, extended_insert= 1,
		lock_tables=1,ignore_errors=0,flush_logs=0,replace=0,
		ignore=0,opt_drop=1,opt_keywords=0,opt_lock=1,opt_compress=0,
                opt_delayed=0,create_options=1,opt_quoted=0,opt_databases=0,
                opt_alldbs=0,opt_create_db=0,opt_first_slave=0,opt_set_charset,
		opt_autocommit=0,opt_master_data,opt_disable_keys=1,opt_xml=0,
		opt_delete_master_logs=0, tty_password=0,
		opt_single_transaction=0, opt_comments= 0, opt_compact= 0;
static ulong opt_max_allowed_packet, opt_net_buffer_length;
static MYSQL mysql_connection,*sock=0;
static char  insert_pat[12 * 1024],*opt_password=0,*current_user=0,
             *current_host=0,*path=0,*fields_terminated=0,
             *lines_terminated=0, *enclosed=0, *opt_enclosed=0, *escaped=0,
             *where=0,
             *opt_compatible_mode_str= 0,
             *err_ptr= 0;
static char compatible_mode_normal_str[255];
static ulong opt_compatible_mode= 0;
static uint     opt_mysql_port= 0, err_len= 0;
static my_string opt_mysql_unix_port=0;
static int   first_error=0;
static DYNAMIC_STRING extended_row;
#include <sslopt-vars.h>
FILE  *md_result_file;
#ifdef HAVE_SMEM
static char *shared_memory_base_name=0;
#endif
static uint opt_protocol= 0;
static char *default_charset= (char*) MYSQL_UNIVERSAL_CLIENT_CHARSET;
static CHARSET_INFO *charset_info= &my_charset_latin1;
const char *default_dbug_option="d:t:o,/tmp/mysqldump.trace";

const char *compatible_mode_names[]=
{
  "MYSQL323", "MYSQL40", "POSTGRESQL", "ORACLE", "MSSQL", "DB2",
  "MAXDB", "NO_KEY_OPTIONS", "NO_TABLE_OPTIONS", "NO_FIELD_OPTIONS",
  "ANSI",
  NullS
};
#define MASK_ANSI_QUOTES \
(\
 (1<<2)  | /* POSTGRESQL */\
 (1<<3)  | /* ORACLE     */\
 (1<<4)  | /* MSSQL      */\
 (1<<5)  | /* DB2        */\
 (1<<6)  | /* MAXDB      */\
 (1<<10)   /* ANSI       */\
)
TYPELIB compatible_mode_typelib= {array_elements(compatible_mode_names) - 1,
				  "", compatible_mode_names};


static struct my_option my_long_options[] =
{
  {"all-databases", 'A',
   "Dump all the databases. This will be same as --databases with all databases selected.",
   (gptr*) &opt_alldbs, (gptr*) &opt_alldbs, 0, GET_BOOL, NO_ARG, 0, 0, 0, 0,
   0, 0},
  {"add-drop-table", OPT_DROP, "Add a 'drop table' before each create.",
   (gptr*) &opt_drop, (gptr*) &opt_drop, 0, GET_BOOL, NO_ARG, 1, 0, 0, 0, 0,
   0},
  {"add-locks", OPT_LOCKS, "Add locks around insert statements.",
   (gptr*) &opt_lock, (gptr*) &opt_lock, 0, GET_BOOL, NO_ARG, 1, 0, 0, 0, 0,
   0},
  {"allow-keywords", OPT_KEYWORDS,
   "Allow creation of column names that are keywords.", (gptr*) &opt_keywords,
   (gptr*) &opt_keywords, 0, GET_BOOL, NO_ARG, 0, 0, 0, 0, 0, 0},
  {"character-sets-dir", OPT_CHARSETS_DIR,
   "Directory where character sets are.", (gptr*) &charsets_dir,
   (gptr*) &charsets_dir, 0, GET_STR, REQUIRED_ARG, 0, 0, 0, 0, 0, 0},
  {"compatible", OPT_COMPATIBLE,
   "Change the dump to be compatible with a given mode. By default tables are dumped in a format optimized for MySQL. Legal modes are: ansi, mysql323, mysql40, postgresql, oracle, mssql, db2, maxdb, no_key_options, no_table_options, no_field_options. One can use several modes separated by commas. Note: Requires MySQL server version 4.1.0 or higher. This option is ignored with earlier server versions.",
   (gptr*) &opt_compatible_mode_str, (gptr*) &opt_compatible_mode_str, 0,
   GET_STR, REQUIRED_ARG, 0, 0, 0, 0, 0, 0},
  {"compact", OPT_COMPACT,
   "Give less verbose output (useful for debugging). Disables structure comments and header/footer constructs.  Enables options --skip-add-drop-table --no-set-names --skip-disable-keys --skip-lock-tables",
   (gptr*) &opt_compact, (gptr*) &opt_compact, 0, GET_BOOL, NO_ARG, 0, 0, 0, 0,
   0, 0},
  {"complete-insert", 'c', "Use complete insert statements.", (gptr*) &cFlag,
   (gptr*) &cFlag, 0, GET_BOOL, NO_ARG, 0, 0, 0, 0, 0, 0},
  {"compress", 'C', "Use compression in server/client protocol.",
   (gptr*) &opt_compress, (gptr*) &opt_compress, 0, GET_BOOL, NO_ARG, 0, 0, 0,
   0, 0, 0},
  {"create-options", OPT_CREATE_OPTIONS,
   "Include all MySQL specific create options.",
   (gptr*) &create_options, (gptr*) &create_options, 0, GET_BOOL, NO_ARG, 1,
   0, 0, 0, 0, 0},
  {"databases", 'B',
   "To dump several databases. Note the difference in usage; In this case no tables are given. All name arguments are regarded as databasenames. 'USE db_name;' will be included in the output.",
   (gptr*) &opt_databases, (gptr*) &opt_databases, 0, GET_BOOL, NO_ARG, 0, 0,
   0, 0, 0, 0},
#ifdef DBUG_OFF
  {"debug", '#', "This is a non-debug version. Catch this and exit",
   0,0, 0, GET_DISABLED, OPT_ARG, 0, 0, 0, 0, 0, 0},
#else
  {"debug", '#', "Output debug log", (gptr*) &default_dbug_option,
   (gptr*) &default_dbug_option, 0, GET_STR, OPT_ARG, 0, 0, 0, 0, 0, 0},
#endif
  {"default-character-set", OPT_DEFAULT_CHARSET,
   "Set the default character set.", (gptr*) &default_charset,
   (gptr*) &default_charset, 0, GET_STR, REQUIRED_ARG, 0, 0, 0, 0, 0, 0},
  {"delayed-insert", OPT_DELAYED, "Insert rows with INSERT DELAYED.",
   (gptr*) &opt_delayed, (gptr*) &opt_delayed, 0, GET_BOOL, NO_ARG, 0, 0, 0, 0,
   0, 0},
  {"delete-master-logs", OPT_DELETE_MASTER_LOGS,
   "Delete logs on master after backup. This automatically enables --first-slave.",
   0, 0, 0, GET_NO_ARG, NO_ARG, 0, 0, 0, 0, 0, 0},
  {"disable-keys", 'K',
   "'/*!40000 ALTER TABLE tb_name DISABLE KEYS */; and '/*!40000 ALTER TABLE tb_name ENABLE KEYS */; will be put in the output.", (gptr*) &opt_disable_keys,
   (gptr*) &opt_disable_keys, 0, GET_BOOL, NO_ARG, 1, 0, 0, 0, 0, 0},
  {"extended-insert", 'e',
   "Allows utilization of the new, much faster INSERT syntax.",
   (gptr*) &extended_insert, (gptr*) &extended_insert, 0, GET_BOOL, NO_ARG,
   1, 0, 0, 0, 0, 0},
  {"fields-terminated-by", OPT_FTB,
   "Fields in the textfile are terminated by ...", (gptr*) &fields_terminated,
   (gptr*) &fields_terminated, 0, GET_STR, REQUIRED_ARG, 0, 0, 0, 0, 0, 0},
  {"fields-enclosed-by", OPT_ENC,
   "Fields in the importfile are enclosed by ...", (gptr*) &enclosed,
   (gptr*) &enclosed, 0, GET_STR, REQUIRED_ARG, 0, 0, 0, 0 ,0, 0},
  {"fields-optionally-enclosed-by", OPT_O_ENC,
   "Fields in the i.file are opt. enclosed by ...", (gptr*) &opt_enclosed,
   (gptr*) &opt_enclosed, 0, GET_STR, REQUIRED_ARG, 0, 0, 0, 0 ,0, 0},
  {"fields-escaped-by", OPT_ESC, "Fields in the i.file are escaped by ...",
   (gptr*) &escaped, (gptr*) &escaped, 0, GET_STR, REQUIRED_ARG, 0, 0, 0, 0, 0, 0},
  {"first-slave", 'x', "Locks all tables across all databases.",
   (gptr*) &opt_first_slave, (gptr*) &opt_first_slave, 0, GET_BOOL, NO_ARG,
   0, 0, 0, 0, 0, 0},
  {"flush-logs", 'F', "Flush logs file in server before starting dump. "
    "Note that if you dump many databases at once (using the option "
    "--databases= or --all-databases), the logs will be flushed for "
    "each database dumped.",
   (gptr*) &flush_logs, (gptr*) &flush_logs, 0, GET_BOOL, NO_ARG, 0, 0, 0, 0,
   0, 0},
  {"force", 'f', "Continue even if we get an sql-error.",
   (gptr*) &ignore_errors, (gptr*) &ignore_errors, 0, GET_BOOL, NO_ARG,
   0, 0, 0, 0, 0, 0},
  {"help", '?', "Display this help message and exit.", 0, 0, 0, GET_NO_ARG,
   NO_ARG, 0, 0, 0, 0, 0, 0},
  {"host", 'h', "Connect to host.", (gptr*) &current_host,
   (gptr*) &current_host, 0, GET_STR_ALLOC, REQUIRED_ARG, 0, 0, 0, 0, 0, 0},
  {"lines-terminated-by", OPT_LTB, "Lines in the i.file are terminated by ...",
   (gptr*) &lines_terminated, (gptr*) &lines_terminated, 0, GET_STR,
   REQUIRED_ARG, 0, 0, 0, 0, 0, 0},
  {"lock-tables", 'l', "Lock all tables for read.", (gptr*) &lock_tables,
   (gptr*) &lock_tables, 0, GET_BOOL, NO_ARG, 1, 0, 0, 0, 0, 0},
  {"master-data", OPT_MASTER_DATA,
   "This causes the master position and filename to be appended to your output. This automatically enables --first-slave.",
   0, 0, 0, GET_NO_ARG, NO_ARG, 0, 0, 0, 0, 0, 0},
  {"no-autocommit", OPT_AUTOCOMMIT,
   "Wrap tables with autocommit/commit statements.",
   (gptr*) &opt_autocommit, (gptr*) &opt_autocommit, 0, GET_BOOL, NO_ARG,
   0, 0, 0, 0, 0, 0},
  {"single-transaction", OPT_TRANSACTION,
   "Dump all tables in single transaction to get consistent snapshot. Mutually exclusive with --lock-tables.",
   (gptr*) &opt_single_transaction, (gptr*) &opt_single_transaction, 0,
   GET_BOOL, NO_ARG,  0, 0, 0, 0, 0, 0},
  {"no-create-db", 'n',
   "'CREATE DATABASE /*!32312 IF NOT EXISTS*/ db_name;' will not be put in the output. The above line will be added otherwise, if --databases or --all-databases option was given.}.",
   (gptr*) &opt_create_db, (gptr*) &opt_create_db, 0, GET_BOOL, NO_ARG, 0, 0,
   0, 0, 0, 0},
  {"no-create-info", 't', "Don't write table creation info.",
   (gptr*) &tFlag, (gptr*) &tFlag, 0, GET_BOOL, NO_ARG, 0, 0, 0, 0, 0, 0},
  {"no-data", 'd', "No row information.", (gptr*) &dFlag, (gptr*) &dFlag, 0,
   GET_BOOL, NO_ARG, 0, 0, 0, 0, 0, 0},
  {"no-set-names", 'N',
   "Deprecated, use --set-charset or --skip-set-charset to enable/disable charset settings instead",
   0, 0, 0, GET_NO_ARG, NO_ARG, 0, 0, 0, 0, 0, 0},
  {"set-charset", OPT_SET_CHARSET,
   "Add 'SET NAMES default_character_set' to the output. Enabled by default; suppress with --skip-set-charset.",
   (gptr*) &opt_set_charset, (gptr*) &opt_set_charset, 0, GET_BOOL, NO_ARG, 1,
   0, 0, 0, 0, 0},
  {"set-variable", 'O',
   "Change the value of a variable. Please note that this option is deprecated; you can set variables directly with --variable-name=value.",
   0, 0, 0, GET_STR, REQUIRED_ARG, 0, 0, 0, 0, 0, 0},
  {"opt", OPT_OPTIMIZE,
   "Same as --add-drop-table, --add-locks, --create-options, --quick, --extended-insert, --lock-tables, --set-charset, and --disable-keys. Enabled by default, disable with --skip-opt.",
   0, 0, 0, GET_NO_ARG, NO_ARG, 0, 0, 0, 0, 0, 0},
  {"password", 'p',
   "Password to use when connecting to server. If password is not given it's solicited on the tty.",
   0, 0, 0, GET_STR, OPT_ARG, 0, 0, 0, 0, 0, 0},
#ifdef __WIN__
  {"pipe", 'W', "Use named pipes to connect to server.", 0, 0, 0, GET_NO_ARG,
   NO_ARG, 0, 0, 0, 0, 0, 0},
#endif
  {"port", 'P', "Port number to use for connection.", (gptr*) &opt_mysql_port,
   (gptr*) &opt_mysql_port, 0, GET_UINT, REQUIRED_ARG, MYSQL_PORT, 0, 0, 0, 0,
   0},
  {"protocol", OPT_MYSQL_PROTOCOL, "The protocol of connection (tcp,socket,pipe,memory).",
   0, 0, 0, GET_STR,  REQUIRED_ARG, 0, 0, 0, 0, 0, 0},
  {"quick", 'q', "Don't buffer query, dump directly to stdout.",
   (gptr*) &quick, (gptr*) &quick, 0, GET_BOOL, NO_ARG, 1, 0, 0, 0, 0, 0},
  {"quote-names",'Q', "Quote table and column names with backticks (`).",
   (gptr*) &opt_quoted, (gptr*) &opt_quoted, 0, GET_BOOL, NO_ARG, 1, 0, 0, 0,
   0, 0},
  {"result-file", 'r',
   "Direct output to a given file. This option should be used in MSDOS, because it prevents new line '\\n' from being converted to '\\r\\n' (carriage return + line feed).",
   0, 0, 0, GET_STR, REQUIRED_ARG, 0, 0, 0, 0, 0, 0},
#ifdef HAVE_SMEM
  {"shared_memory_base_name", OPT_SHARED_MEMORY_BASE_NAME,
   "Base name of shared memory.", (gptr*) &shared_memory_base_name, (gptr*) &shared_memory_base_name,
   0, GET_STR_ALLOC, REQUIRED_ARG, 0, 0, 0, 0, 0, 0},
#endif
  {"skip-opt", OPT_SKIP_OPTIMIZATION,
   "Disable --opt. Disables --add-drop-table, --add-locks, --create-options, --quick, --extended-insert, --lock-tables, --set-charset, and --disable-keys.",
   0, 0, 0, GET_NO_ARG, NO_ARG, 0, 0, 0, 0, 0, 0},
  {"socket", 'S', "Socket file to use for connection.",
   (gptr*) &opt_mysql_unix_port, (gptr*) &opt_mysql_unix_port, 0, GET_STR,
   REQUIRED_ARG, 0, 0, 0, 0, 0, 0},
#include <sslopt-longopts.h>
  {"tab",'T',
   "Creates tab separated textfile for each table to given path. (creates .sql and .txt files). NOTE: This only works if mysqldump is run on the same machine as the mysqld daemon.",
   (gptr*) &path, (gptr*) &path, 0, GET_STR, REQUIRED_ARG, 0, 0, 0, 0, 0, 0},
  {"tables", OPT_TABLES, "Overrides option --databases (-B).",
   0, 0, 0, GET_NO_ARG, NO_ARG, 0, 0, 0, 0, 0, 0},
#ifndef DONT_ALLOW_USER_CHANGE
  {"user", 'u', "User for login if not current user.",
   (gptr*) &current_user, (gptr*) &current_user, 0, GET_STR, REQUIRED_ARG,
   0, 0, 0, 0, 0, 0},
#endif
  {"verbose", 'v', "Print info about the various stages.",
   (gptr*) &verbose, (gptr*) &verbose, 0, GET_BOOL, NO_ARG, 0, 0, 0, 0, 0, 0},
  {"version",'V', "Output version information and exit.", 0, 0, 0,
   GET_NO_ARG, NO_ARG, 0, 0, 0, 0, 0, 0},
  {"where", 'w', "Dump only selected records; QUOTES mandatory!",
   (gptr*) &where, (gptr*) &where, 0, GET_STR, REQUIRED_ARG, 0, 0, 0, 0, 0, 0},
  {"xml", 'X', "Dump a database as well formed XML.", 0, 0, 0, GET_NO_ARG,
   NO_ARG, 0, 0, 0, 0, 0, 0},
  {"max_allowed_packet", OPT_MAX_ALLOWED_PACKET, "",
    (gptr*) &opt_max_allowed_packet, (gptr*) &opt_max_allowed_packet, 0,
    GET_ULONG, REQUIRED_ARG, 24*1024*1024, 4096, 
   (longlong) 2L*1024L*1024L*1024L, MALLOC_OVERHEAD, 1024, 0},
  {"net_buffer_length", OPT_NET_BUFFER_LENGTH, "",
    (gptr*) &opt_net_buffer_length, (gptr*) &opt_net_buffer_length, 0,
    GET_ULONG, REQUIRED_ARG, 1024*1024L-1025, 4096, 16*1024L*1024L,
    MALLOC_OVERHEAD-1024, 1024, 0},
  {"comments", 'i', "Write additional information.",
   (gptr*) &opt_comments, (gptr*) &opt_comments, 0, GET_BOOL, NO_ARG,
   1, 0, 0, 0, 0, 0},
  {0, 0, 0, 0, 0, 0, GET_NO_ARG, NO_ARG, 0, 0, 0, 0, 0, 0}
};

static const char *load_default_groups[]= { "mysqldump","client",0 };

static void safe_exit(int error);
static void write_header(FILE *sql_file, char *db_name);
static void print_value(FILE *file, MYSQL_RES  *result, MYSQL_ROW row,
			const char *prefix,const char *name,
			int string_value);
static int dump_selected_tables(char *db, char **table_names, int tables);
static int dump_all_tables_in_db(char *db);
static int init_dumping(char *);
static int dump_databases(char **);
static int dump_all_databases();
static char *quote_name(const char *name, char *buff, my_bool force);
static const char *check_if_ignore_table(const char *table_name);

#include <help_start.h>

/*
  exit with message if ferror(file)
  
  SYNOPSIS
    check_io()
    file	- checked file
*/

void check_io(FILE *file)
{
  if (ferror(file))
  {
    fprintf(stderr, "%s: Got errno %d on write\n", my_progname, errno);
    safe_exit(EX_EOF);
  }
}

static void print_version(void)
{
  printf("%s  Ver %s Distrib %s, for %s (%s)\n",my_progname,DUMP_VERSION,
         MYSQL_SERVER_VERSION,SYSTEM_TYPE,MACHINE_TYPE);
  NETWARE_SET_SCREEN_MODE(1);
} /* print_version */


static void short_usage_sub(void)
{
  printf("Usage: %s [OPTIONS] database [tables]\n", my_progname);
  printf("OR     %s [OPTIONS] --databases [OPTIONS] DB1 [DB2 DB3...]\n",
	 my_progname);
  printf("OR     %s [OPTIONS] --all-databases [OPTIONS]\n", my_progname);
  NETWARE_SET_SCREEN_MODE(1);
}


static void usage(void)
{
  print_version();
  puts("By Igor Romanenko, Monty, Jani & Sinisa");
  puts("This software comes with ABSOLUTELY NO WARRANTY. This is free software,\nand you are welcome to modify and redistribute it under the GPL license\n");
  puts("Dumping definition and data mysql database or table");
  short_usage_sub();
  print_defaults("my",load_default_groups);
  my_print_help(my_long_options);
  my_print_variables(my_long_options);
} /* usage */


static void short_usage(void)
{
  short_usage_sub();
  printf("For more options, use %s --help\n", my_progname);
}

#include <help_end.h>


static void write_header(FILE *sql_file, char *db_name)
{
  if (opt_xml)
  {
    fputs("<?xml version=\"1.0\"?>\n", sql_file);
    fputs("<mysqldump>\n", sql_file);
    check_io(sql_file);
  }
  else if (!opt_compact)
  {
    if (opt_comments)
    {
      fprintf(sql_file, "-- MySQL dump %s\n--\n", DUMP_VERSION);
      fprintf(sql_file, "-- Host: %s    Database: %s\n",
	      current_host ? current_host : "localhost", db_name ? db_name :
	      "");
      fputs("-- ------------------------------------------------------\n",
	    sql_file);
      fprintf(sql_file, "-- Server version\t%s\n",
	      mysql_get_server_info(&mysql_connection));
    }
    if (opt_set_charset)
      fprintf(sql_file,
"\n/*!40101 SET @OLD_CHARACTER_SET_CLIENT=@@CHARACTER_SET_CLIENT */;"
"\n/*!40101 SET @OLD_CHARACTER_SET_RESULTS=@@CHARACTER_SET_RESULTS */;"
"\n/*!40101 SET @OLD_COLLATION_CONNECTION=@@COLLATION_CONNECTION */;"
"\n/*!40101 SET NAMES %s */;\n",default_charset);
    if (!path)
    {
      fprintf(md_result_file,"\
/*!40014 SET @OLD_UNIQUE_CHECKS=@@UNIQUE_CHECKS, UNIQUE_CHECKS=0 */;\n\
/*!40014 SET @OLD_FOREIGN_KEY_CHECKS=@@FOREIGN_KEY_CHECKS, FOREIGN_KEY_CHECKS=0 */;\n\
");
    }
    fprintf(sql_file,
	    "/*!40101 SET @OLD_SQL_MODE=@@SQL_MODE, SQL_MODE=\"%s%s%s\" */;\n",
	    path?"":"NO_AUTO_VALUE_ON_ZERO",compatible_mode_normal_str[0]==0?"":",",
	    compatible_mode_normal_str);
    check_io(sql_file);
  }
} /* write_header */


static void write_footer(FILE *sql_file)
{
  if (opt_xml)
  {
    fputs("</mysqldump>\n", sql_file);
    check_io(sql_file);
  }
  else if (!opt_compact)
  {
    fprintf(sql_file,"\n/*!40101 SET SQL_MODE=@OLD_SQL_MODE */;\n");
    if (!path)
    {
      fprintf(md_result_file,"\
/*!40014 SET FOREIGN_KEY_CHECKS=@OLD_FOREIGN_KEY_CHECKS */;\n\
/*!40014 SET UNIQUE_CHECKS=@OLD_UNIQUE_CHECKS */;\n");
    }
    if (opt_set_charset)
      fprintf(sql_file,
"/*!40101 SET CHARACTER_SET_CLIENT=@OLD_CHARACTER_SET_CLIENT */;\n"
"/*!40101 SET CHARACTER_SET_RESULTS=@OLD_CHARACTER_SET_RESULTS */;\n"
"/*!40101 SET COLLATION_CONNECTION=@OLD_COLLATION_CONNECTION */;\n");
    fputs("\n", sql_file);
    check_io(sql_file);
  }
} /* write_footer */



static my_bool
get_one_option(int optid, const struct my_option *opt __attribute__((unused)),
	       char *argument)
{
  switch (optid) {
  case OPT_MASTER_DATA:
    opt_master_data=1;
    opt_first_slave=1;
    break;
  case OPT_DELETE_MASTER_LOGS:
    opt_delete_master_logs=1;
    opt_first_slave=1;
    break;
  case 'p':
    if (argument)
    {
      char *start=argument;
      my_free(opt_password,MYF(MY_ALLOW_ZERO_PTR));
      opt_password=my_strdup(argument,MYF(MY_FAE));
      while (*argument) *argument++= 'x';		/* Destroy argument */
      if (*start)
	start[1]=0;				/* Cut length of argument */
    }
    else
      tty_password=1;
    break;
  case 'r':
    if (!(md_result_file = my_fopen(argument, O_WRONLY | FILE_BINARY,
				    MYF(MY_WME))))
      exit(1);
    break;
  case 'W':
#ifdef __WIN__
    opt_protocol = MYSQL_PROTOCOL_PIPE;
#endif
    break;
  case 'N':
    opt_set_charset= 0;
    break;
  case 'T':
    opt_disable_keys=0;
    break;
  case '#':
    DBUG_PUSH(argument ? argument : default_dbug_option);
    break;
#include <sslopt-case.h>
  case 'V': print_version(); exit(0);
  case 'X':
    opt_xml = 1;
    extended_insert= opt_drop= opt_lock= 
      opt_disable_keys= opt_autocommit= opt_create_db= 0;
    break;
  case 'I':
  case '?':
    usage();
    exit(0);
  case (int) OPT_OPTIMIZE:
    extended_insert= opt_drop= opt_lock= quick= create_options=
      opt_disable_keys= lock_tables= opt_set_charset= 1;
    if (opt_single_transaction) lock_tables=0;
    break;
  case (int) OPT_SKIP_OPTIMIZATION:
    extended_insert= opt_drop= opt_lock= quick= create_options=
      opt_disable_keys= lock_tables= opt_set_charset= 0;
    break;
  case (int) OPT_COMPACT:
  if (opt_compact)
  {
    opt_comments= opt_drop= opt_disable_keys= opt_lock= 0;
    opt_set_charset= 0;
  }
  case (int) OPT_TABLES:
    opt_databases=0;
    break;
  case (int) OPT_COMPATIBLE:
    {  
      char buff[255];
      char *end= compatible_mode_normal_str;
      int i;
      ulong mode;

      opt_quoted= 1;
      opt_set_charset= 0;
      opt_compatible_mode_str= argument;
      opt_compatible_mode= find_set(&compatible_mode_typelib,
				    argument, strlen(argument),
				    &err_ptr, &err_len);
      if (err_len)
      {
	strmake(buff, err_ptr, min(sizeof(buff), err_len));
	fprintf(stderr, "Invalid mode to --compatible: %s\n", buff);
	exit(1);
      }
#if !defined(DBUG_OFF)
      {
	uint size_for_sql_mode= 0;
	const char **ptr;
	for (ptr= compatible_mode_names; *ptr; ptr++)
	  size_for_sql_mode+= strlen(*ptr);
	size_for_sql_mode+= sizeof(compatible_mode_names)-1;
	DBUG_ASSERT(sizeof(compatible_mode_normal_str)>=size_for_sql_mode);
      }
#endif
      mode= opt_compatible_mode;
      for (i= 0, mode= opt_compatible_mode; mode; mode>>= 1, i++)
      {
	if (mode & 1)
	{
	  end= strmov(end, compatible_mode_names[i]);
	  end= strmov(end, ",");
	}
      }
      if (end!=compatible_mode_normal_str)
	end[-1]= 0;
      break;
    }
  case (int) OPT_MYSQL_PROTOCOL:
    {
      if ((opt_protocol= find_type(argument, &sql_protocol_typelib, 0))
	  == ~(ulong) 0)
      {
	fprintf(stderr, "Unknown option to protocol: %s\n", argument);
	exit(1);
      }
      break;
    }
  }
  return 0;
}

static int get_options(int *argc, char ***argv)
{
  int ho_error;
  MYSQL_PARAMETERS *mysql_params= mysql_get_parameters();

  opt_max_allowed_packet= *mysql_params->p_max_allowed_packet;
  opt_net_buffer_length= *mysql_params->p_net_buffer_length;

  md_result_file= stdout;
  load_defaults("my",load_default_groups,argc,argv);

  if ((ho_error=handle_options(argc, argv, my_long_options, get_one_option)))
    exit(ho_error);

  *mysql_params->p_max_allowed_packet= opt_max_allowed_packet;
  *mysql_params->p_net_buffer_length= opt_net_buffer_length;

  if (opt_delayed)
    opt_lock=0;				/* Can't have lock with delayed */
  if (!path && (enclosed || opt_enclosed || escaped || lines_terminated ||
		fields_terminated))
  {
    fprintf(stderr,
	    "%s: You must use option --tab with --fields-...\n", my_progname);
    return(1);
  }
  if (opt_single_transaction)
    lock_tables= 0;
  if (enclosed && opt_enclosed)
  {
    fprintf(stderr, "%s: You can't use ..enclosed.. and ..optionally-enclosed.. at the same time.\n", my_progname);
    return(1);
  }
  if (replace && ignore)
  {
    fprintf(stderr, "%s: You can't use --ignore (-i) and --replace (-r) at the same time.\n",my_progname);
    return(1);
  }
  if ((opt_databases || opt_alldbs) && path)
  {
    fprintf(stderr,
	    "%s: --databases or --all-databases can't be used with --tab.\n",
	    my_progname);
    return(1);
  }
  if (strcmp(default_charset, charset_info->csname) &&
      !(charset_info= get_charset_by_csname(default_charset, 
  					    MY_CS_PRIMARY, MYF(MY_WME))))
    exit(1);
  if ((*argc < 1 && !opt_alldbs) || (*argc > 0 && opt_alldbs))
  {
    short_usage();
    return 1;
  }
  if (tty_password)
    opt_password=get_tty_password(NullS);
  return(0);
} /* get_options */


/*
** DBerror -- prints mysql error message and exits the program.
*/
static void DBerror(MYSQL *mysql, const char *when)
{
  DBUG_ENTER("DBerror");
  my_printf_error(0,"Got error: %d: %s %s", MYF(0),
		  mysql_errno(mysql), mysql_error(mysql), when);
  safe_exit(EX_MYSQLERR);
  DBUG_VOID_RETURN;
} /* DBerror */


static void safe_exit(int error)
{
  if (!first_error)
    first_error= error;
  if (ignore_errors)
    return;
  if (sock)
    mysql_close(sock);
  exit(error);
}
/* safe_exit */


/*
** dbConnect -- connects to the host and selects DB.
**        Also checks whether the tablename is a valid table name.
*/
static int dbConnect(char *host, char *user,char *passwd)
{
  char buff[20+FN_REFLEN];
  DBUG_ENTER("dbConnect");
  if (verbose)
  {
    fprintf(stderr, "-- Connecting to %s...\n", host ? host : "localhost");
  }
  mysql_init(&mysql_connection);
  if (opt_compress)
    mysql_options(&mysql_connection,MYSQL_OPT_COMPRESS,NullS);
#ifdef HAVE_OPENSSL
  if (opt_use_ssl)
    mysql_ssl_set(&mysql_connection, opt_ssl_key, opt_ssl_cert, opt_ssl_ca,
		  opt_ssl_capath, opt_ssl_cipher);
#endif
  if (opt_protocol)
    mysql_options(&mysql_connection,MYSQL_OPT_PROTOCOL,(char*)&opt_protocol);
#ifdef HAVE_SMEM
  if (shared_memory_base_name)
    mysql_options(&mysql_connection,MYSQL_SHARED_MEMORY_BASE_NAME,shared_memory_base_name);
#endif
  mysql_options(&mysql_connection, MYSQL_SET_CHARSET_NAME, default_charset);
  if (!(sock= mysql_real_connect(&mysql_connection,host,user,passwd,
         NULL,opt_mysql_port,opt_mysql_unix_port,
         0)))
  {
    DBerror(&mysql_connection, "when trying to connect");
    return 1;
  }
  sprintf(buff, "/*!40100 SET @@SQL_MODE=\"%s\" */",
	  compatible_mode_normal_str);
  if (mysql_query(sock, buff))
  {
    fprintf(stderr, "%s: Can't set the compatible mode %s (error %s)\n",
	    my_progname, compatible_mode_normal_str, mysql_error(sock));
    mysql_close(sock);
    safe_exit(EX_MYSQLERR);
    return 1;
  }
  return 0;
} /* dbConnect */


/*
** dbDisconnect -- disconnects from the host.
*/
static void dbDisconnect(char *host)
{
  if (verbose)
    fprintf(stderr, "-- Disconnecting from %s...\n", host ? host : "localhost");
  mysql_close(sock);
} /* dbDisconnect */


static void unescape(FILE *file,char *pos,uint length)
{
  char *tmp;
  DBUG_ENTER("unescape");
  if (!(tmp=(char*) my_malloc(length*2+1, MYF(MY_WME))))
  {
    ignore_errors=0;				/* Fatal error */
    safe_exit(EX_MYSQLERR);			/* Force exit */
  }
  mysql_real_escape_string(&mysql_connection, tmp, pos, length);
  fputc('\'', file);
  fputs(tmp, file);
  fputc('\'', file);
  check_io(file);
  my_free(tmp, MYF(MY_WME));
  DBUG_VOID_RETURN;
} /* unescape */


static my_bool test_if_special_chars(const char *str)
{
#if MYSQL_VERSION_ID >= 32300
  for ( ; *str ; str++)
    if (!my_isvar(charset_info,*str) && *str != '$')
      return 1;
#endif
  return 0;
} /* test_if_special_chars */



static char *quote_name(const char *name, char *buff, my_bool force)
{
  char *to= buff;
  char qtype= (opt_compatible_mode & MASK_ANSI_QUOTES) ? '\"' : '`';

  if (!force && !opt_quoted && !test_if_special_chars(name))
    return (char*) name;
  *to++= qtype;
  while (*name)
  {
    if (*name == qtype)
      *to++= qtype;
    *to++= *name++;
  }
  to[0]= qtype;
  to[1]= 0;
  return buff;
} /* quote_name */



static char *quote_for_like(const char *name, char *buff)
{
  char *to= buff;
  *to++= '\'';
  while (*name)
  {
    if (*name == '\'' || *name == '_' || *name == '\\' || *name == '%')
      *to++= '\\';
    *to++= *name++;
  }
  to[0]= '\'';
  to[1]= 0;
  return buff;
}


/*
  Quote and print a string.
  
  SYNOPSIS
    print_quoted_xml()
    output	- output file
    str		- string to print
    len		- its length
    
  DESCRIPTION
    Quote '<' '>' '&' '\"' singns and print a string to the xml_file.
*/

static void print_quoted_xml(FILE *xml_file, const char *str, ulong len)
{
  const char *end;
  
  for (end= str + len; str != end; str++)
  {
    switch (*str) {
    case '<':
      fputs("&lt;", xml_file);
      break;
    case '>':
      fputs("&gt;", xml_file);
      break;
    case '&':
      fputs("&amp;", xml_file);
      break;
    case '\"':
      fputs("&quot;", xml_file);
      break;
    default:
      fputc(*str, xml_file);
      break;
    }
  }
  check_io(xml_file);
}


/*
  Print xml tag with one attribute.
  
  SYNOPSIS
    print_xml_tag1()
    xml_file	- output file
    sbeg	- line beginning
    stag_atr	- tag and attribute
    sval	- value of attribute
    send	- line ending
    
  DESCRIPTION
    Print tag with one attribute to the xml_file. Format is:
      sbeg<stag_atr="sval">send
  NOTE
    sval MUST be a NULL terminated string.
    sval string will be qouted before output.
*/

static void print_xml_tag1(FILE * xml_file, const char* sbeg,
			   const char* stag_atr, const char* sval,
			   const char* send)
{
  fputs(sbeg, xml_file);
  fputs("<", xml_file);
  fputs(stag_atr, xml_file);
  fputs("\"", xml_file);
  print_quoted_xml(xml_file, sval, strlen(sval));
  fputs("\">", xml_file);
  fputs(send, xml_file);
  check_io(xml_file);
}


/*
  Print xml tag with many attributes.

  SYNOPSIS
    print_xml_row()
    xml_file	- output file
    row_name	- xml tag name
    tableRes	- query result
    row		- result row
    
  DESCRIPTION
    Print tag with many attribute to the xml_file. Format is:
      \t\t<row_name Atr1="Val1" Atr2="Val2"... />
  NOTE
    All atributes and values will be quoted before output.
*/

static void print_xml_row(FILE *xml_file, const char *row_name,
			  MYSQL_RES *tableRes, MYSQL_ROW *row)
{
  uint i;
  MYSQL_FIELD *field;
  ulong *lengths= mysql_fetch_lengths(tableRes);
  
  fprintf(xml_file, "\t\t<%s", row_name);
  check_io(xml_file);
  mysql_field_seek(tableRes, 0);
  for (i= 0; (field= mysql_fetch_field(tableRes)); i++)
  {
    if ((*row)[i])
    {
      fputc(' ', xml_file);
      print_quoted_xml(xml_file, field->name, field->name_length);
      fputs("=\"", xml_file);
      print_quoted_xml(xml_file, (*row)[i], lengths[i]);
      fputc('"', xml_file);
      check_io(xml_file);
    }
  }
  fputs(" />\n", xml_file);
  check_io(xml_file);
}

/*
  getStructure -- retrievs database structure, prints out corresponding
  CREATE statement and fills out insert_pat.

  RETURN
    number of fields in table, 0 if error
*/

static uint getTableStructure(char *table, char* db)
{
  MYSQL_RES  *tableRes;
  MYSQL_ROW  row;
  my_bool    init=0;
  uint       numFields;
  char	     *strpos, *result_table, *opt_quoted_table;
  const char *delayed;
  char	     name_buff[NAME_LEN+3],table_buff[NAME_LEN*2+3];
  char	     table_buff2[NAME_LEN*2+3];
  FILE       *sql_file = md_result_file;
  DBUG_ENTER("getTableStructure");

  delayed= opt_delayed ? " DELAYED " : "";

  if (verbose)
    fprintf(stderr, "-- Retrieving table structure for table %s...\n", table);

  sprintf(insert_pat,"SET OPTION SQL_QUOTE_SHOW_CREATE=%d",
	  (opt_quoted || opt_keywords));
  if (!create_options)
    strmov(strend(insert_pat), "/*!40102 ,SQL_MODE=concat(@@sql_mode, _utf8 ',NO_KEY_OPTIONS,NO_TABLE_OPTIONS,NO_FIELD_OPTIONS') */");

  result_table=     quote_name(table, table_buff, 1);
  opt_quoted_table= quote_name(table, table_buff2, 0);
  if (!opt_xml && !mysql_query(sock,insert_pat))
  {
    /* using SHOW CREATE statement */
    if (!tFlag)
    {
      /* Make an sql-file, if path was given iow. option -T was given */
      char buff[20+FN_REFLEN];

      sprintf(buff,"show create table %s", result_table);
      if (mysql_query(sock, buff))
      {
        fprintf(stderr, "%s: Can't get CREATE TABLE for table %s (%s)\n",
		      my_progname, result_table, mysql_error(sock));
        safe_exit(EX_MYSQLERR);
        DBUG_RETURN(0);
      }

      if (path)
      {
        char filename[FN_REFLEN], tmp_path[FN_REFLEN];
        convert_dirname(tmp_path,path,NullS);
        sql_file= my_fopen(fn_format(filename, table, tmp_path, ".sql", 4),
				 O_WRONLY, MYF(MY_WME));
        if (!sql_file)			/* If file couldn't be opened */
        {
	  safe_exit(EX_MYSQLERR);
	  DBUG_RETURN(0);
        }
        write_header(sql_file, db);
      }
      if (!opt_xml && opt_comments)
      {
        fprintf(sql_file, "\n--\n-- Table structure for table %s\n--\n\n",
		result_table);
	check_io(sql_file);
      }
      if (opt_drop)
      {
        fprintf(sql_file, "DROP TABLE IF EXISTS %s;\n", opt_quoted_table);
	check_io(sql_file);
      }

      tableRes=mysql_store_result(sock);
      row=mysql_fetch_row(tableRes);
      fprintf(sql_file, "%s;\n", row[1]);
      check_io(sql_file);
      mysql_free_result(tableRes);
    }
    sprintf(insert_pat,"show fields from %s", result_table);
    if (mysql_query(sock,insert_pat) || !(tableRes=mysql_store_result(sock)))
    {
      fprintf(stderr, "%s: Can't get info about table: %s\nerror: %s\n",
	      my_progname, result_table, mysql_error(sock));
      if (path)
	my_fclose(sql_file, MYF(MY_WME));
      safe_exit(EX_MYSQLERR);
      DBUG_RETURN(0);
    }

    if (cFlag)
      sprintf(insert_pat, "INSERT %sINTO %s (", delayed, opt_quoted_table);
    else
    {
      sprintf(insert_pat, "INSERT %sINTO %s VALUES ", delayed,
	      opt_quoted_table);
      if (!extended_insert)
        strcat(insert_pat,"(");
    }

    strpos=strend(insert_pat);
    while ((row=mysql_fetch_row(tableRes)))
    {
      if (init)
      {
        if (cFlag)
	  strpos=strmov(strpos,", ");
      }
      init=1;
      if (cFlag)
        strpos=strmov(strpos,quote_name(row[SHOW_FIELDNAME], name_buff, 0));
    }
    numFields = (uint) mysql_num_rows(tableRes);
    mysql_free_result(tableRes);
  }
  else
  {
    if (verbose)
      fprintf(stderr,
              "%s: Warning: Can't set SQL_QUOTE_SHOW_CREATE option (%s)\n",
              my_progname, mysql_error(sock));

    sprintf(insert_pat,"show fields from %s", result_table);
    if (mysql_query(sock,insert_pat) || !(tableRes=mysql_store_result(sock)))
    {
      fprintf(stderr, "%s: Can't get info about table: %s\nerror: %s\n",
		    my_progname, result_table, mysql_error(sock));
      safe_exit(EX_MYSQLERR);
      DBUG_RETURN(0);
    }

    /* Make an sql-file, if path was given iow. option -T was given */
    if (!tFlag)
    {
      if (path)
      {
        char filename[FN_REFLEN], tmp_path[FN_REFLEN];
        convert_dirname(tmp_path,path,NullS);
        sql_file= my_fopen(fn_format(filename, table, tmp_path, ".sql", 4),
				 O_WRONLY, MYF(MY_WME));
        if (!sql_file)			/* If file couldn't be opened */
        {
	  safe_exit(EX_MYSQLERR);
	  DBUG_RETURN(0);
        }
        write_header(sql_file, db);
      }
      if (!opt_xml && opt_comments)
	fprintf(sql_file, "\n--\n-- Table structure for table %s\n--\n\n",
		result_table);
      if (opt_drop)
        fprintf(sql_file, "DROP TABLE IF EXISTS %s;\n",result_table);
      if (!opt_xml)
	fprintf(sql_file, "CREATE TABLE %s (\n", result_table);
      else
        print_xml_tag1(sql_file, "\t", "table_structure name=", table, "\n");
      check_io(sql_file);
    }
    if (cFlag)
      sprintf(insert_pat, "INSERT %sINTO %s (", delayed, result_table);
    else
    {
      sprintf(insert_pat, "INSERT %sINTO %s VALUES ", delayed, result_table);
      if (!extended_insert)
        strcat(insert_pat,"(");
    }

    strpos=strend(insert_pat);
    while ((row=mysql_fetch_row(tableRes)))
    {
      ulong *lengths=mysql_fetch_lengths(tableRes);
      if (init)
      {
        if (!opt_xml && !tFlag)
	{
	  fputs(",\n",sql_file);
	  check_io(sql_file);
	}
        if (cFlag)
	  strpos=strmov(strpos,", ");
      }
      init=1;
      if (cFlag)
        strpos=strmov(strpos,quote_name(row[SHOW_FIELDNAME], name_buff, 0));
      if (!tFlag)
      {
	if (opt_xml)
	{
	  print_xml_row(sql_file, "field", tableRes, &row);
	  continue;
	}
	
        if (opt_keywords)
	  fprintf(sql_file, "  %s.%s %s", result_table,
		  quote_name(row[SHOW_FIELDNAME],name_buff, 0),
		  row[SHOW_TYPE]);
        else
	  fprintf(sql_file, "  %s %s", quote_name(row[SHOW_FIELDNAME],
						  name_buff, 0),
		  row[SHOW_TYPE]);
        if (row[SHOW_DEFAULT])
        {
	  fputs(" DEFAULT ", sql_file);
	  unescape(sql_file, row[SHOW_DEFAULT], lengths[SHOW_DEFAULT]);
        }
        if (!row[SHOW_NULL][0])
	  fputs(" NOT NULL", sql_file);
        if (row[SHOW_EXTRA][0])
	  fprintf(sql_file, " %s",row[SHOW_EXTRA]);
	check_io(sql_file);
      }
    }
    numFields = (uint) mysql_num_rows(tableRes);
    mysql_free_result(tableRes);
    if (!tFlag)
    {
      /* Make an sql-file, if path was given iow. option -T was given */
      char buff[20+FN_REFLEN];
      uint keynr,primary_key;
      sprintf(buff,"show keys from %s", result_table);
      if (mysql_query(sock, buff))
      {
        fprintf(stderr, "%s: Can't get keys for table %s (%s)\n",
		my_progname, result_table, mysql_error(sock));
        if (path)
	  my_fclose(sql_file, MYF(MY_WME));
        safe_exit(EX_MYSQLERR);
        DBUG_RETURN(0);
      }

      tableRes=mysql_store_result(sock);
      /* Find first which key is primary key */
      keynr=0;
      primary_key=INT_MAX;
      while ((row=mysql_fetch_row(tableRes)))
      {
        if (atoi(row[3]) == 1)
        {
	  keynr++;
#ifdef FORCE_PRIMARY_KEY
	  if (atoi(row[1]) == 0 && primary_key == INT_MAX)
	    primary_key=keynr;
#endif
	  if (!strcmp(row[2],"PRIMARY"))
	  {
	    primary_key=keynr;
	    break;
	  }
        }
      }
      mysql_data_seek(tableRes,0);
      keynr=0;
      while ((row=mysql_fetch_row(tableRes)))
      {
	if (opt_xml)
	{
	  print_xml_row(sql_file, "key", tableRes, &row);
	  continue;
	}
        
        if (atoi(row[3]) == 1)
        {
	  if (keynr++)
	    putc(')', sql_file);
	  if (atoi(row[1]))       /* Test if duplicate key */
	    /* Duplicate allowed */
	    fprintf(sql_file, ",\n  KEY %s (",quote_name(row[2],name_buff,0));
	  else if (keynr == primary_key)
	    fputs(",\n  PRIMARY KEY (",sql_file); /* First UNIQUE is primary */
	  else
	    fprintf(sql_file, ",\n  UNIQUE %s (",quote_name(row[2],name_buff,
							    0));
        }
        else
	  putc(',', sql_file);
        fputs(quote_name(row[4], name_buff, 0), sql_file);
        if (row[7])
	  fprintf(sql_file, " (%s)",row[7]);      /* Sub key */
	check_io(sql_file);
      }
      if (!opt_xml)
      {
	if (keynr)
	  putc(')', sql_file);
	fputs("\n)",sql_file);
	check_io(sql_file);
      }

      /* Get MySQL specific create options */
      if (create_options)
      {
	char show_name_buff[FN_REFLEN];
        sprintf(buff,"show table status like %s",
		quote_for_like(table, show_name_buff));
        if (mysql_query(sock, buff))
        {
	  if (mysql_errno(sock) != ER_PARSE_ERROR)
	  {					/* If old MySQL version */
	    if (verbose)
	      fprintf(stderr,
		      "-- Warning: Couldn't get status information for table %s (%s)\n",
		      result_table,mysql_error(sock));
	  }
        }
        else if (!(tableRes=mysql_store_result(sock)) ||
		 !(row=mysql_fetch_row(tableRes)))
        {
	  fprintf(stderr,
		  "Error: Couldn't read status information for table %s (%s)\n",
		  result_table,mysql_error(sock));
        }
        else
        {
	  if (opt_xml)
	  {
	    print_xml_row(sql_file, "options", tableRes, &row);
	  }
	  else
	  {
	    fputs("/*!",sql_file);
	    print_value(sql_file,tableRes,row,"engine=","Engine",0);
	    print_value(sql_file,tableRes,row,"","Create_options",0);
	    print_value(sql_file,tableRes,row,"comment=","Comment",1);
	    fputs(" */",sql_file);
	    check_io(sql_file);
	  }
        }
        mysql_free_result(tableRes);		/* Is always safe to free */
      }
      if (!opt_xml)
	fputs(";\n", sql_file);
      else
	fputs("\t</table_structure>\n", sql_file);
      check_io(sql_file);
    }
  }
  if (cFlag)
  {
    strpos=strmov(strpos,") VALUES ");
    if (!extended_insert)
      strpos=strmov(strpos,"(");
  }
  if (sql_file != md_result_file)
  {
    fputs("\n", sql_file);
    write_footer(sql_file);
    my_fclose(sql_file, MYF(MY_WME));
  }
  DBUG_RETURN(numFields);
} /* getTableStructure */


static char *add_load_option(char *ptr,const char *object,
			     const char *statement)
{
  if (object)
  {
    /* Don't escape hex constants */
    if (object[0] == '0' && (object[1] == 'x' || object[1] == 'X'))
      ptr= strxmov(ptr," ",statement," ",object,NullS);
    else
    {
      /* char constant; escape */
      ptr= strxmov(ptr," ",statement," '",NullS);
      ptr= field_escape(ptr,object,(uint) strlen(object));
      *ptr++= '\'';
    }
  }
  return ptr;
} /* add_load_option */


/*
** Allow the user to specify field terminator strings like:
** "'", "\", "\\" (escaped backslash), "\t" (tab), "\n" (newline)
** This is done by doubleing ' and add a end -\ if needed to avoid
** syntax errors from the SQL parser.
*/

static char *field_escape(char *to,const char *from,uint length)
{
  const char *end;
  uint end_backslashes=0;

  for (end= from+length; from != end; from++)
  {
    *to++= *from;
    if (*from == '\\')
      end_backslashes^=1;    /* find odd number of backslashes */
    else
    {
      if (*from == '\'' && !end_backslashes)
	*to++= *from;      /* We want a duplicate of "'" for MySQL */
      end_backslashes=0;
    }
  }
  /* Add missing backslashes if user has specified odd number of backs.*/
  if (end_backslashes)
    *to++= '\\';
  return to;
} /* field_escape */


static char *alloc_query_str(ulong size)
{
  char *query;

  if (!(query= (char*) my_malloc(size, MYF(MY_WME))))
  {
    ignore_errors= 0;   			/* Fatal error */
    safe_exit(EX_MYSQLERR);			/* Force exit */
  }
  return query;
}

/*
** dumpTable saves database contents as a series of INSERT statements.
*/
static void dumpTable(uint numFields, char *table)
{
  char query_buf[QUERY_LENGTH], *end, buff[256],table_buff[NAME_LEN+3];
  char *result_table, table_buff2[NAME_LEN*2+3], *opt_quoted_table;
  char *query= query_buf;
  MYSQL_RES	*res;
  MYSQL_FIELD	*field;
  MYSQL_ROW	row;
  ulong		rownr, row_break, total_length, init_length;
  const char    *table_type;
  int error= 0;

  result_table= quote_name(table,table_buff, 1);
  opt_quoted_table= quote_name(table, table_buff2, 0);

  /* Check table type */
  if ((table_type= check_if_ignore_table(table)))
  {
    if (verbose)
      fprintf(stderr,
	      "-- Skipping data for table '%s' because it's of type %s\n",
	      table, table_type);
    return;
  }

  if (verbose)
    fprintf(stderr, "-- Sending SELECT query...\n");
  if (path)
  {
    char filename[FN_REFLEN], tmp_path[FN_REFLEN];
    convert_dirname(tmp_path,path,NullS);
    my_load_path(tmp_path, tmp_path, NULL);
    fn_format(filename, table, tmp_path, ".txt", 4);
    my_delete(filename, MYF(0)); /* 'INTO OUTFILE' doesn't work, if
				    filename wasn't deleted */
    to_unix_path(filename);
    sprintf(query, "SELECT /*!40001 SQL_NO_CACHE */ * INTO OUTFILE '%s'",
	    filename);
    end= strend(query);
    if (replace)
      end= strmov(end, " REPLACE");
    if (ignore)
      end= strmov(end, " IGNORE");

    if (fields_terminated || enclosed || opt_enclosed || escaped)
      end= strmov(end, " FIELDS");
    end= add_load_option(end, fields_terminated, " TERMINATED BY");
    end= add_load_option(end, enclosed, " ENCLOSED BY");
    end= add_load_option(end, opt_enclosed, " OPTIONALLY ENCLOSED BY");
    end= add_load_option(end, escaped, " ESCAPED BY");
    end= add_load_option(end, lines_terminated, " LINES TERMINATED BY");
    *end= '\0';

    sprintf(buff," FROM %s", result_table);
    end= strmov(end,buff);
    if (where)
    {
      query= alloc_query_str((ulong) (strlen(where) + (end - query) + 10));
      end= strxmov(query, query_buf, " WHERE ", where, NullS);
    }
    if (mysql_real_query(sock, query, (uint) (end - query)))
    {
      DBerror(sock, "when executing 'SELECT INTO OUTFILE'");
      return;
    }
  }
  else
  {
    if (!opt_xml && opt_comments)
    {
      fprintf(md_result_file,"\n--\n-- Dumping data for table %s\n--\n",
	      result_table);
      check_io(md_result_file);
    }
    sprintf(query, "SELECT /*!40001 SQL_NO_CACHE */ * FROM %s",
	    result_table);
    if (where)
    {
      if (!opt_xml && opt_comments)
      {
	fprintf(md_result_file,"-- WHERE:  %s\n",where);
	check_io(md_result_file);
      }
      query= alloc_query_str((ulong) (strlen(where) + strlen(query) + 10));
      strxmov(query, query_buf, " WHERE ", where, NullS);
    }
    if (!opt_xml && !opt_compact)
    {
      fputs("\n", md_result_file);
      check_io(md_result_file);
    }
    if (mysql_query(sock, query))
    {
      DBerror(sock, "when retrieving data from server");
      error= EX_CONSCHECK;
      goto err;
    }
    if (quick)
      res=mysql_use_result(sock);
    else
      res=mysql_store_result(sock);
    if (!res)
    {
      DBerror(sock, "when retrieving data from server");
      error= EX_CONSCHECK;
      goto err;
    }
    if (verbose)
      fprintf(stderr, "-- Retrieving rows...\n");
    if (mysql_num_fields(res) != numFields)
    {
      fprintf(stderr,"%s: Error in field count for table: %s !  Aborting.\n",
	      my_progname, result_table);
      error= EX_CONSCHECK;
      goto err;
    }

    if (opt_disable_keys)
    {
      fprintf(md_result_file, "\n/*!40000 ALTER TABLE %s DISABLE KEYS */;\n",
	      opt_quoted_table);
      check_io(md_result_file);
    }
    if (opt_lock)
    {
      fprintf(md_result_file,"LOCK TABLES %s WRITE;\n", opt_quoted_table);
      check_io(md_result_file);
    }

    total_length= opt_net_buffer_length;		/* Force row break */
    row_break=0;
    rownr=0;
    init_length=(uint) strlen(insert_pat)+4;
    if (opt_xml)
      print_xml_tag1(md_result_file, "\t", "table_data name=", table, "\n");

    if (opt_autocommit)
    {
      fprintf(md_result_file, "set autocommit=0;\n");
      check_io(md_result_file);
    }

    while ((row=mysql_fetch_row(res)))
    {
      uint i;
      ulong *lengths=mysql_fetch_lengths(res);
      rownr++;
      if (!extended_insert && !opt_xml)
      {
	fputs(insert_pat,md_result_file);
	check_io(md_result_file);
      }
      mysql_field_seek(res,0);

      if (opt_xml)
      {
        fputs("\t<row>\n", md_result_file);
	check_io(md_result_file);
      }

      for (i = 0; i < mysql_num_fields(res); i++)
      {
	if (!(field = mysql_fetch_field(res)))
	{
	  sprintf(query,"%s: Not enough fields from table %s! Aborting.\n",
		  my_progname, result_table);
	  fputs(query,stderr);
	  error= EX_CONSCHECK;
	  goto err;
	}
	if (extended_insert)
	{
	  ulong length = lengths[i];
	  if (i == 0)
	    dynstr_set(&extended_row,"(");
	  else
	    dynstr_append(&extended_row,",");

	  if (row[i])
	  {
	    if (length)
	    {
	      if (!IS_NUM_FIELD(field))
	      {
		if (dynstr_realloc(&extended_row,length * 2+2))
		{
		  fputs("Aborting dump (out of memory)",stderr);
		  error= EX_EOM;
		  goto err;
		}
		dynstr_append(&extended_row,"'");
		extended_row.length +=
		  mysql_real_escape_string(&mysql_connection,
					   &extended_row.str[extended_row.length],row[i],length);
		extended_row.str[extended_row.length]='\0';
		dynstr_append(&extended_row,"'");
	      }
	      else
	      {
		/* change any strings ("inf", "-inf", "nan") into NULL */
		char *ptr = row[i];
		if (my_isalpha(charset_info, *ptr) || (*ptr == '-' &&
		    my_isalpha(charset_info, ptr[1])))
		  dynstr_append(&extended_row, "NULL");
		else
		{
		  if (field->type == FIELD_TYPE_DECIMAL)
		  {
		    /* add " signs around */
		    dynstr_append(&extended_row, "'");
		    dynstr_append(&extended_row, ptr);
		    dynstr_append(&extended_row, "'");
		  }
		  else
		    dynstr_append(&extended_row, ptr);
		}
	      }
	    }
	    else
	      dynstr_append(&extended_row,"''");
	  }
	  else if (dynstr_append(&extended_row,"NULL"))
	  {
	    fputs("Aborting dump (out of memory)",stderr);
	    error= EX_EOM;
	    goto err;
	  }
	}
	else
	{
	  if (i && !opt_xml)
	  {
	    fputc(',', md_result_file);
	    check_io(md_result_file);
	  }
	  if (row[i])
	  {
	    if (!IS_NUM_FIELD(field))
	    {
	      if (opt_xml)
	      {
	        print_xml_tag1(md_result_file, "\t\t", "field name=",
			      field->name, "");
		print_quoted_xml(md_result_file, row[i], lengths[i]);
		fputs("</field>\n", md_result_file);
	      }
	      else
		unescape(md_result_file, row[i], lengths[i]);
	    }
	    else
	    {
	      /* change any strings ("inf", "-inf", "nan") into NULL */
	      char *ptr = row[i];
	      if (opt_xml)
	      {
	        print_xml_tag1(md_result_file, "\t\t", "field name=",
			       field->name, "");
		fputs(!my_isalpha(charset_info, *ptr) ? ptr: "NULL",
		      md_result_file);
		fputs("</field>\n", md_result_file);
	      }
	      else if (my_isalpha(charset_info, *ptr) ||
		       (*ptr == '-' && my_isalpha(charset_info, ptr[1])))
	        fputs("NULL", md_result_file);
	      else if (field->type == FIELD_TYPE_DECIMAL)
	      {
		/* add " signs around */
		fputc('\'', md_result_file);
		fputs(ptr, md_result_file);
		fputc('\'', md_result_file);
	      }
	      else
		fputs(ptr, md_result_file);
	    }
	  }
<<<<<<< HEAD
	  else
            fputs("NULL", md_result_file);
=======
	  check_io(md_result_file);
>>>>>>> 8e651814
	}
      }

      if (opt_xml)
      {
        fputs("\t</row>\n", md_result_file);
	check_io(md_result_file);
      }

      if (extended_insert)
      {
	ulong row_length;
	dynstr_append(&extended_row,")");
        row_length = 2 + extended_row.length;
        if (total_length + row_length < opt_net_buffer_length)
        {
	  total_length += row_length;
	  fputc(',',md_result_file);		/* Always row break */
	  fputs(extended_row.str,md_result_file);
	}
        else
        {
	  if (row_break)
	    fputs(";\n", md_result_file);
	  row_break=1;				/* This is first row */

          fputs(insert_pat,md_result_file);
          fputs(extended_row.str,md_result_file);
	  total_length = row_length+init_length;
        }
	check_io(md_result_file);
      }
      else if (!opt_xml)
      {
	fputs(");\n", md_result_file);
	check_io(md_result_file);
      }
    }

    /* XML - close table tag and supress regular output */
    if (opt_xml)
	fputs("\t</table_data>\n", md_result_file);
    else if (extended_insert && row_break)
      fputs(";\n", md_result_file);		/* If not empty table */
    fflush(md_result_file);
    check_io(md_result_file);
    if (mysql_errno(sock))
    {
      sprintf(query,"%s: Error %d: %s when dumping table %s at row: %ld\n",
	      my_progname,
	      mysql_errno(sock),
	      mysql_error(sock),
	      result_table,
	      rownr);
      fputs(query,stderr);
      error= EX_CONSCHECK;
      goto err;
    }
    if (opt_lock)
    {
      fputs("UNLOCK TABLES;\n", md_result_file);
      check_io(md_result_file);
    }
    if (opt_disable_keys)
    {
      fprintf(md_result_file,"/*!40000 ALTER TABLE %s ENABLE KEYS */;\n",
	      opt_quoted_table);
      check_io(md_result_file);
    }
    if (opt_autocommit)
    {
      fprintf(md_result_file, "commit;\n");
      check_io(md_result_file);
    }
    mysql_free_result(res);
    if (query != query_buf)
      my_free(query, MYF(MY_ALLOW_ZERO_PTR));
  } 
  return;

err:
  if (query != query_buf)
    my_free(query, MYF(MY_ALLOW_ZERO_PTR));
  safe_exit(error);
  return;
} /* dumpTable */


static char *getTableName(int reset)
{
  static MYSQL_RES *res = NULL;
  MYSQL_ROW    row;

  if (!res)
  {
    if (!(res = mysql_list_tables(sock,NullS)))
      return(NULL);
  }
  if ((row = mysql_fetch_row(res)))
    return((char*) row[0]);

  if (reset)
    mysql_data_seek(res,0);      /* We want to read again */
  else
  {
    mysql_free_result(res);
    res = NULL;
  }
  return(NULL);
} /* getTableName */


static int dump_all_databases()
{
  MYSQL_ROW row;
  MYSQL_RES *tableres;
  int result=0;

  if (mysql_query(sock, "SHOW DATABASES") ||
      !(tableres = mysql_store_result(sock)))
  {
    my_printf_error(0, "Error: Couldn't execute 'SHOW DATABASES': %s",
		    MYF(0), mysql_error(sock));
    return 1;
  }
  while ((row = mysql_fetch_row(tableres)))
  {
    if (dump_all_tables_in_db(row[0]))
      result=1;
  }
  return result;
}
/* dump_all_databases */


static int dump_databases(char **db_names)
{
  int result=0;
  for ( ; *db_names ; db_names++)
  {
    if (dump_all_tables_in_db(*db_names))
      result=1;
  }
  return result;
} /* dump_databases */


static int init_dumping(char *database)
{
  if (mysql_select_db(sock, database))
  {
    DBerror(sock, "when selecting the database");
    return 1;			/* If --force */
  }
  if (!path && !opt_xml)
  {
    if (opt_databases || opt_alldbs)
    {
      /*
	length of table name * 2 (if name contain quotas), 2 quotas and 0
      */
      char quoted_database_buf[64*2+3];
      char *qdatabase= quote_name(database,quoted_database_buf,opt_quoted);
      if (opt_comments)
      {
	fprintf(md_result_file,"\n--\n-- Current Database: %s\n--\n", qdatabase);
	check_io(md_result_file);
      }
      if (!opt_create_db)
      {
        char qbuf[256];
        MYSQL_ROW row;
        MYSQL_RES *dbinfo;

        sprintf(qbuf,"SHOW CREATE DATABASE WITH IF NOT EXISTS %s",
		qdatabase);

        if (mysql_query(sock, qbuf) || !(dbinfo = mysql_store_result(sock)))
        {
          /* Old server version, dump generic CREATE DATABASE */
	  fprintf(md_result_file,
		  "\nCREATE DATABASE /*!32312 IF NOT EXISTS*/ %s;\n",
		  qdatabase);
	}
	else
        {
	  row = mysql_fetch_row(dbinfo);
	  if (row[1])
	  {
	    fprintf(md_result_file,"\n%s;\n",row[1]);
          }
	}
      }
      fprintf(md_result_file,"\nUSE %s;\n", qdatabase);
      check_io(md_result_file);
    }
  }
  if (extended_insert && init_dynamic_string(&extended_row, "", 1024, 1024))
    exit(EX_EOM);
  return 0;
} /* init_dumping */



static int dump_all_tables_in_db(char *database)
{
  char *table;
  uint numrows;
  char table_buff[NAME_LEN*2+3];

  if (init_dumping(database))
    return 1;
  if (opt_xml)
    print_xml_tag1(md_result_file, "", "database name=", database, "\n");
  if (lock_tables)
  {
    DYNAMIC_STRING query;
    init_dynamic_string(&query, "LOCK TABLES ", 256, 1024);
    for (numrows=0 ; (table = getTableName(1)) ; numrows++)
    {
      dynstr_append(&query, quote_name(table, table_buff, 1));
      dynstr_append(&query, " READ /*!32311 LOCAL */,");
    }
    if (numrows && mysql_real_query(sock, query.str, query.length-1))
      DBerror(sock, "when using LOCK TABLES");
            /* We shall continue here, if --force was given */
    dynstr_free(&query);
  }
  if (flush_logs)
  {
    if (mysql_refresh(sock, REFRESH_LOG))
      DBerror(sock, "when doing refresh");
           /* We shall continue here, if --force was given */
  }
  while ((table = getTableName(0)))
  {
    numrows = getTableStructure(table, database);
    if (!dFlag && numrows > 0)
      dumpTable(numrows,table);
  }
  if (opt_xml)
  {
    fputs("</database>\n", md_result_file);
    check_io(md_result_file);
  }
  if (lock_tables)
    mysql_query(sock,"UNLOCK TABLES");
  return 0;
} /* dump_all_tables_in_db */



static int dump_selected_tables(char *db, char **table_names, int tables)
{
  uint numrows;
  char table_buff[NAME_LEN*+3];

  if (init_dumping(db))
    return 1;
  if (lock_tables)
  {
    DYNAMIC_STRING query;
    int i;

    init_dynamic_string(&query, "LOCK TABLES ", 256, 1024);
    for (i=0 ; i < tables ; i++)
    {
      dynstr_append(&query, quote_name(table_names[i], table_buff, 1));
      dynstr_append(&query, " READ /*!32311 LOCAL */,");
    }
    if (mysql_real_query(sock, query.str, query.length-1))
      DBerror(sock, "when doing LOCK TABLES");
       /* We shall countinue here, if --force was given */
    dynstr_free(&query);
  }
  if (flush_logs)
  {
    if (mysql_refresh(sock, REFRESH_LOG))
      DBerror(sock, "when doing refresh");
     /* We shall countinue here, if --force was given */
  }
  if (opt_xml)
    print_xml_tag1(md_result_file, "", "database name=", db, "\n");
  for (; tables > 0 ; tables-- , table_names++)
  {
    numrows = getTableStructure(*table_names, db);
    if (!dFlag && numrows > 0)
      dumpTable(numrows, *table_names);
  }
  if (opt_xml)
  {
    fputs("</database>\n", md_result_file);
    check_io(md_result_file);
  }
  if (lock_tables)
    mysql_query(sock,"UNLOCK TABLES");
  return 0;
} /* dump_selected_tables */



static ulong find_set(TYPELIB *lib, const char *x, uint length,
		      char **err_pos, uint *err_len)
{
  const char *end= x + length;
  ulong found= 0;
  uint find;
  char buff[255];

  *err_pos= 0;                  /* No error yet */
  while (end > x && my_isspace(charset_info, end[-1]))
    end--;

  *err_len= 0;
  if (x != end)
  {
    const char *start= x;
    for (;;)
    {
      const char *pos= start;
      uint var_len;

      for (; pos != end && *pos != ','; pos++) ;
      var_len= (uint) (pos - start);
      strmake(buff, start, min(sizeof(buff), var_len));
      find= find_type(buff, lib, var_len);
      if (!find)
      {
        *err_pos= (char*) start;
        *err_len= var_len;
      }
      else
        found|= ((longlong) 1 << (find - 1));
      if (pos == end)
        break;
      start= pos + 1;
    }
  }
  return found;
}


/* Print a value with a prefix on file */
static void print_value(FILE *file, MYSQL_RES  *result, MYSQL_ROW row,
			const char *prefix, const char *name,
			int string_value)
{
  MYSQL_FIELD	*field;
  mysql_field_seek(result, 0);

  for ( ; (field = mysql_fetch_field(result)) ; row++)
  {
    if (!strcmp(field->name,name))
    {
      if (row[0] && row[0][0] && strcmp(row[0],"0")) /* Skip default */
      {
	fputc(' ',file);
	fputs(prefix, file);
	if (string_value)
	  unescape(file,row[0],(uint) strlen(row[0]));
	else
	  fputs(row[0], file);
	check_io(file);
	return;
      }
    }
  }
  return;					/* This shouldn't happen */
} /* print_value */


/*
  Check if we the table is one of the table types that should be ignored:
  MRG_ISAM, MRG_MYISAM

  SYNOPSIS
    check_if_ignore_table()
    table_name			Table name to check

  GLOBAL VARIABLES
    sock			MySQL socket
    verbose			Write warning messages

  RETURN
    0	Table should be backuped
    #	Type of table (that should be skipped)
*/

static const char *check_if_ignore_table(const char *table_name)
{
  char buff[FN_REFLEN+80], show_name_buff[FN_REFLEN];
  MYSQL_RES *res;
  MYSQL_ROW row;
  const char *result= 0;

  sprintf(buff,"show table status like %s",
	  quote_for_like(table_name, show_name_buff));
  if (mysql_query(sock, buff))
  {
    if (mysql_errno(sock) != ER_PARSE_ERROR)
    {					/* If old MySQL version */
      if (verbose)
	fprintf(stderr,
		"-- Warning: Couldn't get status information for table %s (%s)\n",
		table_name,mysql_error(sock));
      return 0;					/* assume table is ok */
    }
  }
  if (!(res= mysql_store_result(sock)) ||
      !(row= mysql_fetch_row(res)))
  {
    fprintf(stderr,
	    "Error: Couldn't read status information for table %s (%s)\n",
	    table_name, mysql_error(sock));
    if (res)
      mysql_free_result(res);
    return 0;					/* assume table is ok */
  }
  if (strcmp(row[1], (result= "MRG_MyISAM")) &&
      strcmp(row[1], (result= "MRG_ISAM")))
    result= 0;
  mysql_free_result(res);  
  return result;
}


int main(int argc, char **argv)
{
  MYSQL_ROW row;
  MYSQL_RES *master;
  compatible_mode_normal_str[0]= 0;

  MY_INIT(argv[0]);
  if (get_options(&argc, &argv))
  {
    my_end(0);
    exit(EX_USAGE);
  }
  if (dbConnect(current_host, current_user, opt_password))
    exit(EX_MYSQLERR);
  if (!path)
    write_header(md_result_file, *argv);

  if (opt_first_slave)
  {
    lock_tables=0;				/* No other locks needed */
    if (mysql_query(sock, "FLUSH TABLES WITH READ LOCK"))
    {
      my_printf_error(0, "Error: Couldn't execute 'FLUSH TABLES WITH READ LOCK': %s",
                      MYF(0), mysql_error(sock));
      my_end(0);
      return(first_error);
    }
  }
  else if (opt_single_transaction)
  {
    /* There is no sense to start transaction if all tables are locked */ 
    if (mysql_query(sock, "BEGIN"))
    {
      my_printf_error(0, "Error: Couldn't execute 'BEGIN': %s",
                        MYF(0), mysql_error(sock));
      my_end(0);
      return(first_error);
    }    
  }
  if (opt_alldbs)
    dump_all_databases();
  else if (argc > 1 && !opt_databases)
  {
    /* Only one database and selected table(s) */
    dump_selected_tables(*argv, (argv + 1), (argc - 1));
  }
  else
  {
    /* One or more databases, all tables */
    dump_databases(argv);
  }

  if (opt_first_slave)
  {
    if (opt_delete_master_logs && mysql_query(sock, "FLUSH MASTER"))
    {
      my_printf_error(0, "Error: Couldn't execute 'FLUSH MASTER': %s",
		      MYF(0), mysql_error(sock));
    }
    if (opt_master_data)
    {
      if (mysql_query(sock, "SHOW MASTER STATUS") ||
	  !(master = mysql_store_result(sock)))
	my_printf_error(0, "Error: Couldn't execute 'SHOW MASTER STATUS': %s",
			MYF(0), mysql_error(sock));
      else
      {
	row = mysql_fetch_row(master);
	if (row && row[0] && row[1])
	{
	  if (opt_comments)
	    fprintf(md_result_file,
		    "\n--\n-- Position to start replication from\n--\n\n");
	  fprintf(md_result_file,
		  "CHANGE MASTER TO MASTER_LOG_FILE='%s', \
MASTER_LOG_POS=%s ;\n",row[0],row[1]); 
	  check_io(md_result_file);
	}
	mysql_free_result(master);
      }
    }
    if (mysql_query(sock, "UNLOCK TABLES"))
      my_printf_error(0, "Error: Couldn't execute 'UNLOCK TABLES': %s",
		      MYF(0), mysql_error(sock));
  }
  else if (opt_single_transaction) /* Just to make it beautiful enough */
#ifdef HAVE_SMEM
  my_free(shared_memory_base_name,MYF(MY_ALLOW_ZERO_PTR));
#endif
  {
    /*
      In case we were locking all tables, we did not start transaction
      so there is no need to commit it.
    */

    /* This should just free locks as we did not change anything */
    if (mysql_query(sock, "COMMIT"))
    {
      my_printf_error(0, "Error: Couldn't execute 'COMMIT': %s",
	      MYF(0), mysql_error(sock));
    }
  }
  dbDisconnect(current_host);
  if (!path)
    write_footer(md_result_file);
  if (md_result_file != stdout)
    my_fclose(md_result_file, MYF(0));
  my_free(opt_password, MYF(MY_ALLOW_ZERO_PTR));
  if (extended_insert)
    dynstr_free(&extended_row);
  my_end(0);
  return(first_error);
} /* main */<|MERGE_RESOLUTION|>--- conflicted
+++ resolved
@@ -1617,12 +1617,9 @@
 		fputs(ptr, md_result_file);
 	    }
 	  }
-<<<<<<< HEAD
 	  else
             fputs("NULL", md_result_file);
-=======
-	  check_io(md_result_file);
->>>>>>> 8e651814
+          check_io(md_result_file);
 	}
       }
 
