--- conflicted
+++ resolved
@@ -1426,7 +1426,6 @@
     fprintf(result_file,
             "/*!32316 SET @OLD_SQL_LOG_BIN=@@SQL_LOG_BIN, SQL_LOG_BIN=0*/;\n");
 
-<<<<<<< HEAD
   /*
     In mysqlbinlog|mysql, don't want mysql to be disconnected after each
     transaction (which would be the case with GLOBAL.COMPLETION_TYPE==2).
@@ -1434,14 +1433,13 @@
   fprintf(result_file,
           "/*!50003 SET @OLD_COMPLETION_TYPE=@@COMPLETION_TYPE,"
           "COMPLETION_TYPE=0*/;\n");
-=======
+
   if (charset)
     fprintf(result_file,
             "\n/*!40101 SET @OLD_CHARACTER_SET_CLIENT=@@CHARACTER_SET_CLIENT */;"
             "\n/*!40101 SET @OLD_CHARACTER_SET_RESULTS=@@CHARACTER_SET_RESULTS */;"
             "\n/*!40101 SET @OLD_COLLATION_CONNECTION=@@COLLATION_CONNECTION */;"  
             "\n/*!40101 SET NAMES %s */;\n", charset);
->>>>>>> 387ffa84
 
   for (save_stop_position= stop_position, stop_position= ~(my_off_t)0 ;
        (--argc >= 0) && !stop_passed ; )
