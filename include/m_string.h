/*
   Copyright (c) 2000, 2011, Oracle and/or its affiliates. All rights reserved.

   This program is free software; you can redistribute it and/or modify
   it under the terms of the GNU General Public License as published by
   the Free Software Foundation; version 2 of the License.

   This program is distributed in the hope that it will be useful,
   but WITHOUT ANY WARRANTY; without even the implied warranty of
   MERCHANTABILITY or FITNESS FOR A PARTICULAR PURPOSE.  See the
   GNU General Public License for more details.

   You should have received a copy of the GNU General Public License
   along with this program; if not, write to the Free Software
   Foundation, Inc., 51 Franklin St, Fifth Floor, Boston, MA 02110-1301  USA
*/

/* There may be prolems include all of theese. Try to test in
   configure with ones are needed? */

/*  This is needed for the definitions of strchr... on solaris */

#ifndef _m_string_h
#define _m_string_h
#ifndef __USE_GNU
#define __USE_GNU				/* We want to use stpcpy */
#endif
#if defined(HAVE_STRINGS_H)
#include <strings.h>
#endif
#if defined(HAVE_STRING_H)
#include <string.h>
#endif

/* need by my_vsnprintf */
#include <stdarg.h> 

/*  This is needed for the definitions of bzero... on solaris */
#if defined(HAVE_STRINGS_H)
#include <strings.h>
#endif

/*  This is needed for the definitions of memcpy... on solaris */
#if defined(HAVE_MEMORY_H) && !defined(__cplusplus)
#include <memory.h>
#endif

#if !defined(HAVE_MEMCPY) && !defined(HAVE_MEMMOVE)
# define memcpy(d, s, n)	bcopy ((s), (d), (n))
# define memset(A,C,B)		bfill((A),(B),(C))
# define memmove(d, s, n)	bmove ((d), (s), (n))
#elif defined(HAVE_MEMMOVE)
# define bmove(d, s, n)		memmove((d), (s), (n))
#else
# define memmove(d, s, n)	bmove((d), (s), (n)) /* our bmove */
#endif

/* Unixware 7 */
#if !defined(HAVE_BFILL)
# define bfill(A,B,C)           memset((A),(C),(B))
# define bmove_align(A,B,C)    memcpy((A),(B),(C))
#endif

<<<<<<< HEAD
#if !defined(HAVE_BCMP)
# define bcopy(s, d, n)		memcpy((d), (s), (n))
# define bcmp(A,B,C)		memcmp((A),(B),(C))
# define bzero(A,B)		memset((A),0,(B))
# define bmove_align(A,B,C)     memcpy((A),(B),(C))
=======
#if !defined(bzero) && (!defined(HAVE_BZERO) || !defined(HAVE_DECL_BZERO))
# define bzero(A,B)             memset((A),0,(B))
>>>>>>> 1fa37ae4
#endif

#if defined(__cplusplus)
extern "C" {
#endif

/*
  my_str_malloc() and my_str_free() are assigned to implementations in
  strings/alloc.c, but can be overridden in the calling program.
 */
extern void *(*my_str_malloc)(size_t);
extern void (*my_str_free)(void *);

#if defined(HAVE_STPCPY) && MY_GNUC_PREREQ(3, 4) && !defined(__INTEL_COMPILER)
#define strmov(A,B) __builtin_stpcpy((A),(B))
#elif defined(HAVE_STPCPY)
#define strmov(A,B) stpcpy((A),(B))
#ifndef stpcpy
extern char *stpcpy(char *, const char *);	/* For AIX with gcc 2.95.3 */
#endif
#endif

/* Declared in int2str() */
extern char NEAR _dig_vec_upper[];
extern char NEAR _dig_vec_lower[];

/* Defined in strtod.c */
extern const double log_10[309];

extern char *strmov_overlapp(char *dest, const char *src);

#ifdef BAD_MEMCPY			/* Problem with gcc on Alpha */
#define memcpy_fixed(A,B,C) bmove((A),(B),(C))
#else
#define memcpy_fixed(A,B,C) memcpy((A),(B),(C))
#endif

#if (!defined(USE_BMOVE512) || defined(HAVE_valgrind)) && !defined(bmove512)
#define bmove512(A,B,C) memcpy(A,B,C)
#endif

	/* Prototypes for string functions */

#if !defined(bfill) && !defined(HAVE_BFILL)
extern	void bfill(uchar *dst,size_t len,pchar fill);
#endif

#if !defined(bzero) && !defined(HAVE_BZERO)
extern	void bzero(void * dst,size_t len);
#endif

#if !defined(bcmp) && !defined(HAVE_BCMP)
extern	size_t bcmp(const uchar *s1,const uchar *s2,size_t len);
#endif
#ifdef HAVE_valgrind
extern	size_t my_bcmp(const uchar *s1,const uchar *s2,size_t len);
#undef bcmp
#define bcmp(A,B,C) my_bcmp((A),(B),(C))
#endif /* HAVE_valgrind */

#if defined(_lint) || defined(FORCE_INIT_OF_VARS)
#define LINT_INIT_STRUCT(var) bzero(&var, sizeof(var)) /* No uninitialize-warning */
#else
#define LINT_INIT_STRUCT(var)
#endif

#ifndef bmove512
extern	void bmove512(uchar *dst,const uchar *src,size_t len);
#endif

#if !defined(HAVE_BMOVE) && !defined(bmove)
extern	void bmove(uuchar *dst, const uchar *src,size_t len);
#endif

extern	void bmove_upp(uchar *dst,const uchar *src,size_t len);
extern	void bchange(uchar *dst,size_t old_len,const uchar *src,
		     size_t new_len,size_t tot_len);
extern	void strappend(char *s,size_t len,pchar fill);
extern	char *strend(const char *s);
extern  char *strcend(const char *, pchar);
extern	char *strfield(char *src,int fields,int chars,int blanks,
			   int tabch);
extern	char *strfill(char * s,size_t len,pchar fill);
extern	size_t strinstr(const char *str,const char *search);
extern  size_t r_strinstr(const char *str, size_t from, const char *search);
extern	char *strkey(char *dst,char *head,char *tail,char *flags);
extern	char *strmake(char *dst,const char *src,size_t length);

#ifndef strmov
extern	char *strmov(char *dst,const char *src);
#endif
extern	char *strnmov(char *dst,const char *src,size_t n);
extern	char *strsuff(const char *src,const char *suffix);
extern	char *strcont(const char *src,const char *set);
extern	char *strxcat _VARARGS((char *dst,const char *src, ...));
extern	char *strxmov _VARARGS((char *dst,const char *src, ...));
extern	char *strxcpy _VARARGS((char *dst,const char *src, ...));
extern	char *strxncat _VARARGS((char *dst,size_t len, const char *src, ...));
extern	char *strxnmov _VARARGS((char *dst,size_t len, const char *src, ...));
extern	char *strxncpy _VARARGS((char *dst,size_t len, const char *src, ...));

/* Prototypes of normal stringfunctions (with may ours) */

#ifdef WANT_STRING_PROTOTYPES
extern char *strcat(char *, const char *);
extern char *strchr(const char *, pchar);
extern char *strrchr(const char *, pchar);
extern char *strcpy(char *, const char *);
extern int strcmp(const char *, const char *);
#ifndef __GNUC__
extern size_t strlen(const char *);
#endif
#endif
#ifndef HAVE_STRNLEN
extern size_t strnlen(const char *s, size_t n);
#endif

#if !defined(__cplusplus)
#ifndef HAVE_STRPBRK
extern char *strpbrk(const char *, const char *);
#endif
#ifndef HAVE_STRSTR
extern char *strstr(const char *, const char *);
#endif
#endif
extern int is_prefix(const char *, const char *);

/* Conversion routines */
double my_strtod(const char *str, char **end, int *error);
double my_atof(const char *nptr);

extern char *llstr(longlong value,char *buff);
extern char *ullstr(longlong value,char *buff);
#ifndef HAVE_STRTOUL
extern long strtol(const char *str, char **ptr, int base);
extern ulong strtoul(const char *str, char **ptr, int base);
#endif

extern char *int2str(long val, char *dst, int radix, int upcase);
extern char *int10_to_str(long val,char *dst,int radix);
extern char *str2int(const char *src,int radix,long lower,long upper,
			 long *val);
longlong my_strtoll10(const char *nptr, char **endptr, int *error);
#if SIZEOF_LONG == SIZEOF_LONG_LONG
#define longlong2str(A,B,C) int2str((A),(B),(C),1)
#define longlong10_to_str(A,B,C) int10_to_str((A),(B),(C))
#undef strtoll
#define strtoll(A,B,C) strtol((A),(B),(C))
#define strtoull(A,B,C) strtoul((A),(B),(C))
#ifndef HAVE_STRTOULL
#define HAVE_STRTOULL
#endif
#ifndef HAVE_STRTOLL
#define HAVE_STRTOLL
#endif
#else
#ifdef HAVE_LONG_LONG
extern char *longlong2str(longlong val,char *dst,int radix);
extern char *longlong10_to_str(longlong val,char *dst,int radix);
#if (!defined(HAVE_STRTOULL) || defined(NO_STRTOLL_PROTO))
extern longlong strtoll(const char *str, char **ptr, int base);
extern ulonglong strtoull(const char *str, char **ptr, int base);
#endif
#endif
#endif

/* my_vsnprintf.c */

extern size_t my_vsnprintf(char *str, size_t n,
                           const char *format, va_list ap);
extern size_t my_snprintf(char *to, size_t n, const char *fmt, ...)
  ATTRIBUTE_FORMAT(printf, 3, 4);

#if defined(__cplusplus)
}
#endif

/*
  LEX_STRING -- a pair of a C-string and its length.
*/

#ifndef _my_plugin_h
/* This definition must match the one given in mysql/plugin.h */
struct st_mysql_lex_string
{
  char *str;
  size_t length;
};
#endif
typedef struct st_mysql_lex_string LEX_STRING;

#define STRING_WITH_LEN(X) (X), ((size_t) (sizeof(X) - 1))
#define USTRING_WITH_LEN(X) ((uchar*) X), ((size_t) (sizeof(X) - 1))
#define C_STRING_WITH_LEN(X) ((char *) (X)), ((size_t) (sizeof(X) - 1))

/* A variant with const and unsigned */
struct st_mysql_const_unsigned_lex_string
{
  const uchar *str;
  size_t length;
};
typedef struct st_mysql_const_unsigned_lex_string LEX_CUSTRING;

#endif<|MERGE_RESOLUTION|>--- conflicted
+++ resolved
@@ -1,5 +1,5 @@
 /*
-   Copyright (c) 2000, 2011, Oracle and/or its affiliates. All rights reserved.
+   Copyright (c) 2000, 2011, Oracle and/or its affiliates.
 
    This program is free software; you can redistribute it and/or modify
    it under the terms of the GNU General Public License as published by
@@ -58,19 +58,16 @@
 /* Unixware 7 */
 #if !defined(HAVE_BFILL)
 # define bfill(A,B,C)           memset((A),(C),(B))
-# define bmove_align(A,B,C)    memcpy((A),(B),(C))
-#endif
-
-<<<<<<< HEAD
+#endif
+
+# define bmove_align(A,B,C)     memcpy((A),(B),(C))
+
 #if !defined(HAVE_BCMP)
-# define bcopy(s, d, n)		memcpy((d), (s), (n))
 # define bcmp(A,B,C)		memcmp((A),(B),(C))
-# define bzero(A,B)		memset((A),0,(B))
-# define bmove_align(A,B,C)     memcpy((A),(B),(C))
-=======
+#endif
+
 #if !defined(bzero) && (!defined(HAVE_BZERO) || !defined(HAVE_DECL_BZERO))
 # define bzero(A,B)             memset((A),0,(B))
->>>>>>> 1fa37ae4
 #endif
 
 #if defined(__cplusplus)
