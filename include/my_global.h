/* Copyright (C) 2000-2003 MySQL AB

   This program is free software; you can redistribute it and/or modify
   it under the terms of the GNU General Public License as published by
   the Free Software Foundation; either version 2 of the License, or
   (at your option) any later version.

   This program is distributed in the hope that it will be useful,
   but WITHOUT ANY WARRANTY; without even the implied warranty of
   MERCHANTABILITY or FITNESS FOR A PARTICULAR PURPOSE.  See the
   GNU General Public License for more details.

   You should have received a copy of the GNU General Public License
   along with this program; if not, write to the Free Software
   Foundation, Inc., 59 Temple Place, Suite 330, Boston, MA  02111-1307  USA */

/* This is the include file that should be included 'first' in every C file. */

#ifndef _global_h
#define _global_h

#ifndef EMBEDDED_LIBRARY
#define HAVE_REPLICATION
#define HAVE_EXTERNAL_CLIENT
#endif

#if defined( __EMX__) && !defined( MYSQL_SERVER)
/* moved here to use below VOID macro redefinition */
#define INCL_BASE
#define INCL_NOPMAPI
#include <os2.h>
#endif /* __EMX__ */

#ifdef __CYGWIN__
/* We use a Unix API, so pretend it's not Windows */
#undef WIN
#undef WIN32
#undef _WIN
#undef _WIN32
#undef _WIN64
#undef __WIN__
#undef __WIN32__
#define HAVE_ERRNO_AS_DEFINE
#endif /* __CYGWIN__ */

#if defined(__QNXNTO__) && !defined(FD_SETSIZE)
#define FD_SETSIZE 1024         /* Max number of file descriptor bits in
                                   fd_set, used when calling 'select'
                                   Must be defined before including
                                   "sys/select.h" and "sys/time.h"
                                 */
#endif


/* to make command line shorter we'll define USE_PRAGMA_INTERFACE here */
#ifdef USE_PRAGMA_IMPLEMENTATION
#define USE_PRAGMA_INTERFACE
#endif

#if defined(i386) && !defined(__i386__)
#define __i386__
#endif

/* Macros to make switching between C and C++ mode easier */
#ifdef __cplusplus
#define C_MODE_START    extern "C" {
#define C_MODE_END	}
#else
#define C_MODE_START
#define C_MODE_END
#endif

#if defined(_WIN32) || defined(_WIN64) || defined(__WIN32__) || defined(WIN32)
#include <config-win.h>
#elif defined(OS2)
#include <config-os2.h>
#elif defined(__NETWARE__)
#include <my_config.h>
#include <config-netware.h>
#if defined(__cplusplus) && defined(inline)
#undef inline				/* fix configure problem */
#endif
#else
#include <my_config.h>
#if defined(__cplusplus) && defined(inline)
#undef inline				/* fix configure problem */
#endif
#endif /* _WIN32... */

/* Some defines to avoid ifdefs in the code */
#ifndef NETWARE_YIELD
#define NETWARE_YIELD
#define NETWARE_SET_SCREEN_MODE(A)
#endif

/*
  The macros below are borrowed from include/linux/compiler.h in the
  Linux kernel. Use them to indicate the likelyhood of the truthfulness
  of a condition. This serves two purposes - newer versions of gcc will be
  able to optimize for branch predication, which could yield siginficant
  performance gains in frequently executed sections of the code, and the
  other reason to use them is for documentation
*/

#if !defined(__GNUC__) || (__GNUC__ == 2 && __GNUC_MINOR__ < 96)
#define __builtin_expect(x, expected_value) (x)
#endif

#define likely(x)	__builtin_expect((x),1)
#define unlikely(x)	__builtin_expect((x),0)


/* Fix problem with S_ISLNK() on Linux */
#if defined(TARGET_OS_LINUX) || defined(__GLIBC__)
#undef  _GNU_SOURCE
#define _GNU_SOURCE 1
#endif

/*
  Temporary solution to solve bug#7156. Include "sys/types.h" before
  the thread headers, else the function madvise() will not be defined
*/
#if defined(HAVE_SYS_TYPES_H) && ( defined(sun) || defined(__sun) )
#include <sys/types.h>
#endif

/* The client defines this to avoid all thread code */
#if defined(UNDEF_THREADS_HACK)
#undef THREAD
#undef HAVE_mit_thread
#undef HAVE_LINUXTHREADS
#undef HAVE_NPTL
#undef HAVE_UNIXWARE7_THREADS
#endif

#ifdef HAVE_THREADS_WITHOUT_SOCKETS
/* MIT pthreads does not work with unix sockets */
#undef HAVE_SYS_UN_H
#endif

#define __EXTENSIONS__ 1	/* We want some extension */
#ifndef __STDC_EXT__
#define __STDC_EXT__ 1          /* To get large file support on hpux */
#endif

/*
  Solaris 9 include file <sys/feature_tests.h> refers to X/Open document

    System Interfaces and Headers, Issue 5

  saying we should define _XOPEN_SOURCE=500 to get POSIX.1c prototypes,
  but apparently other systems (namely FreeBSD) don't agree.

  On a newer Solaris 10, the above file recognizes also _XOPEN_SOURCE=600.
  Furthermore, it tests that if a program requires older standard
  (_XOPEN_SOURCE<600 or _POSIX_C_SOURCE<200112L) it cannot be
  run on a new compiler (that defines _STDC_C99) and issues an #error.
  It's also an #error if a program requires new standard (_XOPEN_SOURCE=600
  or _POSIX_C_SOURCE=200112L) and a compiler does not define _STDC_C99.

  To add more to this mess, Sun Studio C compiler defines _STDC_C99 while
  C++ compiler does not!

  So, in a desperate attempt to get correct prototypes for both
  C and C++ code, we define either _XOPEN_SOURCE=600 or _XOPEN_SOURCE=500
  depending on the compiler's announced C standard support.

  Cleaner solutions are welcome.
*/
#ifdef __sun
#if __STDC_VERSION__ - 0 >= 199901L
#define _XOPEN_SOURCE 600
#else
#define _XOPEN_SOURCE 500
#endif
#endif

#if defined(THREAD) && !defined(__WIN__) && !defined(OS2)
#ifndef _POSIX_PTHREAD_SEMANTICS
#define _POSIX_PTHREAD_SEMANTICS /* We want posix threads */
#endif

#if !defined(SCO)
#define _REENTRANT	1	/* Some thread libraries require this */
#endif
#if !defined(_THREAD_SAFE) && !defined(_AIX)
#define _THREAD_SAFE            /* Required for OSF1 */
#endif
#ifndef HAVE_mit_thread
#ifdef HAVE_UNIXWARE7_THREADS
#include <thread.h>
#else
#if defined(HPUX10) || defined(HPUX11)
C_MODE_START			/* HPUX needs this, signal.h bug */
#include <pthread.h>
C_MODE_END
#else
#include <pthread.h>		/* AIX must have this included first */
#endif
#endif /* HAVE_UNIXWARE7_THREADS */
#endif /* HAVE_mit_thread */
#if !defined(SCO) && !defined(_REENTRANT)
#define _REENTRANT	1	/* Threads requires reentrant code */
#endif
#endif /* THREAD */

/* Go around some bugs in different OS and compilers */
#ifdef _AIX			/* By soren@t.dk */
#define _H_STRINGS
#define _SYS_STREAM_H
/* #define _AIX32_CURSES */	/* XXX: this breaks AIX 4.3.3 (others?). */
#define ulonglong2double(A) my_ulonglong2double(A)
#define my_off_t2double(A)  my_ulonglong2double(A)
C_MODE_START
double my_ulonglong2double(unsigned long long A);
C_MODE_END
#endif /* _AIX */

#ifdef HAVE_BROKEN_SNPRINTF	/* HPUX 10.20 don't have this defined */
#undef HAVE_SNPRINTF
#endif
#ifdef HAVE_BROKEN_PREAD
/*
  pread()/pwrite() are not 64 bit safe on HP-UX 11.0 without
  installing the kernel patch PHKL_20349 or greater
*/
#undef HAVE_PREAD
#undef HAVE_PWRITE
#endif
#if defined(HAVE_BROKEN_INLINE) && !defined(__cplusplus)
#undef inline
#define inline
#endif

#ifdef UNDEF_HAVE_GETHOSTBYNAME_R		/* For OSF4.x */
#undef HAVE_GETHOSTBYNAME_R
#endif
#ifdef UNDEF_HAVE_INITGROUPS			/* For AIX 4.3 */
#undef HAVE_INITGROUPS
#endif

/* gcc/egcs issues */

#if defined(__GNUC) && defined(__EXCEPTIONS)
#error "Please add -fno-exceptions to CXXFLAGS and reconfigure/recompile"
#endif


/* Fix a bug in gcc 2.8.0 on IRIX 6.2 */
#if SIZEOF_LONG == 4 && defined(__LONG_MAX__) && (__GNUC__ == 2 && __GNUC_MINOR__ == 8)
#undef __LONG_MAX__             /* Is a longlong value in gcc 2.8.0 ??? */
#define __LONG_MAX__ 2147483647
#endif

/* egcs 1.1.2 has a problem with memcpy on Alpha */
#if defined(__GNUC__) && defined(__alpha__) && ! (__GNUC__ > 2 || (__GNUC__ == 2 &&  __GNUC_MINOR__ >= 95))
#define BAD_MEMCPY
#endif

#if defined(_lint) && !defined(lint)
#define lint
#endif
#if SIZEOF_LONG_LONG > 4 && !defined(_LONG_LONG)
#define _LONG_LONG 1		/* For AIX string library */
#endif

#ifndef stdin
#include <stdio.h>
#endif
#ifdef HAVE_STDLIB_H
#include <stdlib.h>
#endif
#ifdef HAVE_STDDEF_H
#include <stddef.h>
#endif

#include <math.h>
#ifdef HAVE_LIMITS_H
#include <limits.h>
#endif
#ifdef HAVE_FLOAT_H
#include <float.h>
#endif

#ifdef HAVE_SYS_TYPES_H
#include <sys/types.h>
#endif
#ifdef HAVE_FCNTL_H
#include <fcntl.h>
#endif
#ifdef HAVE_SYS_TIMEB_H
#include <sys/timeb.h>				/* Avoid warnings on SCO */
#endif
#if TIME_WITH_SYS_TIME
# include <sys/time.h>
# include <time.h>
#else
# if HAVE_SYS_TIME_H
#  include <sys/time.h>
# else
#  include <time.h>
# endif
#endif /* TIME_WITH_SYS_TIME */
#ifdef HAVE_UNISTD_H
#include <unistd.h>
#endif
#if defined(__cplusplus) && defined(NO_CPLUSPLUS_ALLOCA)
#undef HAVE_ALLOCA
#undef HAVE_ALLOCA_H
#endif
#ifdef HAVE_ALLOCA_H
#include <alloca.h>
#endif
#ifdef HAVE_ATOMIC_ADD
#define new my_arg_new
#define need_to_restore_new 1
C_MODE_START
#include <asm/atomic.h>
C_MODE_END
#ifdef need_to_restore_new /* probably safer than #ifdef new */
#undef new
#undef need_to_restore_new
#endif
#endif
#include <errno.h>				/* Recommended by debian */
/* We need the following to go around a problem with openssl on solaris */
#if defined(HAVE_CRYPT_H)
#include <crypt.h>
#endif

/*
  A lot of our programs uses asserts, so better to always include it
  This also fixes a problem when people uses DBUG_ASSERT without including
  assert.h
*/
#include <assert.h>

/* Go around some bugs in different OS and compilers */
#if defined(_HPUX_SOURCE) && defined(HAVE_SYS_STREAM_H)
#include <sys/stream.h>		/* HPUX 10.20 defines ulong here. UGLY !!! */
#define HAVE_ULONG
#endif
#ifdef DONT_USE_FINITE		/* HPUX 11.x has is_finite() */
#undef HAVE_FINITE
#endif
#if defined(HPUX10) && defined(_LARGEFILE64_SOURCE) && defined(THREAD)
/* Fix bug in setrlimit */
#undef setrlimit
#define setrlimit cma_setrlimit64
#endif
/* Declare madvise where it is not declared for C++, like Solaris */
#if HAVE_MADVISE && !HAVE_DECL_MADVISE && defined(__cplusplus)
extern "C" int madvise(void *addr, size_t len, int behav);
#endif

#ifdef __QNXNTO__
/* This has to be after include limits.h */
#define HAVE_ERRNO_AS_DEFINE
#define HAVE_FCNTL_LOCK
#undef  HAVE_FINITE
#undef  LONGLONG_MIN            /* These get wrongly defined in QNX 6.2 */
#undef  LONGLONG_MAX            /* standard system library 'limits.h' */
#ifdef __cplusplus
#ifndef HAVE_RINT
#define HAVE_RINT
#endif                          /* rint() and isnan() functions are not */
#define rint(a) std::rint(a)    /* visible in C++ scope due to an error */
#define isnan(a) std::isnan(a)  /* in the usr/include/math.h on QNX     */
#endif
#endif

/* We can not live without the following defines */

#define USE_MYFUNC 1		/* Must use syscall indirection */
#define MASTER 1		/* Compile without unireg */
#define ENGLISH 1		/* Messages in English */
#define POSIX_MISTAKE 1		/* regexp: Fix stupid spec error */
#define USE_REGEX 1		/* We want the use the regex library */
/* Do not define for ultra sparcs */
#ifndef OS2
#define USE_BMOVE512 1		/* Use this unless system bmove is faster */
#endif

#define QUOTE_ARG(x)		#x	/* Quote argument (before cpp) */
#define STRINGIFY_ARG(x) QUOTE_ARG(x)	/* Quote argument, after cpp */

/* Paranoid settings. Define I_AM_PARANOID if you are paranoid */
#ifdef I_AM_PARANOID
#define DONT_ALLOW_USER_CHANGE 1
#define DONT_USE_MYSQL_PWD 1
#endif

/* Does the system remember a signal handler after a signal ? */
#ifndef HAVE_BSD_SIGNALS
#define DONT_REMEMBER_SIGNAL
#endif

/* Define void to stop lint from generating "null effekt" comments */
#ifndef DONT_DEFINE_VOID
#ifdef _lint
int	__void__;
#define VOID(X)		(__void__ = (int) (X))
#else
#undef VOID
#define VOID(X)		(X)
#endif
#endif /* DONT_DEFINE_VOID */

#if defined(_lint) || defined(FORCE_INIT_OF_VARS)
#define LINT_INIT(var)	var=0			/* No uninitialize-warning */
#else
#define LINT_INIT(var)
#endif

#if defined(_lint) || defined(FORCE_INIT_OF_VARS) || defined(HAVE_purify)
#define PURIFY_OR_LINT_INIT(var) var=0
#else
#define PURIFY_OR_LINT_INIT(var)
#endif

/* Define some useful general macros */
#if !defined(max)
#define max(a, b)	((a) > (b) ? (a) : (b))
#define min(a, b)	((a) < (b) ? (a) : (b))
#endif

#if defined(__EMX__) || !defined(HAVE_UINT)
#undef HAVE_UINT
#define HAVE_UINT
typedef unsigned int uint;
typedef unsigned short ushort;
#endif

#define CMP_NUM(a,b)    (((a) < (b)) ? -1 : ((a) == (b)) ? 0 : 1)
#define sgn(a)		(((a) < 0) ? -1 : ((a) > 0) ? 1 : 0)
#define swap_variables(t, a, b) { register t dummy; dummy= a; a= b; b= dummy; }
#define test(a)		((a) ? 1 : 0)
#define set_if_bigger(a,b)  do { if ((a) < (b)) (a)=(b); } while(0)
#define set_if_smaller(a,b) do { if ((a) > (b)) (a)=(b); } while(0)
#define test_all_bits(a,b) (((a) & (b)) == (b))
#define set_bits(type, bit_count) (sizeof(type)*8 <= (bit_count) ? ~(type) 0 : ((((type) 1) << (bit_count)) - (type) 1))
#define array_elements(A) ((uint) (sizeof(A)/sizeof(A[0])))
#ifndef HAVE_RINT
#define rint(A) floor((A)+(((A) < 0)? -0.5 : 0.5))
#endif

/* Define some general constants */
#ifndef TRUE
#define TRUE		(1)	/* Logical true */
#define FALSE		(0)	/* Logical false */
#endif

#if defined(__GNUC__)
#define function_volatile	volatile
#define my_reinterpret_cast(A) reinterpret_cast<A>
#define my_const_cast(A) const_cast<A>
# ifndef GCC_VERSION
#  define GCC_VERSION (__GNUC__ * 1000 + __GNUC_MINOR__)
# endif
#elif !defined(my_reinterpret_cast)
#define my_reinterpret_cast(A) (A)
#define my_const_cast(A) (A)
#endif

/*
  Disable __attribute__() on GCC < 2.7 and non-GCC compilers
*/
#if !defined(__attribute__) && (!defined(__GNUC__) || GCC_VERSION < 2007)
#define __attribute__(A)
#endif

/*
<<<<<<< HEAD
  Wen using the embedded library, users might run into link problems,
  duplicate declaration of __cxa_pure_virtual, solved by declaring it a
  weak symbol.
*/
#ifdef USE_MYSYS_NEW
C_MODE_START
int __cxa_pure_virtual () __attribute__ ((weak));
C_MODE_END
=======
  __attribute__((format(...))) is only supported in gcc >= 2.8 and g++ >= 3.4
*/
#ifndef ATTRIBUTE_FORMAT
# if defined(__GNUC__) && \
     ((!defined(__cplusplus__) && GCC_VERSION >= 2008) || \
      GCC_VERSION >= 3004)
#  define ATTRIBUTE_FORMAT(style, m, n) __attribute__((format(style, m, n)))
# else
#  define ATTRIBUTE_FORMAT(style, m, n)
# endif
>>>>>>> 915bdfbe
#endif

/* From old s-system.h */

/*
  Support macros for non ansi & other old compilers. Since such
  things are no longer supported we do nothing. We keep then since
  some of our code may still be needed to upgrade old customers.
*/
#define _VARARGS(X) X
#define _STATIC_VARARGS(X) X
#define _PC(X)	X

#if defined(DBUG_ON) && defined(DBUG_OFF)
#undef DBUG_OFF
#endif

#if defined(_lint) && !defined(DBUG_OFF)
#define DBUG_OFF
#endif

#include <my_dbug.h>

#define MIN_ARRAY_SIZE	0	/* Zero or One. Gcc allows zero*/
#define ASCII_BITS_USED 8	/* Bit char used */
#define NEAR_F			/* No near function handling */

/* Some types that is different between systems */

typedef int	File;		/* File descriptor */
#ifndef Socket_defined
typedef int	my_socket;	/* File descriptor for sockets */
#define INVALID_SOCKET -1
#endif
/* Type for fuctions that handles signals */
#define sig_handler RETSIGTYPE
C_MODE_START
typedef void	(*sig_return)();/* Returns type from signal */
C_MODE_END
#if defined(__GNUC__) && !defined(_lint)
typedef char	pchar;		/* Mixed prototypes can take char */
typedef char	puchar;		/* Mixed prototypes can take char */
typedef char	pbool;		/* Mixed prototypes can take char */
typedef short	pshort;		/* Mixed prototypes can take short int */
typedef float	pfloat;		/* Mixed prototypes can take float */
#else
typedef int	pchar;		/* Mixed prototypes can't take char */
typedef uint	puchar;		/* Mixed prototypes can't take char */
typedef int	pbool;		/* Mixed prototypes can't take char */
typedef int	pshort;		/* Mixed prototypes can't take short int */
typedef double	pfloat;		/* Mixed prototypes can't take float */
#endif
C_MODE_START
typedef int	(*qsort_cmp)(const void *,const void *);
typedef int	(*qsort_cmp2)(void*, const void *,const void *);
C_MODE_END
#ifdef HAVE_mit_thread
#define qsort_t void
#undef QSORT_TYPE_IS_VOID
#define QSORT_TYPE_IS_VOID
#else
#define qsort_t RETQSORTTYPE	/* Broken GCC cant handle typedef !!!! */
#endif
#ifdef HAVE_mit_thread
#define size_socket socklen_t	/* Type of last arg to accept */
#else
#ifdef HAVE_SYS_SOCKET_H
#include <sys/socket.h>
#endif
typedef SOCKET_SIZE_TYPE size_socket;
#endif

#ifndef SOCKOPT_OPTLEN_TYPE
#define SOCKOPT_OPTLEN_TYPE size_socket
#endif

/* file create flags */

#ifndef O_SHARE			/* Probably not windows */
#define O_SHARE		0	/* Flag to my_open for shared files */
#ifndef O_BINARY
#define O_BINARY	0	/* Flag to my_open for binary files */
#endif
#ifndef FILE_BINARY
#define FILE_BINARY	O_BINARY /* Flag to my_fopen for binary streams */
#endif
#ifdef HAVE_FCNTL
#define HAVE_FCNTL_LOCK
#define F_TO_EOF	0L	/* Param to lockf() to lock rest of file */
#endif
#endif /* O_SHARE */

#ifndef O_TEMPORARY
#define O_TEMPORARY	0
#endif
#ifndef O_SHORT_LIVED
#define O_SHORT_LIVED	0
#endif
#ifndef O_NOFOLLOW
#define O_NOFOLLOW      0
#endif

/* additional file share flags for win32 */
#ifdef __WIN__
#define _SH_DENYRWD     0x110    /* deny read/write mode & delete */
#define _SH_DENYWRD     0x120    /* deny write mode & delete      */
#define _SH_DENYRDD     0x130    /* deny read mode & delete       */
#define _SH_DENYDEL     0x140    /* deny delete only              */
#endif /* __WIN__ */


/* #define USE_RECORD_LOCK	*/

	/* Unsigned types supported by the compiler */
#define UNSINT8			/* unsigned int8 (char) */
#define UNSINT16		/* unsigned int16 */
#define UNSINT32		/* unsigned int32 */

	/* General constants */
#define SC_MAXWIDTH	256	/* Max width of screen (for error messages) */
#define FN_LEN		256	/* Max file name len */
#define FN_HEADLEN	253	/* Max length of filepart of file name */
#define FN_EXTLEN	20	/* Max length of extension (part of FN_LEN) */
#define FN_REFLEN	512	/* Max length of full path-name */
#define FN_EXTCHAR	'.'
#define FN_HOMELIB	'~'	/* ~/ is used as abbrev for home dir */
#define FN_CURLIB	'.'	/* ./ is used as abbrev for current dir */
#define FN_PARENTDIR	".."	/* Parent directory; Must be a string */

#ifndef FN_LIBCHAR
#ifdef __EMX__
#define FN_LIBCHAR	'\\'
#define FN_ROOTDIR	"\\"
#else
#define FN_LIBCHAR	'/'
#define FN_ROOTDIR	"/"
#endif
#endif
#define MY_NFILE	64	/* This is only used to save filenames */
#ifndef OS_FILE_LIMIT
#define OS_FILE_LIMIT	65535
#endif

/* #define EXT_IN_LIBNAME     */
/* #define FN_NO_CASE_SENCE   */
/* #define FN_UPPER_CASE TRUE */

/*
  Io buffer size; Must be a power of 2 and a multiple of 512. May be
  smaller what the disk page size. This influences the speed of the
  isam btree library. eg to big to slow.
*/
#define IO_SIZE			4096
/*
  How much overhead does malloc have. The code often allocates
  something like 1024-MALLOC_OVERHEAD bytes
*/
#ifdef SAFEMALLOC
#define MALLOC_OVERHEAD (8+24+4)
#else
#define MALLOC_OVERHEAD 8
#endif
	/* get memory in huncs */
#define ONCE_ALLOC_INIT		(uint) (4096-MALLOC_OVERHEAD)
	/* Typical record cash */
#define RECORD_CACHE_SIZE	(uint) (64*1024-MALLOC_OVERHEAD)
	/* Typical key cash */
#define KEY_CACHE_SIZE		(uint) (8*1024*1024-MALLOC_OVERHEAD)
	/* Default size of a key cache block  */
#define KEY_CACHE_BLOCK_SIZE	(uint) 1024


	/* Some things that this system doesn't have */

#define NO_HASH			/* Not needed anymore */
#ifdef __WIN__
#define NO_DIR_LIBRARY		/* Not standar dir-library */
#define USE_MY_STAT_STRUCT	/* For my_lib */
#endif

/* Some defines of functions for portability */

#undef remove		/* Crashes MySQL on SCO 5.0.0 */
#ifndef __WIN__
#ifdef OS2
#define closesocket(A)	soclose(A)
#else
#define closesocket(A)	close(A)
#endif
#ifndef ulonglong2double
#define ulonglong2double(A) ((double) (ulonglong) (A))
#define my_off_t2double(A)  ((double) (my_off_t) (A))
#endif
#endif

#ifndef offsetof
#define offsetof(TYPE, MEMBER) ((size_t) &((TYPE *)0)->MEMBER)
#endif
#define ulong_to_double(X) ((double) (ulong) (X))
#define SET_STACK_SIZE(X)	/* Not needed on real machines */

#if !defined(HAVE_mit_thread) && !defined(HAVE_STRTOK_R)
#define strtok_r(A,B,C) strtok((A),(B))
#endif

/* Remove some things that mit_thread break or doesn't support */
#if defined(HAVE_mit_thread) && defined(THREAD)
#undef HAVE_PREAD
#undef HAVE_REALPATH
#undef HAVE_MLOCK
#undef HAVE_TEMPNAM				/* Use ours */
#undef HAVE_PTHREAD_SETPRIO
#undef HAVE_FTRUNCATE
#undef HAVE_READLINK
#endif

/* This is from the old m-machine.h file */

#if SIZEOF_LONG_LONG > 4
#define HAVE_LONG_LONG 1
#endif

/*
  Some pre-ANSI-C99 systems like AIX 5.1 and Linux/GCC 2.95 define
  ULONGLONG_MAX, LONGLONG_MIN, LONGLONG_MAX; we use them if they're defined.
  Also on Windows we define these constants by hand in config-win.h.
*/

#if defined(HAVE_LONG_LONG) && !defined(LONGLONG_MIN)
#define LONGLONG_MIN	((long long) 0x8000000000000000LL)
#define LONGLONG_MAX	((long long) 0x7FFFFFFFFFFFFFFFLL)
#endif

#if defined(HAVE_LONG_LONG) && !defined(ULONGLONG_MAX)
/* First check for ANSI C99 definition: */
#ifdef ULLONG_MAX
#define ULONGLONG_MAX  ULLONG_MAX
#else
#define ULONGLONG_MAX ((unsigned long long)(~0ULL))
#endif
#endif /* defined (HAVE_LONG_LONG) && !defined(ULONGLONG_MAX)*/

#define INT_MIN32       (~0x7FFFFFFFL)
#define INT_MAX32       0x7FFFFFFFL
#define UINT_MAX32      0xFFFFFFFFL
#define INT_MIN24       (~0x007FFFFF)
#define INT_MAX24       0x007FFFFF
#define UINT_MAX24      0x00FFFFFF
#define INT_MIN16       (~0x7FFF)
#define INT_MAX16       0x7FFF
#define UINT_MAX16      0xFFFF
#define INT_MIN8        (~0x7F)
#define INT_MAX8        0x7F
#define UINT_MAX8       0xFF

/* From limits.h instead */
#ifndef DBL_MIN
#define DBL_MIN		4.94065645841246544e-324
#define FLT_MIN		((float)1.40129846432481707e-45)
#endif
#ifndef DBL_MAX
#define DBL_MAX		1.79769313486231470e+308
#define FLT_MAX		((float)3.40282346638528860e+38)
#endif
#ifndef SSIZE_MAX
#define SSIZE_MAX ((~((size_t) 0)) / 2)
#endif

#if !defined(HAVE_ISINF) && !defined(isinf)
#define isinf(X)    0
#endif

/* Define missing math constants. */
#ifndef M_PI
#define M_PI 3.14159265358979323846
#endif
#ifndef M_E
#define M_E 2.7182818284590452354
#endif
#ifndef M_LN2
#define M_LN2 0.69314718055994530942
#endif

/*
  Max size that must be added to a so that we know Size to make
  adressable obj.
*/
#if SIZEOF_CHARP == 4
typedef long		my_ptrdiff_t;
#else
typedef long long	my_ptrdiff_t;
#endif

#define MY_ALIGN(A,L)	(((A) + (L) - 1) & ~((L) - 1))
#define ALIGN_SIZE(A)	MY_ALIGN((A),sizeof(double))
/* Size to make adressable obj. */
#define ALIGN_PTR(A, t) ((t*) MY_ALIGN((A),sizeof(t)))
			 /* Offset of field f in structure t */
#define OFFSET(t, f)	((size_t)(char *)&((t *)0)->f)
#define ADD_TO_PTR(ptr,size,type) (type) ((byte*) (ptr)+size)
#define PTR_BYTE_DIFF(A,B) (my_ptrdiff_t) ((byte*) (A) - (byte*) (B))

#define NullS		(char *) 0
/* Nowdays we do not support MessyDos */
#ifndef NEAR
#define NEAR				/* Who needs segments ? */
#define FAR				/* On a good machine */
#ifndef HUGE_PTR
#define HUGE_PTR
#endif
#endif
#if defined(__IBMC__) || defined(__IBMCPP__)
/* This was  _System _Export but caused a lot of warnings on _AIX43 */
#define STDCALL
#elif !defined( STDCALL)
#define STDCALL
#endif

/* Typdefs for easyier portability */

#if defined(VOIDTYPE)
typedef void	*gptr;		/* Generic pointer */
#else
typedef char	*gptr;		/* Generic pointer */
#endif
#ifndef HAVE_INT_8_16_32
typedef signed char int8;       /* Signed integer >= 8  bits */
typedef short	int16;		/* Signed integer >= 16 bits */
#endif
#ifndef HAVE_UCHAR
typedef unsigned char	uchar;	/* Short for unsigned char */
#endif
typedef unsigned char	uint8;	/* Short for unsigned integer >= 8  bits */
typedef unsigned short	uint16; /* Short for unsigned integer >= 16 bits */

#if SIZEOF_INT == 4
#ifndef HAVE_INT_8_16_32
typedef int		int32;
#endif
typedef unsigned int	uint32; /* Short for unsigned integer >= 32 bits */
#elif SIZEOF_LONG == 4
#ifndef HAVE_INT_8_16_32
typedef long		int32;
#endif
typedef unsigned long	uint32; /* Short for unsigned integer >= 32 bits */
#else
#error "Neither int or long is of 4 bytes width"
#endif

#if !defined(HAVE_ULONG) && !defined(TARGET_OS_LINUX) && !defined(__USE_MISC)
typedef unsigned long	ulong;		  /* Short for unsigned long */
#endif
#ifndef longlong_defined
#if defined(HAVE_LONG_LONG) && SIZEOF_LONG != 8
typedef unsigned long long int ulonglong; /* ulong or unsigned long long */
typedef long long int	longlong;
#else
typedef unsigned long	ulonglong;	  /* ulong or unsigned long long */
typedef long		longlong;
#endif
#endif

#if defined(NO_CLIENT_LONG_LONG)
typedef unsigned long my_ulonglong;
#elif defined (__WIN__)
typedef unsigned __int64 my_ulonglong;
#else
typedef unsigned long long my_ulonglong;
#endif

#ifdef USE_RAID
/*
  The following is done with a if to not get problems with pre-processors
  with late define evaluation
*/
#if SIZEOF_OFF_T == 4
#define SYSTEM_SIZEOF_OFF_T 4
#else
#define SYSTEM_SIZEOF_OFF_T 8
#endif
#undef  SIZEOF_OFF_T
#define SIZEOF_OFF_T	    8
#else
#define SYSTEM_SIZEOF_OFF_T SIZEOF_OFF_T
#endif /* USE_RAID */

#if SIZEOF_OFF_T > 4
typedef ulonglong my_off_t;
#else
typedef unsigned long my_off_t;
#endif
#define MY_FILEPOS_ERROR	(~(my_off_t) 0)
#if !defined(__WIN__) && !defined(OS2)
typedef off_t os_off_t;
#endif

#if defined(__WIN__)
#define socket_errno	WSAGetLastError()
#define SOCKET_EINTR	WSAEINTR
#define SOCKET_EAGAIN	WSAEINPROGRESS
#define SOCKET_ETIMEDOUT WSAETIMEDOUT
#define SOCKET_EWOULDBLOCK WSAEWOULDBLOCK
#define SOCKET_EADDRINUSE WSAEADDRINUSE
#define SOCKET_ENFILE	ENFILE
#define SOCKET_EMFILE	EMFILE
#elif defined(OS2)
#define socket_errno	sock_errno()
#define SOCKET_EINTR	SOCEINTR
#define SOCKET_EAGAIN	SOCEINPROGRESS
#define SOCKET_ETIMEDOUT SOCKET_EINTR
#define SOCKET_EWOULDBLOCK SOCEWOULDBLOCK
#define SOCKET_EADDRINUSE SOCEADDRINUSE
#define SOCKET_ENFILE	SOCENFILE
#define SOCKET_EMFILE	SOCEMFILE
#define closesocket(A)	soclose(A)
#else /* Unix */
#define socket_errno	errno
#define closesocket(A)	close(A)
#define SOCKET_EINTR	EINTR
#define SOCKET_EAGAIN	EAGAIN
#define SOCKET_ETIMEDOUT SOCKET_EINTR
#define SOCKET_EWOULDBLOCK EWOULDBLOCK
#define SOCKET_EADDRINUSE EADDRINUSE
#define SOCKET_ENFILE	ENFILE
#define SOCKET_EMFILE	EMFILE
#endif

typedef uint8		int7;	/* Most effective integer 0 <= x <= 127 */
typedef short		int15;	/* Most effective integer 0 <= x <= 32767 */
typedef char		*my_string; /* String of characters */
typedef unsigned long	size_s; /* Size of strings (In string-funcs) */
typedef int		myf;	/* Type of MyFlags in my_funcs */
#ifndef byte_defined
typedef char		byte;	/* Smallest addressable unit */
#endif
typedef char		my_bool; /* Small bool */
#if !defined(bool) && !defined(bool_defined) && (!defined(HAVE_BOOL) || !defined(__cplusplus))
typedef char		bool;	/* Ordinary boolean values 0 1 */
#endif
	/* Macros for converting *constants* to the right type */
#define INT8(v)		(int8) (v)
#define INT16(v)	(int16) (v)
#define INT32(v)	(int32) (v)
#define MYF(v)		(myf) (v)

#ifndef LL
#ifdef HAVE_LONG_LONG
#define LL(A) A ## LL
#else
#define LL(A) A ## L
#endif
#endif

#ifndef ULL
#ifdef HAVE_LONG_LONG
#define ULL(A) A ## ULL
#else
#define ULL(A) A ## UL
#endif
#endif

/*
  Defines to make it possible to prioritize register assignments. No
  longer that important with modern compilers.
*/
#ifndef USING_X
#define reg1 register
#define reg2 register
#define reg3 register
#define reg4 register
#define reg5 register
#define reg6 register
#define reg7 register
#define reg8 register
#define reg9 register
#define reg10 register
#define reg11 register
#define reg12 register
#define reg13 register
#define reg14 register
#define reg15 register
#define reg16 register
#endif

/*
  Sometimes we want to make sure that the variable is not put into
  a register in debugging mode so we can see its value in the core
*/

#ifndef DBUG_OFF
#define dbug_volatile volatile
#else
#define dbug_volatile
#endif

/* Defines for time function */
#define SCALE_SEC	100
#define SCALE_USEC	10000
#define MY_HOW_OFTEN_TO_ALARM	2	/* How often we want info on screen */
#define MY_HOW_OFTEN_TO_WRITE	1000	/* How often we want info on screen */

#ifdef HAVE_TIMESPEC_TS_SEC
#ifndef set_timespec
#define set_timespec(ABSTIME,SEC) \
{ \
  (ABSTIME).ts_sec=time(0) + (time_t) (SEC); \
  (ABSTIME).ts_nsec=0; \
}
#endif /* !set_timespec */
#ifndef set_timespec_nsec
#define set_timespec_nsec(ABSTIME,NSEC) \
{ \
  ulonglong now= my_getsystime() + (NSEC/100); \
  (ABSTIME).ts_sec=  (now / ULL(10000000)); \
  (ABSTIME).ts_nsec= (now % ULL(10000000) * 100 + ((NSEC) % 100)); \
}
#endif /* !set_timespec_nsec */
#else
#ifndef set_timespec
#define set_timespec(ABSTIME,SEC) \
{\
  struct timeval tv;\
  gettimeofday(&tv,0);\
  (ABSTIME).tv_sec=tv.tv_sec+(time_t) (SEC);\
  (ABSTIME).tv_nsec=tv.tv_usec*1000;\
}
#endif /* !set_timespec */
#ifndef set_timespec_nsec
#define set_timespec_nsec(ABSTIME,NSEC) \
{\
  ulonglong now= my_getsystime() + (NSEC/100); \
  (ABSTIME).tv_sec=  (now / ULL(10000000)); \
  (ABSTIME).tv_nsec= (now % ULL(10000000) * 100 + ((NSEC) % 100));    \
}
#endif /* !set_timespec_nsec */
#endif /* HAVE_TIMESPEC_TS_SEC */

/*
  Define-funktions for reading and storing in machine independent format
  (low byte first)
*/

/* Optimized store functions for Intel x86 */
#if defined(__i386__) && !defined(_WIN64)
#define sint2korr(A)	(*((int16 *) (A)))
#define sint3korr(A)	((int32) ((((uchar) (A)[2]) & 128) ? \
				  (((uint32) 255L << 24) | \
				   (((uint32) (uchar) (A)[2]) << 16) |\
				   (((uint32) (uchar) (A)[1]) << 8) | \
				   ((uint32) (uchar) (A)[0])) : \
				  (((uint32) (uchar) (A)[2]) << 16) |\
				  (((uint32) (uchar) (A)[1]) << 8) | \
				  ((uint32) (uchar) (A)[0])))
#define sint4korr(A)	(*((long *) (A)))
#define uint2korr(A)	(*((uint16 *) (A)))
#ifdef HAVE_purify
#define uint3korr(A)	(uint32) (((uint32) ((uchar) (A)[0])) +\
				  (((uint32) ((uchar) (A)[1])) << 8) +\
				  (((uint32) ((uchar) (A)[2])) << 16))
#else
/*
   ATTENTION !
   
    Please, note, uint3korr reads 4 bytes (not 3) !
    It means, that you have to provide enough allocated space !
*/
#define uint3korr(A)	(long) (*((unsigned int *) (A)) & 0xFFFFFF)
#endif
#define uint4korr(A)	(*((unsigned long *) (A)))
#define uint5korr(A)	((ulonglong)(((uint32) ((uchar) (A)[0])) +\
				    (((uint32) ((uchar) (A)[1])) << 8) +\
				    (((uint32) ((uchar) (A)[2])) << 16) +\
				    (((uint32) ((uchar) (A)[3])) << 24)) +\
				    (((ulonglong) ((uchar) (A)[4])) << 32))
#define uint8korr(A)	(*((ulonglong *) (A)))
#define sint8korr(A)	(*((longlong *) (A)))
#define int2store(T,A)	*((uint16*) (T))= (uint16) (A)
#define int3store(T,A)  do { *(T)=  (uchar) ((A));\
                            *(T+1)=(uchar) (((uint) (A) >> 8));\
                            *(T+2)=(uchar) (((A) >> 16)); } while (0)
#define int4store(T,A)	*((long *) (T))= (long) (A)
#define int5store(T,A)  do { *(T)= (uchar)((A));\
                             *((T)+1)=(uchar) (((A) >> 8));\
                             *((T)+2)=(uchar) (((A) >> 16));\
                             *((T)+3)=(uchar) (((A) >> 24)); \
                             *((T)+4)=(uchar) (((A) >> 32)); } while(0)
#define int8store(T,A)	*((ulonglong *) (T))= (ulonglong) (A)

typedef union {
  double v;
  long m[2];
} doubleget_union;
#define doubleget(V,M)	\
do { doubleget_union _tmp; \
     _tmp.m[0] = *((long*)(M)); \
     _tmp.m[1] = *(((long*) (M))+1); \
     (V) = _tmp.v; } while(0)
#define doublestore(T,V) do { *((long *) T) = ((doubleget_union *)&V)->m[0]; \
			     *(((long *) T)+1) = ((doubleget_union *)&V)->m[1]; \
                         } while (0)
#define float4get(V,M)   do { *((float *) &(V)) = *((float*) (M)); } while(0)
#define float8get(V,M)   doubleget((V),(M))
#define float4store(V,M) memcpy((byte*) V,(byte*) (&M),sizeof(float))
#define floatstore(T,V)  memcpy((byte*)(T), (byte*)(&V),sizeof(float))
#define floatget(V,M)    memcpy((byte*) &V,(byte*) (M),sizeof(float))
#define float8store(V,M) doublestore((V),(M))
#endif /* __i386__ */

#ifndef sint2korr
/*
  We're here if it's not a IA-32 architecture (Win32 and UNIX IA-32 defines
  were done before)
*/
#define sint2korr(A)	(int16) (((int16) ((uchar) (A)[0])) +\
				 ((int16) ((int16) (A)[1]) << 8))
#define sint3korr(A)	((int32) ((((uchar) (A)[2]) & 128) ? \
				  (((uint32) 255L << 24) | \
				   (((uint32) (uchar) (A)[2]) << 16) |\
				   (((uint32) (uchar) (A)[1]) << 8) | \
				   ((uint32) (uchar) (A)[0])) : \
				  (((uint32) (uchar) (A)[2]) << 16) |\
				  (((uint32) (uchar) (A)[1]) << 8) | \
				  ((uint32) (uchar) (A)[0])))
#define sint4korr(A)	(int32) (((int32) ((uchar) (A)[0])) +\
				(((int32) ((uchar) (A)[1]) << 8)) +\
				(((int32) ((uchar) (A)[2]) << 16)) +\
				(((int32) ((int16) (A)[3]) << 24)))
#define sint8korr(A)	(longlong) uint8korr(A)
#define uint2korr(A)	(uint16) (((uint16) ((uchar) (A)[0])) +\
				  ((uint16) ((uchar) (A)[1]) << 8))
#define uint3korr(A)	(uint32) (((uint32) ((uchar) (A)[0])) +\
				  (((uint32) ((uchar) (A)[1])) << 8) +\
				  (((uint32) ((uchar) (A)[2])) << 16))
#define uint4korr(A)	(uint32) (((uint32) ((uchar) (A)[0])) +\
				  (((uint32) ((uchar) (A)[1])) << 8) +\
				  (((uint32) ((uchar) (A)[2])) << 16) +\
				  (((uint32) ((uchar) (A)[3])) << 24))
#define uint5korr(A)	((ulonglong)(((uint32) ((uchar) (A)[0])) +\
				    (((uint32) ((uchar) (A)[1])) << 8) +\
				    (((uint32) ((uchar) (A)[2])) << 16) +\
				    (((uint32) ((uchar) (A)[3])) << 24)) +\
				    (((ulonglong) ((uchar) (A)[4])) << 32))
#define uint8korr(A)	((ulonglong)(((uint32) ((uchar) (A)[0])) +\
				    (((uint32) ((uchar) (A)[1])) << 8) +\
				    (((uint32) ((uchar) (A)[2])) << 16) +\
				    (((uint32) ((uchar) (A)[3])) << 24)) +\
			(((ulonglong) (((uint32) ((uchar) (A)[4])) +\
				    (((uint32) ((uchar) (A)[5])) << 8) +\
				    (((uint32) ((uchar) (A)[6])) << 16) +\
				    (((uint32) ((uchar) (A)[7])) << 24))) <<\
				    32))
#define int2store(T,A)       do { uint def_temp= (uint) (A) ;\
                                  *((uchar*) (T))=  (uchar)(def_temp); \
                                   *((uchar*) (T)+1)=(uchar)((def_temp >> 8)); \
                             } while(0)
#define int3store(T,A)       do { /*lint -save -e734 */\
                                  *((uchar*)(T))=(uchar) ((A));\
                                  *((uchar*) (T)+1)=(uchar) (((A) >> 8));\
                                  *((uchar*)(T)+2)=(uchar) (((A) >> 16)); \
                                  /*lint -restore */} while(0)
#define int4store(T,A)       do { *((char *)(T))=(char) ((A));\
                                  *(((char *)(T))+1)=(char) (((A) >> 8));\
                                  *(((char *)(T))+2)=(char) (((A) >> 16));\
                                  *(((char *)(T))+3)=(char) (((A) >> 24)); } while(0)
#define int5store(T,A)       do { *((char *)(T))=((A));\
                                  *(((char *)(T))+1)=(((A) >> 8));\
                                  *(((char *)(T))+2)=(((A) >> 16));\
                                  *(((char *)(T))+3)=(((A) >> 24)); \
                                  *(((char *)(T))+4)=(((A) >> 32)); } while(0)
#define int8store(T,A)       do { uint def_temp= (uint) (A), def_temp2= (uint) ((A) >> 32); \
                                  int4store((T),def_temp); \
                                  int4store((T+4),def_temp2); } while(0)
#ifdef WORDS_BIGENDIAN
#define float4store(T,A) do { *(T)= ((byte *) &A)[3];\
                              *((T)+1)=(char) ((byte *) &A)[2];\
                              *((T)+2)=(char) ((byte *) &A)[1];\
                              *((T)+3)=(char) ((byte *) &A)[0]; } while(0)

#define float4get(V,M)   do { float def_temp;\
                              ((byte*) &def_temp)[0]=(M)[3];\
                              ((byte*) &def_temp)[1]=(M)[2];\
                              ((byte*) &def_temp)[2]=(M)[1];\
                              ((byte*) &def_temp)[3]=(M)[0];\
                              (V)=def_temp; } while(0)
#define float8store(T,V) do { *(T)= ((byte *) &V)[7];\
                              *((T)+1)=(char) ((byte *) &V)[6];\
                              *((T)+2)=(char) ((byte *) &V)[5];\
                              *((T)+3)=(char) ((byte *) &V)[4];\
                              *((T)+4)=(char) ((byte *) &V)[3];\
                              *((T)+5)=(char) ((byte *) &V)[2];\
                              *((T)+6)=(char) ((byte *) &V)[1];\
                              *((T)+7)=(char) ((byte *) &V)[0]; } while(0)

#define float8get(V,M)   do { double def_temp;\
                              ((byte*) &def_temp)[0]=(M)[7];\
                              ((byte*) &def_temp)[1]=(M)[6];\
                              ((byte*) &def_temp)[2]=(M)[5];\
                              ((byte*) &def_temp)[3]=(M)[4];\
                              ((byte*) &def_temp)[4]=(M)[3];\
                              ((byte*) &def_temp)[5]=(M)[2];\
                              ((byte*) &def_temp)[6]=(M)[1];\
                              ((byte*) &def_temp)[7]=(M)[0];\
                              (V) = def_temp; } while(0)
#else
#define float4get(V,M)   memcpy_fixed((byte*) &V,(byte*) (M),sizeof(float))
#define float4store(V,M) memcpy_fixed((byte*) V,(byte*) (&M),sizeof(float))

#if defined(__FLOAT_WORD_ORDER) && (__FLOAT_WORD_ORDER == __BIG_ENDIAN)
#define doublestore(T,V) do { *(((char*)T)+0)=(char) ((byte *) &V)[4];\
                              *(((char*)T)+1)=(char) ((byte *) &V)[5];\
                              *(((char*)T)+2)=(char) ((byte *) &V)[6];\
                              *(((char*)T)+3)=(char) ((byte *) &V)[7];\
                              *(((char*)T)+4)=(char) ((byte *) &V)[0];\
                              *(((char*)T)+5)=(char) ((byte *) &V)[1];\
                              *(((char*)T)+6)=(char) ((byte *) &V)[2];\
                              *(((char*)T)+7)=(char) ((byte *) &V)[3]; }\
                         while(0)
#define doubleget(V,M)   do { double def_temp;\
                              ((byte*) &def_temp)[0]=(M)[4];\
                              ((byte*) &def_temp)[1]=(M)[5];\
                              ((byte*) &def_temp)[2]=(M)[6];\
                              ((byte*) &def_temp)[3]=(M)[7];\
                              ((byte*) &def_temp)[4]=(M)[0];\
                              ((byte*) &def_temp)[5]=(M)[1];\
                              ((byte*) &def_temp)[6]=(M)[2];\
                              ((byte*) &def_temp)[7]=(M)[3];\
                              (V) = def_temp; } while(0)
#endif /* __FLOAT_WORD_ORDER */

#define float8get(V,M)   doubleget((V),(M))
#define float8store(V,M) doublestore((V),(M))
#endif /* WORDS_BIGENDIAN */

#endif /* sint2korr */

/*
  Macro for reading 32-bit integer from network byte order (big-endian)
  from unaligned memory location.
*/
#define int4net(A)        (int32) (((uint32) ((uchar) (A)[3]))        |\
				  (((uint32) ((uchar) (A)[2])) << 8)  |\
				  (((uint32) ((uchar) (A)[1])) << 16) |\
				  (((uint32) ((uchar) (A)[0])) << 24))
/*
  Define-funktions for reading and storing in machine format from/to
  short/long to/from some place in memory V should be a (not
  register) variable, M is a pointer to byte
*/

#ifdef WORDS_BIGENDIAN

#define ushortget(V,M)  do { V = (uint16) (((uint16) ((uchar) (M)[1]))+\
                                 ((uint16) ((uint16) (M)[0]) << 8)); } while(0)
#define shortget(V,M)   do { V = (short) (((short) ((uchar) (M)[1]))+\
                                 ((short) ((short) (M)[0]) << 8)); } while(0)
#define longget(V,M)    do { int32 def_temp;\
                             ((byte*) &def_temp)[0]=(M)[0];\
                             ((byte*) &def_temp)[1]=(M)[1];\
                             ((byte*) &def_temp)[2]=(M)[2];\
                             ((byte*) &def_temp)[3]=(M)[3];\
                             (V)=def_temp; } while(0)
#define ulongget(V,M)   do { uint32 def_temp;\
                            ((byte*) &def_temp)[0]=(M)[0];\
                            ((byte*) &def_temp)[1]=(M)[1];\
                            ((byte*) &def_temp)[2]=(M)[2];\
                            ((byte*) &def_temp)[3]=(M)[3];\
                            (V)=def_temp; } while(0)
#define shortstore(T,A) do { uint def_temp=(uint) (A) ;\
                             *(((char*)T)+1)=(char)(def_temp); \
                             *(((char*)T)+0)=(char)(def_temp >> 8); } while(0)
#define longstore(T,A)  do { *(((char*)T)+3)=((A));\
                             *(((char*)T)+2)=(((A) >> 8));\
                             *(((char*)T)+1)=(((A) >> 16));\
                             *(((char*)T)+0)=(((A) >> 24)); } while(0)

#define floatget(V,M)    memcpy_fixed((byte*) &V,(byte*) (M),sizeof(float))
#define floatstore(T,V)  memcpy_fixed((byte*) (T),(byte*)(&V),sizeof(float))
#define doubleget(V,M)	 memcpy_fixed((byte*) &V,(byte*) (M),sizeof(double))
#define doublestore(T,V) memcpy_fixed((byte*) (T),(byte*) &V,sizeof(double))
#define longlongget(V,M) memcpy_fixed((byte*) &V,(byte*) (M),sizeof(ulonglong))
#define longlongstore(T,V) memcpy_fixed((byte*) (T),(byte*) &V,sizeof(ulonglong))

#else

#define ushortget(V,M)	do { V = uint2korr(M); } while(0)
#define shortget(V,M)	do { V = sint2korr(M); } while(0)
#define longget(V,M)	do { V = sint4korr(M); } while(0)
#define ulongget(V,M)   do { V = uint4korr(M); } while(0)
#define shortstore(T,V) int2store(T,V)
#define longstore(T,V)	int4store(T,V)
#ifndef floatstore
#define floatstore(T,V)  memcpy_fixed((byte*) (T),(byte*) (&V),sizeof(float))
#define floatget(V,M)    memcpy_fixed((byte*) &V, (byte*) (M), sizeof(float))
#endif
#ifndef doubleget
#define doubleget(V,M)	 memcpy_fixed((byte*) &V,(byte*) (M),sizeof(double))
#define doublestore(T,V) memcpy_fixed((byte*) (T),(byte*) &V,sizeof(double))
#endif /* doubleget */
#define longlongget(V,M) memcpy_fixed((byte*) &V,(byte*) (M),sizeof(ulonglong))
#define longlongstore(T,V) memcpy_fixed((byte*) (T),(byte*) &V,sizeof(ulonglong))

#endif /* WORDS_BIGENDIAN */

/* sprintf does not always return the number of bytes :- */
#ifdef SPRINTF_RETURNS_INT
#define my_sprintf(buff,args) sprintf args
#else
#ifdef SPRINTF_RETURNS_PTR
#define my_sprintf(buff,args) ((int)(sprintf args - buff))
#else
#define my_sprintf(buff,args) ((ulong) sprintf args, (ulong) strlen(buff))
#endif
#endif

#ifndef THREAD
#define thread_safe_increment(V,L) (V)++
#define thread_safe_add(V,C,L)     (V)+=(C)
#define thread_safe_sub(V,C,L)     (V)-=(C)
#define statistic_increment(V,L)   (V)++
#define statistic_add(V,C,L)       (V)+=(C)
#endif

#ifdef HAVE_CHARSET_utf8
#define MYSQL_UNIVERSAL_CLIENT_CHARSET "utf8"
#else
#define MYSQL_UNIVERSAL_CLIENT_CHARSET MYSQL_DEFAULT_CHARSET_NAME
#endif

#if defined(EMBEDDED_LIBRARY) && !defined(HAVE_EMBEDDED_PRIVILEGE_CONTROL)
#define NO_EMBEDDED_ACCESS_CHECKS
#endif

#endif /* my_global_h */<|MERGE_RESOLUTION|>--- conflicted
+++ resolved
@@ -470,16 +470,6 @@
 #endif
 
 /*
-<<<<<<< HEAD
-  Wen using the embedded library, users might run into link problems,
-  duplicate declaration of __cxa_pure_virtual, solved by declaring it a
-  weak symbol.
-*/
-#ifdef USE_MYSYS_NEW
-C_MODE_START
-int __cxa_pure_virtual () __attribute__ ((weak));
-C_MODE_END
-=======
   __attribute__((format(...))) is only supported in gcc >= 2.8 and g++ >= 3.4
 */
 #ifndef ATTRIBUTE_FORMAT
@@ -490,7 +480,17 @@
 # else
 #  define ATTRIBUTE_FORMAT(style, m, n)
 # endif
->>>>>>> 915bdfbe
+#endif
+
+/*
+  Wen using the embedded library, users might run into link problems,
+  duplicate declaration of __cxa_pure_virtual, solved by declaring it a
+  weak symbol.
+*/
+#ifdef USE_MYSYS_NEW
+C_MODE_START
+int __cxa_pure_virtual () __attribute__ ((weak));
+C_MODE_END
 #endif
 
 /* From old s-system.h */
