/* Copyright (C) 2000 MySQL AB

   This program is free software; you can redistribute it and/or modify
   it under the terms of the GNU General Public License as published by
   the Free Software Foundation; version 2 of the License.

   This program is distributed in the hope that it will be useful,
   but WITHOUT ANY WARRANTY; without even the implied warranty of
   MERCHANTABILITY or FITNESS FOR A PARTICULAR PURPOSE.  See the
   GNU General Public License for more details.

   You should have received a copy of the GNU General Public License
   along with this program; if not, write to the Free Software
   Foundation, Inc., 59 Temple Place, Suite 330, Boston, MA  02111-1307  USA */

/* This file includes constants used with all databases */

#ifndef _my_base_h
#define _my_base_h

#ifndef stdin				/* Included first in handler */
#define CHSIZE_USED
#include <my_global.h>
#include <my_dir.h>			/* This includes types */
#include <my_sys.h>
#include <m_string.h>
#include <errno.h>

#ifndef EOVERFLOW
#define EOVERFLOW 84
#endif

#if !defined(USE_MY_FUNC) && !defined(THREAD)
#include <my_nosys.h>			/* For faster code, after test */
#endif	/* USE_MY_FUNC */
#endif	/* stdin */
#include <my_list.h>

/* The following is bits in the flag parameter to ha_open() */

#define HA_OPEN_ABORT_IF_LOCKED		0	/* default */
#define HA_OPEN_WAIT_IF_LOCKED		1
#define HA_OPEN_IGNORE_IF_LOCKED	2
#define HA_OPEN_TMP_TABLE		4	/* Table is a temp table */
#define HA_OPEN_DELAY_KEY_WRITE		8	/* Don't update index  */
#define HA_OPEN_ABORT_IF_CRASHED	16
#define HA_OPEN_FOR_REPAIR		32	/* open even if crashed */
#define HA_OPEN_FROM_SQL_LAYER          64
#define HA_OPEN_MMAP                    128     /* open memory mapped */
#define HA_OPEN_COPY			256     /* Open copy (for repair) */
/* Internal temp table, used for temporary results */
#define HA_OPEN_INTERNAL_TABLE          512

/* The following is parameter to ha_rkey() how to use key */

/*
  We define a complete-field prefix of a key value as a prefix where
  the last included field in the prefix contains the full field, not
  just some bytes from the start of the field. A partial-field prefix
  is allowed to contain only a few first bytes from the last included
  field.

  Below HA_READ_KEY_EXACT, ..., HA_READ_BEFORE_KEY can take a
  complete-field prefix of a key value as the search
  key. HA_READ_PREFIX and HA_READ_PREFIX_LAST could also take a
  partial-field prefix, but currently (4.0.10) they are only used with
  complete-field prefixes. MySQL uses a padding trick to implement
  LIKE 'abc%' queries.

  NOTE that in InnoDB HA_READ_PREFIX_LAST will NOT work with a
  partial-field prefix because InnoDB currently strips spaces from the
  end of varchar fields!
*/

enum ha_rkey_function {
  HA_READ_KEY_EXACT,              /* Find first record else error */
  HA_READ_KEY_OR_NEXT,            /* Record or next record */
  HA_READ_KEY_OR_PREV,            /* Record or previous */
  HA_READ_AFTER_KEY,              /* Find next rec. after key-record */
  HA_READ_BEFORE_KEY,             /* Find next rec. before key-record */
  HA_READ_PREFIX,                 /* Key which as same prefix */
  HA_READ_PREFIX_LAST,            /* Last key with the same prefix */
  HA_READ_PREFIX_LAST_OR_PREV,    /* Last or prev key with the same prefix */
  HA_READ_MBR_CONTAIN,
  HA_READ_MBR_INTERSECT,
  HA_READ_MBR_WITHIN,
  HA_READ_MBR_DISJOINT,
  HA_READ_MBR_EQUAL
};

	/* Key algorithm types */

enum ha_key_alg {
  HA_KEY_ALG_UNDEF=	0,		/* Not specified (old file) */
  HA_KEY_ALG_BTREE=	1,		/* B-tree, default one          */
  HA_KEY_ALG_RTREE=	2,		/* R-tree, for spatial searches */
  HA_KEY_ALG_HASH=	3,		/* HASH keys (HEAP tables) */
  HA_KEY_ALG_FULLTEXT=	4		/* FULLTEXT (MyISAM tables) */
};

        /* Storage media types */ 

enum ha_storage_media {
  HA_SM_DEFAULT=        0,		/* Not specified (engine default) */
  HA_SM_DISK=           1,		/* DISK storage */
  HA_SM_MEMORY=         2		/* MAIN MEMORY storage */
};

	/* The following is parameter to ha_extra() */

enum ha_extra_function {
  HA_EXTRA_NORMAL=0,			/* Optimize for space (def) */
  HA_EXTRA_QUICK=1,			/* Optimize for speed */
  HA_EXTRA_NOT_USED=2,
  HA_EXTRA_CACHE=3,			/* Cache record in HA_rrnd() */
  HA_EXTRA_NO_CACHE=4,			/* End caching of records (def) */
  HA_EXTRA_NO_READCHECK=5,		/* No readcheck on update */
  HA_EXTRA_READCHECK=6,			/* Use readcheck (def) */
  HA_EXTRA_KEYREAD=7,			/* Read only key to database */
  HA_EXTRA_NO_KEYREAD=8,		/* Normal read of records (def) */
  HA_EXTRA_NO_USER_CHANGE=9,		/* No user is allowed to write */
  HA_EXTRA_KEY_CACHE=10,
  HA_EXTRA_NO_KEY_CACHE=11,
  HA_EXTRA_WAIT_LOCK=12,		/* Wait until file is avalably (def) */
  HA_EXTRA_NO_WAIT_LOCK=13,		/* If file is locked, return quickly */
  HA_EXTRA_WRITE_CACHE=14,		/* Use write cache in ha_write() */
  HA_EXTRA_FLUSH_CACHE=15,		/* flush write_record_cache */
  HA_EXTRA_NO_KEYS=16,			/* Remove all update of keys */
  HA_EXTRA_KEYREAD_CHANGE_POS=17,	/* Keyread, but change pos */
					/* xxxxchk -r must be used */
  HA_EXTRA_REMEMBER_POS=18,		/* Remember pos for next/prev */
  HA_EXTRA_RESTORE_POS=19,
  HA_EXTRA_REINIT_CACHE=20,		/* init cache from current record */
  HA_EXTRA_FORCE_REOPEN=21,		/* Datafile have changed on disk */
  HA_EXTRA_FLUSH,			/* Flush tables to disk */
  HA_EXTRA_NO_ROWS,			/* Don't write rows */
  HA_EXTRA_RESET_STATE,			/* Reset positions */
  HA_EXTRA_IGNORE_DUP_KEY,		/* Dup keys don't rollback everything*/
  HA_EXTRA_NO_IGNORE_DUP_KEY,
  HA_EXTRA_PREPARE_FOR_DROP,
  HA_EXTRA_PREPARE_FOR_UPDATE,		/* Remove read cache if problems */
  HA_EXTRA_PRELOAD_BUFFER_SIZE,         /* Set buffer size for preloading */
  /*
    On-the-fly switching between unique and non-unique key inserting.
  */
  HA_EXTRA_CHANGE_KEY_TO_UNIQUE,
  HA_EXTRA_CHANGE_KEY_TO_DUP,
  /*
    When using HA_EXTRA_KEYREAD, overwrite only key member fields and keep 
    other fields intact. When this is off (by default) InnoDB will use memcpy
    to overwrite entire row.
  */
  HA_EXTRA_KEYREAD_PRESERVE_FIELDS,
  HA_EXTRA_MMAP,
  /*
    Ignore if the a tuple is not found, continue processing the
    transaction and ignore that 'row'.  Needed for idempotency
    handling on the slave

    Currently only used by NDB storage engine. Partition handler ignores flag.
  */
  HA_EXTRA_IGNORE_NO_KEY,
  HA_EXTRA_NO_IGNORE_NO_KEY,
  /*
    Mark the table as a log table. For some handlers (e.g. CSV) this results
    in a special locking for the table.
  */
  HA_EXTRA_MARK_AS_LOG_TABLE,
  /*
    Informs handler that write_row() which tries to insert new row into the
    table and encounters some already existing row with same primary/unique
    key can replace old row with new row instead of reporting error (basically
    it informs handler that we do REPLACE instead of simple INSERT).
    Off by default.
  */
  HA_EXTRA_WRITE_CAN_REPLACE,
  HA_EXTRA_WRITE_CANNOT_REPLACE,
  /*
    Inform handler that delete_row()/update_row() cannot batch deletes/updates
    and should perform them immediately. This may be needed when table has 
    AFTER DELETE/UPDATE triggers which access to subject table.
    These flags are reset by the handler::extra(HA_EXTRA_RESET) call.
  */
  HA_EXTRA_DELETE_CANNOT_BATCH,
  HA_EXTRA_UPDATE_CANNOT_BATCH,
  /*
    Inform handler that an "INSERT...ON DUPLICATE KEY UPDATE" will be
    executed. This condition is unset by HA_EXTRA_NO_IGNORE_DUP_KEY.
  */
  HA_EXTRA_INSERT_WITH_UPDATE,
  /* Inform handler that we will do a rename */
  HA_EXTRA_PREPARE_FOR_RENAME,
  /*
    Orders MERGE handler to attach or detach its child tables. Used at
    begin and end of a statement.
  */
  HA_EXTRA_ATTACH_CHILDREN,
  HA_EXTRA_DETACH_CHILDREN
};

/* Compatible option, to be deleted in 6.0 */
#define HA_EXTRA_PREPARE_FOR_DELETE HA_EXTRA_PREPARE_FOR_DROP

	/* The following is parameter to ha_panic() */

enum ha_panic_function {
  HA_PANIC_CLOSE,			/* Close all databases */
  HA_PANIC_WRITE,			/* Unlock and write status */
  HA_PANIC_READ				/* Lock and read keyinfo */
};

	/* The following is parameter to ha_create(); keytypes */

enum ha_base_keytype {
  HA_KEYTYPE_END=0,
  HA_KEYTYPE_TEXT=1,			/* Key is sorted as letters */
  HA_KEYTYPE_BINARY=2,			/* Key is sorted as unsigned chars */
  HA_KEYTYPE_SHORT_INT=3,
  HA_KEYTYPE_LONG_INT=4,
  HA_KEYTYPE_FLOAT=5,
  HA_KEYTYPE_DOUBLE=6,
  HA_KEYTYPE_NUM=7,			/* Not packed num with pre-space */
  HA_KEYTYPE_USHORT_INT=8,
  HA_KEYTYPE_ULONG_INT=9,
  HA_KEYTYPE_LONGLONG=10,
  HA_KEYTYPE_ULONGLONG=11,
  HA_KEYTYPE_INT24=12,
  HA_KEYTYPE_UINT24=13,
  HA_KEYTYPE_INT8=14,
  /* Varchar (0-255 bytes) with length packed with 1 byte */
  HA_KEYTYPE_VARTEXT1=15,               /* Key is sorted as letters */
  HA_KEYTYPE_VARBINARY1=16,             /* Key is sorted as unsigned chars */
  /* Varchar (0-65535 bytes) with length packed with 2 bytes */
  HA_KEYTYPE_VARTEXT2=17,		/* Key is sorted as letters */
  HA_KEYTYPE_VARBINARY2=18,		/* Key is sorted as unsigned chars */
  HA_KEYTYPE_BIT=19
};

#define HA_MAX_KEYTYPE	31		/* Must be log2-1 */

/*
  These flags kan be OR:ed to key-flag
  Note that these can only be up to 16 bits!
*/

#define HA_NOSAME		 1	/* Set if not dupplicated records */
#define HA_PACK_KEY		 2	/* Pack string key to previous key */
#define HA_AUTO_KEY		 16
#define HA_BINARY_PACK_KEY	 32	/* Packing of all keys to prev key */
#define HA_FULLTEXT		128     /* For full-text search */
#define HA_UNIQUE_CHECK		256	/* Check the key for uniqueness */
#define HA_SPATIAL		1024    /* For spatial search */
#define HA_NULL_ARE_EQUAL	2048	/* NULL in key are cmp as equal */
#define HA_GENERATED_KEY	8192	/* Automaticly generated key */

        /* The combination of the above can be used for key type comparison. */
#define HA_KEYFLAG_MASK (HA_NOSAME | HA_PACK_KEY | HA_AUTO_KEY | \
                         HA_BINARY_PACK_KEY | HA_FULLTEXT | HA_UNIQUE_CHECK | \
                         HA_SPATIAL | HA_NULL_ARE_EQUAL | HA_GENERATED_KEY)

#define HA_KEY_HAS_PART_KEY_SEG 65536   /* Key contains partial segments */

	/* Automatic bits in key-flag */

#define HA_SPACE_PACK_USED	 4	/* Test for if SPACE_PACK used */
#define HA_VAR_LENGTH_KEY	 8
#define HA_NULL_PART_KEY	 64
#define HA_USES_PARSER           16384  /* Fulltext index uses [pre]parser */
#define HA_USES_BLOCK_SIZE	 ((uint) 32768)
#define HA_SORT_ALLOWS_SAME      512    /* Intern bit when sorting records */
#if MYSQL_VERSION_ID < 0x50200
/*
  Key has a part that can have end space.  If this is an unique key
  we have to handle it differently from other unique keys as we can find
  many matching rows for one key (because end space are not compared)
*/
#define HA_END_SPACE_KEY      0 /* was: 4096 */
#else
#error HA_END_SPACE_KEY is obsolete, please remove it
#endif


	/* These flags can be added to key-seg-flag */

#define HA_SPACE_PACK		 1	/* Pack space in key-seg */
#define HA_PART_KEY_SEG		 4	/* Used by MySQL for part-key-cols */
#define HA_VAR_LENGTH_PART	 8
#define HA_NULL_PART		 16
#define HA_BLOB_PART		 32
#define HA_SWAP_KEY		 64
#define HA_REVERSE_SORT		 128	/* Sort key in reverse order */
#define HA_NO_SORT               256 /* do not bother sorting on this keyseg */
/*
  End space in unique/varchar are considered equal. (Like 'a' and 'a ')
  Only needed for internal temporary tables.
*/
#define HA_END_SPACE_ARE_EQUAL	 512
#define HA_BIT_PART		1024

	/* optionbits for database */
#define HA_OPTION_PACK_RECORD		1
#define HA_OPTION_PACK_KEYS		2
#define HA_OPTION_COMPRESS_RECORD	4
#define HA_OPTION_LONG_BLOB_PTR		8 /* new ISAM format */
#define HA_OPTION_TMP_TABLE		16
#define HA_OPTION_CHECKSUM		32
#define HA_OPTION_DELAY_KEY_WRITE	64
#define HA_OPTION_NO_PACK_KEYS		128  /* Reserved for MySQL */
#define HA_OPTION_CREATE_FROM_ENGINE    256
#define HA_OPTION_RELIES_ON_SQL_LAYER   512
#define HA_OPTION_NULL_FIELDS		1024
#define HA_OPTION_PAGE_CHECKSUM		2048
#define HA_OPTION_TEMP_COMPRESS_RECORD  (1L << 15)      /* set by isamchk */
#define HA_OPTION_READ_ONLY_DATA        (1L << 16)      /* Set by isamchk */
#define HA_OPTION_NO_CHECKSUM           (1L << 17)
#define HA_OPTION_NO_DELAY_KEY_WRITE    (1L << 18)

	/* Bits in flag to create() */

#define HA_DONT_TOUCH_DATA	1	/* Don't empty datafile (isamchk) */
#define HA_PACK_RECORD		2	/* Request packed record format */
#define HA_CREATE_TMP_TABLE	4
#define HA_CREATE_CHECKSUM	8
#define HA_CREATE_KEEP_FILES	16      /* don't overwrite .MYD and MYI */
#define HA_CREATE_PAGE_CHECKSUM	32
#define HA_CREATE_DELAY_KEY_WRITE 64
#define HA_CREATE_RELIES_ON_SQL_LAYER 128

/*
  The following flags (OR-ed) are passed to handler::info() method.
  The method copies misc handler information out of the storage engine
  to data structures accessible from MySQL

  Same flags are also passed down to mi_status, myrg_status, etc.
*/

/* this one is not used */
#define HA_STATUS_POS            1
/*
  assuming the table keeps shared actual copy of the 'info' and
  local, possibly outdated copy, the following flag means that
  it should not try to get the actual data (locking the shared structure)
  slightly outdated version will suffice
*/
#define HA_STATUS_NO_LOCK        2
/* update the time of the last modification (in handler::update_time) */
#define HA_STATUS_TIME           4
/*
  update the 'constant' part of the info:
  handler::max_data_file_length, max_index_file_length, create_time
  sortkey, ref_length, block_size, data_file_name, index_file_name.
  handler::table->s->keys_in_use, keys_for_keyread, rec_per_key
*/
#define HA_STATUS_CONST          8
/*
  update the 'variable' part of the info:
  handler::records, deleted, data_file_length, index_file_length,
  delete_length, check_time, mean_rec_length
*/
#define HA_STATUS_VARIABLE      16
/*
  get the information about the key that caused last duplicate value error
  update handler::errkey and handler::dupp_ref
  see handler::get_dup_key()
*/
#define HA_STATUS_ERRKEY        32
/*
  update handler::auto_increment_value
*/
#define HA_STATUS_AUTO          64

/*
  Errorcodes given by handler functions

  opt_sum_query() assumes these codes are > 1
  Do not add error numbers before HA_ERR_FIRST.
  If necessary to add lower numbers, change HA_ERR_FIRST accordingly.
*/
#define HA_ERR_FIRST            120     /* Copy of first error nr.*/

#define HA_ERR_KEY_NOT_FOUND	120	/* Didn't find key on read or update */
#define HA_ERR_FOUND_DUPP_KEY	121	/* Dupplicate key on write */
#define HA_ERR_INTERNAL_ERROR   122     /* Internal error */
#define HA_ERR_RECORD_CHANGED	123	/* Uppdate with is recoverable */
#define HA_ERR_WRONG_INDEX	124	/* Wrong index given to function */
#define HA_ERR_CRASHED		126	/* Indexfile is crashed */
#define HA_ERR_WRONG_IN_RECORD	127	/* Record-file is crashed */
#define HA_ERR_OUT_OF_MEM	128	/* Record-file is crashed */
#define HA_ERR_NOT_A_TABLE      130     /* not a MYI file - no signature */
#define HA_ERR_WRONG_COMMAND	131	/* Command not supported */
#define HA_ERR_OLD_FILE		132	/* old databasfile */
#define HA_ERR_NO_ACTIVE_RECORD 133	/* No record read in update() */
#define HA_ERR_RECORD_DELETED	134	/* A record is not there */
#define HA_ERR_RECORD_FILE_FULL 135	/* No more room in file */
#define HA_ERR_INDEX_FILE_FULL	136	/* No more room in file */
#define HA_ERR_END_OF_FILE	137	/* end in next/prev/first/last */
#define HA_ERR_UNSUPPORTED	138	/* unsupported extension used */
#define HA_ERR_TO_BIG_ROW	139	/* Too big row */
#define HA_WRONG_CREATE_OPTION	140	/* Wrong create option */
#define HA_ERR_FOUND_DUPP_UNIQUE 141	/* Dupplicate unique on write */
#define HA_ERR_UNKNOWN_CHARSET	 142	/* Can't open charset */
#define HA_ERR_WRONG_MRG_TABLE_DEF 143  /* conflicting tables in MERGE */
#define HA_ERR_CRASHED_ON_REPAIR 144	/* Last (automatic?) repair failed */
#define HA_ERR_CRASHED_ON_USAGE  145	/* Table must be repaired */
#define HA_ERR_LOCK_WAIT_TIMEOUT 146
#define HA_ERR_LOCK_TABLE_FULL   147
#define HA_ERR_READ_ONLY_TRANSACTION 148 /* Updates not allowed */
#define HA_ERR_LOCK_DEADLOCK	 149
#define HA_ERR_CANNOT_ADD_FOREIGN 150    /* Cannot add a foreign key constr. */
#define HA_ERR_NO_REFERENCED_ROW 151     /* Cannot add a child row */
#define HA_ERR_ROW_IS_REFERENCED 152     /* Cannot delete a parent row */
#define HA_ERR_NO_SAVEPOINT	 153     /* No savepoint with that name */
#define HA_ERR_NON_UNIQUE_BLOCK_SIZE 154 /* Non unique key block size */
#define HA_ERR_NO_SUCH_TABLE     155  /* The table does not exist in engine */
#define HA_ERR_TABLE_EXIST       156  /* The table existed in storage engine */
#define HA_ERR_NO_CONNECTION     157  /* Could not connect to storage engine */
/* NULLs are not supported in spatial index */
#define HA_ERR_NULL_IN_SPATIAL   158
#define HA_ERR_TABLE_DEF_CHANGED 159  /* The table changed in storage engine */
/* There's no partition in table for given value */
#define HA_ERR_NO_PARTITION_FOUND 160
#define HA_ERR_RBR_LOGGING_FAILED 161  /* Row-based binlogging of row failed */
#define HA_ERR_DROP_INDEX_FK      162  /* Index needed in foreign key constr */
/*
  Upholding foreign key constraints would lead to a duplicate key error
  in some other table.
*/
#define HA_ERR_FOREIGN_DUPLICATE_KEY 163
/* The table changed in storage engine */
#define HA_ERR_TABLE_NEEDS_UPGRADE 164
#define HA_ERR_TABLE_READONLY      165   /* The table is not writable */

#define HA_ERR_AUTOINC_READ_FAILED 166   /* Failed to get next autoinc value */
#define HA_ERR_AUTOINC_ERANGE    167     /* Failed to set row autoinc value */
#define HA_ERR_GENERIC           168     /* Generic error */
/* row not actually updated: new values same as the old values */
#define HA_ERR_RECORD_IS_THE_SAME 169
/* It is not possible to log this statement */
#define HA_ERR_LOGGING_IMPOSSIBLE 170
/* The event was corrupt, leading to illegal data being read */
#define HA_ERR_CORRUPT_EVENT      171
#define HA_ERR_NEW_FILE	          172	 /* New file format */
<<<<<<< HEAD
/* The event could not be processed no other handler error happened */
#define HA_ERR_ROWS_EVENT_APPLY   173
#define HA_ERR_INITIALIZATION     174    /* Error during initialization */
#define HA_ERR_FILE_TOO_SHORT	  175	 /* File too short */
#define HA_ERR_WRONG_CRC	  176	 /* Wrong CRC on page */
#define HA_ERR_LAST               176    /* Copy of last error nr */
=======
#define HA_ERR_INITIALIZATION     173    /* Error during initialization */
#define HA_ERR_FILE_TOO_SHORT	  174	 /* File too short */
#define HA_ERR_WRONG_CRC	  175	 /* Wrong CRC on page */

/* The event could not be processed; no other handler error happened  */
#define HA_ERR_ROWS_EVENT_APPLY   176
#define HA_ERR_ROW_NOT_VISIBLE    177

#define HA_ERR_LAST               177    /* Copy of last error nr */
>>>>>>> 5099033c

/* Number of different errors */
#define HA_ERR_ERRORS            (HA_ERR_LAST - HA_ERR_FIRST + 1)

	/* Other constants */

#define HA_NAMELEN 64			/* Max length of saved filename */
#define NO_SUCH_KEY (~(uint)0)          /* used as a key no. */

typedef ulong key_part_map;
#define HA_WHOLE_KEY  (~(key_part_map)0)

	/* Intern constants in databases */

	/* bits in _search */
#define SEARCH_FIND	1
#define SEARCH_NO_FIND	2
#define SEARCH_SAME	4
#define SEARCH_BIGGER	8
#define SEARCH_SMALLER	16
#define SEARCH_SAVE_BUFF	32
#define SEARCH_UPDATE	64
#define SEARCH_PREFIX	128
#define SEARCH_LAST	256
#define MBR_CONTAIN     512
#define MBR_INTERSECT   1024
#define MBR_WITHIN      2048
#define MBR_DISJOINT    4096
#define MBR_EQUAL       8192
#define MBR_DATA        16384
#define SEARCH_NULL_ARE_EQUAL 32768	/* NULL in keys are equal */
#define SEARCH_NULL_ARE_NOT_EQUAL 65536	/* NULL in keys are not equal */

	/* bits in opt_flag */
#define QUICK_USED	1
#define READ_CACHE_USED	2
#define READ_CHECK_USED 4
#define KEY_READ_USED	8
#define WRITE_CACHE_USED 16
#define OPT_NO_ROWS	32

	/* bits in update */
#define HA_STATE_CHANGED	1	/* Database has changed */
#define HA_STATE_AKTIV		2	/* Has a current record */
#define HA_STATE_WRITTEN	4	/* Record is written */
#define HA_STATE_DELETED	8
#define HA_STATE_NEXT_FOUND	16	/* Next found record (record before) */
#define HA_STATE_PREV_FOUND	32	/* Prev found record (record after) */
#define HA_STATE_NO_KEY		64	/* Last read didn't find record */
#define HA_STATE_KEY_CHANGED	128
#define HA_STATE_WRITE_AT_END	256	/* set in _ps_find_writepos */
#define HA_STATE_BUFF_SAVED	512	/* If current keybuff is info->buff */
#define HA_STATE_ROW_CHANGED	1024	/* To invalide ROW cache */
#define HA_STATE_EXTEND_BLOCK	2048
#define HA_STATE_RNEXT_SAME	4096	/* rnext_same occupied lastkey2 */

/* myisampack expects no more than 32 field types. */
enum en_fieldtype {
  FIELD_LAST=-1,FIELD_NORMAL,FIELD_SKIP_ENDSPACE,FIELD_SKIP_PRESPACE,
  FIELD_SKIP_ZERO,FIELD_BLOB,FIELD_CONSTANT,FIELD_INTERVALL,FIELD_ZERO,
  FIELD_VARCHAR,FIELD_CHECK,
  FIELD_enum_val_count
};

enum data_file_type {
  STATIC_RECORD, DYNAMIC_RECORD, COMPRESSED_RECORD, BLOCK_RECORD
};

/* For key ranges */

#define NO_MIN_RANGE	1
#define NO_MAX_RANGE	2
#define NEAR_MIN	4
#define NEAR_MAX	8
#define UNIQUE_RANGE	16
#define EQ_RANGE	32
#define NULL_RANGE	64
#define GEOM_FLAG      128
#define SKIP_RANGE     256

typedef struct st_key_range
{
  const uchar *key;
  uint length;
  key_part_map keypart_map;
  enum ha_rkey_function flag;
} key_range;

typedef struct st_key_multi_range
{
  key_range start_key;
  key_range end_key;
  char  *ptr;                 /* Free to use by caller (ptr to row etc) */
  uint  range_flag;           /* key range flags see above */
} KEY_MULTI_RANGE;


/* For number of records */
#ifdef BIG_TABLES
#define rows2double(A)	ulonglong2double(A)
typedef my_off_t	ha_rows;
#else
#define rows2double(A)	(double) (A)
typedef ulong		ha_rows;
#endif

#define HA_POS_ERROR	(~ (ha_rows) 0)
#define HA_OFFSET_ERROR	(~ (my_off_t) 0)

#if SYSTEM_SIZEOF_OFF_T == 4
#define MAX_FILE_SIZE	INT_MAX32
#else
#define MAX_FILE_SIZE	LONGLONG_MAX
#endif

#define HA_VARCHAR_PACKLENGTH(field_length) ((field_length) < 256 ? 1 :2)

/* invalidator function reference for Query Cache */
typedef void (* invalidator_by_filename)(const char * filename);

#endif /* _my_base_h */<|MERGE_RESOLUTION|>--- conflicted
+++ resolved
@@ -440,24 +440,13 @@
 /* The event was corrupt, leading to illegal data being read */
 #define HA_ERR_CORRUPT_EVENT      171
 #define HA_ERR_NEW_FILE	          172	 /* New file format */
-<<<<<<< HEAD
 /* The event could not be processed no other handler error happened */
 #define HA_ERR_ROWS_EVENT_APPLY   173
 #define HA_ERR_INITIALIZATION     174    /* Error during initialization */
 #define HA_ERR_FILE_TOO_SHORT	  175	 /* File too short */
 #define HA_ERR_WRONG_CRC	  176	 /* Wrong CRC on page */
-#define HA_ERR_LAST               176    /* Copy of last error nr */
-=======
-#define HA_ERR_INITIALIZATION     173    /* Error during initialization */
-#define HA_ERR_FILE_TOO_SHORT	  174	 /* File too short */
-#define HA_ERR_WRONG_CRC	  175	 /* Wrong CRC on page */
-
-/* The event could not be processed; no other handler error happened  */
-#define HA_ERR_ROWS_EVENT_APPLY   176
 #define HA_ERR_ROW_NOT_VISIBLE    177
-
 #define HA_ERR_LAST               177    /* Copy of last error nr */
->>>>>>> 5099033c
 
 /* Number of different errors */
 #define HA_ERR_ERRORS            (HA_ERR_LAST - HA_ERR_FIRST + 1)
