--- conflicted
+++ resolved
@@ -150,14 +150,9 @@
 #define pthread_detach_this_thread()
 #define pthread_condattr_init(A)
 #define pthread_condattr_destroy(A)
-<<<<<<< HEAD
 
 #define pthread_yield() SwitchToThread()
 #define my_sigset(A,B) signal(A,B)
-=======
-/* per the platform's documentation */
-#define pthread_yield() Sleep(0)
->>>>>>> 495ab702
 
 #else /* Normal threads */
 
