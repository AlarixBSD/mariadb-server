'\" t
.\"
<<<<<<< HEAD
.TH "\FBWSREP_SST_RSYNC\FR" "1" "9 May 2017" "MariaDB 10\&.3" "MariaDB Database System"
=======
.TH "\FBWSREP_SST_RSYNC\FR" "1" "9 August 2018" "MariaDB 10\&.2" "MariaDB Database System"
>>>>>>> a0631e72
.\" -----------------------------------------------------------------
.\" * set default formatting
.\" -----------------------------------------------------------------
.\" disable hyphenation
.nh
.\" disable justification (adjust text to left margin only)
.ad l
.SH NAME
wsrep_sst_rsync \- rsync-based state snapshot transfer
.SH DESCRIPTION
Use: rsync-based state snapshot transfer\.
.PP
For more information, please refer to the MariaDB Knowledge Base, available online at https://mariadb.com/kb/<|MERGE_RESOLUTION|>--- conflicted
+++ resolved
@@ -1,10 +1,6 @@
 '\" t
 .\"
-<<<<<<< HEAD
-.TH "\FBWSREP_SST_RSYNC\FR" "1" "9 May 2017" "MariaDB 10\&.3" "MariaDB Database System"
-=======
-.TH "\FBWSREP_SST_RSYNC\FR" "1" "9 August 2018" "MariaDB 10\&.2" "MariaDB Database System"
->>>>>>> a0631e72
+.TH "\FBWSREP_SST_RSYNC\FR" "1" "9 August 2018" "MariaDB 10\&.3" "MariaDB Database System"
 .\" -----------------------------------------------------------------
 .\" * set default formatting
 .\" -----------------------------------------------------------------
