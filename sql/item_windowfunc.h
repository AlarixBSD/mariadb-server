/*
   Copyright (c) 2016,2017 MariaDB

   This program is free software; you can redistribute it and/or modify
   it under the terms of the GNU General Public License as published by
   the Free Software Foundation; version 2 of the License.

   This program is distributed in the hope that it will be useful,
   but WITHOUT ANY WARRANTY; without even the implied warranty of
   MERCHANTABILITY or FITNESS FOR A PARTICULAR PURPOSE.  See the
   GNU General Public License for more details.

   You should have received a copy of the GNU General Public License
   along with this program; if not, write to the Free Software
   Foundation, Inc., 51 Franklin St, Fifth Floor, Boston, MA 02110-1301  USA */

#ifndef ITEM_WINDOWFUNC_INCLUDED
#define ITEM_WINDOWFUNC_INCLUDED

#include "item.h"

class Window_spec;


int test_if_group_changed(List<Cached_item> &list);


/* A wrapper around test_if_group_changed */
class Group_bound_tracker
{
public:

  Group_bound_tracker(THD *thd, SQL_I_List<ORDER> *list)
  {
    for (ORDER *curr = list->first; curr; curr=curr->next)
    {
        Cached_item *tmp= new_Cached_item(thd, curr->item[0], TRUE);
        group_fields.push_back(tmp);
    }
  }

  void init()
  {
    first_check= true;
  }

  /*
    Check if the current row is in a different group than the previous row
    this function was called for.
    XXX: Side-effect: The new row's group becomes the current row's group.

    Returns true if there is a change between the current_group and the cached
    value, or if it is the first check after a call to init.
  */
  bool check_if_next_group()
  {
    if (test_if_group_changed(group_fields) > -1 || first_check)
    {
      first_check= false;
      return true;
    }
    return false;
  }

  /*
    Check if the current row is in a different group than the previous row
    check_if_next_group was called for.

    Compares the groups without the additional side effect of updating the
    current cached values.
  */
  int compare_with_cache()
  {
    List_iterator<Cached_item> li(group_fields);
    Cached_item *ptr;
    int res;
    while ((ptr= li++))
    {
      if ((res= ptr->cmp_read_only()))
        return res;
    }
    return 0;
  }
  ~Group_bound_tracker()
  {
    group_fields.delete_elements();
  }

private:
  List<Cached_item> group_fields;
  /*
    During the first check_if_next_group, the list of cached_items is not
    initialized. The compare function will return that the items match if
    the field's value is the same as the Cached_item's default value (0).
    This flag makes sure that we always return true during the first check.

    XXX This is better to be implemented within test_if_group_changed, but
    since it is used in other parts of the codebase, we keep it here for now.
  */
   bool first_check;
};

/*
  ROW_NUMBER() OVER (...)

  @detail
  - This is a Window function (not just an aggregate)
  - It can be computed by doing one pass over select output, provided 
    the output is sorted according to the window definition.
*/

class Item_sum_row_number: public Item_sum_int
{
  longlong count;

public:

  Item_sum_row_number(THD *thd)
    : Item_sum_int(thd),  count(0) {}

  const Type_handler *type_handler() const { return &type_handler_slonglong; }

  void clear()
  {
    count= 0;
  }

  bool add()
  {
    count++;
    return false;
  }

  void reset_field() { DBUG_ASSERT(0); }
  void update_field() {}

  enum Sumfunctype sum_func() const
  {
    return ROW_NUMBER_FUNC;
  }

  longlong val_int()
  {
    return count;
  }
  const char*func_name() const
  {
    return "row_number";
  }

  Item *get_copy(THD *thd)
  { return get_item_copy<Item_sum_row_number>(thd, this); }
};


/*
  RANK() OVER (...) Windowing function

  @detail
  - This is a Window function (not just an aggregate)
  - It can be computed by doing one pass over select output, provided 
    the output is sorted according to the window definition.

  The function is defined as:

  "The rank of row R is defined as 1 (one) plus the number of rows that 
  precede R and are not peers of R"

  "This implies that if two or more rows are not distinct with respect to 
  the window ordering, then there will be one or more"
*/

class Item_sum_rank: public Item_sum_int
{
protected:
  longlong row_number; // just ROW_NUMBER()
  longlong cur_rank;   // current value

  Group_bound_tracker *peer_tracker;
public:

  Item_sum_rank(THD *thd) : Item_sum_int(thd), peer_tracker(NULL) {}

  const Type_handler *type_handler() const { return &type_handler_slonglong; }

  void clear()
  {
    /* This is called on partition start */
    cur_rank= 1;
    row_number= 0;
  }

  bool add();

  longlong val_int()
  {
    return cur_rank;
  }

  void reset_field() { DBUG_ASSERT(0); }
  void update_field() {}

  enum Sumfunctype sum_func () const
  {
    return RANK_FUNC;
  }

  const char*func_name() const
  {
    return "rank";
  }

  void setup_window_func(THD *thd, Window_spec *window_spec);

  void cleanup()
  {
    if (peer_tracker)
    {
      delete peer_tracker;
      peer_tracker= NULL;
    }
    Item_sum_int::cleanup();
  }
  Item *get_copy(THD *thd)
  { return get_item_copy<Item_sum_rank>(thd, this); }
};


/*
  DENSE_RANK() OVER (...) Windowing function

  @detail
  - This is a Window function (not just an aggregate)
  - It can be computed by doing one pass over select output, provided 
    the output is sorted according to the window definition.

  The function is defined as:

  "If DENSE_RANK is specified, then the rank of row R is defined as the 
  number of rows preceding and including R that are distinct with respect 
  to the window ordering"

  "This implies that there are no gaps in the sequential rank numbering of
  rows in each window partition."
*/


class Item_sum_dense_rank: public Item_sum_int
{
  longlong dense_rank;
  bool first_add;
  Group_bound_tracker *peer_tracker;
 public:
  /*
     XXX(cvicentiu) This class could potentially be implemented in the rank
     class, with a switch for the DENSE case.
  */
  void clear()
  {
    dense_rank= 0;
    first_add= true;
  }
  bool add();
  void reset_field() { DBUG_ASSERT(0); }
  void update_field() {}
  longlong val_int()
  {
    return dense_rank;
  }

  Item_sum_dense_rank(THD *thd)
    : Item_sum_int(thd), dense_rank(0), first_add(true), peer_tracker(NULL) {}
  const Type_handler *type_handler() const { return &type_handler_slonglong; }
  enum Sumfunctype sum_func () const
  {
    return DENSE_RANK_FUNC;
  }

  const char*func_name() const
  {
    return "dense_rank";
  }

  void setup_window_func(THD *thd, Window_spec *window_spec);

  void cleanup()
  {
    if (peer_tracker)
    {
      delete peer_tracker;
      peer_tracker= NULL;
    }
    Item_sum_int::cleanup();
  }
  Item *get_copy(THD *thd)
  { return get_item_copy<Item_sum_dense_rank>(thd, this); }
};

class Item_sum_hybrid_simple : public Item_sum_hybrid
{
 public:
  Item_sum_hybrid_simple(THD *thd, Item *arg):
   Item_sum_hybrid(thd, arg),
   value(NULL)
  { }

  Item_sum_hybrid_simple(THD *thd, Item *arg1, Item *arg2):
   Item_sum_hybrid(thd, arg1, arg2),
   value(NULL)
  { }

  bool add();
  bool fix_fields(THD *, Item **);
  bool fix_length_and_dec();
  void setup_hybrid(THD *thd, Item *item);
  double val_real();
  longlong val_int();
  my_decimal *val_decimal(my_decimal *);
  void reset_field();
  String *val_str(String *);
  bool val_native(THD *thd, Native *to);
  bool get_date(THD *thd, MYSQL_TIME *ltime, date_mode_t fuzzydate);
  const Type_handler *type_handler() const
  { return Type_handler_hybrid_field_type::type_handler(); }
  void update_field();
  Field *create_tmp_field(MEM_ROOT *root, bool group, TABLE *table);
  void clear()
  {
    value->clear();
    null_value= 1;
  }

 private:
  Item_cache *value;
};

/*
   This item will remember the first value added to it. It will not update
   the value unless it is cleared.
*/
class Item_sum_first_value : public Item_sum_hybrid_simple
{
 public:
  Item_sum_first_value(THD* thd, Item* arg_expr) :
    Item_sum_hybrid_simple(thd, arg_expr) {}


  enum Sumfunctype sum_func () const
  {
    return FIRST_VALUE_FUNC;
  }

  const char*func_name() const
  {
    return "first_value";
  }

  Item *get_copy(THD *thd)
  { return get_item_copy<Item_sum_first_value>(thd, this); }
};

/*
   This item will remember the last value added to it.

   This item does not support removal, and can be cleared only by calling
   clear().
*/
class Item_sum_last_value : public Item_sum_hybrid_simple
{
 public:
  Item_sum_last_value(THD* thd, Item* arg_expr) :
    Item_sum_hybrid_simple(thd, arg_expr) {}

  enum Sumfunctype sum_func() const
  {
    return LAST_VALUE_FUNC;
  }

  const char*func_name() const
  {
    return "last_value";
  }

  Item *get_copy(THD *thd)
  { return get_item_copy<Item_sum_last_value>(thd, this); }
};

class Item_sum_nth_value : public Item_sum_hybrid_simple
{
 public:
  Item_sum_nth_value(THD *thd, Item *arg_expr, Item* offset_expr) :
    Item_sum_hybrid_simple(thd, arg_expr, offset_expr) {}

  enum Sumfunctype sum_func() const
  {
    return NTH_VALUE_FUNC;
  }

  const char*func_name() const
  {
    return "nth_value";
  }

  Item *get_copy(THD *thd)
  { return get_item_copy<Item_sum_nth_value>(thd, this); }
};

class Item_sum_lead : public Item_sum_hybrid_simple
{
 public:
  Item_sum_lead(THD *thd, Item *arg_expr, Item* offset_expr) :
    Item_sum_hybrid_simple(thd, arg_expr, offset_expr) {}

  enum Sumfunctype sum_func() const
  {
    return LEAD_FUNC;
  }

  const char*func_name() const
  {
    return "lead";
  }

  Item *get_copy(THD *thd)
  { return get_item_copy<Item_sum_lead>(thd, this); }
};

class Item_sum_lag : public Item_sum_hybrid_simple
{
 public:
  Item_sum_lag(THD *thd, Item *arg_expr, Item* offset_expr) :
    Item_sum_hybrid_simple(thd, arg_expr, offset_expr) {}

  enum Sumfunctype sum_func() const
  {
    return LAG_FUNC;
  }

  const char*func_name() const
  {
    return "lag";
  }

  Item *get_copy(THD *thd)
  { return get_item_copy<Item_sum_lag>(thd, this); }
};


class Partition_row_count
{
public:
  Partition_row_count() :partition_row_count_(0) { }
  void set_partition_row_count(ulonglong count)
  {
    partition_row_count_ = count;
  }
  double calc_val_real(bool *null_value,
                       ulonglong current_row_count)
  {
    if ((*null_value= (partition_row_count_ == 0)))
      return 0;
    return static_cast<double>(current_row_count) / partition_row_count_;
  }
protected:
  longlong get_row_count() { return partition_row_count_; }
  ulonglong partition_row_count_;
};


class Current_row_count
{
public:
  Current_row_count() :current_row_count_(0) { }
protected:
  ulonglong get_row_number() { return current_row_count_ ; }
  ulonglong current_row_count_;
};


/*
  @detail
  "The relative rank of a row R is defined as (RK-1)/(NR-1), where RK is 
  defined to be the RANK of R and NR is defined to be the number of rows in
  the window partition of R."

  Computation of this function requires two passes:
  - First pass to find #rows in the partition
    This is held within the row_count context.
  - Second pass to compute rank of current row and the value of the function
*/
class Item_sum_percent_rank: public Item_sum_double,
                             public Partition_row_count
{
 public:
  Item_sum_percent_rank(THD *thd)
    : Item_sum_double(thd), cur_rank(1), peer_tracker(NULL) {}

  longlong val_int()
  {
   /*
      Percent rank is a real value so calling the integer value should never
      happen. It makes no sense as it gets truncated to either 0 or 1.
   */
    DBUG_ASSERT(0);
    return 0;
  }

  double val_real()
  {
   /*
     We can not get the real value without knowing the number of rows
     in the partition. Don't divide by 0.
   */
   ulonglong partition_rows = get_row_count();
   null_value= partition_rows > 0 ? false : true;

   return partition_rows > 1 ?
             static_cast<double>(cur_rank - 1) / (partition_rows - 1) : 0;
  }

  enum Sumfunctype sum_func () const
  {
    return PERCENT_RANK_FUNC;
  }

  const char*func_name() const
  {
    return "percent_rank";
  }

  void update_field() {}

  void clear()
  {
    cur_rank= 1;
    row_number= 0;
  }
  bool add();
  const Type_handler *type_handler() const { return &type_handler_double; }

  bool fix_length_and_dec()
  {
    decimals = 10;  // TODO-cvicentiu find out how many decimals the standard
                    // requires.
    return FALSE;
  }

  void setup_window_func(THD *thd, Window_spec *window_spec);

  void reset_field() { DBUG_ASSERT(0); }

  void set_partition_row_count(ulonglong count)
  {
    Partition_row_count::set_partition_row_count(count);
  }

  Item *get_copy(THD *thd)
  { return get_item_copy<Item_sum_percent_rank>(thd, this); }

 private:
  longlong cur_rank;   // Current rank of the current row.
  longlong row_number; // Value if this were ROW_NUMBER() function.

  Group_bound_tracker *peer_tracker;

  void cleanup()
  {
    if (peer_tracker)
    {
      delete peer_tracker;
      peer_tracker= NULL;
    }
    Item_sum_num::cleanup();
  }
};




/*
  @detail
  "The relative rank of a row R is defined as NP/NR, where 
  - NP is defined to be the number of rows preceding or peer with R in the 
    window ordering of the window partition of R
  - NR is defined to be the number of rows in the window partition of R.

  Just like with Item_sum_percent_rank, computation of this function requires
  two passes.
*/

class Item_sum_cume_dist: public Item_sum_double,
                          public Partition_row_count,
                          public Current_row_count
{
 public:
  Item_sum_cume_dist(THD *thd) :Item_sum_double(thd) { }
  Item_sum_cume_dist(THD *thd, Item *arg) :Item_sum_double(thd, arg) { }

  double val_real()
  {
    return calc_val_real(&null_value, current_row_count_);
  }

  bool add()
  {
    current_row_count_++;
    return false;
  }

  enum Sumfunctype sum_func() const
  {
    return CUME_DIST_FUNC;
  }

  void clear()
  {
    current_row_count_= 0;
    partition_row_count_= 0;
  }

  const char*func_name() const
  {
    return "cume_dist";
  }

  void update_field() {}
  const Type_handler *type_handler() const { return &type_handler_double; }

  bool fix_length_and_dec()
  {
    decimals = 10;  // TODO-cvicentiu find out how many decimals the standard
                    // requires.
    return FALSE;
  }
  
  void reset_field() { DBUG_ASSERT(0); }

  void set_partition_row_count(ulonglong count)
  {
    Partition_row_count::set_partition_row_count(count);
  }

  Item *get_copy(THD *thd)
  { return get_item_copy<Item_sum_cume_dist>(thd, this); }

};

class Item_sum_ntile : public Item_sum_int,
                       public Partition_row_count,
                       public Current_row_count
{
 public:
  Item_sum_ntile(THD* thd, Item* num_quantiles_expr) :
    Item_sum_int(thd, num_quantiles_expr)
  { }

  longlong val_int()
  {
    if (get_row_count() == 0)
    {
      null_value= true;
      return 0;
    }

    longlong num_quantiles= get_num_quantiles();

    if (num_quantiles <= 0) {
      my_error(ER_INVALID_NTILE_ARGUMENT, MYF(0));
      return true;
    }

    null_value= false;
    ulonglong quantile_size = get_row_count() / num_quantiles;
    ulonglong extra_rows = get_row_count() - quantile_size * num_quantiles;

    if (current_row_count_ <= extra_rows * (quantile_size + 1))
      return (current_row_count_ - 1) / (quantile_size + 1) + 1;

    return (current_row_count_ - 1 - extra_rows) / quantile_size + 1;
  }

  bool add()
  {
    current_row_count_++;
    return false;
  }

  enum Sumfunctype sum_func() const
  {
    return NTILE_FUNC;
  }

  void clear()
  {
    current_row_count_= 0;
    partition_row_count_= 0;
  }

  const char*func_name() const
  {
    return "ntile";
  }

  void update_field() {}

<<<<<<< HEAD
  const Type_handler *type_handler() const { return &type_handler_slonglong; }
  
=======
  void reset_field() { DBUG_ASSERT(0); }

  void set_partition_row_count(ulonglong count)
  {
    Partition_row_count::set_partition_row_count(count);
  }

>>>>>>> b86e0f25
  Item *get_copy(THD *thd)
  { return get_item_copy<Item_sum_ntile>(thd, this); }

 private:
  longlong get_num_quantiles() { return args[0]->val_int(); }
};

class Item_sum_percentile_disc : public Item_sum_num,
                                 public Type_handler_hybrid_field_type,
                                 public Partition_row_count,
                                 public Current_row_count
{
public:
<<<<<<< HEAD
  Item_sum_percentile_disc(THD *thd, Item* arg) : Item_sum_cume_dist(thd, arg),
                           Type_handler_hybrid_field_type(&type_handler_slonglong),
=======
  Item_sum_percentile_disc(THD *thd, Item* arg) : Item_sum_num(thd, arg),
                           Type_handler_hybrid_field_type(&type_handler_longlong),
>>>>>>> b86e0f25
                           value(NULL), val_calculated(FALSE), first_call(TRUE),
                           prev_value(0), order_item(NULL){}

  double val_real()
  {
    if (get_row_count() == 0 || get_arg(0)->is_null())
    {
      null_value= true;
      return 0;
    }
    null_value= false;
    return value->val_real();
  }

  longlong val_int()
  {
    if (get_row_count() == 0 || get_arg(0)->is_null())
    {
      null_value= true;
      return 0;
    }
    null_value= false;
    return value->val_int();
  }

  my_decimal* val_decimal(my_decimal* dec)
  {
    if (get_row_count() == 0 || get_arg(0)->is_null())
    {
      null_value= true;
      return 0;
    }
    null_value= false;
    return value->val_decimal(dec);
  }

  String* val_str(String *str)
  {
    if (get_row_count() == 0 || get_arg(0)->is_null())
    {
      null_value= true;
      return 0;
    }
    null_value= false;
    return value->val_str(str);
  }

  bool get_date(THD *thd, MYSQL_TIME *ltime, date_mode_t fuzzydate)
  {
    if (get_row_count() == 0 || get_arg(0)->is_null())
    {
      null_value= true;
      return 0;
    }
    null_value= false;
    return value->get_date(thd, ltime, fuzzydate);
  }

  bool add()
  {
    Item *arg= get_arg(0);
    if (arg->is_null())
      return false;

    if (first_call)
    {
      prev_value= arg->val_real();
      if (prev_value > 1 || prev_value < 0)
      {
        my_error(ER_ARGUMENT_OUT_OF_RANGE, MYF(0), func_name());
        return true;
      }
      first_call= false;
    }

    double arg_val= arg->val_real();

    if (prev_value != arg_val)
    {
      my_error(ER_ARGUMENT_NOT_CONSTANT, MYF(0), func_name());
      return true;
    }

    if (val_calculated)
      return false;

    value->store(order_item);
    value->cache_value();
    if (value->null_value)
      return false;

    current_row_count_++;
    double val= calc_val_real(&null_value, current_row_count_);

    if (val >= prev_value && !val_calculated)
      val_calculated= true;
    return false;
  }

  enum Sumfunctype sum_func() const
  {
    return PERCENTILE_DISC_FUNC;
  }

  void clear()
  {
    val_calculated= false;
    first_call= true;
    value->clear();
    partition_row_count_= 0;
    current_row_count_= 0;
  }

  const char*func_name() const
  {
    return "percentile_disc";
  }

  void update_field() {}
  const Type_handler *type_handler() const
  {return Type_handler_hybrid_field_type::type_handler();}

  bool fix_length_and_dec()
  {
    decimals = 10;  // TODO-cvicentiu find out how many decimals the standard
                    // requires.
    return FALSE;
  }

  void reset_field() { DBUG_ASSERT(0); }

  void set_partition_row_count(ulonglong count)
  {
    Partition_row_count::set_partition_row_count(count);
  }

  Item *get_copy(THD *thd)
  { return get_item_copy<Item_sum_percentile_disc>(thd, this); }
  void setup_window_func(THD *thd, Window_spec *window_spec);
  void setup_hybrid(THD *thd, Item *item);
  bool fix_fields(THD *thd, Item **ref);

private:
  Item_cache *value;
  bool val_calculated;
  bool first_call;
  double prev_value;
  Item *order_item;
};

class Item_sum_percentile_cont : public Item_sum_double,
                                 public Partition_row_count,
                                 public Current_row_count
{
public:
  Item_sum_percentile_cont(THD *thd, Item* arg) : Item_sum_double(thd, arg),
                           floor_value(NULL), ceil_value(NULL), first_call(TRUE),prev_value(0),
                           ceil_val_calculated(FALSE), floor_val_calculated(FALSE), order_item(NULL){}

  double val_real()
  {
    if (get_row_count() == 0 || get_arg(0)->is_null())
    {
      null_value= true;
      return 0;
    }
    null_value= false;
    double val= 1 + prev_value * (get_row_count()-1);

    /*
      Applying the formula to get the value
      If (CRN = FRN = RN) then the result is (value of expression from row at RN)
      Otherwise the result is
      (CRN - RN) * (value of expression for row at FRN) +
      (RN - FRN) * (value of expression for row at CRN)
    */

    if(ceil(val) == floor(val))
      return floor_value->val_real();

    double ret_val=  ((val - floor(val)) * ceil_value->val_real()) +
                  ((ceil(val) - val) * floor_value->val_real());

    return ret_val;
  }

  bool add()
  {
    Item *arg= get_arg(0);
    if (arg->is_null())
      return false;

    if (first_call)
    {
      first_call= false;
      prev_value= arg->val_real();
      if (prev_value > 1 || prev_value < 0)
      {
        my_error(ER_ARGUMENT_OUT_OF_RANGE, MYF(0), func_name());
        return true;
      }
    }

    double arg_val= arg->val_real();
    if (prev_value != arg_val)
    {
      my_error(ER_ARGUMENT_NOT_CONSTANT, MYF(0), func_name());
      return true;
    }

    if (!floor_val_calculated)
    {
      floor_value->store(order_item);
      floor_value->cache_value();
      if (floor_value->null_value)
        return false;
    }
    if (floor_val_calculated && !ceil_val_calculated)
    {
      ceil_value->store(order_item);
      ceil_value->cache_value();
      if (ceil_value->null_value)
        return false;
    }

    current_row_count_++;
    double val= 1 + prev_value * (get_row_count()-1);

    if (!floor_val_calculated && get_row_number() == floor(val))
      floor_val_calculated= true;

    if (!ceil_val_calculated && get_row_number() == ceil(val))
      ceil_val_calculated= true;
    return false;
  }

  enum Sumfunctype sum_func() const
  {
    return PERCENTILE_CONT_FUNC;
  }

  void clear()
  {
    first_call= true;
    floor_value->clear();
    ceil_value->clear();
    floor_val_calculated= false;
    ceil_val_calculated= false;
    partition_row_count_= 0;
    current_row_count_= 0;
  }

  const char*func_name() const
  {
    return "percentile_cont";
  }
  void update_field() {}

  bool fix_length_and_dec()
  {
    decimals = 10;  // TODO-cvicentiu find out how many decimals the standard
                    // requires.
    return FALSE;
  }

  void reset_field() { DBUG_ASSERT(0); }

  void set_partition_row_count(ulonglong count)
  {
    Partition_row_count::set_partition_row_count(count);
  }

  Item *get_copy(THD *thd)
  { return get_item_copy<Item_sum_percentile_cont>(thd, this); }
  void setup_window_func(THD *thd, Window_spec *window_spec);
  void setup_hybrid(THD *thd, Item *item);
  bool fix_fields(THD *thd, Item **ref);

private:
  Item_cache *floor_value;
  Item_cache *ceil_value;
  bool first_call;
  double prev_value;
  bool ceil_val_calculated;
  bool floor_val_calculated;
  Item *order_item;
};




class Item_window_func : public Item_func_or_sum
{
  /* Window function parameters as we've got them from the parser */
public:
  LEX_CSTRING *window_name;
public:
  Window_spec *window_spec;
  
public:
  Item_window_func(THD *thd, Item_sum *win_func, LEX_CSTRING *win_name)
    : Item_func_or_sum(thd, (Item *) win_func),
      window_name(win_name), window_spec(NULL), 
      force_return_blank(true),
      read_value_from_result_field(false) {}

  Item_window_func(THD *thd, Item_sum *win_func, Window_spec *win_spec)
    : Item_func_or_sum(thd, (Item *) win_func), 
      window_name(NULL), window_spec(win_spec), 
      force_return_blank(true),
      read_value_from_result_field(false) {}

  Item_sum *window_func() const { return (Item_sum *) args[0]; }

  void update_used_tables();

  /*
    This is used by filesort to mark the columns it needs to read (because they
    participate in the sort criteria and/or row retrieval. Window functions can
    only be used in sort criteria).

    Sorting by window function value is only done after the window functions
    have been computed. In that case, window function will need to read its
    temp.table field. In order to allow that, mark that field in the read_set.
  */
  bool register_field_in_read_map(void *arg)
  {
    TABLE *table= (TABLE*) arg;
    if (result_field && (result_field->table == table || !table))
    {
      bitmap_set_bit(result_field->table->read_set, result_field->field_index);
    }
    return 0;
  }

  bool is_frame_prohibited() const
  {
    switch (window_func()->sum_func()) {
    case Item_sum::ROW_NUMBER_FUNC:
    case Item_sum::RANK_FUNC:
    case Item_sum::DENSE_RANK_FUNC:
    case Item_sum::PERCENT_RANK_FUNC:
    case Item_sum::CUME_DIST_FUNC:
    case Item_sum::NTILE_FUNC:
    case Item_sum::PERCENTILE_CONT_FUNC:
    case Item_sum::PERCENTILE_DISC_FUNC:
      return true;
    default: 
      return false;
    }
  }

  bool requires_special_cursors() const
  {
    switch (window_func()->sum_func()) {
    case Item_sum::FIRST_VALUE_FUNC:
    case Item_sum::LAST_VALUE_FUNC:
    case Item_sum::NTH_VALUE_FUNC:
    case Item_sum::LAG_FUNC:
    case Item_sum::LEAD_FUNC:
      return true;
    default:
      return false;
    }
  }

  bool requires_partition_size() const
  {
    switch (window_func()->sum_func()) {
    case Item_sum::PERCENT_RANK_FUNC:
    case Item_sum::CUME_DIST_FUNC:
    case Item_sum::NTILE_FUNC:
    case Item_sum::PERCENTILE_CONT_FUNC:
    case Item_sum::PERCENTILE_DISC_FUNC:
      return true;
    default:
      return false;
    }
  }

  bool requires_peer_size() const
  {
    switch (window_func()->sum_func()) {
    case Item_sum::CUME_DIST_FUNC:
      return true;
    default:
      return false;
    }
  }

  bool is_order_list_mandatory() const
  {
    switch (window_func()->sum_func()) {
    case Item_sum::RANK_FUNC:
    case Item_sum::DENSE_RANK_FUNC:
    case Item_sum::PERCENT_RANK_FUNC:
    case Item_sum::CUME_DIST_FUNC:
    case Item_sum::LAG_FUNC:
    case Item_sum::LEAD_FUNC:
    case Item_sum::PERCENTILE_CONT_FUNC:
    case Item_sum::PERCENTILE_DISC_FUNC:
      return true;
    default: 
      return false;
    }
  }  

  bool only_single_element_order_list() const
  {
    switch (window_func()->sum_func()){
    case Item_sum::PERCENTILE_CONT_FUNC:
    case Item_sum::PERCENTILE_DISC_FUNC:
      return true;
    default:
      return false;
    }
  }

  bool check_result_type_of_order_item();



  /*
    Computation functions.
    TODO: consoder merging these with class Group_bound_tracker.
  */
  void setup_partition_border_check(THD *thd);

  const Type_handler *type_handler() const
  {
    return ((Item_sum *) args[0])->type_handler();
  }
  enum Item::Type type() const { return Item::WINDOW_FUNC_ITEM; }

private:
  /* 
    Window functions are very special functions, so val_() methods have
    special meaning for them:

    - Phase#1, "Initial" we run the join and put its result into temporary 
      table. For window functions, we write the default value (NULL?) as 
      a placeholder.
      
    - Phase#2: "Computation": executor does the scan in {PARTITION, ORDER BY} 
      order of this window function. It calls appropriate methods to inform 
      the window function about rows entering/leaving the window. 
      It calls window_func()->val_int() so that current window function value
      can be saved and stored in the temp.table.

    - Phase#3: "Retrieval" the temporary table is read and passed to query 
      output. However, Item_window_func still remains in the select list,
      so item_windowfunc->val_int() will be called.
      During Phase#3, read_value_from_result_field= true.
  */
  bool force_return_blank;
  bool read_value_from_result_field;
  void print_for_percentile_functions(String *str, enum_query_type query_type);

public:
  void set_phase_to_initial()
  {
    force_return_blank= true;
    read_value_from_result_field= false;
  }
  void set_phase_to_computation()
  {
    force_return_blank= false;
    read_value_from_result_field= false;
  }
  void set_phase_to_retrieval()
  {
    force_return_blank= false;
    read_value_from_result_field= true;
  }

  bool is_null()
  {
    if (force_return_blank)
      return true;

    if (read_value_from_result_field)
      return result_field->is_null();

    return window_func()->is_null();
  }

  double val_real() 
  {
    double res;
    if (force_return_blank)
    {
      res= 0.0;
      null_value= true;
    }
    else if (read_value_from_result_field)
    {
      res= result_field->val_real();
      null_value= result_field->is_null();
    }
    else
    {
      res= window_func()->val_real();
      null_value= window_func()->null_value;
    }
    return res;
  }

  longlong val_int()
  {
    longlong res;
    if (force_return_blank)
    {
      res= 0;
      null_value= true;
    }
    else if (read_value_from_result_field)
    {
      res= result_field->val_int();
      null_value= result_field->is_null();
    }
    else
    {
      res= window_func()->val_int();
      null_value= window_func()->null_value;
    }
    return res;
  }

  String* val_str(String* str)
  {
    String *res;
    if (force_return_blank)
    {
      null_value= true;
      res= NULL;
    }
    else if (read_value_from_result_field)
    {
      if ((null_value= result_field->is_null()))
        res= NULL;
      else
        res= result_field->val_str(str);
    }
    else
    {
      res= window_func()->val_str(str);
      null_value= window_func()->null_value;
    }
    return res;
  }

  bool val_native(THD *thd, Native *to)
  {
    if (force_return_blank)
      return null_value= true;
    if (read_value_from_result_field)
      return val_native_from_field(result_field, to);
    return val_native_from_item(thd, window_func(), to);
  }

  my_decimal* val_decimal(my_decimal* dec)
  {
    my_decimal *res;
    if (force_return_blank)
    {
      null_value= true;
      res= NULL;
    }
    else if (read_value_from_result_field)
    {
      if ((null_value= result_field->is_null()))
        res= NULL;
      else
        res= result_field->val_decimal(dec);
    }
    else
    {
      res= window_func()->val_decimal(dec);
      null_value= window_func()->null_value;
    }
    return res;
  }

  bool get_date(THD *thd, MYSQL_TIME *ltime, date_mode_t fuzzydate)
  {
    bool res;
    if (force_return_blank)
    {
      null_value= true;
      res= true;
    }
    else if (read_value_from_result_field)
    {
      if ((null_value= result_field->is_null()))
        res= true;
      else
        res= result_field->get_date(ltime, fuzzydate);
    }
    else
    {
      res= window_func()->get_date(thd, ltime, fuzzydate);
      null_value= window_func()->null_value;
    }
    return res;
  }

  void split_sum_func(THD *thd, Ref_ptr_array ref_pointer_array,
                              List<Item> &fields, uint flags);

  bool fix_length_and_dec()
  {
    Type_std_attributes::set(window_func());
    return FALSE;
  }

  const char* func_name() const { return "WF"; }

  bool fix_fields(THD *thd, Item **ref);

  bool resolve_window_name(THD *thd);
  
  void print(String *str, enum_query_type query_type);

 Item *get_copy(THD *thd) { return 0; }

};

#endif /* ITEM_WINDOWFUNC_INCLUDED */<|MERGE_RESOLUTION|>--- conflicted
+++ resolved
@@ -1,5 +1,5 @@
 /*
-   Copyright (c) 2016,2017 MariaDB
+   Copyright (c) 2016,2019 MariaDB
 
    This program is free software; you can redistribute it and/or modify
    it under the terms of the GNU General Public License as published by
@@ -703,10 +703,8 @@
 
   void update_field() {}
 
-<<<<<<< HEAD
   const Type_handler *type_handler() const { return &type_handler_slonglong; }
-  
-=======
+
   void reset_field() { DBUG_ASSERT(0); }
 
   void set_partition_row_count(ulonglong count)
@@ -714,7 +712,6 @@
     Partition_row_count::set_partition_row_count(count);
   }
 
->>>>>>> b86e0f25
   Item *get_copy(THD *thd)
   { return get_item_copy<Item_sum_ntile>(thd, this); }
 
@@ -728,13 +725,8 @@
                                  public Current_row_count
 {
 public:
-<<<<<<< HEAD
-  Item_sum_percentile_disc(THD *thd, Item* arg) : Item_sum_cume_dist(thd, arg),
+  Item_sum_percentile_disc(THD *thd, Item* arg) : Item_sum_num(thd, arg),
                            Type_handler_hybrid_field_type(&type_handler_slonglong),
-=======
-  Item_sum_percentile_disc(THD *thd, Item* arg) : Item_sum_num(thd, arg),
-                           Type_handler_hybrid_field_type(&type_handler_longlong),
->>>>>>> b86e0f25
                            value(NULL), val_calculated(FALSE), first_call(TRUE),
                            prev_value(0), order_item(NULL){}
 
