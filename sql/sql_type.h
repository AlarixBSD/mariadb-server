#ifndef SQL_TYPE_H_INCLUDED
#define SQL_TYPE_H_INCLUDED
/*
   Copyright (c) 2015  MariaDB Foundation.

 This program is free software; you can redistribute it and/or modify
 it under the terms of the GNU General Public License as published by
 the Free Software Foundation; version 2 of the License.

 This program is distributed in the hope that it will be useful,
 but WITHOUT ANY WARRANTY; without even the implied warranty of
 MERCHANTABILITY or FITNESS FOR A PARTICULAR PURPOSE.  See the
 GNU General Public License for more details.

 You should have received a copy of the GNU General Public License
 along with this program; if not, write to the Free Software
 Foundation, Inc., 51 Franklin St, Fifth Floor, Boston, MA 02110-1301  USA */

#ifdef USE_PRAGMA_INTERFACE
#pragma interface			/* gcc class implementation */
#endif


#include "mysqld.h"
#include "sql_array.h"
#include "sql_const.h"
#include "my_time.h"

class Field;
class Column_definition;
class Item;
class Item_param;
class Item_cache;
class Item_func_or_sum;
class Item_sum_hybrid;
class Item_sum_sum;
class Item_sum_avg;
class Item_sum_variance;
class Item_func_hex;
class Item_hybrid_func;
class Item_func_min_max;
class Item_func_hybrid_field_type;
class Item_bool_func2;
class Item_func_between;
class Item_func_in;
class Item_func_round;
class Item_func_int_val;
class Item_func_abs;
class Item_func_neg;
class Item_func_signed;
class Item_func_unsigned;
class Item_double_typecast;
class Item_decimal_typecast;
class Item_char_typecast;
class Item_time_typecast;
class Item_date_typecast;
class Item_datetime_typecast;
class Item_func_plus;
class Item_func_minus;
class Item_func_mul;
class Item_func_div;
class Item_func_mod;
class cmp_item;
class in_vector;
class Type_handler_hybrid_field_type;
class Sort_param;
class Arg_comparator;
class Spvar_definition;
struct st_value;
class Protocol;
class handler;
struct Schema_specification_st;
struct TABLE;
struct SORT_FIELD_ATTR;


/*
  Flags for collation aggregation modes, used in TDCollation::agg():

  MY_COLL_ALLOW_SUPERSET_CONV  - allow conversion to a superset
  MY_COLL_ALLOW_COERCIBLE_CONV - allow conversion of a coercible value
                                 (i.e. constant).
  MY_COLL_ALLOW_CONV           - allow any kind of conversion
                                 (combination of the above two)
  MY_COLL_ALLOW_NUMERIC_CONV   - if all items were numbers, convert to
                                 @@character_set_connection
  MY_COLL_DISALLOW_NONE        - don't allow return DERIVATION_NONE
                                 (e.g. when aggregating for comparison)
  MY_COLL_CMP_CONV             - combination of MY_COLL_ALLOW_CONV
                                 and MY_COLL_DISALLOW_NONE
*/

#define MY_COLL_ALLOW_SUPERSET_CONV   1
#define MY_COLL_ALLOW_COERCIBLE_CONV  2
#define MY_COLL_DISALLOW_NONE         4
#define MY_COLL_ALLOW_NUMERIC_CONV    8

#define MY_COLL_ALLOW_CONV (MY_COLL_ALLOW_SUPERSET_CONV | MY_COLL_ALLOW_COERCIBLE_CONV)
#define MY_COLL_CMP_CONV   (MY_COLL_ALLOW_CONV | MY_COLL_DISALLOW_NONE)


#define my_charset_numeric      my_charset_latin1
#define MY_REPERTOIRE_NUMERIC   MY_REPERTOIRE_ASCII


enum Derivation
{
  DERIVATION_IGNORABLE= 6,
  DERIVATION_NUMERIC= 5,
  DERIVATION_COERCIBLE= 4,
  DERIVATION_SYSCONST= 3,
  DERIVATION_IMPLICIT= 2,
  DERIVATION_NONE= 1,
  DERIVATION_EXPLICIT= 0
};


/**
   "Declared Type Collation"
   A combination of collation and its derivation.
*/

class DTCollation {
public:
  CHARSET_INFO     *collation;
  enum Derivation derivation;
  uint repertoire;

  void set_repertoire_from_charset(CHARSET_INFO *cs)
  {
    repertoire= cs->state & MY_CS_PUREASCII ?
                MY_REPERTOIRE_ASCII : MY_REPERTOIRE_UNICODE30;
  }
  DTCollation()
  {
    collation= &my_charset_bin;
    derivation= DERIVATION_NONE;
    repertoire= MY_REPERTOIRE_UNICODE30;
  }
  DTCollation(CHARSET_INFO *collation_arg)
  {
    /*
      This constructor version is used in combination with Field constructors,
      to pass "CHARSET_INFO" instead of the full DTCollation.
      Therefore, derivation is set to DERIVATION_IMPLICIT, which is the
      proper derivation for table fields.
      We should eventually remove all code pieces that pass "CHARSET_INFO"
      (e.g. in storage engine sources) and fix to pass the full DTCollation
      instead. Then, this constructor can be removed.
    */
    collation= collation_arg;
    derivation= DERIVATION_IMPLICIT;
    repertoire= my_charset_repertoire(collation_arg);
  }
  DTCollation(CHARSET_INFO *collation_arg, Derivation derivation_arg)
  {
    collation= collation_arg;
    derivation= derivation_arg;
    set_repertoire_from_charset(collation_arg);
  }
  DTCollation(CHARSET_INFO *collation_arg,
              Derivation derivation_arg,
              uint repertoire_arg)
   :collation(collation_arg),
    derivation(derivation_arg),
    repertoire(repertoire_arg)
  { }
  void set(const DTCollation &dt)
  {
    collation= dt.collation;
    derivation= dt.derivation;
    repertoire= dt.repertoire;
  }
  void set(CHARSET_INFO *collation_arg, Derivation derivation_arg)
  {
    collation= collation_arg;
    derivation= derivation_arg;
    set_repertoire_from_charset(collation_arg);
  }
  void set(CHARSET_INFO *collation_arg,
           Derivation derivation_arg,
           uint repertoire_arg)
  {
    collation= collation_arg;
    derivation= derivation_arg;
    repertoire= repertoire_arg;
  }
  void set_numeric()
  {
    collation= &my_charset_numeric;
    derivation= DERIVATION_NUMERIC;
    repertoire= MY_REPERTOIRE_NUMERIC;
  }
  void set(CHARSET_INFO *collation_arg)
  {
    collation= collation_arg;
    set_repertoire_from_charset(collation_arg);
  }
  void set(Derivation derivation_arg)
  { derivation= derivation_arg; }
  bool aggregate(const DTCollation &dt, uint flags= 0);
  bool set(DTCollation &dt1, DTCollation &dt2, uint flags= 0)
  { set(dt1); return aggregate(dt2, flags); }
  const char *derivation_name() const
  {
    switch(derivation)
    {
      case DERIVATION_NUMERIC:   return "NUMERIC";
      case DERIVATION_IGNORABLE: return "IGNORABLE";
      case DERIVATION_COERCIBLE: return "COERCIBLE";
      case DERIVATION_IMPLICIT:  return "IMPLICIT";
      case DERIVATION_SYSCONST:  return "SYSCONST";
      case DERIVATION_EXPLICIT:  return "EXPLICIT";
      case DERIVATION_NONE:      return "NONE";
      default: return "UNKNOWN";
    }
  }
  int sortcmp(const String *s, const String *t) const
  {
    return collation->coll->strnncollsp(collation,
                                        (uchar *) s->ptr(), s->length(),
                                        (uchar *) t->ptr(), t->length());
  }
};


static inline uint32
char_to_byte_length_safe(size_t char_length_arg, uint32 mbmaxlen_arg)
{
  ulonglong tmp= ((ulonglong) char_length_arg) * mbmaxlen_arg;
  return tmp > UINT_MAX32 ? (uint32) UINT_MAX32 : static_cast<uint32>(tmp);
}

/**
  A class to store type attributes for the standard data types.
  Does not include attributes for the extended data types
  such as ENUM, SET, GEOMETRY.
*/
class Type_std_attributes
{
public:
  DTCollation collation;
  uint decimals;
  /*
    The maximum value length in characters multiplied by collation->mbmaxlen.
    Almost always it's the maximum value length in bytes.
  */
  uint32 max_length;
  bool unsigned_flag;
  Type_std_attributes()
   :collation(&my_charset_bin, DERIVATION_COERCIBLE),
    decimals(0), max_length(0), unsigned_flag(false)
  { }
  Type_std_attributes(const Type_std_attributes *other)
   :collation(other->collation),
    decimals(other->decimals),
    max_length(other->max_length),
    unsigned_flag(other->unsigned_flag)
  { }
  Type_std_attributes(uint32 max_length_arg, uint decimals_arg,
                      bool unsigned_flag_arg, const DTCollation &dtc)
    :collation(dtc),
     decimals(decimals_arg),
     max_length(max_length_arg),
     unsigned_flag(unsigned_flag_arg)
  { }
  void set(const Type_std_attributes *other)
  {
    *this= *other;
  }
  void set(const Type_std_attributes &other)
  {
    *this= other;
  }
  void set(const Field *field);
  uint32 max_char_length() const
  { return max_length / collation.collation->mbmaxlen; }
  void fix_length_and_charset(uint32 max_char_length_arg, CHARSET_INFO *cs)
  {
    max_length= char_to_byte_length_safe(max_char_length_arg, cs->mbmaxlen);
    collation.collation= cs;
  }
  void fix_char_length(uint32 max_char_length_arg)
  {
    max_length= char_to_byte_length_safe(max_char_length_arg,
                                         collation.collation->mbmaxlen);
  }
  void fix_char_length_temporal_not_fixed_dec(uint int_part_length, uint dec)
  {
    uint char_length= int_part_length;
    if ((decimals= dec))
    {
      if (decimals == NOT_FIXED_DEC)
        char_length+= TIME_SECOND_PART_DIGITS + 1;
      else
      {
        set_if_smaller(decimals, TIME_SECOND_PART_DIGITS);
        char_length+= decimals + 1;
      }
    }
    fix_char_length(char_length);
  }
  void fix_attributes_temporal_not_fixed_dec(uint int_part_length, uint dec)
  {
    collation.set_numeric();
    unsigned_flag= 0;
    fix_char_length_temporal_not_fixed_dec(int_part_length, dec);
  }
  void fix_attributes_time_not_fixed_dec(uint dec)
  {
    fix_attributes_temporal_not_fixed_dec(MIN_TIME_WIDTH, dec);
  }
  void fix_attributes_datetime_not_fixed_dec(uint dec)
  {
    fix_attributes_temporal_not_fixed_dec(MAX_DATETIME_WIDTH, dec);
  }
  void fix_attributes_temporal(uint int_part_length, uint dec)
  {
    collation.set_numeric();
    unsigned_flag= 0;
    decimals= MY_MIN(dec, TIME_SECOND_PART_DIGITS);
    max_length= decimals + int_part_length + (dec ? 1 : 0);
  }
  void fix_attributes_date()
  {
    fix_attributes_temporal(MAX_DATE_WIDTH, 0);
  }
  void fix_attributes_time(uint dec)
  {
    fix_attributes_temporal(MIN_TIME_WIDTH, dec);
  }
  void fix_attributes_datetime(uint dec)
  {
    fix_attributes_temporal(MAX_DATETIME_WIDTH, dec);
  }

  void count_only_length(Item **item, uint nitems);
  void count_octet_length(Item **item, uint nitems);
  void count_real_length(Item **item, uint nitems);
  void count_decimal_length(Item **item, uint nitems);
  bool count_string_length(const char *func_name, Item **item, uint nitems);
  uint count_max_decimals(Item **item, uint nitems);

  void aggregate_attributes_int(Item **items, uint nitems)
  {
    collation.set_numeric();
    count_only_length(items, nitems);
    decimals= 0;
  }
  void aggregate_attributes_real(Item **items, uint nitems)
  {
    collation.set_numeric();
    count_real_length(items, nitems);
  }
  void aggregate_attributes_decimal(Item **items, uint nitems)
  {
    collation.set_numeric();
    count_decimal_length(items, nitems);
  }
  bool aggregate_attributes_string(const char *func_name,
                                   Item **item, uint nitems)
  {
    return count_string_length(func_name, item, nitems);
  }
  void aggregate_attributes_temporal(uint int_part_length,
                                     Item **item, uint nitems)
  {
    fix_attributes_temporal(int_part_length, count_max_decimals(item, nitems));
  }

  bool agg_item_collations(DTCollation &c, const char *name,
                           Item **items, uint nitems,
                           uint flags, int item_sep);
  bool agg_item_set_converter(const DTCollation &coll, const char *fname,
                              Item **args, uint nargs,
                              uint flags, int item_sep);

  /*
    Collect arguments' character sets together.
    We allow to apply automatic character set conversion in some cases.
    The conditions when conversion is possible are:
    - arguments A and B have different charsets
    - A wins according to coercibility rules
      (i.e. a column is stronger than a string constant,
       an explicit COLLATE clause is stronger than a column)
    - character set of A is either superset for character set of B,
      or B is a string constant which can be converted into the
      character set of A without data loss.

    If all of the above is true, then it's possible to convert
    B into the character set of A, and then compare according
    to the collation of A.

    For functions with more than two arguments:

      collect(A,B,C) ::= collect(collect(A,B),C)

    Since this function calls THD::change_item_tree() on the passed Item **
    pointers, it is necessary to pass the original Item **'s, not copies.
    Otherwise their values will not be properly restored (see BUG#20769).
    If the items are not consecutive (eg. args[2] and args[5]), use the
    item_sep argument, ie.

      agg_item_charsets(coll, fname, &args[2], 2, flags, 3)
  */
  bool agg_arg_charsets(DTCollation &c, const char *func_name,
                        Item **items, uint nitems,
                        uint flags, int item_sep)
  {
    if (agg_item_collations(c, func_name, items, nitems, flags, item_sep))
      return true;
    return agg_item_set_converter(c, func_name, items, nitems, flags, item_sep);
  }
  /*
    Aggregate arguments for string result, e.g: CONCAT(a,b)
    - convert to @@character_set_connection if all arguments are numbers
    - allow DERIVATION_NONE
  */
  bool agg_arg_charsets_for_string_result(DTCollation &c, const char *func_name,
                                          Item **items, uint nitems,
                                          int item_sep)
  {
    uint flags= MY_COLL_ALLOW_SUPERSET_CONV |
                MY_COLL_ALLOW_COERCIBLE_CONV |
                MY_COLL_ALLOW_NUMERIC_CONV;
    return agg_arg_charsets(c, func_name, items, nitems, flags, item_sep);
  }
  /*
    Aggregate arguments for string result, when some comparison
    is involved internally, e.g: REPLACE(a,b,c)
    - convert to @@character_set_connection if all arguments are numbers
    - disallow DERIVATION_NONE
  */
  bool agg_arg_charsets_for_string_result_with_comparison(DTCollation &c,
                                                          const char *func_name,
                                                          Item **items,
                                                          uint nitems,
                                                          int item_sep)
  {
    uint flags= MY_COLL_ALLOW_SUPERSET_CONV |
                MY_COLL_ALLOW_COERCIBLE_CONV |
                MY_COLL_ALLOW_NUMERIC_CONV |
                MY_COLL_DISALLOW_NONE;
    return agg_arg_charsets(c, func_name, items, nitems, flags, item_sep);
  }

  /*
    Aggregate arguments for comparison, e.g: a=b, a LIKE b, a RLIKE b
    - don't convert to @@character_set_connection if all arguments are numbers
    - don't allow DERIVATION_NONE
  */
  bool agg_arg_charsets_for_comparison(DTCollation &c,
                                       const char *func_name,
                                       Item **items, uint nitems,
                                       int item_sep)
  {
    uint flags= MY_COLL_ALLOW_SUPERSET_CONV |
                MY_COLL_ALLOW_COERCIBLE_CONV |
                MY_COLL_DISALLOW_NONE;
    return agg_arg_charsets(c, func_name, items, nitems, flags, item_sep);
  }

};


class Type_all_attributes: public Type_std_attributes
{
public:
  Type_all_attributes()
   :Type_std_attributes()
  { }
  Type_all_attributes(const Type_all_attributes *other)
   :Type_std_attributes(other)
  { }
  virtual ~Type_all_attributes() {}
  virtual void set_maybe_null(bool maybe_null_arg)= 0;
  // Returns total number of decimal digits
  virtual uint decimal_precision() const= 0;
  /*
    Field::geometry_type is not visible here.
    Let's use an "uint" wrapper for now. Later when we move Field_geom
    into a plugin, this method will be replaced to some generic
    datatype indepented method.
  */
  virtual uint uint_geometry_type() const= 0;
  virtual void set_geometry_type(uint type)= 0;
  virtual TYPELIB *get_typelib() const= 0;
  virtual void set_typelib(TYPELIB *typelib)= 0;
};


class Type_cast_attributes
{
  CHARSET_INFO *m_charset;
  ulonglong m_length;
  ulonglong m_decimals;
  bool m_length_specified;
  bool m_decimals_specified;
public:
  Type_cast_attributes(const char *c_len, const char *c_dec, CHARSET_INFO *cs)
    :m_charset(cs), m_length(0), m_decimals(0),
     m_length_specified(false), m_decimals_specified(false)
  {
    set_length_and_dec(c_len, c_dec);
  }
  Type_cast_attributes(CHARSET_INFO *cs)
    :m_charset(cs), m_length(0), m_decimals(0),
     m_length_specified(false), m_decimals_specified(false)
  { }
  void set_length_and_dec(const char *c_len, const char *c_dec)
  {
    int error;
    /*
      We don't have to check for error here as sql_yacc.yy has guaranteed
      that the values are in range of ulonglong
    */
    if ((m_length_specified= (c_len != NULL)))
      m_length= (ulonglong) my_strtoll10(c_len, NULL, &error);
    if ((m_decimals_specified= (c_dec != NULL)))
      m_decimals= (ulonglong) my_strtoll10(c_dec, NULL, &error);
  }
  CHARSET_INFO *charset() const { return m_charset; }
  bool length_specified() const { return m_length_specified; }
  bool decimals_specified() const { return m_decimals_specified; }
  ulonglong length() const { return m_length; }
  ulonglong decimals() const { return m_decimals; }
};


class Name: private LEX_CSTRING
{
public:
  Name(const char *str_arg, uint length_arg)
  {
    DBUG_ASSERT(length_arg < UINT_MAX32);
    LEX_CSTRING::str= str_arg;
    LEX_CSTRING::length= length_arg;
  }
  const char *ptr() const { return LEX_CSTRING::str; }
  uint length() const { return (uint) LEX_CSTRING::length; }
};


class Record_addr
{
public:
  uchar *ptr;      // Position to field in record
  /**
     Byte where the @c NULL bit is stored inside a record. If this Field is a
     @c NOT @c NULL field, this member is @c NULL.
  */
  uchar *null_ptr;
  uchar null_bit;  // Bit used to test null bit
  Record_addr(uchar *ptr_arg,
              uchar *null_ptr_arg,
              uchar null_bit_arg)
   :ptr(ptr_arg),
    null_ptr(null_ptr_arg),
    null_bit(null_bit_arg)
  { }
  Record_addr(bool maybe_null)
   :ptr(NULL),
    null_ptr(maybe_null ? (uchar*) "" : 0),
    null_bit(0)
  { }
};


class Type_handler
{
protected:
  String *print_item_value_csstr(THD *thd, Item *item, String *str) const;
  String *print_item_value_temporal(THD *thd, Item *item, String *str,
                                     const Name &type_name, String *buf) const;
  void make_sort_key_longlong(uchar *to,
                              bool maybe_null, bool null_value,
                              bool unsigned_flag,
                              longlong value) const;
  bool
  Item_func_or_sum_illegal_param(const char *name) const;
  bool
  Item_func_or_sum_illegal_param(const Item_func_or_sum *) const;
  bool check_null(const Item *item, st_value *value) const;
  bool Item_send_str(Item *item, Protocol *protocol, st_value *buf) const;
  bool Item_send_tiny(Item *item, Protocol *protocol, st_value *buf) const;
  bool Item_send_short(Item *item, Protocol *protocol, st_value *buf) const;
  bool Item_send_long(Item *item, Protocol *protocol, st_value *buf) const;
  bool Item_send_longlong(Item *item, Protocol *protocol, st_value *buf) const;
  bool Item_send_float(Item *item, Protocol *protocol, st_value *buf) const;
  bool Item_send_double(Item *item, Protocol *protocol, st_value *buf) const;
  bool Item_send_time(Item *item, Protocol *protocol, st_value *buf) const;
  bool Item_send_date(Item *item, Protocol *protocol, st_value *buf) const;
  bool Item_send_datetime(Item *item, Protocol *protocol, st_value *buf) const;
  bool Column_definition_prepare_stage2_legacy(Column_definition *c,
                                               enum_field_types type)
                                               const;
  bool Column_definition_prepare_stage2_legacy_num(Column_definition *c,
                                                   enum_field_types type)
                                                   const;
  bool Column_definition_prepare_stage2_legacy_real(Column_definition *c,
                                                    enum_field_types type)
                                                    const;
public:
  static const Type_handler *blob_type_handler(uint max_octet_length);
  static const Type_handler *string_type_handler(uint max_octet_length);
  static const Type_handler *bit_and_int_mixture_handler(uint max_char_len);
  static const Type_handler *type_handler_long_or_longlong(uint max_char_len);
  /**
    Return a string type handler for Item
    If too_big_for_varchar() returns a BLOB variant, according to length.
    If max_length > 0 create a VARCHAR(n)
    If max_length == 0 create a CHAR(0)
    @param item - the Item to get the handler to.
  */
  static const Type_handler *varstring_type_handler(const Item *item);
  static const Type_handler *blob_type_handler(const Item *item);
  static const Type_handler *get_handler_by_field_type(enum_field_types type);
  static const Type_handler *get_handler_by_real_type(enum_field_types type);
  static const Type_handler *get_handler_by_cmp_type(Item_result type);
  static const Type_handler *get_handler_by_result_type(Item_result type)
  {
    /*
      As result_type() returns STRING_RESULT for temporal Items,
      type should never be equal to TIME_RESULT here.
    */
    DBUG_ASSERT(type != TIME_RESULT);
    return get_handler_by_cmp_type(type);
  }
  static const
  Type_handler *aggregate_for_result_traditional(const Type_handler *h1,
                                                 const Type_handler *h2);
  static const
  Type_handler *aggregate_for_num_op_traditional(const Type_handler *h1,
                                                 const Type_handler *h2);

  virtual const Name name() const= 0;
  virtual enum_field_types field_type() const= 0;
  virtual enum_field_types real_field_type() const { return field_type(); }
  virtual Item_result result_type() const= 0;
  virtual Item_result cmp_type() const= 0;
  virtual enum_mysql_timestamp_type mysql_timestamp_type() const
  {
    return MYSQL_TIMESTAMP_ERROR;
  }
  virtual bool is_timestamp_type() const
  {
    return false;
  }
  /**
    Check whether a field type can be partially indexed by a key.
    @param  type   field type
    @retval true   Type can have a prefixed key
    @retval false  Type can not have a prefixed key
  */
  virtual bool type_can_have_key_part() const
  {
    return false;
  }
  virtual bool type_can_have_auto_increment_attribute() const
  {
    return false;
  }
  /**
    Prepared statement long data:
    Check whether this parameter data type is compatible with long data.
    Used to detect whether a long data stream has been supplied to a
    incompatible data type.
  */
  virtual bool is_param_long_data_type() const { return false; }
  virtual const Type_handler *type_handler_for_comparison() const= 0;
  virtual const Type_handler *type_handler_for_item_field() const
  {
    return this;
  }
  virtual const Type_handler *type_handler_for_tmp_table(const Item *) const
  {
    return this;
  }
  virtual const Type_handler *type_handler_for_union(const Item *) const
  {
    return this;
  }
  virtual const Type_handler *cast_to_int_type_handler() const
  {
    return this;
  }
  virtual CHARSET_INFO *charset_for_protocol(const Item *item) const;
  virtual const Type_handler*
  type_handler_adjusted_to_max_octet_length(uint max_octet_length,
                                            CHARSET_INFO *cs) const
  { return this; }
  virtual bool adjust_spparam_type(Spvar_definition *def, Item *from) const
  {
    return false;
  }
  virtual ~Type_handler() {}
  /**
    Determines MariaDB traditional data types that always present
    in the server.
  */
  virtual bool is_traditional_type() const
  {
    return true;
  }
  virtual bool is_scalar_type() const { return true; }
  virtual bool can_return_int() const { return true; }
  virtual bool can_return_decimal() const { return true; }
  virtual bool can_return_real() const { return true; }
  virtual bool can_return_str() const { return true; }
  virtual bool can_return_text() const { return true; }
  virtual bool can_return_date() const { return true; }
  virtual bool can_return_time() const { return true; }
  virtual bool is_general_purpose_string_type() const { return false; }
  virtual uint Item_time_precision(Item *item) const;
  virtual uint Item_datetime_precision(Item *item) const;
  virtual uint Item_decimal_scale(const Item *item) const;
  virtual uint Item_decimal_precision(const Item *item) const= 0;
  /*
    Returns how many digits a divisor adds into a division result.
    See Item::divisor_precision_increment() in item.h for more comments.
  */
  virtual uint Item_divisor_precision_increment(const Item *) const;
  /**
    Makes a temporary table Field to handle numeric aggregate functions,
    e.g. SUM(DISTINCT expr), AVG(DISTINCT expr), etc.
  */
  virtual Field *make_num_distinct_aggregator_field(MEM_ROOT *,
                                                    const Item *) const;
  /**
    Makes a temporary table Field to handle RBR replication type conversion.
    @param TABLE    - The conversion table the field is going to be added to.
                      It's used to access to table->in_use->mem_root,
                      to create the new field on the table memory root,
                      as well as to increment statistics in table->share
                      (e.g. table->s->blob_count).
    @param metadata - Metadata from the binary log.
    @param target   - The field in the target table on the slave.

    Note, the data types of "target" and of "this" are not necessarily
    always the same, in general case it's possible that:
            this->field_type() != target->field_type()
    and/or
            this->real_type( ) != target->real_type()

    This method decodes metadata according to this->real_type()
    and creates a new field also according to this->real_type().

    In some cases it lurks into "target", to get some extra information, e.g.:
    - unsigned_flag for numeric fields
    - charset() for string fields
    - typelib and field_length for SET and ENUM
    - geom_type and srid for GEOMETRY
    This information is not available in the binary log, so
    we assume that these fields are the same on the master and on the slave.
  */
  virtual Field *make_conversion_table_field(TABLE *TABLE,
                                             uint metadata,
                                             const Field *target) const= 0;
  virtual bool Column_definition_fix_attributes(Column_definition *c) const= 0;
  virtual bool Column_definition_prepare_stage1(THD *thd,
                                                MEM_ROOT *mem_root,
                                                Column_definition *c,
                                                handler *file,
                                                ulonglong table_flags) const;
  /*
    This method is called on queries like:
      CREATE TABLE t2 (a INT) AS SELECT a FROM t1;
    I.e. column "a" is queried from another table,
    but its data type is redefined.
    @param OUT def   - The column definition to be redefined
    @param IN  dup   - The column definition to take the data type from
                       (i.e. "a INT" in the above example).
    @param IN file   - Table owner handler. If it does not support certain
                       data types, some conversion can be applied.
                       I.g. true BIT to BIT-AS-CHAR.
    @param IN schema - the owner schema definition, e.g. for the default
                       character set and collation.
    @retval true     - on error
    @retval false    - on success
  */
  virtual bool Column_definition_redefine_stage1(Column_definition *def,
                                                 const Column_definition *dup,
                                                 const handler *file,
                                                 const Schema_specification_st *
                                                       schema)
                                                 const;
  virtual bool Column_definition_prepare_stage2(Column_definition *c,
                                                handler *file,
                                                ulonglong table_flags) const= 0;
  virtual Field *make_table_field(const LEX_CSTRING *name,
                                  const Record_addr &addr,
                                  const Type_all_attributes &attr,
                                  TABLE *table) const= 0;
  Field *make_and_init_table_field(const LEX_CSTRING *name,
                                   const Record_addr &addr,
                                   const Type_all_attributes &attr,
                                   TABLE *table) const;
  virtual void make_sort_key(uchar *to, Item *item,
                             const SORT_FIELD_ATTR *sort_field,
                             Sort_param *param) const= 0;
  virtual void sortlength(THD *thd,
                          const Type_std_attributes *item,
                          SORT_FIELD_ATTR *attr) const= 0;

  virtual uint32 max_display_length(const Item *item) const= 0;
  virtual uint32 calc_pack_length(uint32 length) const= 0;
  virtual bool Item_save_in_value(Item *item, st_value *value) const= 0;
  virtual bool Item_param_set_from_value(THD *thd,
                                         Item_param *param,
                                         const Type_all_attributes *attr,
                                         const st_value *value) const= 0;
  virtual bool Item_send(Item *item, Protocol *p, st_value *buf) const= 0;
  virtual int Item_save_in_field(Item *item, Field *field,
                                 bool no_conversions) const= 0;

  /**
    Return a string representation of the Item value.

    @param thd     thread handle
    @param str     string buffer for representation of the value

    @note
      If the item has a string result type, the string is escaped
      according to its character set.

    @retval
      NULL      on error
    @retval
      non-NULL  a pointer to a a valid string on success
  */
  virtual String *print_item_value(THD *thd, Item *item, String *str) const= 0;

  /**
    Check if
      WHERE expr=value AND expr=const
    can be rewritten as:
      WHERE const=value AND expr=const

    "this" is the comparison handler that is used by "target".

    @param target       - the predicate expr=value,
                          whose "expr" argument will be replaced to "const".
    @param target_expr  - the target's "expr" which will be replaced to "const".
    @param target_value - the target's second argument, it will remain unchanged.
    @param source       - the equality predicate expr=const (or expr<=>const)
                          that can be used to rewrite the "target" part
                          (under certain conditions, see the code).
    @param source_expr  - the source's "expr". It should be exactly equal to
                          the target's "expr" to make condition rewrite possible.
    @param source_const - the source's "const" argument, it will be inserted
                          into "target" instead of "expr".
  */
  virtual bool
  can_change_cond_ref_to_const(Item_bool_func2 *target,
                               Item *target_expr, Item *target_value,
                               Item_bool_func2 *source,
                               Item *source_expr, Item *source_const) const= 0;
  virtual bool
  subquery_type_allows_materialization(const Item *inner,
                                       const Item *outer) const= 0;
  /**
    Make a simple constant replacement item for a constant "src",
    so the new item can futher be used for comparison with "cmp", e.g.:
      src = cmp   ->  replacement = cmp

    "this" is the type handler that is used to compare "src" and "cmp".

    @param thd - current thread, for mem_root
    @param src - The item that we want to replace. It's a const item,
                 but it can be complex enough to calculate on every row.
    @param cmp - The src's comparand.
    @retval    - a pointer to the created replacement Item
    @retval    - NULL, if could not create a replacement (e.g. on EOM).
                 NULL is also returned for ROWs, because instead of replacing
                 a Item_row to a new Item_row, Type_handler_row just replaces
                 its elements.
  */
  virtual Item *make_const_item_for_comparison(THD *thd,
                                               Item *src,
                                               const Item *cmp) const= 0;
  virtual Item_cache *Item_get_cache(THD *thd, const Item *item) const= 0;
  virtual Item *create_typecast_item(THD *thd, Item *item,
                                     const Type_cast_attributes &attr) const
  {
    DBUG_ASSERT(0);
    return NULL;
  }
  virtual bool set_comparator_func(Arg_comparator *cmp) const= 0;
  virtual bool Item_hybrid_func_fix_attributes(THD *thd,
                                               const char *name,
                                               Type_handler_hybrid_field_type *,
                                               Type_all_attributes *atrr,
                                               Item **items,
                                               uint nitems) const= 0;
  virtual bool Item_func_min_max_fix_attributes(THD *thd,
                                                Item_func_min_max *func,
                                                Item **items,
                                                uint nitems) const;
  virtual bool Item_sum_hybrid_fix_length_and_dec(Item_sum_hybrid *) const= 0;
  virtual bool Item_sum_sum_fix_length_and_dec(Item_sum_sum *) const= 0;
  virtual bool Item_sum_avg_fix_length_and_dec(Item_sum_avg *) const= 0;
  virtual
  bool Item_sum_variance_fix_length_and_dec(Item_sum_variance *) const= 0;

  virtual bool Item_val_bool(Item *item) const= 0;
  virtual longlong Item_val_int_signed_typecast(Item *item) const= 0;
  virtual longlong Item_val_int_unsigned_typecast(Item *item) const= 0;

  virtual String *Item_func_hex_val_str_ascii(Item_func_hex *item,
                                              String *str) const= 0;

  virtual
  String *Item_func_hybrid_field_type_val_str(Item_func_hybrid_field_type *,
                                              String *) const= 0;
  virtual
  double Item_func_hybrid_field_type_val_real(Item_func_hybrid_field_type *)
                                              const= 0;
  virtual
  longlong Item_func_hybrid_field_type_val_int(Item_func_hybrid_field_type *)
                                               const= 0;
  virtual
  my_decimal *Item_func_hybrid_field_type_val_decimal(
                                              Item_func_hybrid_field_type *,
                                              my_decimal *) const= 0;
  virtual
  bool Item_func_hybrid_field_type_get_date(Item_func_hybrid_field_type *,
                                            MYSQL_TIME *,
                                            ulonglong fuzzydate) const= 0;
  virtual
  String *Item_func_min_max_val_str(Item_func_min_max *, String *) const= 0;
  virtual
  double Item_func_min_max_val_real(Item_func_min_max *) const= 0;
  virtual
  longlong Item_func_min_max_val_int(Item_func_min_max *) const= 0;
  virtual
  my_decimal *Item_func_min_max_val_decimal(Item_func_min_max *,
                                            my_decimal *) const= 0;
  virtual
  bool Item_func_min_max_get_date(Item_func_min_max*,
                                  MYSQL_TIME *, ulonglong fuzzydate) const= 0;
  virtual bool
  Item_func_between_fix_length_and_dec(Item_func_between *func) const= 0;
  virtual longlong
  Item_func_between_val_int(Item_func_between *func) const= 0;

  virtual cmp_item *
  make_cmp_item(THD *thd, CHARSET_INFO *cs) const= 0;

  virtual in_vector *
  make_in_vector(THD *thd, const Item_func_in *func, uint nargs) const= 0;

  virtual bool
  Item_func_in_fix_comparator_compatible_types(THD *thd, Item_func_in *)
                                                               const= 0;

  virtual bool
  Item_func_round_fix_length_and_dec(Item_func_round *round) const= 0;

  virtual bool
  Item_func_int_val_fix_length_and_dec(Item_func_int_val *func) const= 0;

  virtual bool
  Item_func_abs_fix_length_and_dec(Item_func_abs *func) const= 0;

  virtual bool
  Item_func_neg_fix_length_and_dec(Item_func_neg *func) const= 0;

  virtual bool
  Item_func_signed_fix_length_and_dec(Item_func_signed *item) const;
  virtual bool
  Item_func_unsigned_fix_length_and_dec(Item_func_unsigned *item) const;
  virtual bool
  Item_double_typecast_fix_length_and_dec(Item_double_typecast *item) const;
  virtual bool
  Item_decimal_typecast_fix_length_and_dec(Item_decimal_typecast *item) const;
  virtual bool
  Item_char_typecast_fix_length_and_dec(Item_char_typecast *item) const;
  virtual bool
  Item_time_typecast_fix_length_and_dec(Item_time_typecast *item) const;
  virtual bool
  Item_date_typecast_fix_length_and_dec(Item_date_typecast *item) const;
  virtual bool
  Item_datetime_typecast_fix_length_and_dec(Item_datetime_typecast *item) const;

  virtual bool
  Item_func_plus_fix_length_and_dec(Item_func_plus *func) const= 0;
  virtual bool
  Item_func_minus_fix_length_and_dec(Item_func_minus *func) const= 0;
  virtual bool
  Item_func_mul_fix_length_and_dec(Item_func_mul *func) const= 0;
  virtual bool
  Item_func_div_fix_length_and_dec(Item_func_div *func) const= 0;
  virtual bool
  Item_func_mod_fix_length_and_dec(Item_func_mod *func) const= 0;
};


/*
  Special handler for ROW
*/
class Type_handler_row: public Type_handler
{
  static const Name m_name_row;
public:
  virtual ~Type_handler_row() {}
  const Name name() const { return m_name_row; }
  bool is_scalar_type() const { return false; }
  bool can_return_int() const { return false; }
  bool can_return_decimal() const { return false; }
  bool can_return_real() const { return false; }
  bool can_return_str() const { return false; }
  bool can_return_text() const { return false; }
  bool can_return_date() const { return false; }
  bool can_return_time() const { return false; }
  enum_field_types field_type() const
  {
    DBUG_ASSERT(0);
    return MYSQL_TYPE_NULL;
  };
  Item_result result_type() const
  {
    return ROW_RESULT;
  }
  Item_result cmp_type() const
  {
    return ROW_RESULT;
  }
  const Type_handler *type_handler_for_comparison() const;
  bool subquery_type_allows_materialization(const Item *inner,
                                            const Item *outer) const
  {
    DBUG_ASSERT(0);
    return false;
  }
  Field *make_num_distinct_aggregator_field(MEM_ROOT *, const Item *) const
  {
    DBUG_ASSERT(0);
    return NULL;
  }
  Field *make_conversion_table_field(TABLE *TABLE,
                                     uint metadata,
                                     const Field *target) const
  {
    DBUG_ASSERT(0);
    return NULL;
  }
  bool Column_definition_fix_attributes(Column_definition *c) const
  {
    return false;
  }
  bool Column_definition_prepare_stage1(THD *thd,
                                        MEM_ROOT *mem_root,
                                        Column_definition *c,
                                        handler *file,
                                        ulonglong table_flags) const;
  bool Column_definition_redefine_stage1(Column_definition *def,
                                         const Column_definition *dup,
                                         const handler *file,
                                         const Schema_specification_st *schema)
                                         const
  {
    DBUG_ASSERT(0);
    return true;
  }
  bool Column_definition_prepare_stage2(Column_definition *c,
                                        handler *file,
                                        ulonglong table_flags) const
  {
    return false;
  }
  Field *make_table_field(const LEX_CSTRING *name,
                          const Record_addr &addr,
                          const Type_all_attributes &attr,
                          TABLE *table) const
  {
    DBUG_ASSERT(0);
    return NULL;
  }
  void make_sort_key(uchar *to, Item *item,
                     const SORT_FIELD_ATTR *sort_field,
                     Sort_param *param) const
  {
    DBUG_ASSERT(0);
  }
  void sortlength(THD *thd, const Type_std_attributes *item,
                            SORT_FIELD_ATTR *attr) const
  {
    DBUG_ASSERT(0);
  }
  uint32 max_display_length(const Item *item) const
  {
    DBUG_ASSERT(0);
    return 0;
  }
  uint32 calc_pack_length(uint32 length) const
  {
    DBUG_ASSERT(0);
    return 0;
  }
  uint Item_decimal_precision(const Item *item) const
  {
    DBUG_ASSERT(0);
    return DECIMAL_MAX_PRECISION;
  }
  bool Item_save_in_value(Item *item, st_value *value) const;
  bool Item_param_set_from_value(THD *thd,
                                 Item_param *param,
                                 const Type_all_attributes *attr,
                                 const st_value *value) const;
  bool Item_send(Item *item, Protocol *protocol, st_value *buf) const
  {
    DBUG_ASSERT(0);
    return true;
  }
  int Item_save_in_field(Item *item, Field *field, bool no_conversions) const
  {
    DBUG_ASSERT(0);
    return 1;
  }
  String *print_item_value(THD *thd, Item *item, String *str) const;
  bool can_change_cond_ref_to_const(Item_bool_func2 *target,
                                   Item *target_expr, Item *target_value,
                                   Item_bool_func2 *source,
                                   Item *source_expr, Item *source_const) const
  {
    DBUG_ASSERT(0);
    return false;
  }
  Item *make_const_item_for_comparison(THD *, Item *src, const Item *cmp) const;
  Item_cache *Item_get_cache(THD *thd, const Item *item) const;
  bool set_comparator_func(Arg_comparator *cmp) const;
  bool Item_hybrid_func_fix_attributes(THD *thd,
                                       const char *name,
                                       Type_handler_hybrid_field_type *,
                                       Type_all_attributes *atrr,
                                       Item **items, uint nitems) const
  {
    DBUG_ASSERT(0);
    return true;
  }
  bool Item_sum_hybrid_fix_length_and_dec(Item_sum_hybrid *func) const
  {
    DBUG_ASSERT(0);
    return true;
  }
  bool Item_sum_sum_fix_length_and_dec(Item_sum_sum *) const
  {
    DBUG_ASSERT(0);
    return true;
  }
  bool Item_sum_avg_fix_length_and_dec(Item_sum_avg *) const
  {
    DBUG_ASSERT(0);
    return true;
  }
  bool Item_sum_variance_fix_length_and_dec(Item_sum_variance *) const
  {
    DBUG_ASSERT(0);
    return true;
  }
  bool Item_val_bool(Item *item) const
  {
    DBUG_ASSERT(0);
    return false;
  }
  longlong Item_val_int_signed_typecast(Item *item) const
  {
    DBUG_ASSERT(0);
    return 0;
  }
  longlong Item_val_int_unsigned_typecast(Item *item) const
  {
    DBUG_ASSERT(0);
    return 0;
  }
  String *Item_func_hex_val_str_ascii(Item_func_hex *item, String *str) const
  {
    DBUG_ASSERT(0);
    return NULL;
  }
  String *Item_func_hybrid_field_type_val_str(Item_func_hybrid_field_type *,
                                              String *) const
  {
    DBUG_ASSERT(0);
    return NULL;
  }
  double Item_func_hybrid_field_type_val_real(Item_func_hybrid_field_type *)
                                              const
  {
    DBUG_ASSERT(0);
    return 0.0;
  }
  longlong Item_func_hybrid_field_type_val_int(Item_func_hybrid_field_type *)
                                               const
  {
    DBUG_ASSERT(0);
    return 0;
  }
  my_decimal *Item_func_hybrid_field_type_val_decimal(
                                              Item_func_hybrid_field_type *,
                                              my_decimal *) const
  {
    DBUG_ASSERT(0);
    return NULL;
  }
  bool Item_func_hybrid_field_type_get_date(Item_func_hybrid_field_type *,
                                            MYSQL_TIME *,
                                            ulonglong fuzzydate) const
  {
    DBUG_ASSERT(0);
    return true;
  }

  String *Item_func_min_max_val_str(Item_func_min_max *, String *) const
  {
    DBUG_ASSERT(0);
    return NULL;
  }
  double Item_func_min_max_val_real(Item_func_min_max *) const
  {
    DBUG_ASSERT(0);
    return 0;
  }
  longlong Item_func_min_max_val_int(Item_func_min_max *) const
  {
    DBUG_ASSERT(0);
    return 0;
  }
  my_decimal *Item_func_min_max_val_decimal(Item_func_min_max *,
                                            my_decimal *) const
  {
    DBUG_ASSERT(0);
    return NULL;
  }
  bool Item_func_min_max_get_date(Item_func_min_max*,
                                  MYSQL_TIME *, ulonglong fuzzydate) const
  {
    DBUG_ASSERT(0);
    return true;
  }
  bool Item_func_between_fix_length_and_dec(Item_func_between *func) const
  {
    DBUG_ASSERT(0);
    return true;
  }
  longlong Item_func_between_val_int(Item_func_between *func) const;
  cmp_item *make_cmp_item(THD *thd, CHARSET_INFO *cs) const;
  in_vector *make_in_vector(THD *thd, const Item_func_in *f, uint nargs) const;
  bool Item_func_in_fix_comparator_compatible_types(THD *thd,
                                                    Item_func_in *) const;
  bool Item_func_round_fix_length_and_dec(Item_func_round *) const;
  bool Item_func_int_val_fix_length_and_dec(Item_func_int_val *) const;
  bool Item_func_abs_fix_length_and_dec(Item_func_abs *) const;
  bool Item_func_neg_fix_length_and_dec(Item_func_neg *) const;

  bool Item_func_signed_fix_length_and_dec(Item_func_signed *) const
  {
    DBUG_ASSERT(0);
    return true;
  }
  bool Item_func_unsigned_fix_length_and_dec(Item_func_unsigned *) const
  {
    DBUG_ASSERT(0);
    return true;
  }
  bool Item_double_typecast_fix_length_and_dec(Item_double_typecast *) const
  {
    DBUG_ASSERT(0);
    return true;
  }
  bool Item_decimal_typecast_fix_length_and_dec(Item_decimal_typecast *) const
  {
    DBUG_ASSERT(0);
    return true;
  }
  bool Item_char_typecast_fix_length_and_dec(Item_char_typecast *) const
  {
    DBUG_ASSERT(0);
    return true;
  }
  bool Item_time_typecast_fix_length_and_dec(Item_time_typecast *) const
  {
    DBUG_ASSERT(0);
    return true;
  }
  bool Item_date_typecast_fix_length_and_dec(Item_date_typecast *) const
  {
    DBUG_ASSERT(0);
    return true;
  }
  bool Item_datetime_typecast_fix_length_and_dec(Item_datetime_typecast *) const
  {
    DBUG_ASSERT(0);
    return true;
  }

  bool Item_func_plus_fix_length_and_dec(Item_func_plus *) const;
  bool Item_func_minus_fix_length_and_dec(Item_func_minus *) const;
  bool Item_func_mul_fix_length_and_dec(Item_func_mul *) const;
  bool Item_func_div_fix_length_and_dec(Item_func_div *) const;
  bool Item_func_mod_fix_length_and_dec(Item_func_mod *) const;
};


/*
  A common parent class for numeric data type handlers
*/
class Type_handler_numeric: public Type_handler
{
protected:
  bool Item_sum_hybrid_fix_length_and_dec_numeric(Item_sum_hybrid *func,
                                                  const Type_handler *handler)
                                                  const;
public:
  String *print_item_value(THD *thd, Item *item, String *str) const;
  double Item_func_min_max_val_real(Item_func_min_max *) const;
  longlong Item_func_min_max_val_int(Item_func_min_max *) const;
  my_decimal *Item_func_min_max_val_decimal(Item_func_min_max *,
                                            my_decimal *) const;
  bool Item_func_min_max_get_date(Item_func_min_max*,
                                  MYSQL_TIME *, ulonglong fuzzydate) const;
  virtual ~Type_handler_numeric() { }
  bool can_change_cond_ref_to_const(Item_bool_func2 *target,
                                   Item *target_expr, Item *target_value,
                                   Item_bool_func2 *source,
                                   Item *source_expr, Item *source_const) const;
  bool Item_func_between_fix_length_and_dec(Item_func_between *func) const;
  bool Item_char_typecast_fix_length_and_dec(Item_char_typecast *) const;
};


/*** Abstract classes for every XXX_RESULT */

class Type_handler_real_result: public Type_handler_numeric
{
public:
  Item_result result_type() const { return REAL_RESULT; }
  Item_result cmp_type() const { return REAL_RESULT; }
  virtual ~Type_handler_real_result() {}
  const Type_handler *type_handler_for_comparison() const;
  bool subquery_type_allows_materialization(const Item *inner,
                                            const Item *outer) const;
  void make_sort_key(uchar *to, Item *item, const SORT_FIELD_ATTR *sort_field,
                     Sort_param *param) const;
  void sortlength(THD *thd,
                  const Type_std_attributes *item,
                  SORT_FIELD_ATTR *attr) const;
  uint Item_decimal_precision(const Item *item) const;
  bool Item_save_in_value(Item *item, st_value *value) const;
  bool Item_param_set_from_value(THD *thd,
                                 Item_param *param,
                                 const Type_all_attributes *attr,
                                 const st_value *value) const;
  int Item_save_in_field(Item *item, Field *field, bool no_conversions) const;
  Item *make_const_item_for_comparison(THD *, Item *src, const Item *cmp) const;
  Item_cache *Item_get_cache(THD *thd, const Item *item) const;
  bool set_comparator_func(Arg_comparator *cmp) const;
  bool Item_hybrid_func_fix_attributes(THD *thd,
                                       const char *name,
                                       Type_handler_hybrid_field_type *,
                                       Type_all_attributes *atrr,
                                       Item **items, uint nitems) const;
  bool Item_func_min_max_fix_attributes(THD *thd, Item_func_min_max *func,
                                        Item **items, uint nitems) const;
  bool Item_sum_hybrid_fix_length_and_dec(Item_sum_hybrid *func) const;
  bool Item_sum_sum_fix_length_and_dec(Item_sum_sum *) const;
  bool Item_sum_avg_fix_length_and_dec(Item_sum_avg *) const;
  bool Item_sum_variance_fix_length_and_dec(Item_sum_variance *) const;
  bool Item_func_signed_fix_length_and_dec(Item_func_signed *item) const;
  bool Item_func_unsigned_fix_length_and_dec(Item_func_unsigned *item) const;
  bool Item_val_bool(Item *item) const;
  longlong Item_val_int_signed_typecast(Item *item) const;
  longlong Item_val_int_unsigned_typecast(Item *item) const;
  String *Item_func_hex_val_str_ascii(Item_func_hex *item, String *str) const;
  String *Item_func_hybrid_field_type_val_str(Item_func_hybrid_field_type *,
                                              String *) const;
  double Item_func_hybrid_field_type_val_real(Item_func_hybrid_field_type *)
                                              const;
  longlong Item_func_hybrid_field_type_val_int(Item_func_hybrid_field_type *)
                                               const;
  my_decimal *Item_func_hybrid_field_type_val_decimal(
                                              Item_func_hybrid_field_type *,
                                              my_decimal *) const;
  bool Item_func_hybrid_field_type_get_date(Item_func_hybrid_field_type *,
                                            MYSQL_TIME *,
                                            ulonglong fuzzydate) const;
  String *Item_func_min_max_val_str(Item_func_min_max *, String *) const;
  longlong Item_func_between_val_int(Item_func_between *func) const;
  cmp_item *make_cmp_item(THD *thd, CHARSET_INFO *cs) const;
  in_vector *make_in_vector(THD *, const Item_func_in *, uint nargs) const;
  bool Item_func_in_fix_comparator_compatible_types(THD *thd,
                                                    Item_func_in *) const;

  bool Item_func_round_fix_length_and_dec(Item_func_round *) const;
  bool Item_func_int_val_fix_length_and_dec(Item_func_int_val *) const;
  bool Item_func_abs_fix_length_and_dec(Item_func_abs *) const;
  bool Item_func_neg_fix_length_and_dec(Item_func_neg *) const;
  bool Item_func_plus_fix_length_and_dec(Item_func_plus *) const;
  bool Item_func_minus_fix_length_and_dec(Item_func_minus *) const;
  bool Item_func_mul_fix_length_and_dec(Item_func_mul *) const;
  bool Item_func_div_fix_length_and_dec(Item_func_div *) const;
  bool Item_func_mod_fix_length_and_dec(Item_func_mod *) const;
};


class Type_handler_decimal_result: public Type_handler_numeric
{
public:
  Item_result result_type() const { return DECIMAL_RESULT; }
  Item_result cmp_type() const { return DECIMAL_RESULT; }
  virtual ~Type_handler_decimal_result() {};
  const Type_handler *type_handler_for_comparison() const;
  bool subquery_type_allows_materialization(const Item *inner,
                                            const Item *outer) const;
  Field *make_num_distinct_aggregator_field(MEM_ROOT *, const Item *) const;
  void make_sort_key(uchar *to, Item *item, const SORT_FIELD_ATTR *sort_field,
                     Sort_param *param) const;
  void sortlength(THD *thd,
                  const Type_std_attributes *item,
                  SORT_FIELD_ATTR *attr) const;
  uint32 max_display_length(const Item *item) const;
  Item *create_typecast_item(THD *thd, Item *item,
                             const Type_cast_attributes &attr) const;
  uint Item_decimal_precision(const Item *item) const;
  bool Item_save_in_value(Item *item, st_value *value) const;
  bool Item_param_set_from_value(THD *thd,
                                 Item_param *param,
                                 const Type_all_attributes *attr,
                                 const st_value *value) const;
  bool Item_send(Item *item, Protocol *protocol, st_value *buf) const
  {
    return Item_send_str(item, protocol, buf);
  }
  int Item_save_in_field(Item *item, Field *field, bool no_conversions) const;
  Item *make_const_item_for_comparison(THD *, Item *src, const Item *cmp) const;
  Item_cache *Item_get_cache(THD *thd, const Item *item) const;
  bool set_comparator_func(Arg_comparator *cmp) const;
  bool Item_hybrid_func_fix_attributes(THD *thd,
                                       const char *name,
                                       Type_handler_hybrid_field_type *,
                                       Type_all_attributes *atrr,
                                       Item **items, uint nitems) const;
  bool Item_sum_hybrid_fix_length_and_dec(Item_sum_hybrid *func) const;
  bool Item_sum_sum_fix_length_and_dec(Item_sum_sum *) const;
  bool Item_sum_avg_fix_length_and_dec(Item_sum_avg *) const;
  bool Item_sum_variance_fix_length_and_dec(Item_sum_variance *) const;
  bool Item_val_bool(Item *item) const;
  longlong Item_val_int_signed_typecast(Item *item) const;
  longlong Item_val_int_unsigned_typecast(Item *item) const;
  String *Item_func_hex_val_str_ascii(Item_func_hex *item, String *str) const;
  String *Item_func_hybrid_field_type_val_str(Item_func_hybrid_field_type *,
                                              String *) const;
  double Item_func_hybrid_field_type_val_real(Item_func_hybrid_field_type *)
                                              const;
  longlong Item_func_hybrid_field_type_val_int(Item_func_hybrid_field_type *)
                                               const;
  my_decimal *Item_func_hybrid_field_type_val_decimal(
                                              Item_func_hybrid_field_type *,
                                              my_decimal *) const;
  bool Item_func_hybrid_field_type_get_date(Item_func_hybrid_field_type *,
                                            MYSQL_TIME *,
                                            ulonglong fuzzydate) const;
  String *Item_func_min_max_val_str(Item_func_min_max *, String *) const;
  longlong Item_func_between_val_int(Item_func_between *func) const;
  cmp_item *make_cmp_item(THD *thd, CHARSET_INFO *cs) const;
  in_vector *make_in_vector(THD *, const Item_func_in *, uint nargs) const;
  bool Item_func_in_fix_comparator_compatible_types(THD *thd,
                                                    Item_func_in *) const;
  bool Item_func_round_fix_length_and_dec(Item_func_round *) const;
  bool Item_func_int_val_fix_length_and_dec(Item_func_int_val *) const;
  bool Item_func_abs_fix_length_and_dec(Item_func_abs *) const;
  bool Item_func_neg_fix_length_and_dec(Item_func_neg *) const;
  bool Item_func_plus_fix_length_and_dec(Item_func_plus *) const;
  bool Item_func_minus_fix_length_and_dec(Item_func_minus *) const;
  bool Item_func_mul_fix_length_and_dec(Item_func_mul *) const;
  bool Item_func_div_fix_length_and_dec(Item_func_div *) const;
  bool Item_func_mod_fix_length_and_dec(Item_func_mod *) const;
};


class Type_handler_int_result: public Type_handler_numeric
{
public:
  Item_result result_type() const { return INT_RESULT; }
  Item_result cmp_type() const { return INT_RESULT; }
  virtual ~Type_handler_int_result() {}
  const Type_handler *type_handler_for_comparison() const;
  bool subquery_type_allows_materialization(const Item *inner,
                                            const Item *outer) const;
  Field *make_num_distinct_aggregator_field(MEM_ROOT *, const Item *) const;
  void make_sort_key(uchar *to, Item *item, const SORT_FIELD_ATTR *sort_field,
                     Sort_param *param) const;
  void sortlength(THD *thd,
                  const Type_std_attributes *item,
                  SORT_FIELD_ATTR *attr) const;
  uint Item_decimal_precision(const Item *item) const;
  bool Item_save_in_value(Item *item, st_value *value) const;
  bool Item_param_set_from_value(THD *thd,
                                 Item_param *param,
                                 const Type_all_attributes *attr,
                                 const st_value *value) const;
  int Item_save_in_field(Item *item, Field *field, bool no_conversions) const;
  Item *make_const_item_for_comparison(THD *, Item *src, const Item *cmp) const;
  Item_cache *Item_get_cache(THD *thd, const Item *item) const;
  bool set_comparator_func(Arg_comparator *cmp) const;
  bool Item_hybrid_func_fix_attributes(THD *thd,
                                       const char *name,
                                       Type_handler_hybrid_field_type *,
                                       Type_all_attributes *atrr,
                                       Item **items, uint nitems) const;
  bool Item_sum_hybrid_fix_length_and_dec(Item_sum_hybrid *func) const;
  bool Item_sum_sum_fix_length_and_dec(Item_sum_sum *) const;
  bool Item_sum_avg_fix_length_and_dec(Item_sum_avg *) const;
  bool Item_sum_variance_fix_length_and_dec(Item_sum_variance *) const;
  bool Item_val_bool(Item *item) const;
  longlong Item_val_int_signed_typecast(Item *item) const;
  longlong Item_val_int_unsigned_typecast(Item *item) const;
  String *Item_func_hex_val_str_ascii(Item_func_hex *item, String *str) const;
  String *Item_func_hybrid_field_type_val_str(Item_func_hybrid_field_type *,
                                              String *) const;
  double Item_func_hybrid_field_type_val_real(Item_func_hybrid_field_type *)
                                              const;
  longlong Item_func_hybrid_field_type_val_int(Item_func_hybrid_field_type *)
                                               const;
  my_decimal *Item_func_hybrid_field_type_val_decimal(
                                              Item_func_hybrid_field_type *,
                                              my_decimal *) const;
  bool Item_func_hybrid_field_type_get_date(Item_func_hybrid_field_type *,
                                            MYSQL_TIME *,
                                            ulonglong fuzzydate) const;
  String *Item_func_min_max_val_str(Item_func_min_max *, String *) const;
  longlong Item_func_between_val_int(Item_func_between *func) const;
  cmp_item *make_cmp_item(THD *thd, CHARSET_INFO *cs) const;
  in_vector *make_in_vector(THD *, const Item_func_in *, uint nargs) const;
  bool Item_func_in_fix_comparator_compatible_types(THD *thd,
                                                    Item_func_in *) const;
  bool Item_func_round_fix_length_and_dec(Item_func_round *) const;
  bool Item_func_int_val_fix_length_and_dec(Item_func_int_val *) const;
  bool Item_func_abs_fix_length_and_dec(Item_func_abs *) const;
  bool Item_func_neg_fix_length_and_dec(Item_func_neg *) const;
  bool Item_func_plus_fix_length_and_dec(Item_func_plus *) const;
  bool Item_func_minus_fix_length_and_dec(Item_func_minus *) const;
  bool Item_func_mul_fix_length_and_dec(Item_func_mul *) const;
  bool Item_func_div_fix_length_and_dec(Item_func_div *) const;
  bool Item_func_mod_fix_length_and_dec(Item_func_mod *) const;
};


class Type_handler_general_purpose_int: public Type_handler_int_result
{
public:
  bool type_can_have_auto_increment_attribute() const { return true; }
};


class Type_handler_temporal_result: public Type_handler
{
protected:
  uint Item_decimal_scale_with_seconds(const Item *item) const;
  uint Item_divisor_precision_increment_with_seconds(const Item *) const;
public:
  Item_result result_type() const { return STRING_RESULT; }
  Item_result cmp_type() const { return TIME_RESULT; }
  virtual ~Type_handler_temporal_result() {}
  void make_sort_key(uchar *to, Item *item,  const SORT_FIELD_ATTR *sort_field,
                     Sort_param *param) const;
  void sortlength(THD *thd,
                  const Type_std_attributes *item,
                  SORT_FIELD_ATTR *attr) const;
  bool Item_param_set_from_value(THD *thd,
                                 Item_param *param,
                                 const Type_all_attributes *attr,
                                 const st_value *value) const;
  uint32 max_display_length(const Item *item) const;
  bool can_change_cond_ref_to_const(Item_bool_func2 *target,
                                   Item *target_expr, Item *target_value,
                                   Item_bool_func2 *source,
                                   Item *source_expr, Item *source_const) const;
  bool subquery_type_allows_materialization(const Item *inner,
                                            const Item *outer) const;
  bool Item_sum_hybrid_fix_length_and_dec(Item_sum_hybrid *func) const;
  bool Item_sum_sum_fix_length_and_dec(Item_sum_sum *) const;
  bool Item_sum_avg_fix_length_and_dec(Item_sum_avg *) const;
  bool Item_sum_variance_fix_length_and_dec(Item_sum_variance *) const;
  bool Item_val_bool(Item *item) const;
  longlong Item_val_int_signed_typecast(Item *item) const;
  longlong Item_val_int_unsigned_typecast(Item *item) const;
  String *Item_func_hex_val_str_ascii(Item_func_hex *item, String *str) const;
  String *Item_func_hybrid_field_type_val_str(Item_func_hybrid_field_type *,
                                              String *) const;
  double Item_func_hybrid_field_type_val_real(Item_func_hybrid_field_type *)
                                              const;
  longlong Item_func_hybrid_field_type_val_int(Item_func_hybrid_field_type *)
                                               const;
  my_decimal *Item_func_hybrid_field_type_val_decimal(
                                              Item_func_hybrid_field_type *,
                                              my_decimal *) const;
  bool Item_func_hybrid_field_type_get_date(Item_func_hybrid_field_type *,
                                            MYSQL_TIME *,
                                            ulonglong fuzzydate) const;
  String *Item_func_min_max_val_str(Item_func_min_max *, String *) const;
  double Item_func_min_max_val_real(Item_func_min_max *) const;
  longlong Item_func_min_max_val_int(Item_func_min_max *) const;
  my_decimal *Item_func_min_max_val_decimal(Item_func_min_max *,
                                            my_decimal *) const;
  bool Item_func_min_max_get_date(Item_func_min_max*,
                                  MYSQL_TIME *, ulonglong fuzzydate) const;
  bool Item_func_between_fix_length_and_dec(Item_func_between *func) const;
  longlong Item_func_between_val_int(Item_func_between *func) const;
  bool Item_func_in_fix_comparator_compatible_types(THD *thd,
                                                    Item_func_in *) const;
  bool Item_func_round_fix_length_and_dec(Item_func_round *) const;
  bool Item_func_int_val_fix_length_and_dec(Item_func_int_val *) const;
  bool Item_func_abs_fix_length_and_dec(Item_func_abs *) const;
  bool Item_func_neg_fix_length_and_dec(Item_func_neg *) const;
  bool Item_func_plus_fix_length_and_dec(Item_func_plus *) const;
  bool Item_func_minus_fix_length_and_dec(Item_func_minus *) const;
  bool Item_func_mul_fix_length_and_dec(Item_func_mul *) const;
  bool Item_func_div_fix_length_and_dec(Item_func_div *) const;
  bool Item_func_mod_fix_length_and_dec(Item_func_mod *) const;
};


class Type_handler_string_result: public Type_handler
{
  uint Item_temporal_precision(Item *item, bool is_time) const;
public:
  Item_result result_type() const { return STRING_RESULT; }
  Item_result cmp_type() const { return STRING_RESULT; }
  CHARSET_INFO *charset_for_protocol(const Item *item) const;
  virtual ~Type_handler_string_result() {}
  const Type_handler *type_handler_for_comparison() const;
  const Type_handler *
  type_handler_adjusted_to_max_octet_length(uint max_octet_length,
                                            CHARSET_INFO *cs) const;
  void make_sort_key(uchar *to, Item *item, const SORT_FIELD_ATTR *sort_field,
                     Sort_param *param) const;
  void sortlength(THD *thd,
                  const Type_std_attributes *item,
                  SORT_FIELD_ATTR *attr) const;
  bool Column_definition_prepare_stage1(THD *thd,
                                        MEM_ROOT *mem_root,
                                        Column_definition *c,
                                        handler *file,
                                        ulonglong table_flags) const;
  bool Column_definition_redefine_stage1(Column_definition *def,
                                         const Column_definition *dup,
                                         const handler *file,
                                         const Schema_specification_st *schema)
                                         const;
  uint32 max_display_length(const Item *item) const;
  uint Item_time_precision(Item *item) const
  {
    return Item_temporal_precision(item, true);
  }
  uint Item_datetime_precision(Item *item) const
  {
    return Item_temporal_precision(item, false);
  }
  uint Item_decimal_precision(const Item *item) const;
  bool Item_save_in_value(Item *item, st_value *value) const;
  bool Item_param_set_from_value(THD *thd,
                                 Item_param *param,
                                 const Type_all_attributes *attr,
                                 const st_value *value) const;
  bool Item_send(Item *item, Protocol *protocol, st_value *buf) const
  {
    return Item_send_str(item, protocol, buf);
  }
  int Item_save_in_field(Item *item, Field *field, bool no_conversions) const;
  String *print_item_value(THD *thd, Item *item, String *str) const
  {
    return print_item_value_csstr(thd, item, str);
  }
  bool can_change_cond_ref_to_const(Item_bool_func2 *target,
                                   Item *target_expr, Item *target_value,
                                   Item_bool_func2 *source,
                                   Item *source_expr, Item *source_const) const;
  bool subquery_type_allows_materialization(const Item *inner,
                                            const Item *outer) const;
  Item *make_const_item_for_comparison(THD *, Item *src, const Item *cmp) const;
  Item_cache *Item_get_cache(THD *thd, const Item *item) const;
  bool set_comparator_func(Arg_comparator *cmp) const;
  bool Item_hybrid_func_fix_attributes(THD *thd,
                                       const char *name,
                                       Type_handler_hybrid_field_type *,
                                       Type_all_attributes *atrr,
                                       Item **items, uint nitems) const;
  bool Item_sum_hybrid_fix_length_and_dec(Item_sum_hybrid *func) const;
  bool Item_sum_sum_fix_length_and_dec(Item_sum_sum *) const;
  bool Item_sum_avg_fix_length_and_dec(Item_sum_avg *) const;
  bool Item_sum_variance_fix_length_and_dec(Item_sum_variance *) const;
  bool Item_func_signed_fix_length_and_dec(Item_func_signed *item) const;
  bool Item_func_unsigned_fix_length_and_dec(Item_func_unsigned *item) const;
  bool Item_val_bool(Item *item) const;
  longlong Item_val_int_signed_typecast(Item *item) const;
  longlong Item_val_int_unsigned_typecast(Item *item) const;
  String *Item_func_hex_val_str_ascii(Item_func_hex *item, String *str) const;
  String *Item_func_hybrid_field_type_val_str(Item_func_hybrid_field_type *,
                                              String *) const;
  double Item_func_hybrid_field_type_val_real(Item_func_hybrid_field_type *)
                                              const;
  longlong Item_func_hybrid_field_type_val_int(Item_func_hybrid_field_type *)
                                               const;
  my_decimal *Item_func_hybrid_field_type_val_decimal(
                                              Item_func_hybrid_field_type *,
                                              my_decimal *) const;
  bool Item_func_hybrid_field_type_get_date(Item_func_hybrid_field_type *,
                                            MYSQL_TIME *,
                                            ulonglong fuzzydate) const;
  String *Item_func_min_max_val_str(Item_func_min_max *, String *) const;
  double Item_func_min_max_val_real(Item_func_min_max *) const;
  longlong Item_func_min_max_val_int(Item_func_min_max *) const;
  my_decimal *Item_func_min_max_val_decimal(Item_func_min_max *,
                                            my_decimal *) const;
  bool Item_func_min_max_get_date(Item_func_min_max*,
                                  MYSQL_TIME *, ulonglong fuzzydate) const;
  bool Item_func_between_fix_length_and_dec(Item_func_between *func) const;
  longlong Item_func_between_val_int(Item_func_between *func) const;
  cmp_item *make_cmp_item(THD *thd, CHARSET_INFO *cs) const;
  in_vector *make_in_vector(THD *, const Item_func_in *, uint nargs) const;
  bool Item_func_in_fix_comparator_compatible_types(THD *thd,
                                                    Item_func_in *) const;
  bool Item_func_round_fix_length_and_dec(Item_func_round *) const;
  bool Item_func_int_val_fix_length_and_dec(Item_func_int_val *) const;
  bool Item_func_abs_fix_length_and_dec(Item_func_abs *) const;
  bool Item_func_neg_fix_length_and_dec(Item_func_neg *) const;
  bool Item_func_plus_fix_length_and_dec(Item_func_plus *) const;
  bool Item_func_minus_fix_length_and_dec(Item_func_minus *) const;
  bool Item_func_mul_fix_length_and_dec(Item_func_mul *) const;
  bool Item_func_div_fix_length_and_dec(Item_func_div *) const;
  bool Item_func_mod_fix_length_and_dec(Item_func_mod *) const;
};


class Type_handler_general_purpose_string: public Type_handler_string_result
{
public:
  bool is_general_purpose_string_type() const { return true; }
};


/***
  Instantiable classes for every MYSQL_TYPE_XXX

  There are no Type_handler_xxx for the following types:
  - MYSQL_TYPE_VAR_STRING (old VARCHAR) - mapped to MYSQL_TYPE_VARSTRING
  - MYSQL_TYPE_ENUM                     - mapped to MYSQL_TYPE_VARSTRING
  - MYSQL_TYPE_SET:                     - mapped to MYSQL_TYPE_VARSTRING

  because the functionality that currently uses Type_handler
  (e.g. hybrid type functions) does not need to distinguish between
  these types and VARCHAR.
  For example:
    CREATE TABLE t2 AS SELECT COALESCE(enum_column) FROM t1;
  creates a VARCHAR column.

  There most likely be Type_handler_enum and Type_handler_set later,
  when the Type_handler infrastructure gets used in more pieces of the code.
*/


class Type_handler_tiny: public Type_handler_general_purpose_int
{
  static const Name m_name_tiny;
public:
  virtual ~Type_handler_tiny() {}
  const Name name() const { return m_name_tiny; }
  enum_field_types field_type() const { return MYSQL_TYPE_TINY; }
  uint32 max_display_length(const Item *item) const { return 4; }
  uint32 calc_pack_length(uint32 length) const { return 1; }
  bool Item_send(Item *item, Protocol *protocol, st_value *buf) const
  {
    return Item_send_tiny(item, protocol, buf);
  }
  Field *make_conversion_table_field(TABLE *TABLE, uint metadata,
                                     const Field *target) const;
  bool Column_definition_fix_attributes(Column_definition *c) const;
  bool Column_definition_prepare_stage2(Column_definition *c,
                                        handler *file,
                                        ulonglong table_flags) const
  { return Column_definition_prepare_stage2_legacy_num(c, MYSQL_TYPE_TINY); }
  Field *make_table_field(const LEX_CSTRING *name,
                          const Record_addr &addr,
                          const Type_all_attributes &attr,
                          TABLE *table) const;
};


class Type_handler_short: public Type_handler_general_purpose_int
{
  static const Name m_name_short;
public:
  virtual ~Type_handler_short() {}
  const Name name() const { return m_name_short; }
  enum_field_types field_type() const { return MYSQL_TYPE_SHORT; }
  bool Item_send(Item *item, Protocol *protocol, st_value *buf) const
  {
    return Item_send_short(item, protocol, buf);
  }
  uint32 max_display_length(const Item *item) const { return 6; }
  uint32 calc_pack_length(uint32 length) const { return 2; }
  Field *make_conversion_table_field(TABLE *TABLE, uint metadata,
                                     const Field *target) const;
  bool Column_definition_fix_attributes(Column_definition *c) const;
  bool Column_definition_prepare_stage2(Column_definition *c,
                                        handler *file,
                                        ulonglong table_flags) const
  { return Column_definition_prepare_stage2_legacy_num(c, MYSQL_TYPE_SHORT); }
  Field *make_table_field(const LEX_CSTRING *name,
                          const Record_addr &addr,
                          const Type_all_attributes &attr,
                          TABLE *table) const;
};


class Type_handler_long: public Type_handler_general_purpose_int
{
  static const Name m_name_int;
public:
  virtual ~Type_handler_long() {}
  const Name name() const { return m_name_int; }
  enum_field_types field_type() const { return MYSQL_TYPE_LONG; }
  uint32 max_display_length(const Item *item) const
  {
    return MY_INT32_NUM_DECIMAL_DIGITS;
  }
  uint32 calc_pack_length(uint32 length) const { return 4; }
  bool Item_send(Item *item, Protocol *protocol, st_value *buf) const
  {
    return Item_send_long(item, protocol, buf);
  }
  Field *make_conversion_table_field(TABLE *TABLE, uint metadata,
                                     const Field *target) const;
  bool Column_definition_fix_attributes(Column_definition *c) const;
  bool Column_definition_prepare_stage2(Column_definition *c,
                                        handler *file,
                                        ulonglong table_flags) const
  { return Column_definition_prepare_stage2_legacy_num(c, MYSQL_TYPE_LONG); }
  Field *make_table_field(const LEX_CSTRING *name,
                          const Record_addr &addr,
                          const Type_all_attributes &attr,
                          TABLE *table) const;
};


class Type_handler_longlong: public Type_handler_general_purpose_int
{
  static const Name m_name_longlong;
public:
  virtual ~Type_handler_longlong() {}
  const Name name() const { return m_name_longlong; }
  enum_field_types field_type() const { return MYSQL_TYPE_LONGLONG; }
  uint32 max_display_length(const Item *item) const { return 20; }
  uint32 calc_pack_length(uint32 length) const { return 8; }
  Item *create_typecast_item(THD *thd, Item *item,
                             const Type_cast_attributes &attr) const;
  bool Item_send(Item *item, Protocol *protocol, st_value *buf) const
  {
    return Item_send_longlong(item, protocol, buf);
  }
  Field *make_conversion_table_field(TABLE *TABLE, uint metadata,
                                     const Field *target) const;
  bool Column_definition_fix_attributes(Column_definition *c) const;
  bool Column_definition_prepare_stage2(Column_definition *c,
                                        handler *file,
                                        ulonglong table_flags) const
  {
    return Column_definition_prepare_stage2_legacy_num(c, MYSQL_TYPE_LONGLONG);
  }
  Field *make_table_field(const LEX_CSTRING *name,
                          const Record_addr &addr,
                          const Type_all_attributes &attr,
                          TABLE *table) const;
};


class Type_handler_int24: public Type_handler_general_purpose_int
{
  static const Name m_name_mediumint;
public:
  virtual ~Type_handler_int24() {}
  const Name name() const { return m_name_mediumint; }
  enum_field_types field_type() const { return MYSQL_TYPE_INT24; }
  bool Item_send(Item *item, Protocol *protocol, st_value *buf) const
  {
    return Item_send_long(item, protocol, buf);
  }
  uint32 max_display_length(const Item *item) const { return 8; }
  uint32 calc_pack_length(uint32 length) const { return 3; }
  Field *make_conversion_table_field(TABLE *, uint metadata,
                                     const Field *target) const;
  bool Column_definition_fix_attributes(Column_definition *c) const;
  bool Column_definition_prepare_stage2(Column_definition *c,
                                        handler *file,
                                        ulonglong table_flags) const
  { return Column_definition_prepare_stage2_legacy_num(c, MYSQL_TYPE_INT24); }
  Field *make_table_field(const LEX_CSTRING *name,
                          const Record_addr &addr,
                          const Type_all_attributes &attr,
                          TABLE *table) const;
};


class Type_handler_year: public Type_handler_int_result
{
  static const Name m_name_year;
public:
  virtual ~Type_handler_year() {}
  const Name name() const { return m_name_year; }
  enum_field_types field_type() const { return MYSQL_TYPE_YEAR; }
  uint32 max_display_length(const Item *item) const;
  uint32 calc_pack_length(uint32 length) const { return 1; }
  bool Item_send(Item *item, Protocol *protocol, st_value *buf) const
  {
    return Item_send_short(item, protocol, buf);
  }
  Field *make_conversion_table_field(TABLE *, uint metadata,
                                     const Field *target) const;
  bool Column_definition_fix_attributes(Column_definition *c) const;
  bool Column_definition_prepare_stage2(Column_definition *c,
                                        handler *file,
                                        ulonglong table_flags) const
  { return Column_definition_prepare_stage2_legacy_num(c, MYSQL_TYPE_YEAR); }
  Field *make_table_field(const LEX_CSTRING *name,
                          const Record_addr &addr,
                          const Type_all_attributes &attr,
                          TABLE *table) const;
};


class Type_handler_bit: public Type_handler_int_result
{
  static const Name m_name_bit;
public:
  virtual ~Type_handler_bit() {}
  const Name name() const { return m_name_bit; }
  enum_field_types field_type() const { return MYSQL_TYPE_BIT; }
  uint32 max_display_length(const Item *item) const;
  uint32 calc_pack_length(uint32 length) const { return length / 8; }
  bool Item_send(Item *item, Protocol *protocol, st_value *buf) const
  {
    return Item_send_str(item, protocol, buf);
  }
  String *print_item_value(THD *thd, Item *item, String *str) const
  {
    return print_item_value_csstr(thd, item, str);
  }
  Field *make_conversion_table_field(TABLE *, uint metadata,
                                     const Field *target) const;
  bool Column_definition_fix_attributes(Column_definition *c) const;
  bool Column_definition_prepare_stage1(THD *thd,
                                        MEM_ROOT *mem_root,
                                        Column_definition *c,
                                        handler *file,
                                        ulonglong table_flags) const;
  bool Column_definition_redefine_stage1(Column_definition *def,
                                         const Column_definition *dup,
                                         const handler *file,
                                         const Schema_specification_st *schema)
                                         const;
  bool Column_definition_prepare_stage2(Column_definition *c,
                                        handler *file,
                                        ulonglong table_flags) const;
  Field *make_table_field(const LEX_CSTRING *name,
                          const Record_addr &addr,
                          const Type_all_attributes &attr,
                          TABLE *table) const;
};


class Type_handler_float: public Type_handler_real_result
{
  static const Name m_name_float;
public:
  virtual ~Type_handler_float() {}
  const Name name() const { return m_name_float; }
  enum_field_types field_type() const { return MYSQL_TYPE_FLOAT; }
  bool type_can_have_auto_increment_attribute() const { return true; }
  uint32 max_display_length(const Item *item) const { return 25; }
  uint32 calc_pack_length(uint32 length) const { return sizeof(float); }
  bool Item_send(Item *item, Protocol *protocol, st_value *buf) const
  {
    return Item_send_float(item, protocol, buf);
  }
  Field *make_num_distinct_aggregator_field(MEM_ROOT *, const Item *) const;
  Field *make_conversion_table_field(TABLE *, uint metadata,
                                     const Field *target) const;
  bool Column_definition_fix_attributes(Column_definition *c) const;
  bool Column_definition_prepare_stage2(Column_definition *c,
                                        handler *file,
                                        ulonglong table_flags) const
  { return Column_definition_prepare_stage2_legacy_real(c, MYSQL_TYPE_FLOAT); }
  Field *make_table_field(const LEX_CSTRING *name,
                          const Record_addr &addr,
                          const Type_all_attributes &attr,
                          TABLE *table) const;
};


class Type_handler_double: public Type_handler_real_result
{
  static const Name m_name_double;
public:
  virtual ~Type_handler_double() {}
  const Name name() const { return m_name_double; }
  enum_field_types field_type() const { return MYSQL_TYPE_DOUBLE; }
  bool type_can_have_auto_increment_attribute() const { return true; }
  uint32 max_display_length(const Item *item) const { return 53; }
  uint32 calc_pack_length(uint32 length) const { return sizeof(double); }
  Item *create_typecast_item(THD *thd, Item *item,
                             const Type_cast_attributes &attr) const;
  bool Item_send(Item *item, Protocol *protocol, st_value *buf) const
  {
    return Item_send_double(item, protocol, buf);
  }
  Field *make_conversion_table_field(TABLE *, uint metadata,
                                     const Field *target) const;
  bool Column_definition_fix_attributes(Column_definition *c) const;
  bool Column_definition_prepare_stage2(Column_definition *c,
                                        handler *file,
                                        ulonglong table_flags) const
  { return Column_definition_prepare_stage2_legacy_real(c, MYSQL_TYPE_DOUBLE); }
  Field *make_table_field(const LEX_CSTRING *name,
                          const Record_addr &addr,
                          const Type_all_attributes &attr,
                          TABLE *table) const;
};


class Type_handler_time_common: public Type_handler_temporal_result
{
  static const Name m_name_time;
public:
  virtual ~Type_handler_time_common() { }
  const Name name() const { return m_name_time; }
  enum_field_types field_type() const { return MYSQL_TYPE_TIME; }
  enum_mysql_timestamp_type mysql_timestamp_type() const
  {
    return MYSQL_TIMESTAMP_TIME;
  }
  Item *create_typecast_item(THD *thd, Item *item,
                             const Type_cast_attributes &attr) const;
  uint Item_decimal_scale(const Item *item) const
  {
    return Item_decimal_scale_with_seconds(item);
  }
  uint Item_decimal_precision(const Item *item) const;
  uint Item_divisor_precision_increment(const Item *item) const
  {
    return Item_divisor_precision_increment_with_seconds(item);
  }
  const Type_handler *type_handler_for_comparison() const;
  bool Column_definition_fix_attributes(Column_definition *c) const;
  bool Item_save_in_value(Item *item, st_value *value) const;
  bool Item_send(Item *item, Protocol *protocol, st_value *buf) const
  {
    return Item_send_time(item, protocol, buf);
  }
  int Item_save_in_field(Item *item, Field *field, bool no_conversions) const;
  String *print_item_value(THD *thd, Item *item, String *str) const;
  Item_cache *Item_get_cache(THD *thd, const Item *item) const;
  bool Item_hybrid_func_fix_attributes(THD *thd,
                                       const char *name,
                                       Type_handler_hybrid_field_type *,
                                       Type_all_attributes *atrr,
                                       Item **items, uint nitems) const;
  Item *make_const_item_for_comparison(THD *, Item *src, const Item *cmp) const;
  bool set_comparator_func(Arg_comparator *cmp) const;
  cmp_item *make_cmp_item(THD *thd, CHARSET_INFO *cs) const;
  in_vector *make_in_vector(THD *, const Item_func_in *, uint nargs) const;
};


class Type_handler_time: public Type_handler_time_common
{
  /* number of bytes to store TIME(N) */
  static uint m_hires_bytes[MAX_DATETIME_PRECISION+1];
public:
  static uint hires_bytes(uint dec) { return m_hires_bytes[dec]; }
  virtual ~Type_handler_time() {}
  uint32 calc_pack_length(uint32 length) const;
  Field *make_conversion_table_field(TABLE *, uint metadata,
                                     const Field *target) const;
  bool Column_definition_prepare_stage2(Column_definition *c,
                                        handler *file,
                                        ulonglong table_flags) const
  { return Column_definition_prepare_stage2_legacy(c, MYSQL_TYPE_TIME); }
  Field *make_table_field(const LEX_CSTRING *name,
                          const Record_addr &addr,
                          const Type_all_attributes &attr,
                          TABLE *table) const;
};


class Type_handler_time2: public Type_handler_time_common
{
public:
  virtual ~Type_handler_time2() {}
  enum_field_types real_field_type() const { return MYSQL_TYPE_TIME2; }
  uint32 calc_pack_length(uint32 length) const;
  Field *make_conversion_table_field(TABLE *, uint metadata,
                                     const Field *target) const;
  bool Column_definition_prepare_stage2(Column_definition *c,
                                        handler *file,
                                        ulonglong table_flags) const
  { return Column_definition_prepare_stage2_legacy(c, MYSQL_TYPE_TIME2); }
  Field *make_table_field(const LEX_CSTRING *name,
                          const Record_addr &addr,
                          const Type_all_attributes &attr,
                          TABLE *table) const;
};


class Type_handler_temporal_with_date: public Type_handler_temporal_result
{
public:
  virtual ~Type_handler_temporal_with_date() {}
  bool Item_save_in_value(Item *item, st_value *value) const;
  bool Item_send(Item *item, Protocol *protocol, st_value *buf) const
  {
    return Item_send_date(item, protocol, buf);
  }
  int Item_save_in_field(Item *item, Field *field, bool no_conversions) const;
  Item *make_const_item_for_comparison(THD *, Item *src, const Item *cmp) const;
  bool set_comparator_func(Arg_comparator *cmp) const;
  cmp_item *make_cmp_item(THD *thd, CHARSET_INFO *cs) const;
  in_vector *make_in_vector(THD *, const Item_func_in *, uint nargs) const;
};


class Type_handler_date_common: public Type_handler_temporal_with_date
{
  static const Name m_name_date;
public:
  virtual ~Type_handler_date_common() {}
  const Name name() const { return m_name_date; }
  const Type_handler *type_handler_for_comparison() const;
  enum_field_types field_type() const { return MYSQL_TYPE_DATE; }
  enum_mysql_timestamp_type mysql_timestamp_type() const
  {
    return MYSQL_TIMESTAMP_DATE;
  }
  Item *create_typecast_item(THD *thd, Item *item,
                             const Type_cast_attributes &attr) const;
  bool Column_definition_fix_attributes(Column_definition *c) const;
  uint Item_decimal_precision(const Item *item) const;
  String *print_item_value(THD *thd, Item *item, String *str) const;
  Item_cache *Item_get_cache(THD *thd, const Item *item) const;
  bool Item_hybrid_func_fix_attributes(THD *thd,
                                       const char *name,
                                       Type_handler_hybrid_field_type *,
                                       Type_all_attributes *atrr,
                                       Item **items, uint nitems) const;
};

class Type_handler_date: public Type_handler_date_common
{
public:
  virtual ~Type_handler_date() {}
  uint32 calc_pack_length(uint32 length) const { return 4; }
  Field *make_conversion_table_field(TABLE *, uint metadata,
                                     const Field *target) const;
  bool Column_definition_prepare_stage2(Column_definition *c,
                                        handler *file,
                                        ulonglong table_flags) const
  { return Column_definition_prepare_stage2_legacy(c, MYSQL_TYPE_DATE); }
  Field *make_table_field(const LEX_CSTRING *name,
                          const Record_addr &addr,
                          const Type_all_attributes &attr,
                          TABLE *table) const;
};


class Type_handler_newdate: public Type_handler_date_common
{
public:
  virtual ~Type_handler_newdate() {}
  enum_field_types real_field_type() const { return MYSQL_TYPE_NEWDATE; }
  uint32 calc_pack_length(uint32 length) const { return 3; }
  Field *make_conversion_table_field(TABLE *, uint metadata,
                                     const Field *target) const;
  bool Column_definition_prepare_stage2(Column_definition *c,
                                        handler *file,
                                        ulonglong table_flags) const
  { return Column_definition_prepare_stage2_legacy(c, MYSQL_TYPE_NEWDATE); }
  Field *make_table_field(const LEX_CSTRING *name,
                          const Record_addr &addr,
                          const Type_all_attributes &attr,
                          TABLE *table) const;
};


class Type_handler_datetime_common: public Type_handler_temporal_with_date
{
  static const Name m_name_datetime;
public:
  virtual ~Type_handler_datetime_common() {}
  const Name name() const { return m_name_datetime; }
  const Type_handler *type_handler_for_comparison() const;
  enum_field_types field_type() const { return MYSQL_TYPE_DATETIME; }
  enum_mysql_timestamp_type mysql_timestamp_type() const
  {
    return MYSQL_TIMESTAMP_DATETIME;
  }
  Item *create_typecast_item(THD *thd, Item *item,
                             const Type_cast_attributes &attr) const;
  bool Column_definition_fix_attributes(Column_definition *c) const;
  uint Item_decimal_scale(const Item *item) const
  {
    return Item_decimal_scale_with_seconds(item);
  }
  uint Item_decimal_precision(const Item *item) const;
  uint Item_divisor_precision_increment(const Item *item) const
  {
    return Item_divisor_precision_increment_with_seconds(item);
  }
  bool Item_send(Item *item, Protocol *protocol, st_value *buf) const
  {
    return Item_send_datetime(item, protocol, buf);
  }
  String *print_item_value(THD *thd, Item *item, String *str) const;
  Item_cache *Item_get_cache(THD *thd, const Item *item) const;
  bool Item_hybrid_func_fix_attributes(THD *thd,
                                       const char *name,
                                       Type_handler_hybrid_field_type *,
                                       Type_all_attributes *atrr,
                                       Item **items, uint nitems) const;
};


class Type_handler_datetime: public Type_handler_datetime_common
{
  /* number of bytes to store DATETIME(N) */
  static uint m_hires_bytes[MAX_DATETIME_PRECISION + 1];
public:
  static uint hires_bytes(uint dec) { return m_hires_bytes[dec]; }
  virtual ~Type_handler_datetime() {}
  uint32 calc_pack_length(uint32 length) const;
  Field *make_conversion_table_field(TABLE *, uint metadata,
                                     const Field *target) const;
  bool Column_definition_prepare_stage2(Column_definition *c,
                                        handler *file,
                                        ulonglong table_flags) const
  { return Column_definition_prepare_stage2_legacy(c, MYSQL_TYPE_DATETIME); }
  Field *make_table_field(const LEX_CSTRING *name,
                          const Record_addr &addr,
                          const Type_all_attributes &attr,
                          TABLE *table) const;
};


class Type_handler_datetime2: public Type_handler_datetime_common
{
public:
  virtual ~Type_handler_datetime2() {}
  enum_field_types real_field_type() const { return MYSQL_TYPE_DATETIME2; }
  uint32 calc_pack_length(uint32 length) const;
  Field *make_conversion_table_field(TABLE *, uint metadata,
                                     const Field *target) const;
  bool Column_definition_prepare_stage2(Column_definition *c,
                                        handler *file,
                                        ulonglong table_flags) const
  { return Column_definition_prepare_stage2_legacy(c, MYSQL_TYPE_DATETIME2); }
  Field *make_table_field(const LEX_CSTRING *name,
                          const Record_addr &addr,
                          const Type_all_attributes &attr,
                          TABLE *table) const;
};


class Type_handler_timestamp_common: public Type_handler_temporal_with_date
{
  static const Name m_name_timestamp;
public:
  virtual ~Type_handler_timestamp_common() {}
  const Name name() const { return m_name_timestamp; }
  const Type_handler *type_handler_for_comparison() const;
  enum_field_types field_type() const { return MYSQL_TYPE_TIMESTAMP; }
  enum_mysql_timestamp_type mysql_timestamp_type() const
  {
    return MYSQL_TIMESTAMP_DATETIME;
  }
  bool is_timestamp_type() const
  {
    return true;
  }
  bool Column_definition_fix_attributes(Column_definition *c) const;
  uint Item_decimal_scale(const Item *item) const
  {
    return Item_decimal_scale_with_seconds(item);
  }
  uint Item_decimal_precision(const Item *item) const;
  uint Item_divisor_precision_increment(const Item *item) const
  {
    return Item_divisor_precision_increment_with_seconds(item);
  }
  bool Item_send(Item *item, Protocol *protocol, st_value *buf) const
  {
    return Item_send_datetime(item, protocol, buf);
  }
  String *print_item_value(THD *thd, Item *item, String *str) const;
  Item_cache *Item_get_cache(THD *thd, const Item *item) const;
  bool Item_hybrid_func_fix_attributes(THD *thd,
                                       const char *name,
                                       Type_handler_hybrid_field_type *,
                                       Type_all_attributes *atrr,
                                       Item **items, uint nitems) const;
};


class Type_handler_timestamp: public Type_handler_timestamp_common
{
  /* number of bytes to store second_part part of the TIMESTAMP(N) */
  static uint m_sec_part_bytes[MAX_DATETIME_PRECISION + 1];
public:
  static uint sec_part_bytes(uint dec) { return m_sec_part_bytes[dec]; }
  virtual ~Type_handler_timestamp() {}
  uint32 calc_pack_length(uint32 length) const;
  Field *make_conversion_table_field(TABLE *, uint metadata,
                                     const Field *target) const;
  bool Column_definition_prepare_stage2(Column_definition *c,
                                        handler *file,
                                        ulonglong table_flags) const
  { return Column_definition_prepare_stage2_legacy_num(c, MYSQL_TYPE_TIMESTAMP); }
  Field *make_table_field(const LEX_CSTRING *name,
                          const Record_addr &addr,
                          const Type_all_attributes &attr,
                          TABLE *table) const;
};


class Type_handler_timestamp2: public Type_handler_timestamp_common
{
public:
  virtual ~Type_handler_timestamp2() {}
  enum_field_types real_field_type() const { return MYSQL_TYPE_TIMESTAMP2; }
  uint32 calc_pack_length(uint32 length) const;
  Field *make_conversion_table_field(TABLE *, uint metadata,
                                     const Field *target) const;
  bool Column_definition_prepare_stage2(Column_definition *c,
                                        handler *file,
                                        ulonglong table_flags) const
  {
    return Column_definition_prepare_stage2_legacy_num(c, MYSQL_TYPE_TIMESTAMP2);
  }
  Field *make_table_field(const LEX_CSTRING *name,
                          const Record_addr &addr,
                          const Type_all_attributes &attr,
                          TABLE *table) const;
};


class Type_handler_olddecimal: public Type_handler_decimal_result
{
  static const Name m_name_decimal;
public:
  virtual ~Type_handler_olddecimal() {}
  const Name name() const { return m_name_decimal; }
  enum_field_types field_type() const { return MYSQL_TYPE_DECIMAL; }
  uint32 calc_pack_length(uint32 length) const { return length; }
  const Type_handler *type_handler_for_tmp_table(const Item *item) const;
  const Type_handler *type_handler_for_union(const Item *item) const;
  Field *make_conversion_table_field(TABLE *, uint metadata,
                                     const Field *target) const;
  bool Column_definition_fix_attributes(Column_definition *c) const;
  bool Column_definition_prepare_stage2(Column_definition *c,
                                        handler *file,
                                        ulonglong table_flags) const
  { return Column_definition_prepare_stage2_legacy_num(c, MYSQL_TYPE_DECIMAL); }
  Field *make_table_field(const LEX_CSTRING *name,
                          const Record_addr &addr,
                          const Type_all_attributes &attr,
                          TABLE *table) const;
};


class Type_handler_newdecimal: public Type_handler_decimal_result
{
  static const Name m_name_decimal;
public:
  virtual ~Type_handler_newdecimal() {}
  const Name name() const { return m_name_decimal; }
  enum_field_types field_type() const { return MYSQL_TYPE_NEWDECIMAL; }
  uint32 calc_pack_length(uint32 length) const;
  Field *make_conversion_table_field(TABLE *, uint metadata,
                                     const Field *target) const;
  bool Column_definition_fix_attributes(Column_definition *c) const;
  bool Column_definition_prepare_stage1(THD *thd,
                                        MEM_ROOT *mem_root,
                                        Column_definition *c,
                                        handler *file,
                                        ulonglong table_flags) const;
  bool Column_definition_redefine_stage1(Column_definition *def,
                                         const Column_definition *dup,
                                         const handler *file,
                                         const Schema_specification_st *schema)
                                         const;
  bool Column_definition_prepare_stage2(Column_definition *c,
                                        handler *file,
                                        ulonglong table_flags) const;
  Field *make_table_field(const LEX_CSTRING *name,
                          const Record_addr &addr,
                          const Type_all_attributes &attr,
                          TABLE *table) const;
};


class Type_handler_null: public Type_handler_general_purpose_string
{
  static const Name m_name_null;
public:
  virtual ~Type_handler_null() {}
  const Name name() const { return m_name_null; }
  enum_field_types field_type() const { return MYSQL_TYPE_NULL; }
  const Type_handler *type_handler_for_comparison() const;
  const Type_handler *type_handler_for_tmp_table(const Item *item) const;
  const Type_handler *type_handler_for_union(const Item *) const;
  uint32 max_display_length(const Item *item) const { return 0; }
  uint32 calc_pack_length(uint32 length) const { return 0; }
  bool Item_save_in_value(Item *item, st_value *value) const;
  bool Item_send(Item *item, Protocol *protocol, st_value *buf) const;
  Field *make_conversion_table_field(TABLE *, uint metadata,
                                     const Field *target) const;
  bool Column_definition_fix_attributes(Column_definition *c) const;
  bool Column_definition_prepare_stage1(THD *thd,
                                        MEM_ROOT *mem_root,
                                        Column_definition *c,
                                        handler *file,
                                        ulonglong table_flags) const;
  bool Column_definition_redefine_stage1(Column_definition *def,
                                         const Column_definition *dup,
                                         const handler *file,
                                         const Schema_specification_st *schema)
                                         const;
  bool Column_definition_prepare_stage2(Column_definition *c,
                                        handler *file,
                                        ulonglong table_flags) const
  { return Column_definition_prepare_stage2_legacy(c, MYSQL_TYPE_NULL); }
  Field *make_table_field(const LEX_CSTRING *name,
                          const Record_addr &addr,
                          const Type_all_attributes &attr,
                          TABLE *table) const;
};


class Type_handler_longstr: public Type_handler_general_purpose_string
{
public:
  bool type_can_have_key_part() const
  {
    return true;
  }
};


class Type_handler_string: public Type_handler_longstr
{
  static const Name m_name_char;
public:
  virtual ~Type_handler_string() {}
  const Name name() const { return m_name_char; }
  enum_field_types field_type() const { return MYSQL_TYPE_STRING; }
  bool is_param_long_data_type() const { return true; }
  uint32 calc_pack_length(uint32 length) const { return length; }
  const Type_handler *type_handler_for_tmp_table(const Item *item) const
  {
    return varstring_type_handler(item);
  }
  Field *make_conversion_table_field(TABLE *, uint metadata,
                                     const Field *target) const;
  bool Column_definition_fix_attributes(Column_definition *c) const;
  bool Column_definition_prepare_stage2(Column_definition *c,
                                        handler *file,
                                        ulonglong table_flags) const;
  Field *make_table_field(const LEX_CSTRING *name,
                          const Record_addr &addr,
                          const Type_all_attributes &attr,
                          TABLE *table) const;
};


/* Old varchar */
class Type_handler_var_string: public Type_handler_string
{
  static const Name m_name_var_string;
public:
  virtual ~Type_handler_var_string() {}
  const Name name() const { return m_name_var_string; }
  enum_field_types field_type() const { return MYSQL_TYPE_VAR_STRING; }
  enum_field_types real_field_type() const { return MYSQL_TYPE_STRING; }
  const Type_handler *type_handler_for_tmp_table(const Item *item) const
  {
    return varstring_type_handler(item);
  }
  bool Column_definition_fix_attributes(Column_definition *c) const;
  bool Column_definition_prepare_stage2(Column_definition *c,
                                        handler *file,
                                        ulonglong table_flags) const
  { return Column_definition_prepare_stage2_legacy_num(c, MYSQL_TYPE_STRING); }
  const Type_handler *type_handler_for_union(const Item *item) const
  {
    return varstring_type_handler(item);
  }
};


class Type_handler_varchar: public Type_handler_longstr
{
  static const Name m_name_varchar;
public:
  virtual ~Type_handler_varchar() {}
  const Name name() const { return m_name_varchar; }
  enum_field_types field_type() const { return MYSQL_TYPE_VARCHAR; }
  uint32 calc_pack_length(uint32 length) const
  {
    return (length + (length < 256 ? 1: 2));
  }
  const Type_handler *type_handler_for_tmp_table(const Item *item) const
  {
    return varstring_type_handler(item);
  }
  const Type_handler *type_handler_for_union(const Item *item) const
  {
    return varstring_type_handler(item);
  }
  bool is_param_long_data_type() const { return true; }
  Field *make_conversion_table_field(TABLE *, uint metadata,
                                     const Field *target) const;
  bool Column_definition_fix_attributes(Column_definition *c) const;
  bool Column_definition_prepare_stage2(Column_definition *c,
                                        handler *file,
                                        ulonglong table_flags) const;
  Field *make_table_field(const LEX_CSTRING *name,
                          const Record_addr &addr,
                          const Type_all_attributes &attr,
                          TABLE *table) const;
  bool adjust_spparam_type(Spvar_definition *def, Item *from) const;
};


class Type_handler_varchar_compressed: public Type_handler_varchar
{
public:
  Field *make_conversion_table_field(TABLE *, uint metadata,
                                     const Field *target) const;
};


class Type_handler_blob_common: public Type_handler_longstr
{
public:
  virtual ~Type_handler_blob_common() { }
  const Type_handler *type_handler_for_tmp_table(const Item *item) const
  {
    return blob_type_handler(item);
  }
  const Type_handler *type_handler_for_union(const Item *item) const
  {
    return blob_type_handler(item);
  }
  bool subquery_type_allows_materialization(const Item *inner,
                                            const Item *outer) const
  {
    return false; // Materialization does not work with BLOB columns
  }
  bool is_param_long_data_type() const { return true; }
  bool Column_definition_fix_attributes(Column_definition *c) const;
  bool Column_definition_prepare_stage2(Column_definition *c,
                                        handler *file,
                                        ulonglong table_flags) const;
  bool Item_hybrid_func_fix_attributes(THD *thd,
                                       const char *name,
                                       Type_handler_hybrid_field_type *,
                                       Type_all_attributes *atrr,
                                       Item **items, uint nitems) const;
};


class Type_handler_tiny_blob: public Type_handler_blob_common
{
  static const Name m_name_tinyblob;
public:
  virtual ~Type_handler_tiny_blob() {}
  const Name name() const { return m_name_tinyblob; }
  enum_field_types field_type() const { return MYSQL_TYPE_TINY_BLOB; }
  uint32 calc_pack_length(uint32 length) const;
  Field *make_conversion_table_field(TABLE *, uint metadata,
                                     const Field *target) const;
  Field *make_table_field(const LEX_CSTRING *name,
                          const Record_addr &addr,
                          const Type_all_attributes &attr,
                          TABLE *table) const;
};


class Type_handler_medium_blob: public Type_handler_blob_common
{
  static const Name m_name_mediumblob;
public:
  virtual ~Type_handler_medium_blob() {}
  const Name name() const { return m_name_mediumblob; }
  enum_field_types field_type() const { return MYSQL_TYPE_MEDIUM_BLOB; }
  uint32 calc_pack_length(uint32 length) const;
  Field *make_conversion_table_field(TABLE *, uint metadata,
                                     const Field *target) const;
  Field *make_table_field(const LEX_CSTRING *name,
                          const Record_addr &addr,
                          const Type_all_attributes &attr,
                          TABLE *table) const;
};


class Type_handler_long_blob: public Type_handler_blob_common
{
  static const Name m_name_longblob;
public:
  virtual ~Type_handler_long_blob() {}
  const Name name() const { return m_name_longblob; }
  enum_field_types field_type() const { return MYSQL_TYPE_LONG_BLOB; }
  uint32 calc_pack_length(uint32 length) const;
  Item *create_typecast_item(THD *thd, Item *item,
                             const Type_cast_attributes &attr) const;
  Field *make_conversion_table_field(TABLE *, uint metadata,
                                     const Field *target) const;
  Field *make_table_field(const LEX_CSTRING *name,
                          const Record_addr &addr,
                          const Type_all_attributes &attr,
                          TABLE *table) const;
};


class Type_handler_blob: public Type_handler_blob_common
{
  static const Name m_name_blob;
public:
  virtual ~Type_handler_blob() {}
  const Name name() const { return m_name_blob; }
  enum_field_types field_type() const { return MYSQL_TYPE_BLOB; }
  uint32 calc_pack_length(uint32 length) const;
  Field *make_conversion_table_field(TABLE *, uint metadata,
                                     const Field *target) const;
  Field *make_table_field(const LEX_CSTRING *name,
                          const Record_addr &addr,
                          const Type_all_attributes &attr,
                          TABLE *table) const;
};


class Type_handler_blob_compressed: public Type_handler_blob
{
public:
  Field *make_conversion_table_field(TABLE *, uint metadata,
                                     const Field *target) const;
};


#ifdef HAVE_SPATIAL
class Type_handler_geometry: public Type_handler_string_result
{
  static const Name m_name_geometry;
public:
  virtual ~Type_handler_geometry() {}
  const Name name() const { return m_name_geometry; }
  enum_field_types field_type() const { return MYSQL_TYPE_GEOMETRY; }
  bool is_param_long_data_type() const { return true; }
  uint32 calc_pack_length(uint32 length) const;
  const Type_handler *type_handler_for_comparison() const;
  bool type_can_have_key_part() const
  {
    return true;
  }
  bool subquery_type_allows_materialization(const Item *inner,
                                            const Item *outer) const
  {
    return false; // Materialization does not work with GEOMETRY columns
  }
  bool Item_param_set_from_value(THD *thd,
                                 Item_param *param,
                                 const Type_all_attributes *attr,
                                 const st_value *value) const;
  Field *make_conversion_table_field(TABLE *, uint metadata,
                                     const Field *target) const;
  bool Column_definition_fix_attributes(Column_definition *c) const;
  bool Column_definition_prepare_stage1(THD *thd,
                                        MEM_ROOT *mem_root,
                                        Column_definition *c,
                                        handler *file,
                                        ulonglong table_flags) const;
  bool Column_definition_prepare_stage2(Column_definition *c,
                                        handler *file,
                                        ulonglong table_flags) const;
  Field *make_table_field(const LEX_CSTRING *name,
                          const Record_addr &addr,
                          const Type_all_attributes &attr,
                          TABLE *table) const;

  bool can_return_int() const { return false; }
  bool can_return_decimal() const { return false; }
  bool can_return_real() const { return false; }
  bool can_return_text() const { return false; }
  bool can_return_date() const { return false; }
  bool can_return_time() const { return false; }
  bool is_traditional_type() const
  {
    return false;
  }
  bool Item_func_round_fix_length_and_dec(Item_func_round *) const;
  bool Item_func_int_val_fix_length_and_dec(Item_func_int_val *) const;
  bool Item_func_abs_fix_length_and_dec(Item_func_abs *) const;
  bool Item_func_neg_fix_length_and_dec(Item_func_neg *) const;
  bool Item_hybrid_func_fix_attributes(THD *thd,
                                       const char *name,
                                       Type_handler_hybrid_field_type *h,
                                       Type_all_attributes *attr,
                                       Item **items, uint nitems) const;
  bool Item_sum_sum_fix_length_and_dec(Item_sum_sum *) const;
  bool Item_sum_avg_fix_length_and_dec(Item_sum_avg *) const;
  bool Item_sum_variance_fix_length_and_dec(Item_sum_variance *) const;

  bool Item_func_signed_fix_length_and_dec(Item_func_signed *) const;
  bool Item_func_unsigned_fix_length_and_dec(Item_func_unsigned *) const;
  bool Item_double_typecast_fix_length_and_dec(Item_double_typecast *) const;
  bool Item_decimal_typecast_fix_length_and_dec(Item_decimal_typecast *) const;
  bool Item_char_typecast_fix_length_and_dec(Item_char_typecast *) const;
  bool Item_time_typecast_fix_length_and_dec(Item_time_typecast *) const;
  bool Item_date_typecast_fix_length_and_dec(Item_date_typecast *) const;
  bool Item_datetime_typecast_fix_length_and_dec(Item_datetime_typecast *) const;
};

extern MYSQL_PLUGIN_IMPORT Type_handler_geometry type_handler_geometry;
#endif


class Type_handler_typelib: public Type_handler_general_purpose_string
{
public:
  virtual ~Type_handler_typelib() { }
  enum_field_types field_type() const { return MYSQL_TYPE_STRING; }
  const Type_handler *type_handler_for_item_field() const;
  const Type_handler *cast_to_int_type_handler() const;
  bool Item_hybrid_func_fix_attributes(THD *thd,
                                       const char *name,
                                       Type_handler_hybrid_field_type *,
                                       Type_all_attributes *atrr,
                                       Item **items, uint nitems) const;
  bool Column_definition_prepare_stage1(THD *thd,
                                        MEM_ROOT *mem_root,
                                        Column_definition *c,
                                        handler *file,
                                        ulonglong table_flags) const;
  bool Column_definition_redefine_stage1(Column_definition *def,
                                         const Column_definition *dup,
                                         const handler *file,
                                         const Schema_specification_st *schema)
                                         const;
};


class Type_handler_enum: public Type_handler_typelib
{
  static const Name m_name_enum;
public:
  virtual ~Type_handler_enum() {}
  const Name name() const { return m_name_enum; }
  virtual enum_field_types real_field_type() const { return MYSQL_TYPE_ENUM; }
  uint32 calc_pack_length(uint32 length) const;
  Field *make_conversion_table_field(TABLE *, uint metadata,
                                     const Field *target) const;
  bool Column_definition_fix_attributes(Column_definition *c) const;
  bool Column_definition_prepare_stage2(Column_definition *c,
                                        handler *file,
                                        ulonglong table_flags) const;
  Field *make_table_field(const LEX_CSTRING *name,
                          const Record_addr &addr,
                          const Type_all_attributes &attr,
                          TABLE *table) const;
};


class Type_handler_set: public Type_handler_typelib
{
  static const Name m_name_set;
public:
  virtual ~Type_handler_set() {}
  const Name name() const { return m_name_set; }
  virtual enum_field_types real_field_type() const { return MYSQL_TYPE_SET; }
  uint32 calc_pack_length(uint32 length) const;
  Field *make_conversion_table_field(TABLE *, uint metadata,
                                     const Field *target) const;
  bool Column_definition_fix_attributes(Column_definition *c) const;
  bool Column_definition_prepare_stage2(Column_definition *c,
                                        handler *file,
                                        ulonglong table_flags) const;
  Field *make_table_field(const LEX_CSTRING *name,
                          const Record_addr &addr,
                          const Type_all_attributes &attr,
                          TABLE *table) const;
};


/**
  A handler for hybrid type functions, e.g.
  COALESCE(), IF(), IFNULL(), NULLIF(), CASE,
  numeric operators,
  UNIX_TIMESTAMP(), TIME_TO_SEC().

  Makes sure that field_type(), cmp_type() and result_type()
  are always in sync to each other for hybrid functions.
*/
class Type_handler_hybrid_field_type
{
  const Type_handler *m_type_handler;
<<<<<<< HEAD
  bool aggregate_for_min_max(const Type_handler *other);
=======
  bool m_vers_trx_id;
>>>>>>> ce66d5b2
public:
  Type_handler_hybrid_field_type();
  Type_handler_hybrid_field_type(const Type_handler *handler)
   :m_type_handler(handler), m_vers_trx_id(false)
  { }
<<<<<<< HEAD
=======
  Type_handler_hybrid_field_type(enum_field_types type)
    :m_type_handler(Type_handler::get_handler_by_field_type(type)), m_vers_trx_id(false)
  { }
>>>>>>> ce66d5b2
  Type_handler_hybrid_field_type(const Type_handler_hybrid_field_type *other)
    :m_type_handler(other->m_type_handler), m_vers_trx_id(other->m_vers_trx_id)
  { }
  const Type_handler *type_handler() const { return m_type_handler; }
  enum_field_types real_field_type() const
  {
    return m_type_handler->real_field_type();
  }
  Item_result cmp_type() const { return m_type_handler->cmp_type(); }
  enum_mysql_timestamp_type mysql_timestamp_type() const
  {
    return m_type_handler->mysql_timestamp_type();
  }
  bool is_timestamp_type() const
  {
    return m_type_handler->is_timestamp_type();
  }
  void set_handler(const Type_handler *other)
  {
    m_type_handler= other;
  }
  const Type_handler *set_handler_by_result_type(Item_result type)
  {
    return (m_type_handler= Type_handler::get_handler_by_result_type(type));
  }
  const Type_handler *set_handler_by_cmp_type(Item_result type)
  {
    return (m_type_handler= Type_handler::get_handler_by_cmp_type(type));
  }
  const Type_handler *set_handler_by_result_type(Item_result type,
                                                 uint max_octet_length,
                                                 CHARSET_INFO *cs)
  {
    m_type_handler= Type_handler::get_handler_by_result_type(type);
    return m_type_handler=
      m_type_handler->type_handler_adjusted_to_max_octet_length(max_octet_length,
                                                                cs);
  }
  const Type_handler *set_handler_by_field_type(enum_field_types type)
  {
    return (m_type_handler= Type_handler::get_handler_by_field_type(type));
  }
  const Type_handler *set_handler_by_real_type(enum_field_types type)
  {
    return (m_type_handler= Type_handler::get_handler_by_real_type(type));
  }
  bool aggregate_for_comparison(const Type_handler *other);
  bool aggregate_for_comparison(const char *funcname,
                                Item **items, uint nitems,
                                bool treat_int_to_uint_as_decimal);
  bool aggregate_for_result(const Type_handler *other);
  bool aggregate_for_result(const char *funcname,
                            Item **item, uint nitems, bool treat_bit_as_number);
  bool aggregate_for_min_max(const char *funcname, Item **item, uint nitems);

  bool aggregate_for_num_op(const class Type_aggregator *aggregator,
                            const Type_handler *h0, const Type_handler *h1);
};


extern MYSQL_PLUGIN_IMPORT Type_handler_row         type_handler_row;
extern MYSQL_PLUGIN_IMPORT Type_handler_null        type_handler_null;

extern MYSQL_PLUGIN_IMPORT Type_handler_float       type_handler_float;
extern MYSQL_PLUGIN_IMPORT Type_handler_double      type_handler_double;

extern MYSQL_PLUGIN_IMPORT Type_handler_bit         type_handler_bit;

extern MYSQL_PLUGIN_IMPORT Type_handler_enum        type_handler_enum;
extern MYSQL_PLUGIN_IMPORT Type_handler_set         type_handler_set;

extern MYSQL_PLUGIN_IMPORT Type_handler_string      type_handler_string;
extern MYSQL_PLUGIN_IMPORT Type_handler_var_string  type_handler_var_string;
extern MYSQL_PLUGIN_IMPORT Type_handler_varchar     type_handler_varchar;

extern MYSQL_PLUGIN_IMPORT Type_handler_tiny_blob   type_handler_tiny_blob;
extern MYSQL_PLUGIN_IMPORT Type_handler_medium_blob type_handler_medium_blob;
extern MYSQL_PLUGIN_IMPORT Type_handler_long_blob   type_handler_long_blob;
extern MYSQL_PLUGIN_IMPORT Type_handler_blob        type_handler_blob;

extern MYSQL_PLUGIN_IMPORT Type_handler_tiny        type_handler_tiny;
extern MYSQL_PLUGIN_IMPORT Type_handler_short       type_handler_short;
extern MYSQL_PLUGIN_IMPORT Type_handler_int24       type_handler_int24;
extern MYSQL_PLUGIN_IMPORT Type_handler_long        type_handler_long;
extern MYSQL_PLUGIN_IMPORT Type_handler_longlong    type_handler_longlong;
extern MYSQL_PLUGIN_IMPORT Type_handler_longlong    type_handler_ulonglong;

extern MYSQL_PLUGIN_IMPORT Type_handler_newdecimal  type_handler_newdecimal;
extern MYSQL_PLUGIN_IMPORT Type_handler_olddecimal  type_handler_olddecimal;

extern MYSQL_PLUGIN_IMPORT Type_handler_year        type_handler_year;
extern MYSQL_PLUGIN_IMPORT Type_handler_newdate     type_handler_newdate;
extern MYSQL_PLUGIN_IMPORT Type_handler_date        type_handler_date;
extern MYSQL_PLUGIN_IMPORT Type_handler_time        type_handler_time;
extern MYSQL_PLUGIN_IMPORT Type_handler_time2       type_handler_time2;
extern MYSQL_PLUGIN_IMPORT Type_handler_datetime    type_handler_datetime;
extern MYSQL_PLUGIN_IMPORT Type_handler_datetime2   type_handler_datetime2;
extern MYSQL_PLUGIN_IMPORT Type_handler_timestamp   type_handler_timestamp;
extern MYSQL_PLUGIN_IMPORT Type_handler_timestamp2  type_handler_timestamp2;

extern MYSQL_PLUGIN_IMPORT Type_handler_tiny_blob   type_handler_tiny_blob;
extern MYSQL_PLUGIN_IMPORT Type_handler_blob        type_handler_blob;
extern MYSQL_PLUGIN_IMPORT Type_handler_medium_blob type_handler_medium_blob;
extern MYSQL_PLUGIN_IMPORT Type_handler_long_blob   type_handler_long_blob;

class Type_aggregator
{
  bool m_is_commutative;
  class Pair
  {
  public:
    const Type_handler *m_handler1;
    const Type_handler *m_handler2;
    const Type_handler *m_result;
    Pair() { }
    Pair(const Type_handler *handler1,
         const Type_handler *handler2,
         const Type_handler *result)
     :m_handler1(handler1), m_handler2(handler2), m_result(result)
    { }
    bool eq(const Type_handler *handler1, const Type_handler *handler2) const
    {
      return m_handler1 == handler1 && m_handler2 == handler2;
    }
  };
  Dynamic_array<Pair> m_array;
  const Pair* find_pair(const Type_handler *handler1,
                        const Type_handler *handler2) const;
public:
  Type_aggregator(bool is_commutative= false)
   :m_is_commutative(is_commutative)
  { }
  bool add(const Type_handler *handler1,
           const Type_handler *handler2,
           const Type_handler *result)
  {
    return m_array.append(Pair(handler1, handler2, result));
  }
  const Type_handler *find_handler(const Type_handler *handler1,
                                   const Type_handler *handler2) const
  {
    const Pair* el= find_pair(handler1, handler2);
    return el ? el->m_result : NULL;
  }
  bool is_commutative() const { return m_is_commutative; }
};


class Type_aggregator_commutative: public Type_aggregator
{
public:
  Type_aggregator_commutative()
   :Type_aggregator(true)
  { }
};


class Type_handler_data
{
public:
  Type_aggregator_commutative m_type_aggregator_for_result;
  Type_aggregator_commutative m_type_aggregator_for_comparison;

  Type_aggregator_commutative m_type_aggregator_for_plus;
  Type_aggregator_commutative m_type_aggregator_for_mul;

  Type_aggregator m_type_aggregator_for_minus;
  Type_aggregator m_type_aggregator_for_div;
  Type_aggregator m_type_aggregator_for_mod;
#ifndef DBUG_OFF
  // This is used for mtr purposes in debug builds
  Type_aggregator m_type_aggregator_non_commutative_test;
#endif
  bool init();
};


extern Type_handler_data *type_handler_data;

#endif /* SQL_TYPE_H_INCLUDED */<|MERGE_RESOLUTION|>--- conflicted
+++ resolved
@@ -2811,22 +2811,14 @@
 class Type_handler_hybrid_field_type
 {
   const Type_handler *m_type_handler;
-<<<<<<< HEAD
+  bool m_vers_trx_id;
   bool aggregate_for_min_max(const Type_handler *other);
-=======
-  bool m_vers_trx_id;
->>>>>>> ce66d5b2
+
 public:
   Type_handler_hybrid_field_type();
   Type_handler_hybrid_field_type(const Type_handler *handler)
    :m_type_handler(handler), m_vers_trx_id(false)
   { }
-<<<<<<< HEAD
-=======
-  Type_handler_hybrid_field_type(enum_field_types type)
-    :m_type_handler(Type_handler::get_handler_by_field_type(type)), m_vers_trx_id(false)
-  { }
->>>>>>> ce66d5b2
   Type_handler_hybrid_field_type(const Type_handler_hybrid_field_type *other)
     :m_type_handler(other->m_type_handler), m_vers_trx_id(other->m_vers_trx_id)
   { }
