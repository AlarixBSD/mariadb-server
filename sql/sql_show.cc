/* Copyright (c) 2000, 2011, Oracle and/or its affiliates.
   2009-2011 Monty Program Ab

   This program is free software; you can redistribute it and/or modify
   it under the terms of the GNU General Public License as published by
   the Free Software Foundation; version 2 of the License.

   This program is distributed in the hope that it will be useful,
   but WITHOUT ANY WARRANTY; without even the implied warranty of
   MERCHANTABILITY or FITNESS FOR A PARTICULAR PURPOSE.  See the
   GNU General Public License for more details.

   You should have received a copy of the GNU General Public License along
   with this program; if not, write to the Free Software Foundation, Inc.,
   51 Franklin Street, Fifth Floor, Boston, MA 02110-1301  USA */


/* Function with list databases, tables or fields */

#include "mysql_priv.h"
#include "sql_select.h"                         // For select_describe
#include "sql_show.h"
#include "repl_failsafe.h"
#include "sp.h"
#include "sp_head.h"
#include "sql_trigger.h"
#include "authors.h"
#include "contributors.h"
#ifdef HAVE_EVENT_SCHEDULER
#include "events.h"
#include "event_data_objects.h"
#endif
#include <my_dir.h>
#include "debug_sync.h"

#define STR_OR_NIL(S) ((S) ? (S) : "<nil>")

#ifdef WITH_PARTITION_STORAGE_ENGINE
#include "ha_partition.h"
#endif
enum enum_i_s_events_fields
{
  ISE_EVENT_CATALOG= 0,
  ISE_EVENT_SCHEMA,
  ISE_EVENT_NAME,
  ISE_DEFINER,
  ISE_TIME_ZONE,
  ISE_EVENT_BODY,
  ISE_EVENT_DEFINITION,
  ISE_EVENT_TYPE,
  ISE_EXECUTE_AT,
  ISE_INTERVAL_VALUE,
  ISE_INTERVAL_FIELD,
  ISE_SQL_MODE,
  ISE_STARTS,
  ISE_ENDS,
  ISE_STATUS,
  ISE_ON_COMPLETION,
  ISE_CREATED,
  ISE_LAST_ALTERED,
  ISE_LAST_EXECUTED,
  ISE_EVENT_COMMENT,
  ISE_ORIGINATOR,
  ISE_CLIENT_CS,
  ISE_CONNECTION_CL,
  ISE_DB_CL
};

#ifndef NO_EMBEDDED_ACCESS_CHECKS
static const char *grant_names[]={
  "select","insert","update","delete","create","drop","reload","shutdown",
  "process","file","grant","references","index","alter"};

static TYPELIB grant_types = { sizeof(grant_names)/sizeof(char **),
                               "grant_types",
                               grant_names, NULL};
#endif

/* Match the values of enum ha_choice */
static const char *ha_choice_values[] = {"", "0", "1"};

static void store_key_options(THD *thd, String *packet, TABLE *table,
                              KEY *key_info);

static void
append_algorithm(TABLE_LIST *table, String *buff);

static COND * make_cond_for_info_schema(COND *cond, TABLE_LIST *table);

/***************************************************************************
** List all table types supported
***************************************************************************/

static int make_version_string(char *buf, int buf_length, uint version)
{
  return my_snprintf(buf, buf_length, "%d.%d", version>>8,version&0xff);
}

static my_bool show_plugins(THD *thd, plugin_ref plugin,
                            void *arg)
{
  TABLE *table= (TABLE*) arg;
  struct st_mysql_plugin *plug= plugin_decl(plugin);
  struct st_plugin_dl *plugin_dl= plugin_dlib(plugin);
  CHARSET_INFO *cs= system_charset_info;
  char version_buf[20];

  restore_record(table, s->default_values);

  table->field[0]->store(plugin_name(plugin)->str,
                         plugin_name(plugin)->length, cs);

  table->field[1]->store(version_buf,
        make_version_string(version_buf, sizeof(version_buf), plug->version),
        cs);

  switch (plugin_state(plugin)) {
  /* case PLUGIN_IS_FREED: does not happen */
  case PLUGIN_IS_DELETED:
    table->field[2]->store(STRING_WITH_LEN("DELETED"), cs);
    break;
  case PLUGIN_IS_UNINITIALIZED:
    table->field[2]->store(STRING_WITH_LEN("INACTIVE"), cs);
    break;
  case PLUGIN_IS_READY:
    table->field[2]->store(STRING_WITH_LEN("ACTIVE"), cs);
    break;
  case PLUGIN_IS_DISABLED:
    table->field[2]->store(STRING_WITH_LEN("DISABLED"), cs);
    break;
  default:
    DBUG_ASSERT(0);
  }

  table->field[3]->store(plugin_type_names[plug->type].str,
                         plugin_type_names[plug->type].length,
                         cs);
  table->field[4]->store(version_buf,
        make_version_string(version_buf, sizeof(version_buf),
                            *(uint *)plug->info), cs);

  if (plugin_dl)
  {
    table->field[5]->store(plugin_dl->dl.str, plugin_dl->dl.length, cs);
    table->field[5]->set_notnull();
    table->field[6]->store(version_buf,
          make_version_string(version_buf, sizeof(version_buf),
                              plugin_dl->version),
          cs);
    table->field[6]->set_notnull();
  }
  else
  {
    table->field[5]->set_null();
    table->field[6]->set_null();
  }


  if (plug->author)
  {
    table->field[7]->store(plug->author, strlen(plug->author), cs);
    table->field[7]->set_notnull();
  }
  else
    table->field[7]->set_null();

  if (plug->descr)
  {
    table->field[8]->store(plug->descr, strlen(plug->descr), cs);
    table->field[8]->set_notnull();
  }
  else
    table->field[8]->set_null();

  switch (plug->license) {
  case PLUGIN_LICENSE_GPL:
    table->field[9]->store(PLUGIN_LICENSE_GPL_STRING,
                           strlen(PLUGIN_LICENSE_GPL_STRING), cs);
    break;
  case PLUGIN_LICENSE_BSD:
    table->field[9]->store(PLUGIN_LICENSE_BSD_STRING,
                           strlen(PLUGIN_LICENSE_BSD_STRING), cs);
    break;
  default:
    table->field[9]->store(PLUGIN_LICENSE_PROPRIETARY_STRING,
                           strlen(PLUGIN_LICENSE_PROPRIETARY_STRING), cs);
    break;
  }
  table->field[9]->set_notnull();

  return schema_table_store_record(thd, table);
}


int fill_plugins(THD *thd, TABLE_LIST *tables, COND *cond)
{
  DBUG_ENTER("fill_plugins");
  TABLE *table= tables->table;

  if (plugin_foreach_with_mask(thd, show_plugins, MYSQL_ANY_PLUGIN,
                               ~PLUGIN_IS_FREED, table))
    DBUG_RETURN(1);

  DBUG_RETURN(0);
}


/***************************************************************************
** List all Authors.
** If you can update it, you get to be in it :)
***************************************************************************/

bool mysqld_show_authors(THD *thd)
{
  List<Item> field_list;
  Protocol *protocol= thd->protocol;
  DBUG_ENTER("mysqld_show_authors");

  field_list.push_back(new Item_empty_string("Name",40));
  field_list.push_back(new Item_empty_string("Location",40));
  field_list.push_back(new Item_empty_string("Comment",80));

  if (protocol->send_fields(&field_list,
                            Protocol::SEND_NUM_ROWS | Protocol::SEND_EOF))
    DBUG_RETURN(TRUE);

  show_table_authors_st *authors;
  for (authors= show_table_authors; authors->name; authors++)
  {
    protocol->prepare_for_resend();
    protocol->store(authors->name, system_charset_info);
    protocol->store(authors->location, system_charset_info);
    protocol->store(authors->comment, system_charset_info);
    if (protocol->write())
      DBUG_RETURN(TRUE);
  }
  my_eof(thd);
  DBUG_RETURN(FALSE);
}


/***************************************************************************
** List all Contributors.
** Please get permission before updating
***************************************************************************/

bool mysqld_show_contributors(THD *thd)
{
  List<Item> field_list;
  Protocol *protocol= thd->protocol;
  DBUG_ENTER("mysqld_show_contributors");

  field_list.push_back(new Item_empty_string("Name",40));
  field_list.push_back(new Item_empty_string("Location",40));
  field_list.push_back(new Item_empty_string("Comment",80));

  if (protocol->send_fields(&field_list,
                            Protocol::SEND_NUM_ROWS | Protocol::SEND_EOF))
    DBUG_RETURN(TRUE);

  show_table_contributors_st *contributors;
  for (contributors= show_table_contributors; contributors->name; contributors++)
  {
    protocol->prepare_for_resend();
    protocol->store(contributors->name, system_charset_info);
    protocol->store(contributors->location, system_charset_info);
    protocol->store(contributors->comment, system_charset_info);
    if (protocol->write())
      DBUG_RETURN(TRUE);
  }
  my_eof(thd);
  DBUG_RETURN(FALSE);
}


/***************************************************************************
 List all privileges supported
***************************************************************************/

struct show_privileges_st {
  const char *privilege;
  const char *context;
  const char *comment;
};

static struct show_privileges_st sys_privileges[]=
{
  {"Alter", "Tables",  "To alter the table"},
  {"Alter routine", "Functions,Procedures",  "To alter or drop stored functions/procedures"},
  {"Create", "Databases,Tables,Indexes",  "To create new databases and tables"},
  {"Create routine","Databases","To use CREATE FUNCTION/PROCEDURE"},
  {"Create temporary tables","Databases","To use CREATE TEMPORARY TABLE"},
  {"Create view", "Tables",  "To create new views"},
  {"Create user", "Server Admin",  "To create new users"},
  {"Delete", "Tables",  "To delete existing rows"},
  {"Drop", "Databases,Tables", "To drop databases, tables, and views"},
#ifdef HAVE_EVENT_SCHEDULER
  {"Event","Server Admin","To create, alter, drop and execute events"},
#endif
  {"Execute", "Functions,Procedures", "To execute stored routines"},
  {"File", "File access on server",   "To read and write files on the server"},
  {"Grant option",  "Databases,Tables,Functions,Procedures", "To give to other users those privileges you possess"},
  {"Index", "Tables",  "To create or drop indexes"},
  {"Insert", "Tables",  "To insert data into tables"},
  {"Lock tables","Databases","To use LOCK TABLES (together with SELECT privilege)"},
  {"Process", "Server Admin", "To view the plain text of currently executing queries"},
  {"References", "Databases,Tables", "To have references on tables"},
  {"Reload", "Server Admin", "To reload or refresh tables, logs and privileges"},
  {"Replication client","Server Admin","To ask where the slave or master servers are"},
  {"Replication slave","Server Admin","To read binary log events from the master"},
  {"Select", "Tables",  "To retrieve rows from table"},
  {"Show databases","Server Admin","To see all databases with SHOW DATABASES"},
  {"Show view","Tables","To see views with SHOW CREATE VIEW"},
  {"Shutdown","Server Admin", "To shut down the server"},
  {"Super","Server Admin","To use KILL thread, SET GLOBAL, CHANGE MASTER, etc."},
  {"Trigger","Tables", "To use triggers"},
  {"Update", "Tables",  "To update existing rows"},
  {"Usage","Server Admin","No privileges - allow connect only"},
  {NullS, NullS, NullS}
};

bool mysqld_show_privileges(THD *thd)
{
  List<Item> field_list;
  Protocol *protocol= thd->protocol;
  DBUG_ENTER("mysqld_show_privileges");

  field_list.push_back(new Item_empty_string("Privilege",10));
  field_list.push_back(new Item_empty_string("Context",15));
  field_list.push_back(new Item_empty_string("Comment",NAME_CHAR_LEN));

  if (protocol->send_fields(&field_list,
                            Protocol::SEND_NUM_ROWS | Protocol::SEND_EOF))
    DBUG_RETURN(TRUE);

  show_privileges_st *privilege= sys_privileges;
  for (privilege= sys_privileges; privilege->privilege ; privilege++)
  {
    protocol->prepare_for_resend();
    protocol->store(privilege->privilege, system_charset_info);
    protocol->store(privilege->context, system_charset_info);
    protocol->store(privilege->comment, system_charset_info);
    if (protocol->write())
      DBUG_RETURN(TRUE);
  }
  my_eof(thd);
  DBUG_RETURN(FALSE);
}


/***************************************************************************
  List all column types
***************************************************************************/

struct show_column_type_st
{
  const char *type;
  uint size;
  const char *min_value;
  const char *max_value;
  uint precision;
  uint scale;
  const char *nullable;
  const char *auto_increment;
  const char *unsigned_attr;
  const char *zerofill;
  const char *searchable;
  const char *case_sensitivity;
  const char *default_value;
  const char *comment;
};

/* TODO: Add remaning types */

static struct show_column_type_st sys_column_types[]=
{
  {"tinyint",
    1,  "-128",  "127",  0,  0,  "YES",  "YES",
    "NO",   "YES", "YES",  "NO",  "NULL,0",
    "A very small integer"},
  {"tinyint unsigned",
    1,  "0"   ,  "255",  0,  0,  "YES",  "YES",
    "YES",  "YES",  "YES",  "NO",  "NULL,0",
    "A very small integer"},
};

bool mysqld_show_column_types(THD *thd)
{
  List<Item> field_list;
  Protocol *protocol= thd->protocol;
  DBUG_ENTER("mysqld_show_column_types");

  field_list.push_back(new Item_empty_string("Type",30));
  field_list.push_back(new Item_int("Size",(longlong) 1,
                                    MY_INT64_NUM_DECIMAL_DIGITS));
  field_list.push_back(new Item_empty_string("Min_Value",20));
  field_list.push_back(new Item_empty_string("Max_Value",20));
  field_list.push_back(new Item_return_int("Prec", 4, MYSQL_TYPE_SHORT));
  field_list.push_back(new Item_return_int("Scale", 4, MYSQL_TYPE_SHORT));
  field_list.push_back(new Item_empty_string("Nullable",4));
  field_list.push_back(new Item_empty_string("Auto_Increment",4));
  field_list.push_back(new Item_empty_string("Unsigned",4));
  field_list.push_back(new Item_empty_string("Zerofill",4));
  field_list.push_back(new Item_empty_string("Searchable",4));
  field_list.push_back(new Item_empty_string("Case_Sensitive",4));
  field_list.push_back(new Item_empty_string("Default",NAME_CHAR_LEN));
  field_list.push_back(new Item_empty_string("Comment",NAME_CHAR_LEN));

  if (protocol->send_fields(&field_list,
                            Protocol::SEND_NUM_ROWS | Protocol::SEND_EOF))
    DBUG_RETURN(TRUE);

  /* TODO: Change the loop to not use 'i' */
  for (uint i=0; i < sizeof(sys_column_types)/sizeof(sys_column_types[0]); i++)
  {
    protocol->prepare_for_resend();
    protocol->store(sys_column_types[i].type, system_charset_info);
    protocol->store((ulonglong) sys_column_types[i].size);
    protocol->store(sys_column_types[i].min_value, system_charset_info);
    protocol->store(sys_column_types[i].max_value, system_charset_info);
    protocol->store_short((longlong) sys_column_types[i].precision);
    protocol->store_short((longlong) sys_column_types[i].scale);
    protocol->store(sys_column_types[i].nullable, system_charset_info);
    protocol->store(sys_column_types[i].auto_increment, system_charset_info);
    protocol->store(sys_column_types[i].unsigned_attr, system_charset_info);
    protocol->store(sys_column_types[i].zerofill, system_charset_info);
    protocol->store(sys_column_types[i].searchable, system_charset_info);
    protocol->store(sys_column_types[i].case_sensitivity, system_charset_info);
    protocol->store(sys_column_types[i].default_value, system_charset_info);
    protocol->store(sys_column_types[i].comment, system_charset_info);
    if (protocol->write())
      DBUG_RETURN(TRUE);
  }
  my_eof(thd);
  DBUG_RETURN(FALSE);
}


/*
  find_files() - find files in a given directory.

  SYNOPSIS
    find_files()
    thd                 thread handler
    files               put found files in this list
    db                  database name to set in TABLE_LIST structure
    path                path to database
    wild                filter for found files
    dir                 read databases in path if TRUE, read .frm files in
                        database otherwise

  RETURN
    FIND_FILES_OK       success
    FIND_FILES_OOM      out of memory error
    FIND_FILES_DIR      no such directory, or directory can't be read
*/


find_files_result
find_files(THD *thd, List<LEX_STRING> *files, const char *db,
           const char *path, const char *wild, bool dir)
{
  uint i;
  char *ext;
  MY_DIR *dirp;
  FILEINFO *file;
  LEX_STRING *file_name= 0;
  uint file_name_len;
#ifndef NO_EMBEDDED_ACCESS_CHECKS
  uint col_access=thd->col_access;
#endif
  uint wild_length= 0;
  TABLE_LIST table_list;
  DBUG_ENTER("find_files");

  if (wild)
  {
    if (!wild[0])
      wild= 0;
    else
      wild_length= strlen(wild);
  }

  bzero((char*) &table_list,sizeof(table_list));

  if (!(dirp = my_dir(path,MYF(dir ? MY_WANT_STAT : 0))))
  {
    if (my_errno == ENOENT)
      my_error(ER_BAD_DB_ERROR, MYF(ME_BELL+ME_WAITTANG), db);
    else
      my_error(ER_CANT_READ_DIR, MYF(ME_BELL+ME_WAITTANG), path, my_errno);
    DBUG_RETURN(FIND_FILES_DIR);
  }

  for (i=0 ; i < (uint) dirp->number_off_files  ; i++)
  {
    char uname[SAFE_NAME_LEN + 1];              /* Unencoded name */
    file=dirp->dir_entry+i;
    if (dir)
    {                                           /* Return databases */
      if ((file->name[0] == '.' &&
          ((file->name[1] == '.' && file->name[2] == '\0') ||
            file->name[1] == '\0')))
        continue;                               /* . or .. */
#ifdef USE_SYMDIR
      char *ext;
      char buff[FN_REFLEN];
      if (my_use_symdir && !strcmp(ext=fn_ext(file->name), ".sym"))
      {
	/* Only show the sym file if it points to a directory */
	char *end;
        *ext=0;                                 /* Remove extension */
	unpack_dirname(buff, file->name);
	end= strend(buff);
	if (end != buff && end[-1] == FN_LIBCHAR)
	  end[-1]= 0;				// Remove end FN_LIBCHAR
        if (!my_stat(buff, file->mystat, MYF(0)))
               continue;
       }
#endif
      if (!MY_S_ISDIR(file->mystat->st_mode))
        continue;

      file_name_len= filename_to_tablename(file->name, uname, sizeof(uname));
      if (wild)
      {
	if (lower_case_table_names)
	{
          if (my_wildcmp(files_charset_info,
                         uname, uname + file_name_len,
                         wild, wild + wild_length,
                         wild_prefix, wild_one, wild_many))
            continue;
	}
	else if (wild_compare(uname, wild, 0))
	  continue;
      }
    }
    else
    {
        // Return only .frm files which aren't temp files.
      if (my_strcasecmp(system_charset_info, ext=fn_rext(file->name),reg_ext) ||
          is_prefix(file->name, tmp_file_prefix))
        continue;
      *ext=0;
      file_name_len= filename_to_tablename(file->name, uname, sizeof(uname));
      if (wild)
      {
	if (lower_case_table_names)
	{
          if (my_wildcmp(files_charset_info,
                         uname, uname + file_name_len,
                         wild, wild + wild_length,
                         wild_prefix, wild_one,wild_many))
            continue;
	}
	else if (wild_compare(uname, wild, 0))
	  continue;
      }
    }
#ifndef NO_EMBEDDED_ACCESS_CHECKS
    /* Don't show tables where we don't have any privileges */
    if (db && !(col_access & TABLE_ACLS))
    {
      table_list.db= (char*) db;
      table_list.db_length= strlen(db);
      table_list.table_name= uname;
      table_list.table_name_length= file_name_len;
      table_list.grant.privilege=col_access;
      if (check_grant(thd, TABLE_ACLS, &table_list, 1, 1, 1))
        continue;
    }
#endif
    if (!(file_name=
          thd->make_lex_string(file_name, uname, file_name_len, TRUE)) ||
        files->push_back(file_name))
    {
      my_dirend(dirp);
      DBUG_RETURN(FIND_FILES_OOM);
    }
  }
  DBUG_PRINT("info",("found: %d files", files->elements));
  my_dirend(dirp);

  VOID(ha_find_files(thd, db, path, wild, dir, files));

  DBUG_RETURN(FIND_FILES_OK);
}


/**
   An Internal_error_handler that suppresses errors regarding views'
   underlying tables that occur during privilege checking within SHOW CREATE
   VIEW commands. This happens in the cases when

   - A view's underlying table (e.g. referenced in its SELECT list) does not
     exist. There should not be an error as no attempt was made to access it
     per se.

   - Access is denied for some table, column, function or stored procedure
     such as mentioned above. This error gets raised automatically, since we
     can't untangle its access checking from that of the view itself.
 */
class Show_create_error_handler : public Internal_error_handler {
  
  TABLE_LIST *m_top_view;
  bool m_handling;
  Security_context *m_sctx;

  char m_view_access_denied_message[MYSQL_ERRMSG_SIZE];
  char *m_view_access_denied_message_ptr;

public:

  /**
     Creates a new Show_create_error_handler for the particular security
     context and view. 

     @thd Thread context, used for security context information if needed.
     @top_view The view. We do not verify at this point that top_view is in
     fact a view since, alas, these things do not stay constant.
  */
  explicit Show_create_error_handler(THD *thd, TABLE_LIST *top_view) : 
    m_top_view(top_view), m_handling(FALSE),
    m_view_access_denied_message_ptr(NULL) 
  {
    
    m_sctx = test(m_top_view->security_ctx) ?
      m_top_view->security_ctx : thd->security_ctx;
  }

  /**
     Lazy instantiation of 'view access denied' message. The purpose of the
     Show_create_error_handler is to hide details of underlying tables for
     which we have no privileges behind ER_VIEW_INVALID messages. But this
     obviously does not apply if we lack privileges on the view itself.
     Unfortunately the information about for which table privilege checking
     failed is not available at this point. The only way for us to check is by
     reconstructing the actual error message and see if it's the same.
  */
  char* get_view_access_denied_message() 
  {
    if (!m_view_access_denied_message_ptr)
    {
      m_view_access_denied_message_ptr= m_view_access_denied_message;
      my_snprintf(m_view_access_denied_message, MYSQL_ERRMSG_SIZE,
                  ER(ER_TABLEACCESS_DENIED_ERROR), "SHOW VIEW",
                  m_sctx->priv_user,
                  m_sctx->host_or_ip, m_top_view->get_table_name());
    }
    return m_view_access_denied_message_ptr;
  }

  bool handle_error(uint sql_errno, const char *message, 
                    MYSQL_ERROR::enum_warning_level level, THD *thd) {
    /* 
       The handler does not handle the errors raised by itself.
       At this point we know if top_view is really a view.
    */
    if (m_handling || !m_top_view->view)
      return FALSE;

    m_handling= TRUE;

    bool is_handled;
    
    switch (sql_errno)
    {
    case ER_TABLEACCESS_DENIED_ERROR:
      if (!strcmp(get_view_access_denied_message(), message))
      {
        /* Access to top view is not granted, don't interfere. */
        is_handled= FALSE;
        break;
      }
    case ER_COLUMNACCESS_DENIED_ERROR:
    case ER_VIEW_NO_EXPLAIN: /* Error was anonymized, ignore all the same. */
    case ER_PROCACCESS_DENIED_ERROR:
      is_handled= TRUE;
      break;

    case ER_NO_SUCH_TABLE:
      /* Established behavior: warn if underlying tables are missing. */
      push_warning_printf(thd, MYSQL_ERROR::WARN_LEVEL_WARN, 
                          ER_VIEW_INVALID,
                          ER(ER_VIEW_INVALID),
                          m_top_view->get_db_name(),
                          m_top_view->get_table_name());
      is_handled= TRUE;
      break;

    case ER_SP_DOES_NOT_EXIST:
      /* Established behavior: warn if underlying functions are missing. */
      push_warning_printf(thd, MYSQL_ERROR::WARN_LEVEL_WARN, 
                          ER_VIEW_INVALID,
                          ER(ER_VIEW_INVALID),
                          m_top_view->get_db_name(),
                          m_top_view->get_table_name());
      is_handled= TRUE;
      break;
    default:
      is_handled= FALSE;
    }

    m_handling= FALSE;
    return is_handled;
  }
};


bool
mysqld_show_create(THD *thd, TABLE_LIST *table_list)
{
  Protocol *protocol= thd->protocol;
  char buff[2048];
  String buffer(buff, sizeof(buff), system_charset_info);
  DBUG_ENTER("mysqld_show_create");
  DBUG_PRINT("enter",("db: %s  table: %s",table_list->db,
                      table_list->table_name));

  /* We want to preserve the tree for views. */
  thd->lex->context_analysis_only|= CONTEXT_ANALYSIS_ONLY_VIEW;

  {
    Show_create_error_handler view_error_suppressor(thd, table_list);
    thd->push_internal_handler(&view_error_suppressor);
    bool error= open_normal_and_derived_tables(thd, table_list, 0);
    thd->pop_internal_handler();
    if (error && (thd->killed || thd->main_da.is_error()))
      DBUG_RETURN(TRUE);
  }

  /* TODO: add environment variables show when it become possible */
  if (thd->lex->only_view && !table_list->view)
  {
    my_error(ER_WRONG_OBJECT, MYF(0),
             table_list->db, table_list->table_name, "VIEW");
    DBUG_RETURN(TRUE);
  }

  buffer.length(0);

  if (table_list->view)
    buffer.set_charset(table_list->view_creation_ctx->get_client_cs());

  if ((table_list->view ?
       view_store_create_info(thd, table_list, &buffer) :
       store_create_info(thd, table_list, &buffer, NULL,
                         FALSE /* show_database */)))
    DBUG_RETURN(TRUE);

  List<Item> field_list;
  if (table_list->view)
  {
    field_list.push_back(new Item_empty_string("View",NAME_CHAR_LEN));
    field_list.push_back(new Item_empty_string("Create View",
                                               max(buffer.length(),1024)));
    field_list.push_back(new Item_empty_string("character_set_client",
                                               MY_CS_NAME_SIZE));
    field_list.push_back(new Item_empty_string("collation_connection",
                                               MY_CS_NAME_SIZE));
  }
  else
  {
    field_list.push_back(new Item_empty_string("Table",NAME_CHAR_LEN));
    // 1024 is for not to confuse old clients
    field_list.push_back(new Item_empty_string("Create Table",
                                               max(buffer.length(),1024)));
  }

  if (protocol->send_fields(&field_list,
                            Protocol::SEND_NUM_ROWS | Protocol::SEND_EOF))
    DBUG_RETURN(TRUE);
  protocol->prepare_for_resend();
  if (table_list->view)
    protocol->store(table_list->view_name.str, system_charset_info);
  else
  {
    if (table_list->schema_table)
      protocol->store(table_list->schema_table->table_name,
                      system_charset_info);
    else
      protocol->store(table_list->table->alias, system_charset_info);
  }

  if (table_list->view)
  {
    protocol->store(buffer.ptr(), buffer.length(),
                    table_list->view_creation_ctx->get_client_cs());

    protocol->store(table_list->view_creation_ctx->get_client_cs()->csname,
                    system_charset_info);

    protocol->store(table_list->view_creation_ctx->get_connection_cl()->name,
                    system_charset_info);
  }
  else
    protocol->store(buffer.ptr(), buffer.length(), buffer.charset());

  if (protocol->write())
    DBUG_RETURN(TRUE);

  my_eof(thd);
  DBUG_RETURN(FALSE);
}

bool mysqld_show_create_db(THD *thd, char *dbname,
                           HA_CREATE_INFO *create_info)
{
  char buff[2048];
  String buffer(buff, sizeof(buff), system_charset_info);
#ifndef NO_EMBEDDED_ACCESS_CHECKS
  Security_context *sctx= thd->security_ctx;
  uint db_access;
#endif
  HA_CREATE_INFO create;
  uint create_options = create_info ? create_info->options : 0;
  Protocol *protocol=thd->protocol;
  DBUG_ENTER("mysql_show_create_db");

#ifndef NO_EMBEDDED_ACCESS_CHECKS
  if (test_all_bits(sctx->master_access, DB_ACLS))
    db_access=DB_ACLS;
  else
    db_access= (acl_get(sctx->host, sctx->ip, sctx->priv_user, dbname, 0) |
		sctx->master_access);
  if (!(db_access & DB_ACLS) && check_grant_db(thd,dbname))
  {
    my_error(ER_DBACCESS_DENIED_ERROR, MYF(0),
             sctx->priv_user, sctx->host_or_ip, dbname);
    general_log_print(thd,COM_INIT_DB,ER(ER_DBACCESS_DENIED_ERROR),
                      sctx->priv_user, sctx->host_or_ip, dbname);
    DBUG_RETURN(TRUE);
  }
#endif
  if (is_schema_db(dbname))
  {
    dbname= INFORMATION_SCHEMA_NAME.str;
    create.default_table_charset= system_charset_info;
  }
  else
  {
    if (check_db_dir_existence(dbname))
    {
      my_error(ER_BAD_DB_ERROR, MYF(0), dbname);
      DBUG_RETURN(TRUE);
    }

    load_db_opt_by_name(thd, dbname, &create);
  }
  List<Item> field_list;
  field_list.push_back(new Item_empty_string("Database",NAME_CHAR_LEN));
  field_list.push_back(new Item_empty_string("Create Database",1024));

  if (protocol->send_fields(&field_list,
                            Protocol::SEND_NUM_ROWS | Protocol::SEND_EOF))
    DBUG_RETURN(TRUE);

  protocol->prepare_for_resend();
  protocol->store(dbname, strlen(dbname), system_charset_info);
  buffer.length(0);
  buffer.append(STRING_WITH_LEN("CREATE DATABASE "));
  if (create_options & HA_LEX_CREATE_IF_NOT_EXISTS)
    buffer.append(STRING_WITH_LEN("/*!32312 IF NOT EXISTS*/ "));
  append_identifier(thd, &buffer, dbname, strlen(dbname));

  if (create.default_table_charset)
  {
    buffer.append(STRING_WITH_LEN(" /*!40100"));
    buffer.append(STRING_WITH_LEN(" DEFAULT CHARACTER SET "));
    buffer.append(create.default_table_charset->csname);
    if (!(create.default_table_charset->state & MY_CS_PRIMARY))
    {
      buffer.append(STRING_WITH_LEN(" COLLATE "));
      buffer.append(create.default_table_charset->name);
    }
    buffer.append(STRING_WITH_LEN(" */"));
  }
  protocol->store(buffer.ptr(), buffer.length(), buffer.charset());

  if (protocol->write())
    DBUG_RETURN(TRUE);
  my_eof(thd);
  DBUG_RETURN(FALSE);
}



/****************************************************************************
  Return only fields for API mysql_list_fields
  Use "show table wildcard" in mysql instead of this
****************************************************************************/

void
mysqld_list_fields(THD *thd, TABLE_LIST *table_list, const char *wild)
{
  TABLE *table;
  DBUG_ENTER("mysqld_list_fields");
  DBUG_PRINT("enter",("table: %s",table_list->table_name));

  if (open_normal_and_derived_tables(thd, table_list, 0))
    DBUG_VOID_RETURN;
  table= table_list->table;

  List<Item> field_list;

  Field **ptr,*field;
  for (ptr=table->field ; (field= *ptr); ptr++)
  {
    if (!wild || !wild[0] ||
        !wild_case_compare(system_charset_info, field->field_name,wild))
    {
      if (table_list->view)
        field_list.push_back(new Item_ident_for_show(field,
                                                     table_list->view_db.str,
                                                     table_list->view_name.str));
      else
        field_list.push_back(new Item_field(field));
    }
  }
  restore_record(table, s->default_values);              // Get empty record
  table->use_all_columns();
  if (thd->protocol->send_fields(&field_list, Protocol::SEND_DEFAULTS))
    DBUG_VOID_RETURN;
  my_eof(thd);
  DBUG_VOID_RETURN;
}


int
mysqld_dump_create_info(THD *thd, TABLE_LIST *table_list, int fd)
{
  Protocol *protocol= thd->protocol;
  String *packet= protocol->storage_packet();
  DBUG_ENTER("mysqld_dump_create_info");
  DBUG_PRINT("enter",("table: %s",table_list->table->s->table_name.str));

  protocol->prepare_for_resend();
  if (store_create_info(thd, table_list, packet, NULL,
                        FALSE /* show_database */))
    DBUG_RETURN(-1);

  if (fd < 0)
  {
    if (protocol->write())
      DBUG_RETURN(-1);
    protocol->flush();
  }
  else
  {
    if (my_write(fd, (const uchar*) packet->ptr(), packet->length(),
		 MYF(MY_WME)))
      DBUG_RETURN(-1);
  }
  DBUG_RETURN(0);
}

/*
  Go through all character combinations and ensure that sql_lex.cc can
  parse it as an identifier.

  SYNOPSIS
  require_quotes()
  name			attribute name
  name_length		length of name

  RETURN
    #	Pointer to conflicting character
    0	No conflicting character
*/

static const char *require_quotes(const char *name, uint name_length)
{
  uint length;
  bool pure_digit= TRUE;
  const char *end= name + name_length;

  for (; name < end ; name++)
  {
    uchar chr= (uchar) *name;
    length= my_mbcharlen(system_charset_info, chr);
    if (length == 1 && !system_charset_info->ident_map[chr])
      return name;
    if (length == 1 && (chr < '0' || chr > '9'))
      pure_digit= FALSE;
  }
  if (pure_digit)
    return name;
  return 0;
}


/*
  Quote the given identifier if needed and append it to the target string.
  If the given identifier is empty, it will be quoted.

  SYNOPSIS
  append_identifier()
  thd                   thread handler
  packet                target string
  name                  the identifier to be appended
  name_length           length of the appending identifier
*/

void
append_identifier(THD *thd, String *packet, const char *name, uint length)
{
  const char *name_end;
  char quote_char;
  int q= get_quote_char_for_identifier(thd, name, length);

  if (q == EOF)
  {
    packet->append(name, length, packet->charset());
    return;
  }

  /*
    The identifier must be quoted as it includes a quote character or
   it's a keyword
  */

  VOID(packet->reserve(length*2 + 2));
  quote_char= (char) q;
  packet->append(&quote_char, 1, system_charset_info);

  for (name_end= name+length ; name < name_end ; name+= length)
  {
    uchar chr= (uchar) *name;
    length= my_mbcharlen(system_charset_info, chr);
    /*
      my_mbcharlen can return 0 on a wrong multibyte
      sequence. It is possible when upgrading from 4.0,
      and identifier contains some accented characters.
      The manual says it does not work. So we'll just
      change length to 1 not to hang in the endless loop.
    */
    if (!length)
      length= 1;
    if (length == 1 && chr == (uchar) quote_char)
      packet->append(&quote_char, 1, system_charset_info);
    packet->append(name, length, system_charset_info);
  }
  packet->append(&quote_char, 1, system_charset_info);
}


/*
  Get the quote character for displaying an identifier.

  SYNOPSIS
    get_quote_char_for_identifier()
    thd		Thread handler
    name	name to quote
    length	length of name

  IMPLEMENTATION
    Force quoting in the following cases:
      - name is empty (for one, it is possible when we use this function for
        quoting user and host names for DEFINER clause);
      - name is a keyword;
      - name includes a special character;
    Otherwise identifier is quoted only if the option OPTION_QUOTE_SHOW_CREATE
    is set.

  RETURN
    EOF	  No quote character is needed
    #	  Quote character
*/

int get_quote_char_for_identifier(THD *thd, const char *name, uint length)
{
  if (length &&
      !is_keyword(name,length) &&
      !require_quotes(name, length) &&
      !(thd->options & OPTION_QUOTE_SHOW_CREATE))
    return EOF;
  if (thd->variables.sql_mode & MODE_ANSI_QUOTES)
    return '"';
  return '`';
}


/* Append directory name (if exists) to CREATE INFO */

static void append_directory(THD *thd, String *packet, const char *dir_type,
			     const char *filename)
{
  if (filename && !(thd->variables.sql_mode & MODE_NO_DIR_IN_CREATE))
  {
    uint length= dirname_length(filename);
    packet->append(' ');
    packet->append(dir_type);
    packet->append(STRING_WITH_LEN(" DIRECTORY='"));
#ifdef __WIN__
    /* Convert \ to / to be able to create table on unix */
    char *winfilename= (char*) thd->memdup(filename, length);
    char *pos, *end;
    for (pos= winfilename, end= pos+length ; pos < end ; pos++)
    {
      if (*pos == '\\')
        *pos = '/';
    }
    filename= winfilename;
#endif
    packet->append(filename, length);
    packet->append('\'');
  }
}


#define LIST_PROCESS_HOST_LEN 64

static bool get_field_default_value(THD *thd, TABLE *table,
                                    Field *field, String *def_value,
                                    bool quoted)
{
  bool has_default;
  bool has_now_default;
  enum enum_field_types field_type= field->type();
  /*
    We are using CURRENT_TIMESTAMP instead of NOW because it is
    more standard
  */
  has_now_default= table->timestamp_field == field &&
    field->unireg_check != Field::TIMESTAMP_UN_FIELD;
    
  has_default= (field_type != FIELD_TYPE_BLOB &&
                !(field->flags & NO_DEFAULT_VALUE_FLAG) &&
                field->unireg_check != Field::NEXT_NUMBER &&
                !((thd->variables.sql_mode & (MODE_MYSQL323 | MODE_MYSQL40))
                  && has_now_default));

  def_value->length(0);
  if (has_default)
  {
    if (has_now_default)
      def_value->append(STRING_WITH_LEN("CURRENT_TIMESTAMP"));
    else if (!field->is_null())
    {                                             // Not null by default
      char tmp[MAX_FIELD_WIDTH];
      String type(tmp, sizeof(tmp), field->charset());
      if (field_type == MYSQL_TYPE_BIT)
      {
        longlong dec= field->val_int();
        char *ptr= longlong2str(dec, tmp + 2, 2);
        uint32 length= (uint32) (ptr - tmp);
        tmp[0]= 'b';
        tmp[1]= '\'';
        tmp[length]= '\'';
        type.length(length + 1);
        quoted= 0;
      }
      else
        field->val_str(&type);
      if (type.length())
      {
        String def_val;
        uint dummy_errors;
        /* convert to system_charset_info == utf8 */
        def_val.copy(type.ptr(), type.length(), field->charset(),
                     system_charset_info, &dummy_errors);
        if (quoted)
          append_unescaped(def_value, def_val.ptr(), def_val.length());
        else
          def_value->append(def_val.ptr(), def_val.length());
      }
      else if (quoted)
        def_value->append(STRING_WITH_LEN("''"));
    }
    else if (field->maybe_null() && quoted)
      def_value->append(STRING_WITH_LEN("NULL"));    // Null as default
    else
      return 0;

  }
  return has_default;
}

/*
  Build a CREATE TABLE statement for a table.

  SYNOPSIS
    store_create_info()
    thd               The thread
    table_list        A list containing one table to write statement
                      for.
    packet            Pointer to a string where statement will be
                      written.
    create_info_arg   Pointer to create information that can be used
                      to tailor the format of the statement.  Can be
                      NULL, in which case only SQL_MODE is considered
                      when building the statement.

  NOTE
    Currently always return 0, but might return error code in the
    future.

  RETURN
    0       OK
 */

int store_create_info(THD *thd, TABLE_LIST *table_list, String *packet,
                      HA_CREATE_INFO *create_info_arg, bool show_database)
{
  List<Item> field_list;
  char tmp[MAX_FIELD_WIDTH], *for_str, buff[128], def_value_buf[MAX_FIELD_WIDTH];
  const char *alias;
  String type(tmp, sizeof(tmp), system_charset_info);
  String def_value(def_value_buf, sizeof(def_value_buf), system_charset_info);
  Field **ptr,*field;
  uint primary_key;
  KEY *key_info;
  TABLE *table= table_list->table;
  handler *file= table->file;
  TABLE_SHARE *share= table->s;
  HA_CREATE_INFO create_info;
  bool show_table_options __attribute__ ((unused))= FALSE;
  bool foreign_db_mode=  (thd->variables.sql_mode & (MODE_POSTGRESQL |
                                                     MODE_ORACLE |
                                                     MODE_MSSQL |
                                                     MODE_DB2 |
                                                     MODE_MAXDB |
                                                     MODE_ANSI)) != 0;
  bool limited_mysql_mode= (thd->variables.sql_mode & (MODE_NO_FIELD_OPTIONS |
                                                       MODE_MYSQL323 |
                                                       MODE_MYSQL40)) != 0;
  my_bitmap_map *old_map;
  DBUG_ENTER("store_create_info");
  DBUG_PRINT("enter",("table: %s", table->s->table_name.str));

  restore_record(table, s->default_values); // Get empty record

  if (share->tmp_table)
    packet->append(STRING_WITH_LEN("CREATE TEMPORARY TABLE "));
  else
    packet->append(STRING_WITH_LEN("CREATE TABLE "));
  if (create_info_arg &&
      (create_info_arg->options & HA_LEX_CREATE_IF_NOT_EXISTS))
    packet->append(STRING_WITH_LEN("IF NOT EXISTS "));
  if (table_list->schema_table)
    alias= table_list->schema_table->table_name;
  else
  {
    if (lower_case_table_names == 2)
      alias= table->alias;
    else
    {
      alias= share->table_name.str;
    }
  }

  /*
    Print the database before the table name if told to do that. The
    database name is only printed in the event that it is different
    from the current database.  The main reason for doing this is to
    avoid having to update gazillions of tests and result files, but
    it also saves a few bytes of the binary log.
   */
  if (show_database)
  {
    const LEX_STRING *const db=
      table_list->schema_table ? &INFORMATION_SCHEMA_NAME : &table->s->db;
    if (!thd->db || strcmp(db->str, thd->db))
    {
      append_identifier(thd, packet, db->str, db->length);
      packet->append(STRING_WITH_LEN("."));
    }
  }

  append_identifier(thd, packet, alias, strlen(alias));
  packet->append(STRING_WITH_LEN(" (\n"));
  /*
    We need this to get default values from the table
    We have to restore the read_set if we are called from insert in case
    of row based replication.
  */
  old_map= tmp_use_all_columns(table, table->read_set);

  for (ptr=table->field ; (field= *ptr); ptr++)
  {
    uint flags = field->flags;

    if (ptr != table->field)
      packet->append(STRING_WITH_LEN(",\n"));

    packet->append(STRING_WITH_LEN("  "));
    append_identifier(thd,packet,field->field_name, strlen(field->field_name));
    packet->append(' ');
    // check for surprises from the previous call to Field::sql_type()
    if (type.ptr() != tmp)
      type.set(tmp, sizeof(tmp), system_charset_info);
    else
      type.set_charset(system_charset_info);

    field->sql_type(type);
    packet->append(type.ptr(), type.length(), system_charset_info);

    if (field->has_charset() &&
        !(thd->variables.sql_mode & (MODE_MYSQL323 | MODE_MYSQL40)))
    {
      if (field->charset() != share->table_charset)
      {
	packet->append(STRING_WITH_LEN(" CHARACTER SET "));
	packet->append(field->charset()->csname);
      }
      /*
	For string types dump collation name only if
	collation is not primary for the given charset
      */
      if (!(field->charset()->state & MY_CS_PRIMARY))
      {
	packet->append(STRING_WITH_LEN(" COLLATE "));
	packet->append(field->charset()->name);
      }
    }

    if (flags & NOT_NULL_FLAG)
      packet->append(STRING_WITH_LEN(" NOT NULL"));
    else if (field->type() == MYSQL_TYPE_TIMESTAMP)
    {
      /*
        TIMESTAMP field require explicit NULL flag, because unlike
        all other fields they are treated as NOT NULL by default.
      */
      packet->append(STRING_WITH_LEN(" NULL"));
    }

    if (get_field_default_value(thd, table, field, &def_value, 1))
    {
      packet->append(STRING_WITH_LEN(" DEFAULT "));
      packet->append(def_value.ptr(), def_value.length(), system_charset_info);
    }

    if (!limited_mysql_mode && table->timestamp_field == field &&
        field->unireg_check != Field::TIMESTAMP_DN_FIELD)
      packet->append(STRING_WITH_LEN(" ON UPDATE CURRENT_TIMESTAMP"));

    if (field->unireg_check == Field::NEXT_NUMBER &&
        !(thd->variables.sql_mode & MODE_NO_FIELD_OPTIONS))
      packet->append(STRING_WITH_LEN(" AUTO_INCREMENT"));

    if (field->comment.length)
    {
      packet->append(STRING_WITH_LEN(" COMMENT "));
      append_unescaped(packet, field->comment.str, field->comment.length);
    }
  }

  key_info= table->key_info;
  bzero((char*) &create_info, sizeof(create_info));
  /* Allow update_create_info to update row type, page checksums and options */
  create_info.row_type= share->row_type;
  create_info.page_checksum= share->page_checksum;
  create_info.options= share->db_create_options;
  file->update_create_info(&create_info);
  primary_key= share->primary_key;

  for (uint i=0 ; i < share->keys ; i++,key_info++)
  {
    KEY_PART_INFO *key_part= key_info->key_part;
    bool found_primary=0;
    packet->append(STRING_WITH_LEN(",\n  "));

    if (i == primary_key && !strcmp(key_info->name, primary_key_name))
    {
      found_primary=1;
      /*
        No space at end, because a space will be added after where the
        identifier would go, but that is not added for primary key.
      */
      packet->append(STRING_WITH_LEN("PRIMARY KEY"));
    }
    else if (key_info->flags & HA_NOSAME)
      packet->append(STRING_WITH_LEN("UNIQUE KEY "));
    else if (key_info->flags & HA_FULLTEXT)
      packet->append(STRING_WITH_LEN("FULLTEXT KEY "));
    else if (key_info->flags & HA_SPATIAL)
      packet->append(STRING_WITH_LEN("SPATIAL KEY "));
    else
      packet->append(STRING_WITH_LEN("KEY "));

    if (!found_primary)
     append_identifier(thd, packet, key_info->name, strlen(key_info->name));

    packet->append(STRING_WITH_LEN(" ("));

    for (uint j=0 ; j < key_info->key_parts ; j++,key_part++)
    {
      if (j)
        packet->append(',');

      if (key_part->field)
        append_identifier(thd,packet,key_part->field->field_name,
			  strlen(key_part->field->field_name));
      if (key_part->field &&
          (key_part->length !=
           table->field[key_part->fieldnr-1]->key_length() &&
           !(key_info->flags & (HA_FULLTEXT | HA_SPATIAL))))
      {
        char *end;
        buff[0] = '(';
        end= int10_to_str((long) key_part->length /
                          key_part->field->charset()->mbmaxlen,
                          buff + 1,10);
        *end++ = ')';
        packet->append(buff,(uint) (end-buff));
      }
    }
    packet->append(')');
    store_key_options(thd, packet, table, key_info);
    if (key_info->parser)
    {
      LEX_STRING *parser_name= plugin_name(key_info->parser);
      packet->append(STRING_WITH_LEN(" /*!50100 WITH PARSER "));
      append_identifier(thd, packet, parser_name->str, parser_name->length);
      packet->append(STRING_WITH_LEN(" */ "));
    }
  }

  /*
    Get possible foreign key definitions stored in InnoDB and append them
    to the CREATE TABLE statement
  */

  if ((for_str= file->get_foreign_key_create_info()))
  {
    packet->append(for_str, strlen(for_str));
    file->free_foreign_key_create_info(for_str);
  }

  packet->append(STRING_WITH_LEN("\n)"));
  if (!(thd->variables.sql_mode & MODE_NO_TABLE_OPTIONS) && !foreign_db_mode)
  {
#ifdef WITH_PARTITION_STORAGE_ENGINE
    show_table_options= TRUE;
#endif
    /*
      Get possible table space definitions and append them
      to the CREATE TABLE statement
    */

    if ((for_str= file->get_tablespace_name(thd,0,0)))
    {
      packet->append(STRING_WITH_LEN(" /*!50100 TABLESPACE "));
      packet->append(for_str, strlen(for_str));
      packet->append(STRING_WITH_LEN(" STORAGE DISK */"));
      my_free(for_str, MYF(0));
    }

    /*
      IF   check_create_info
      THEN add ENGINE only if it was used when creating the table
    */
    if (!create_info_arg ||
        (create_info_arg->used_fields & HA_CREATE_USED_ENGINE))
    {
      if (thd->variables.sql_mode & (MODE_MYSQL323 | MODE_MYSQL40))
        packet->append(STRING_WITH_LEN(" TYPE="));
      else
        packet->append(STRING_WITH_LEN(" ENGINE="));
#ifdef WITH_PARTITION_STORAGE_ENGINE
    if (table->part_info)
      packet->append(ha_resolve_storage_engine_name(
                        table->part_info->default_engine_type));
    else
      packet->append(file->table_type());
#else
      packet->append(file->table_type());
#endif
    }

    /*
      Add AUTO_INCREMENT=... if there is an AUTO_INCREMENT column,
      and NEXT_ID > 1 (the default).  We must not print the clause
      for engines that do not support this as it would break the
      import of dumps, but as of this writing, the test for whether
      AUTO_INCREMENT columns are allowed and wether AUTO_INCREMENT=...
      is supported is identical, !(file->table_flags() & HA_NO_AUTO_INCREMENT))
      Because of that, we do not explicitly test for the feature,
      but may extrapolate its existence from that of an AUTO_INCREMENT column.
    */

    if (create_info.auto_increment_value > 1)
    {
      char *end;
      packet->append(STRING_WITH_LEN(" AUTO_INCREMENT="));
      end= longlong10_to_str(create_info.auto_increment_value, buff,10);
      packet->append(buff, (uint) (end - buff));
    }


    if (share->table_charset &&
	!(thd->variables.sql_mode & MODE_MYSQL323) &&
	!(thd->variables.sql_mode & MODE_MYSQL40))
    {
      /*
        IF   check_create_info
        THEN add DEFAULT CHARSET only if it was used when creating the table
      */
      if (!create_info_arg ||
          (create_info_arg->used_fields & HA_CREATE_USED_DEFAULT_CHARSET))
      {
        packet->append(STRING_WITH_LEN(" DEFAULT CHARSET="));
        packet->append(share->table_charset->csname);
        if (!(share->table_charset->state & MY_CS_PRIMARY))
        {
          packet->append(STRING_WITH_LEN(" COLLATE="));
          packet->append(table->s->table_charset->name);
        }
      }
    }

    if (share->min_rows)
    {
      char *end;
      packet->append(STRING_WITH_LEN(" MIN_ROWS="));
      end= longlong10_to_str(share->min_rows, buff, 10);
      packet->append(buff, (uint) (end- buff));
    }

    if (share->max_rows && !table_list->schema_table)
    {
      char *end;
      packet->append(STRING_WITH_LEN(" MAX_ROWS="));
      end= longlong10_to_str(share->max_rows, buff, 10);
      packet->append(buff, (uint) (end - buff));
    }

    if (share->avg_row_length)
    {
      char *end;
      packet->append(STRING_WITH_LEN(" AVG_ROW_LENGTH="));
      end= longlong10_to_str(share->avg_row_length, buff,10);
      packet->append(buff, (uint) (end - buff));
    }

    if (create_info.options & HA_OPTION_PACK_KEYS)
      packet->append(STRING_WITH_LEN(" PACK_KEYS=1"));
    if (create_info.options & HA_OPTION_NO_PACK_KEYS)
      packet->append(STRING_WITH_LEN(" PACK_KEYS=0"));
    /* We use CHECKSUM, instead of TABLE_CHECKSUM, for backward compability */
    if (create_info.options & HA_OPTION_CHECKSUM)
      packet->append(STRING_WITH_LEN(" CHECKSUM=1"));
    if (create_info.page_checksum != HA_CHOICE_UNDEF)
    {
      packet->append(STRING_WITH_LEN(" PAGE_CHECKSUM="));
      packet->append(ha_choice_values[create_info.page_checksum], 1);
    }
    if (create_info.options & HA_OPTION_DELAY_KEY_WRITE)
      packet->append(STRING_WITH_LEN(" DELAY_KEY_WRITE=1"));
    if (create_info.row_type != ROW_TYPE_DEFAULT)
    {
      packet->append(STRING_WITH_LEN(" ROW_FORMAT="));
      packet->append(ha_row_type[(uint) create_info.row_type]);
    }
    if (share->transactional != HA_CHOICE_UNDEF)
    {
      packet->append(STRING_WITH_LEN(" TRANSACTIONAL="));
      packet->append(ha_choice_values[(uint) share->transactional], 1);
    }
    if (table->s->key_block_size)
    {
      char *end;
      packet->append(STRING_WITH_LEN(" KEY_BLOCK_SIZE="));
      end= longlong10_to_str(table->s->key_block_size, buff, 10);
      packet->append(buff, (uint) (end - buff));
    }
    table->file->append_create_info(packet);
    if (share->comment.length)
    {
      packet->append(STRING_WITH_LEN(" COMMENT="));
      append_unescaped(packet, share->comment.str, share->comment.length);
    }
    if (share->connect_string.length)
    {
      packet->append(STRING_WITH_LEN(" CONNECTION="));
      append_unescaped(packet, share->connect_string.str, share->connect_string.length);
    }
    append_directory(thd, packet, "DATA",  create_info.data_file_name);
    append_directory(thd, packet, "INDEX", create_info.index_file_name);
  }
#ifdef WITH_PARTITION_STORAGE_ENGINE
  {
    /*
      Partition syntax for CREATE TABLE is at the end of the syntax.
    */
    uint part_syntax_len;
    char *part_syntax;
    if (table->part_info &&
        (!table->part_info->is_auto_partitioned) &&
        ((part_syntax= generate_partition_syntax(table->part_info,
                                                  &part_syntax_len,
                                                  FALSE,
                                                  show_table_options))))
    {
       packet->append(STRING_WITH_LEN("\n/*!50100"));
       packet->append(part_syntax, part_syntax_len);
       packet->append(STRING_WITH_LEN(" */"));
       my_free(part_syntax, MYF(0));
    }
  }
#endif
  tmp_restore_column_map(table->read_set, old_map);
  DBUG_RETURN(0);
}


static void store_key_options(THD *thd, String *packet, TABLE *table,
                              KEY *key_info)
{
  bool limited_mysql_mode= (thd->variables.sql_mode &
                            (MODE_NO_FIELD_OPTIONS | MODE_MYSQL323 |
                             MODE_MYSQL40)) != 0;
  bool foreign_db_mode=  (thd->variables.sql_mode & (MODE_POSTGRESQL |
                                                     MODE_ORACLE |
                                                     MODE_MSSQL |
                                                     MODE_DB2 |
                                                     MODE_MAXDB |
                                                     MODE_ANSI)) != 0;
  char *end, buff[32];

  if (!(thd->variables.sql_mode & MODE_NO_KEY_OPTIONS) &&
      !limited_mysql_mode && !foreign_db_mode)
  {

    if (key_info->algorithm == HA_KEY_ALG_BTREE)
      packet->append(STRING_WITH_LEN(" USING BTREE"));

    if (key_info->algorithm == HA_KEY_ALG_HASH)
      packet->append(STRING_WITH_LEN(" USING HASH"));

    /* send USING only in non-default case: non-spatial rtree */
    if ((key_info->algorithm == HA_KEY_ALG_RTREE) &&
        !(key_info->flags & HA_SPATIAL))
      packet->append(STRING_WITH_LEN(" USING RTREE"));

    if ((key_info->flags & HA_USES_BLOCK_SIZE) &&
        table->s->key_block_size != key_info->block_size)
    {
      packet->append(STRING_WITH_LEN(" KEY_BLOCK_SIZE="));
      end= longlong10_to_str(key_info->block_size, buff, 10);
      packet->append(buff, (uint) (end - buff));
    }
  }
}


void
view_store_options(THD *thd, TABLE_LIST *table, String *buff)
{
  append_algorithm(table, buff);
  append_definer(thd, buff, &table->definer.user, &table->definer.host);
  if (table->view_suid)
    buff->append(STRING_WITH_LEN("SQL SECURITY DEFINER "));
  else
    buff->append(STRING_WITH_LEN("SQL SECURITY INVOKER "));
}


/*
  Append DEFINER clause to the given buffer.

  SYNOPSIS
    append_definer()
    thd           [in] thread handle
    buffer        [inout] buffer to hold DEFINER clause
    definer_user  [in] user name part of definer
    definer_host  [in] host name part of definer
*/

static void append_algorithm(TABLE_LIST *table, String *buff)
{
  buff->append(STRING_WITH_LEN("ALGORITHM="));
  switch ((int8)table->algorithm) {
  case VIEW_ALGORITHM_UNDEFINED:
    buff->append(STRING_WITH_LEN("UNDEFINED "));
    break;
  case VIEW_ALGORITHM_TMPTABLE:
    buff->append(STRING_WITH_LEN("TEMPTABLE "));
    break;
  case VIEW_ALGORITHM_MERGE:
    buff->append(STRING_WITH_LEN("MERGE "));
    break;
  default:
    DBUG_ASSERT(0); // never should happen
  }
}

/*
  Append DEFINER clause to the given buffer.

  SYNOPSIS
    append_definer()
    thd           [in] thread handle
    buffer        [inout] buffer to hold DEFINER clause
    definer_user  [in] user name part of definer
    definer_host  [in] host name part of definer
*/

void append_definer(THD *thd, String *buffer, const LEX_STRING *definer_user,
                    const LEX_STRING *definer_host)
{
  buffer->append(STRING_WITH_LEN("DEFINER="));
  append_identifier(thd, buffer, definer_user->str, definer_user->length);
  buffer->append('@');
  append_identifier(thd, buffer, definer_host->str, definer_host->length);
  buffer->append(' ');
}


int
view_store_create_info(THD *thd, TABLE_LIST *table, String *buff)
{
  my_bool compact_view_name= TRUE;
  my_bool foreign_db_mode= (thd->variables.sql_mode & (MODE_POSTGRESQL |
                                                       MODE_ORACLE |
                                                       MODE_MSSQL |
                                                       MODE_DB2 |
                                                       MODE_MAXDB |
                                                       MODE_ANSI)) != 0;

  if (!thd->db || strcmp(thd->db, table->view_db.str))
    /*
      print compact view name if the view belongs to the current database
    */
    compact_view_name= table->compact_view_format= FALSE;
  else
  {
    /*
      Compact output format for view body can be used
      if this view only references table inside it's own db
    */
    TABLE_LIST *tbl;
    table->compact_view_format= TRUE;
    for (tbl= thd->lex->query_tables;
         tbl;
         tbl= tbl->next_global)
    {
      if (strcmp(table->view_db.str, tbl->view ? tbl->view_db.str :tbl->db)!= 0)
      {
        table->compact_view_format= FALSE;
        break;
      }
    }
  }

  buff->append(STRING_WITH_LEN("CREATE "));
  if (!foreign_db_mode)
  {
    view_store_options(thd, table, buff);
  }
  buff->append(STRING_WITH_LEN("VIEW "));
  if (!compact_view_name)
  {
    append_identifier(thd, buff, table->view_db.str, table->view_db.length);
    buff->append('.');
  }
  append_identifier(thd, buff, table->view_name.str, table->view_name.length);
  buff->append(STRING_WITH_LEN(" AS "));

  /*
    We can't just use table->query, because our SQL_MODE may trigger
    a different syntax, like when ANSI_QUOTES is defined.
  */
  table->view->unit.print(buff, QT_ORDINARY);

  if (table->with_check != VIEW_CHECK_NONE)
  {
    if (table->with_check == VIEW_CHECK_LOCAL)
      buff->append(STRING_WITH_LEN(" WITH LOCAL CHECK OPTION"));
    else
      buff->append(STRING_WITH_LEN(" WITH CASCADED CHECK OPTION"));
  }
  return 0;
}


/****************************************************************************
  Return info about all processes
  returns for each thread: thread id, user, host, db, command, info
****************************************************************************/

class thread_info :public ilink {
public:
  static void *operator new(size_t size)
  {
    return (void*) sql_alloc((uint) size);
  }
  static void operator delete(void *ptr __attribute__((unused)),
                              size_t size __attribute__((unused)))
  { TRASH(ptr, size); }

  ulong thread_id;
  time_t start_time;
  uint   command;
  const char *user,*host,*db,*proc_info,*state_info;
  char *query;
};

#ifdef HAVE_EXPLICIT_TEMPLATE_INSTANTIATION
template class I_List<thread_info>;
#endif

void mysqld_list_processes(THD *thd,const char *user, bool verbose)
{
  Item *field;
  List<Item> field_list;
  I_List<thread_info> thread_infos;
  ulong max_query_length= (verbose ? thd->variables.max_allowed_packet :
			   PROCESS_LIST_WIDTH);
  Protocol *protocol= thd->protocol;
  DBUG_ENTER("mysqld_list_processes");

  field_list.push_back(new Item_int("Id", 0, MY_INT32_NUM_DECIMAL_DIGITS));
  field_list.push_back(new Item_empty_string("User",16));
  field_list.push_back(new Item_empty_string("Host",LIST_PROCESS_HOST_LEN));
  field_list.push_back(field=new Item_empty_string("db",NAME_CHAR_LEN));
  field->maybe_null=1;
  field_list.push_back(new Item_empty_string("Command",16));
  field_list.push_back(field= new Item_return_int("Time",7, MYSQL_TYPE_LONG));
  field->unsigned_flag= 0;
  field_list.push_back(field=new Item_empty_string("State",30));
  field->maybe_null=1;
  field_list.push_back(field=new Item_empty_string("Info",max_query_length));
  field->maybe_null=1;
  if (protocol->send_fields(&field_list,
                            Protocol::SEND_NUM_ROWS | Protocol::SEND_EOF))
    DBUG_VOID_RETURN;

  VOID(pthread_mutex_lock(&LOCK_thread_count)); // For unlink from list
  if (!thd->killed)
  {
    I_List_iterator<THD> it(threads);
    THD *tmp;
    while ((tmp=it++))
    {
      Security_context *tmp_sctx= tmp->security_ctx;
      struct st_my_thread_var *mysys_var;
      if ((tmp->vio_ok() || tmp->system_thread) &&
          (!user || (tmp_sctx->user && !strcmp(tmp_sctx->user, user))))
      {
        thread_info *thd_info= new thread_info;

        thd_info->thread_id=tmp->thread_id;
        thd_info->user= thd->strdup(tmp_sctx->user ? tmp_sctx->user :
                                    (tmp->system_thread ?
                                     "system user" : "unauthenticated user"));
	if (tmp->peer_port && (tmp_sctx->host || tmp_sctx->ip) &&
            thd->security_ctx->host_or_ip[0])
	{
	  if ((thd_info->host= (char*) thd->alloc(LIST_PROCESS_HOST_LEN+1)))
	    my_snprintf((char *) thd_info->host, LIST_PROCESS_HOST_LEN,
			"%s:%u", tmp_sctx->host_or_ip, tmp->peer_port);
	}
	else
	  thd_info->host= thd->strdup(tmp_sctx->host_or_ip[0] ?
                                      tmp_sctx->host_or_ip :
                                      tmp_sctx->host ? tmp_sctx->host : "");
        if ((thd_info->db=tmp->db))             // Safe test
          thd_info->db=thd->strdup(thd_info->db);
        thd_info->command=(int) tmp->command;
        pthread_mutex_lock(&tmp->LOCK_thd_data);
        if ((mysys_var= tmp->mysys_var))
          pthread_mutex_lock(&mysys_var->mutex);
        thd_info->proc_info= (char*) (tmp->killed == THD::KILL_CONNECTION? "Killed" : 0);
#ifndef EMBEDDED_LIBRARY
        thd_info->state_info= (char*) (tmp->locked ? "Locked" :
                                       tmp->net.reading_or_writing ?
                                       (tmp->net.reading_or_writing == 2 ?
                                        "Writing to net" :
                                        thd_info->command == COM_SLEEP ? "" :
                                        "Reading from net") :
                                       tmp->proc_info ? tmp->proc_info :
                                       tmp->mysys_var &&
                                       tmp->mysys_var->current_cond ?
                                       "Waiting on cond" : NullS);
#else
        thd_info->state_info= (char*)"Writing to net";
#endif
        if (mysys_var)
          pthread_mutex_unlock(&mysys_var->mutex);
        pthread_mutex_unlock(&tmp->LOCK_thd_data);

        thd_info->start_time= tmp->start_time;
        thd_info->query=0;
        /* Lock THD mutex that protects its data when looking at it. */
        pthread_mutex_lock(&tmp->LOCK_thd_data);
        if (tmp->query())
        {
          uint length= min(max_query_length, tmp->query_length());
          thd_info->query= (char*) thd->strmake(tmp->query(),length);
        }
        pthread_mutex_unlock(&tmp->LOCK_thd_data);
        thread_infos.append(thd_info);
      }
    }
  }
  VOID(pthread_mutex_unlock(&LOCK_thread_count));

  thread_info *thd_info;
  time_t now= my_time(0);
  while ((thd_info=thread_infos.get()))
  {
    protocol->prepare_for_resend();
    protocol->store((ulonglong) thd_info->thread_id);
    protocol->store(thd_info->user, system_charset_info);
    protocol->store(thd_info->host, system_charset_info);
    protocol->store(thd_info->db, system_charset_info);
    if (thd_info->proc_info)
      protocol->store(thd_info->proc_info, system_charset_info);
    else
      protocol->store(command_name[thd_info->command].str, system_charset_info);
    if (thd_info->start_time)
      protocol->store_long ((longlong) (now - thd_info->start_time));
    else
      protocol->store_null();
    protocol->store(thd_info->state_info, system_charset_info);
    protocol->store(thd_info->query, system_charset_info);
    if (protocol->write())
      break; /* purecov: inspected */
  }
  my_eof(thd);
  DBUG_VOID_RETURN;
}

int fill_schema_processlist(THD* thd, TABLE_LIST* tables, COND* cond)
{
  TABLE *table= tables->table;
  CHARSET_INFO *cs= system_charset_info;
  char *user;
  ulonglong unow= my_micro_time();
  DBUG_ENTER("fill_process_list");

  user= thd->security_ctx->master_access & PROCESS_ACL ?
        NullS : thd->security_ctx->priv_user;

  VOID(pthread_mutex_lock(&LOCK_thread_count));

  if (!thd->killed)
  {
    I_List_iterator<THD> it(threads);
    THD* tmp;

    while ((tmp= it++))
    {
      Security_context *tmp_sctx= tmp->security_ctx;
      struct st_my_thread_var *mysys_var;
      const char *val;

      if ((!tmp->vio_ok() && !tmp->system_thread) ||
          (user && (!tmp_sctx->user || strcmp(tmp_sctx->user, user))))
        continue;

      restore_record(table, s->default_values);
      /* ID */
      table->field[0]->store((longlong) tmp->thread_id, TRUE);
      /* USER */
      val= tmp_sctx->user ? tmp_sctx->user :
            (tmp->system_thread ? "system user" : "unauthenticated user");
      table->field[1]->store(val, strlen(val), cs);
      /* HOST */
      if (tmp->peer_port && (tmp_sctx->host || tmp_sctx->ip) &&
          thd->security_ctx->host_or_ip[0])
      {
        char host[LIST_PROCESS_HOST_LEN + 1];
        my_snprintf(host, LIST_PROCESS_HOST_LEN, "%s:%u",
                    tmp_sctx->host_or_ip, tmp->peer_port);
        table->field[2]->store(host, strlen(host), cs);
      }
      else
        table->field[2]->store(tmp_sctx->host_or_ip,
                               strlen(tmp_sctx->host_or_ip), cs);
      /* DB */
      if (tmp->db)
      {
        table->field[3]->store(tmp->db, strlen(tmp->db), cs);
        table->field[3]->set_notnull();
      }

      if ((mysys_var= tmp->mysys_var))
        pthread_mutex_lock(&mysys_var->mutex);
      /* COMMAND */
      if ((val= (char *) (tmp->killed == THD::KILL_CONNECTION? "Killed" : 0)))
        table->field[4]->store(val, strlen(val), cs);
      else
        table->field[4]->store(command_name[tmp->command].str,
                               command_name[tmp->command].length, cs);
      /* MYSQL_TIME */
      const ulonglong utime= tmp->start_utime ? unow - tmp->start_utime : 0;
      table->field[5]->store(utime / 1000000, TRUE);
      /* STATE */
#ifndef EMBEDDED_LIBRARY
      val= (char*) (tmp->locked ? "Locked" :
                    tmp->net.reading_or_writing ?
                    (tmp->net.reading_or_writing == 2 ?
                     "Writing to net" :
                     tmp->command == COM_SLEEP ? "" :
                     "Reading from net") :
                    tmp->proc_info ? tmp->proc_info :
                    tmp->mysys_var &&
                    tmp->mysys_var->current_cond ?
                    "Waiting on cond" : NullS);
#else
      val= (char *) (tmp->proc_info ? tmp->proc_info : NullS);
#endif
      if (val)
      {
        table->field[6]->store(val, strlen(val), cs);
        table->field[6]->set_notnull();
      }

      if (mysys_var)
        pthread_mutex_unlock(&mysys_var->mutex);

      /* INFO */
      /* Lock THD mutex that protects its data when looking at it. */
      pthread_mutex_lock(&tmp->LOCK_thd_data);
      if (tmp->query())
      {
        table->field[7]->store(tmp->query(),
                               min(PROCESS_LIST_INFO_WIDTH,
                                   tmp->query_length()), cs);
        table->field[7]->set_notnull();
      }
      pthread_mutex_unlock(&tmp->LOCK_thd_data);

      /* TIME_MS */
      table->field[8]->store((double)(utime / 1000.0));

      if (schema_table_store_record(thd, table))
      {
        VOID(pthread_mutex_unlock(&LOCK_thread_count));
        DBUG_RETURN(1);
      }
    }
  }

  VOID(pthread_mutex_unlock(&LOCK_thread_count));
  DBUG_RETURN(0);
}

/*****************************************************************************
  Status functions
*****************************************************************************/

static DYNAMIC_ARRAY all_status_vars;
static bool status_vars_inited= 0;
static int show_var_cmp(const void *var1, const void *var2)
{
  return strcmp(((SHOW_VAR*)var1)->name, ((SHOW_VAR*)var2)->name);
}

/*
  deletes all the SHOW_UNDEF elements from the array and calls
  delete_dynamic() if it's completely empty.
*/
static void shrink_var_array(DYNAMIC_ARRAY *array)
{
  uint a,b;
  SHOW_VAR *all= dynamic_element(array, 0, SHOW_VAR *);

  for (a= b= 0; b < array->elements; b++)
    if (all[b].type != SHOW_UNDEF)
      all[a++]= all[b];
  if (a)
  {
    bzero(all+a, sizeof(SHOW_VAR)); // writing NULL-element to the end
    array->elements= a;
  }
  else // array is completely empty - delete it
    delete_dynamic(array);
}

/*
  Adds an array of SHOW_VAR entries to the output of SHOW STATUS

  SYNOPSIS
    add_status_vars(SHOW_VAR *list)
    list - an array of SHOW_VAR entries to add to all_status_vars
           the last entry must be {0,0,SHOW_UNDEF}

  NOTE
    The handling of all_status_vars[] is completely internal, it's allocated
    automatically when something is added to it, and deleted completely when
    the last entry is removed.

    As a special optimization, if add_status_vars() is called before
    init_status_vars(), it assumes "startup mode" - neither concurrent access
    to the array nor SHOW STATUS are possible (thus it skips locks and qsort)

    The last entry of the all_status_vars[] should always be {0,0,SHOW_UNDEF}
*/
int add_status_vars(SHOW_VAR *list)
{
  int res= 0;
  if (status_vars_inited)
    pthread_mutex_lock(&LOCK_status);
  if (!all_status_vars.buffer && // array is not allocated yet - do it now
      my_init_dynamic_array(&all_status_vars, sizeof(SHOW_VAR), 200, 20))
  {
    res= 1;
    goto err;
  }
  while (list->name)
    res|= insert_dynamic(&all_status_vars, (uchar*)list++);
  res|= insert_dynamic(&all_status_vars, (uchar*)list); // appending NULL-element
  all_status_vars.elements--; // but next insert_dynamic should overwite it
  if (status_vars_inited)
    sort_dynamic(&all_status_vars, show_var_cmp);
err:
  if (status_vars_inited)
    pthread_mutex_unlock(&LOCK_status);
  return res;
}

/*
  Make all_status_vars[] usable for SHOW STATUS

  NOTE
    See add_status_vars(). Before init_status_vars() call, add_status_vars()
    works in a special fast "startup" mode. Thus init_status_vars()
    should be called as late as possible but before enabling multi-threading.
*/
void init_status_vars()
{
  status_vars_inited=1;
  sort_dynamic(&all_status_vars, show_var_cmp);
}

void reset_status_vars()
{
  SHOW_VAR *ptr= (SHOW_VAR*) all_status_vars.buffer;
  SHOW_VAR *last= ptr + all_status_vars.elements;
  for (; ptr < last; ptr++)
  {
    /* Note that SHOW_LONG_NOFLUSH variables are not reset */
    if (ptr->type == SHOW_LONG)
      *(ulong*) ptr->value= 0;
  }
}

/*
  catch-all cleanup function, cleans up everything no matter what

  DESCRIPTION
    This function is not strictly required if all add_to_status/
    remove_status_vars are properly paired, but it's a safety measure that
    deletes everything from the all_status_vars[] even if some
    remove_status_vars were forgotten
*/
void free_status_vars()
{
  delete_dynamic(&all_status_vars);
}

/*
  Removes an array of SHOW_VAR entries from the output of SHOW STATUS

  SYNOPSIS
    remove_status_vars(SHOW_VAR *list)
    list - an array of SHOW_VAR entries to remove to all_status_vars
           the last entry must be {0,0,SHOW_UNDEF}

  NOTE
    there's lots of room for optimizing this, especially in non-sorted mode,
    but nobody cares - it may be called only in case of failed plugin
    initialization in the mysqld startup.
*/

void remove_status_vars(SHOW_VAR *list)
{
  if (status_vars_inited)
  {
    pthread_mutex_lock(&LOCK_status);
    SHOW_VAR *all= dynamic_element(&all_status_vars, 0, SHOW_VAR *);
    int a= 0, b= all_status_vars.elements, c= (a+b)/2;

    for (; list->name; list++)
    {
      int res= 0;
      for (a= 0, b= all_status_vars.elements; b-a > 1; c= (a+b)/2)
      {
        res= show_var_cmp(list, all+c);
        if (res < 0)
          b= c;
        else if (res > 0)
          a= c;
        else
          break;
      }
      if (res == 0)
        all[c].type= SHOW_UNDEF;
    }
    shrink_var_array(&all_status_vars);
    pthread_mutex_unlock(&LOCK_status);
  }
  else
  {
    SHOW_VAR *all= dynamic_element(&all_status_vars, 0, SHOW_VAR *);
    uint i;
    for (; list->name; list++)
    {
      for (i= 0; i < all_status_vars.elements; i++)
      {
        if (show_var_cmp(list, all+i))
          continue;
        all[i].type= SHOW_UNDEF;
        break;
      }
    }
    shrink_var_array(&all_status_vars);
  }
}

inline void make_upper(char *buf)
{
  for (; *buf; buf++)
    *buf= my_toupper(system_charset_info, *buf);
}

static bool show_status_array(THD *thd, const char *wild,
                              SHOW_VAR *variables,
                              enum enum_var_type value_type,
                              struct system_status_var *status_var,
                              const char *prefix, TABLE *table,
                              bool ucase_names,
                              COND *cond)
{
  my_aligned_storage<SHOW_VAR_FUNC_BUFF_SIZE, MY_ALIGNOF(long)> buffer;
  char * const buff= buffer.data;
  char *prefix_end;
  /* the variable name should not be longer than 64 characters */
  char name_buffer[64];
  int len;
  LEX_STRING null_lex_str;
  SHOW_VAR tmp, *var;
  COND *partial_cond= 0;
  enum_check_fields save_count_cuted_fields= thd->count_cuted_fields;
  bool res= FALSE;
  CHARSET_INFO *charset= system_charset_info;
  DBUG_ENTER("show_status_array");

  thd->count_cuted_fields= CHECK_FIELD_WARN;
  null_lex_str.str= 0;				// For sys_var->value_ptr()
  null_lex_str.length= 0;

  prefix_end=strnmov(name_buffer, prefix, sizeof(name_buffer)-1);
  if (*prefix)
    *prefix_end++= '_';
  len=name_buffer + sizeof(name_buffer) - prefix_end;
  partial_cond= make_cond_for_info_schema(cond, table->pos_in_table_list);

  for (; variables->name; variables++)
  {
    strnmov(prefix_end, variables->name, len);
    name_buffer[sizeof(name_buffer)-1]=0;       /* Safety */
    if (ucase_names)
      make_upper(name_buffer);

    restore_record(table, s->default_values);
    table->field[0]->store(name_buffer, strlen(name_buffer),
                           system_charset_info);
    /*
      if var->type is SHOW_FUNC, call the function.
      Repeat as necessary, if new var is again SHOW_FUNC
    */
    for (var=variables; var->type == SHOW_FUNC; var= &tmp)
      ((mysql_show_var_func)(var->value))(thd, &tmp, buff);

    SHOW_TYPE show_type=var->type;
    if (show_type == SHOW_ARRAY)
    {
      show_status_array(thd, wild, (SHOW_VAR *) var->value, value_type,
                        status_var, name_buffer, table, ucase_names, partial_cond);
    }
    else
    {
      if (!(wild && wild[0] && wild_case_compare(system_charset_info,
                                                 name_buffer, wild)) &&
          (!partial_cond || partial_cond->val_int()))
      {
        char *value=var->value;
        const char *pos, *end;                  // We assign a lot of const's

        pthread_mutex_lock(&LOCK_global_system_variables);
        if (show_type == SHOW_SYS)
        {
          sys_var *var= ((sys_var *) value);
          show_type= var->show_type();
          value= (char*) var->value_ptr(thd, value_type, &null_lex_str);
          charset= var->charset(thd);
        }

        pos= end= buff;
        /*
          note that value may be == buff. All SHOW_xxx code below
          should still work in this case
        */
        switch (show_type) {
        case SHOW_DOUBLE_STATUS:
          value= ((char *) status_var + (intptr) value);
          /* fall through */
        case SHOW_DOUBLE:
          end= buff + my_sprintf(buff, (buff, "%f", *(double*) value));
          break;
        case SHOW_LONG_STATUS:
          value= ((char *) status_var + (intptr) value);
          /* fall through */
        case SHOW_LONG:
        case SHOW_LONG_NOFLUSH: // the difference lies in refresh_status()
          end= int10_to_str(*(long*) value, buff, 10);
          break;
        case SHOW_LONGLONG_STATUS:
          value= ((char *) status_var + (intptr) value);
          /* fall through */
        case SHOW_LONGLONG:
          end= longlong10_to_str(*(longlong*) value, buff, 10);
          break;
        case SHOW_HA_ROWS:
          end= longlong10_to_str((longlong) *(ha_rows*) value, buff, 10);
          break;
        case SHOW_BOOL:
          end= strmov(buff, *(bool*) value ? "ON" : "OFF");
          break;
        case SHOW_MY_BOOL:
          end= strmov(buff, *(my_bool*) value ? "ON" : "OFF");
          break;
        case SHOW_INT:
          end= int10_to_str((long) *(uint32*) value, buff, 10);
          break;
        case SHOW_HAVE:
        {
          SHOW_COMP_OPTION tmp= *(SHOW_COMP_OPTION*) value;
          pos= show_comp_option_name[(int) tmp];
          end= strend(pos);
          break;
        }
        case SHOW_CHAR:
        {
          if (!(pos= value))
            pos= "";
          end= strend(pos);
          break;
        }
       case SHOW_CHAR_PTR:
        {
          if (!(pos= *(char**) value))
            pos= "";
          end= strend(pos);
          break;
        }
        case SHOW_KEY_CACHE_LONG:
          value= (char*) dflt_key_cache + (ulong)value;
          end= int10_to_str(*(long*) value, buff, 10);
          break;
        case SHOW_KEY_CACHE_LONGLONG:
          value= (char*) dflt_key_cache + (ulong)value;
	  end= longlong10_to_str(*(longlong*) value, buff, 10);
	  break;
        case SHOW_UNDEF:
          break;                                        // Return empty string
        case SHOW_SYS:                                  // Cannot happen
        default:
          DBUG_ASSERT(0);
          break;
        }
        pthread_mutex_unlock(&LOCK_global_system_variables);
        table->field[1]->store(pos, (uint32) (end - pos), charset);
        thd->count_cuted_fields= CHECK_FIELD_IGNORE;
        table->field[1]->set_notnull();

        if (schema_table_store_record(thd, table))
        {
          res= TRUE;
          goto end;
        }
      }
    }
  }
end:
  thd->count_cuted_fields= save_count_cuted_fields;
  DBUG_RETURN(res);
}


/* collect status for all running threads */

void calc_sum_of_all_status(STATUS_VAR *to)
{
  DBUG_ENTER("calc_sum_of_all_status");

  /* Ensure that thread id not killed during loop */
  VOID(pthread_mutex_lock(&LOCK_thread_count)); // For unlink from list

  I_List_iterator<THD> it(threads);
  THD *tmp;

  /* Get global values as base */
  *to= global_status_var;

  /* Add to this status from existing threads */
  while ((tmp= it++))
    add_to_status(to, &tmp->status_var);

  VOID(pthread_mutex_unlock(&LOCK_thread_count));
  DBUG_VOID_RETURN;
}


/* This is only used internally, but we need it here as a forward reference */
extern ST_SCHEMA_TABLE schema_tables[];

typedef struct st_lookup_field_values
{
  LEX_STRING db_value, table_value;
  bool wild_db_value, wild_table_value;
} LOOKUP_FIELD_VALUES;


/*
  Store record to I_S table, convert HEAP table
  to MyISAM if necessary

  SYNOPSIS
    schema_table_store_record()
    thd                   thread handler
    table                 Information schema table to be updated

  RETURN
    0	                  success
    1	                  error
*/

bool schema_table_store_record(THD *thd, TABLE *table)
{
  int error;
  if ((error= table->file->ha_write_row(table->record[0])))
  {
    if (create_internal_tmp_table_from_heap(thd, table,
                                table->pos_in_table_list->schema_table_param,
                                error, 0))
      return 1;
  }
  return 0;
}


static int make_table_list(THD *thd, SELECT_LEX *sel,
                           LEX_STRING *db_name, LEX_STRING *table_name)
{
  Table_ident *table_ident;
  table_ident= new Table_ident(thd, *db_name, *table_name, 1);
  if (!sel->add_table_to_list(thd, table_ident, 0, 0, TL_READ))
    return 1;
  return 0;
}


/**
  @brief    Get lookup value from the part of 'WHERE' condition

  @details This function gets lookup value from
           the part of 'WHERE' condition if it's possible and
           fill appropriate lookup_field_vals struct field
           with this value.

  @param[in]      thd                   thread handler
  @param[in]      item_func             part of WHERE condition
  @param[in]      table                 I_S table
  @param[in, out] lookup_field_vals     Struct which holds lookup values

  @return
    0             success
    1             error, there can be no matching records for the condition
*/

bool get_lookup_value(THD *thd, Item_func *item_func,
                      TABLE_LIST *table,
                      LOOKUP_FIELD_VALUES *lookup_field_vals)
{
  ST_SCHEMA_TABLE *schema_table= table->schema_table;
  ST_FIELD_INFO *field_info= schema_table->fields_info;
  const char *field_name1= schema_table->idx_field1 >= 0 ?
    field_info[schema_table->idx_field1].field_name : "";
  const char *field_name2= schema_table->idx_field2 >= 0 ?
    field_info[schema_table->idx_field2].field_name : "";

  if (item_func->functype() == Item_func::EQ_FUNC ||
      item_func->functype() == Item_func::EQUAL_FUNC)
  {
    int idx_field, idx_val;
    char tmp[MAX_FIELD_WIDTH];
    String *tmp_str, str_buff(tmp, sizeof(tmp), system_charset_info);
    Item_field *item_field;
    CHARSET_INFO *cs= system_charset_info;

    if (item_func->arguments()[0]->type() == Item::FIELD_ITEM &&
        item_func->arguments()[1]->const_item())
    {
      idx_field= 0;
      idx_val= 1;
    }
    else if (item_func->arguments()[1]->type() == Item::FIELD_ITEM &&
             item_func->arguments()[0]->const_item())
    {
      idx_field= 1;
      idx_val= 0;
    }
    else
      return 0;

    item_field= (Item_field*) item_func->arguments()[idx_field];
    if (table->table != item_field->field->table)
      return 0;
    tmp_str= item_func->arguments()[idx_val]->val_str(&str_buff);

    /* impossible value */
    if (!tmp_str)
      return 1;

    /* Lookup value is database name */
    if (!cs->coll->strnncollsp(cs, (uchar *) field_name1, strlen(field_name1),
                               (uchar *) item_field->field_name,
                               strlen(item_field->field_name), 0))
    {
      thd->make_lex_string(&lookup_field_vals->db_value, tmp_str->ptr(),
                           tmp_str->length(), FALSE);
    }
    /* Lookup value is table name */
    else if (!cs->coll->strnncollsp(cs, (uchar *) field_name2,
                                    strlen(field_name2),
                                    (uchar *) item_field->field_name,
                                    strlen(item_field->field_name), 0))
    {
      thd->make_lex_string(&lookup_field_vals->table_value, tmp_str->ptr(),
                           tmp_str->length(), FALSE);
    }
  }
  return 0;
}


/**
  @brief    Calculates lookup values from 'WHERE' condition

  @details This function calculates lookup value(database name, table name)
           from 'WHERE' condition if it's possible and
           fill lookup_field_vals struct fields with these values.

  @param[in]      thd                   thread handler
  @param[in]      cond                  WHERE condition
  @param[in]      table                 I_S table
  @param[in, out] lookup_field_vals     Struct which holds lookup values

  @return
    0             success
    1             error, there can be no matching records for the condition
*/

bool calc_lookup_values_from_cond(THD *thd, COND *cond, TABLE_LIST *table,
                                  LOOKUP_FIELD_VALUES *lookup_field_vals)
{
  if (!cond)
    return 0;

  if (cond->type() == Item::COND_ITEM)
  {
    if (((Item_cond*) cond)->functype() == Item_func::COND_AND_FUNC)
    {
      List_iterator<Item> li(*((Item_cond*) cond)->argument_list());
      Item *item;
      while ((item= li++))
      {
        if (item->type() == Item::FUNC_ITEM)
        {
          if (get_lookup_value(thd, (Item_func*)item, table, lookup_field_vals))
            return 1;
        }
        else
        {
          if (calc_lookup_values_from_cond(thd, item, table, lookup_field_vals))
            return 1;
        }
      }
    }
    return 0;
  }
  else if (cond->type() == Item::FUNC_ITEM &&
           get_lookup_value(thd, (Item_func*) cond, table, lookup_field_vals))
    return 1;
  return 0;
}


bool uses_only_table_name_fields(Item *item, TABLE_LIST *table)
{
  if (item->type() == Item::FUNC_ITEM)
  {
    Item_func *item_func= (Item_func*)item;
    for (uint i=0; i<item_func->argument_count(); i++)
    {
      if (!uses_only_table_name_fields(item_func->arguments()[i], table))
        return 0;
    }
  }
  else if (item->type() == Item::FIELD_ITEM)
  {
    Item_field *item_field= (Item_field*)item;
    CHARSET_INFO *cs= system_charset_info;
    ST_SCHEMA_TABLE *schema_table= table->schema_table;
    ST_FIELD_INFO *field_info= schema_table->fields_info;
    const char *field_name1= schema_table->idx_field1 >= 0 ?
      field_info[schema_table->idx_field1].field_name : "";
    const char *field_name2= schema_table->idx_field2 >= 0 ?
      field_info[schema_table->idx_field2].field_name : "";
    if (table->table != item_field->field->table ||
        (cs->coll->strnncollsp(cs, (uchar *) field_name1, strlen(field_name1),
                               (uchar *) item_field->field_name,
                               strlen(item_field->field_name), 0) &&
         cs->coll->strnncollsp(cs, (uchar *) field_name2, strlen(field_name2),
                               (uchar *) item_field->field_name,
                               strlen(item_field->field_name), 0)))
      return 0;
  }
  else if (item->type() == Item::REF_ITEM)
    return uses_only_table_name_fields(item->real_item(), table);

  if (item->type() == Item::SUBSELECT_ITEM && !item->const_item())
    return 0;

  return 1;
}


static COND * make_cond_for_info_schema(COND *cond, TABLE_LIST *table)
{
  if (!cond)
    return (COND*) 0;
  if (cond->type() == Item::COND_ITEM)
  {
    if (((Item_cond*) cond)->functype() == Item_func::COND_AND_FUNC)
    {
      /* Create new top level AND item */
      Item_cond_and *new_cond=new Item_cond_and;
      if (!new_cond)
	return (COND*) 0;
      List_iterator<Item> li(*((Item_cond*) cond)->argument_list());
      Item *item;
      while ((item=li++))
      {
	Item *fix= make_cond_for_info_schema(item, table);
	if (fix)
	  new_cond->argument_list()->push_back(fix);
      }
      switch (new_cond->argument_list()->elements) {
      case 0:
	return (COND*) 0;
      case 1:
	return new_cond->argument_list()->head();
      default:
	new_cond->quick_fix_field();
	return new_cond;
      }
    }
    else
    {						// Or list
      Item_cond_or *new_cond=new Item_cond_or;
      if (!new_cond)
	return (COND*) 0;
      List_iterator<Item> li(*((Item_cond*) cond)->argument_list());
      Item *item;
      while ((item=li++))
      {
	Item *fix=make_cond_for_info_schema(item, table);
	if (!fix)
	  return (COND*) 0;
	new_cond->argument_list()->push_back(fix);
      }
      new_cond->quick_fix_field();
      new_cond->top_level_item();
      return new_cond;
    }
  }

  if (!uses_only_table_name_fields(cond, table))
    return (COND*) 0;
  return cond;
}


/**
  @brief   Calculate lookup values(database name, table name)

  @details This function calculates lookup values(database name, table name)
           from 'WHERE' condition or wild values (for 'SHOW' commands only)
           from LEX struct and fill lookup_field_vals struct field
           with these values.

  @param[in]      thd                   thread handler
  @param[in]      cond                  WHERE condition
  @param[in]      tables                I_S table
  @param[in, out] lookup_field_values   Struct which holds lookup values

  @return
    0             success
    1             error, there can be no matching records for the condition
*/

bool get_lookup_field_values(THD *thd, COND *cond, TABLE_LIST *tables,
                             LOOKUP_FIELD_VALUES *lookup_field_values)
{
  LEX *lex= thd->lex;
  const char *wild= lex->wild ? lex->wild->ptr() : NullS;
  bool rc= 0;

  bzero((char*) lookup_field_values, sizeof(LOOKUP_FIELD_VALUES));
  switch (lex->sql_command) {
  case SQLCOM_SHOW_DATABASES:
    if (wild)
    {
      thd->make_lex_string(&lookup_field_values->db_value, 
                           wild, strlen(wild), 0);
      lookup_field_values->wild_db_value= 1;
    }
    break;
  case SQLCOM_SHOW_TABLES:
  case SQLCOM_SHOW_TABLE_STATUS:
  case SQLCOM_SHOW_TRIGGERS:
  case SQLCOM_SHOW_EVENTS:
    thd->make_lex_string(&lookup_field_values->db_value, 
                         lex->select_lex.db, strlen(lex->select_lex.db), 0);
    if (wild)
    {
      thd->make_lex_string(&lookup_field_values->table_value, 
                           wild, strlen(wild), 0);
      lookup_field_values->wild_table_value= 1;
    }
    break;
  default:
    /*
      The "default" is for queries over I_S.
      All previous cases handle SHOW commands.
    */
    rc= calc_lookup_values_from_cond(thd, cond, tables, lookup_field_values);
    break;
  }

  if (lower_case_table_names && !rc)
  {
    /* 
      We can safely do in-place upgrades here since all of the above cases
      are allocating a new memory buffer for these strings.
    */  
    if (lookup_field_values->db_value.str && lookup_field_values->db_value.str[0])
      my_casedn_str(system_charset_info, lookup_field_values->db_value.str);
    if (lookup_field_values->table_value.str && 
        lookup_field_values->table_value.str[0])
      my_casedn_str(system_charset_info, lookup_field_values->table_value.str);
  }

  return rc;
}


enum enum_schema_tables get_schema_table_idx(ST_SCHEMA_TABLE *schema_table)
{
  return (enum enum_schema_tables) (schema_table - &schema_tables[0]);
}


/*
  Create db names list. Information schema name always is first in list

  SYNOPSIS
    make_db_list()
    thd                   thread handler
    files                 list of db names
    wild                  wild string
    idx_field_vals        idx_field_vals->db_name contains db name or
                          wild string
    with_i_schema         returns 1 if we added 'IS' name to list
                          otherwise returns 0

  RETURN
    zero                  success
    non-zero              error
*/

int make_db_list(THD *thd, List<LEX_STRING> *files,
                 LOOKUP_FIELD_VALUES *lookup_field_vals,
                 bool *with_i_schema)
{
  LEX_STRING *i_s_name_copy= 0;
  i_s_name_copy= thd->make_lex_string(i_s_name_copy,
                                      INFORMATION_SCHEMA_NAME.str,
                                      INFORMATION_SCHEMA_NAME.length, TRUE);
  *with_i_schema= 0;
  if (lookup_field_vals->wild_db_value)
  {
    /*
      This part of code is only for SHOW DATABASES command.
      idx_field_vals->db_value can be 0 when we don't use
      LIKE clause (see also get_index_field_values() function)
    */
    if (!lookup_field_vals->db_value.str ||
        !wild_case_compare(system_charset_info,
                           INFORMATION_SCHEMA_NAME.str,
                           lookup_field_vals->db_value.str))
    {
      *with_i_schema= 1;
      if (files->push_back(i_s_name_copy))
        return 1;
    }
    return (find_files(thd, files, NullS, mysql_data_home,
                       lookup_field_vals->db_value.str, 1) != FIND_FILES_OK);
  }


  /*
    If we have db lookup vaule we just add it to list and
    exit from the function
  */
  if (lookup_field_vals->db_value.str)
  {
    if (is_schema_db(lookup_field_vals->db_value.str, 
                     lookup_field_vals->db_value.length))
    {
      *with_i_schema= 1;
      if (files->push_back(i_s_name_copy))
        return 1;
      return 0;
    }
    if (files->push_back(&lookup_field_vals->db_value))
      return 1;
    return 0;
  }

  /*
    Create list of existing databases. It is used in case
    of select from information schema table
  */
  if (files->push_back(i_s_name_copy))
    return 1;
  *with_i_schema= 1;
  return (find_files(thd, files, NullS,
                     mysql_data_home, NullS, 1) != FIND_FILES_OK);
}


struct st_add_schema_table
{
  List<LEX_STRING> *files;
  const char *wild;
};


static my_bool add_schema_table(THD *thd, plugin_ref plugin,
                                void* p_data)
{
  LEX_STRING *file_name= 0;
  st_add_schema_table *data= (st_add_schema_table *)p_data;
  List<LEX_STRING> *file_list= data->files;
  const char *wild= data->wild;
  ST_SCHEMA_TABLE *schema_table= plugin_data(plugin, ST_SCHEMA_TABLE *);
  DBUG_ENTER("add_schema_table");

  if (schema_table->hidden)
      DBUG_RETURN(0);
  if (wild)
  {
    if (lower_case_table_names)
    {
      if (wild_case_compare(files_charset_info,
                            schema_table->table_name,
                            wild))
        DBUG_RETURN(0);
    }
    else if (wild_compare(schema_table->table_name, wild, 0))
      DBUG_RETURN(0);
  }

  if ((file_name= thd->make_lex_string(file_name, schema_table->table_name,
                                       strlen(schema_table->table_name),
                                       TRUE)) &&
      !file_list->push_back(file_name))
    DBUG_RETURN(0);
  DBUG_RETURN(1);
}


int schema_tables_add(THD *thd, List<LEX_STRING> *files, const char *wild)
{
  LEX_STRING *file_name= 0;
  ST_SCHEMA_TABLE *tmp_schema_table= schema_tables;
  st_add_schema_table add_data;
  DBUG_ENTER("schema_tables_add");

  for (; tmp_schema_table->table_name; tmp_schema_table++)
  {
    if (tmp_schema_table->hidden)
      continue;
    if (wild)
    {
      if (lower_case_table_names)
      {
        if (wild_case_compare(files_charset_info,
                              tmp_schema_table->table_name,
                              wild))
          continue;
      }
      else if (wild_compare(tmp_schema_table->table_name, wild, 0))
        continue;
    }
    if ((file_name=
         thd->make_lex_string(file_name, tmp_schema_table->table_name,
                              strlen(tmp_schema_table->table_name), TRUE)) &&
        !files->push_back(file_name))
      continue;
    DBUG_RETURN(1);
  }

  add_data.files= files;
  add_data.wild= wild;
  if (plugin_foreach(thd, add_schema_table,
                     MYSQL_INFORMATION_SCHEMA_PLUGIN, &add_data))
      DBUG_RETURN(1);

  DBUG_RETURN(0);
}


/**
  @brief          Create table names list

  @details        The function creates the list of table names in
                  database

  @param[in]      thd                   thread handler
  @param[in]      table_names           List of table names in database
  @param[in]      lex                   pointer to LEX struct
  @param[in]      lookup_field_vals     pointer to LOOKUP_FIELD_VALUE struct
  @param[in]      with_i_schema         TRUE means that we add I_S tables to list
  @param[in]      db_name               database name

  @return         Operation status
    @retval       0           ok
    @retval       1           fatal error
    @retval       2           Not fatal error; Safe to ignore this file list
*/

static int
make_table_name_list(THD *thd, List<LEX_STRING> *table_names, LEX *lex,
                     LOOKUP_FIELD_VALUES *lookup_field_vals,
                     bool with_i_schema, LEX_STRING *db_name)
{
  char path[FN_REFLEN + 1];
  build_table_filename(path, sizeof(path) - 1, db_name->str, "", "", 0);
  if (!lookup_field_vals->wild_table_value &&
      lookup_field_vals->table_value.str)
  {
    if (with_i_schema)
    {
      LEX_STRING *name;
      ST_SCHEMA_TABLE *schema_table=
        find_schema_table(thd, lookup_field_vals->table_value.str);
      if (schema_table && !schema_table->hidden)
      {
        if (!(name= 
              thd->make_lex_string(NULL, schema_table->table_name,
                                   strlen(schema_table->table_name), TRUE)) ||
            table_names->push_back(name))
          return 1;
      }
    }
    else
    {
      if (table_names->push_back(&lookup_field_vals->table_value))
        return 1;
      /*
        Check that table is relevant in current transaction.
        (used for ndb engine, see ndbcluster_find_files(), ha_ndbcluster.cc)
      */
      VOID(ha_find_files(thd, db_name->str, path,
                         lookup_field_vals->table_value.str, 0,
                         table_names));
    }
    return 0;
  }

  /*
    This call will add all matching the wildcards (if specified) IS tables
    to the list
  */
  if (with_i_schema)
    return (schema_tables_add(thd, table_names,
                              lookup_field_vals->table_value.str));

  find_files_result res= find_files(thd, table_names, db_name->str, path,
                                    lookup_field_vals->table_value.str, 0);
  if (res != FIND_FILES_OK)
  {
    /*
      Downgrade errors about problems with database directory to
      warnings if this is not a 'SHOW' command.  Another thread
      may have dropped database, and we may still have a name
      for that directory.
    */
    if (res == FIND_FILES_DIR)
    {
      if (sql_command_flags[lex->sql_command] & CF_STATUS_COMMAND)
        return 1;
      thd->clear_error();
      return 2;
    }
    return 1;
  }
  return 0;
}


/**
  Fill I_S table with data obtained by performing full-blown table open.

  @param  thd                       Thread handler.
  @param  is_show_fields_or_keys    Indicates whether it is a legacy SHOW
                                    COLUMNS or SHOW KEYS statement.
  @param  table                     TABLE object for I_S table to be filled.
  @param  schema_table              I_S table description structure.
  @param  orig_db_name              Database name.
  @param  orig_table_name           Table name.
  @param  open_tables_state_backup  Open_tables_state object which is used
                                    to save/restore original status of
                                    variables related to open tables state.

  @retval FALSE - Success.
  @retval TRUE  - Failure.
*/

static bool
fill_schema_table_by_open(THD *thd, bool is_show_fields_or_keys,
                          TABLE *table, ST_SCHEMA_TABLE *schema_table,
                          LEX_STRING *orig_db_name,
                          LEX_STRING *orig_table_name,
                          Open_tables_state *open_tables_state_backup)
{
  Query_arena i_s_arena(thd->mem_root,
                        Query_arena::CONVENTIONAL_EXECUTION),
              backup_arena, *old_arena;
  LEX *old_lex= thd->lex, temp_lex, *lex;
  LEX_STRING db_name, table_name;
  TABLE_LIST *table_list;
  bool result= true;

  /*
    When a view is opened its structures are allocated on a permanent
    statement arena and linked into the LEX tree for the current statement
    (this happens even in cases when view is handled through TEMPTABLE
    algorithm).

<<<<<<< HEAD
static int
fill_schema_show_cols_or_idxs(THD *thd, TABLE_LIST *tables,
                              ST_SCHEMA_TABLE *schema_table,
                              Open_tables_state *open_tables_state_backup)
{
  LEX *lex= thd->lex;
  bool res;
  LEX_STRING tmp_lex_string, tmp_lex_string1, *db_name, *table_name;
  enum_sql_command save_sql_command= lex->sql_command;
  TABLE_LIST *show_table_list= tables->schema_select_lex->table_list.first;
  TABLE *table= tables->table;
  int error= 1;
  DBUG_ENTER("fill_schema_show");
=======
    To prevent this process from unnecessary hogging of memory in the permanent
    arena of our I_S query and to avoid damaging its LEX we use temporary
    arena and LEX for table/view opening.

    Use temporary arena instead of statement permanent arena. Also make
    it active arena and save original one for successive restoring.
  */
  old_arena= thd->stmt_arena;
  thd->stmt_arena= &i_s_arena;
  thd->set_n_backup_active_arena(&i_s_arena, &backup_arena);

  /* Prepare temporary LEX. */
  thd->lex= lex= &temp_lex;
  lex_start(thd);

  /* Disable constant subquery evaluation as we won't be locking tables. */
  lex->context_analysis_only= CONTEXT_ANALYSIS_ONLY_VIEW;
>>>>>>> 1fa37ae4

  /*
    Some of process_table() functions rely on wildcard being passed from
    old LEX (or at least being initialized).
  */
  lex->wild= old_lex->wild;

  /*
    Since make_table_list() might change database and table name passed
    to it we create copies of orig_db_name and orig_table_name here.
    These copies are used for make_table_list() while unaltered values
    are passed to process_table() functions.
  */
  if (!thd->make_lex_string(&db_name, orig_db_name->str,
                            orig_db_name->length, FALSE) ||
      !thd->make_lex_string(&table_name, orig_table_name->str,
                            orig_table_name->length, FALSE))
    goto end;

  /*
    Create table list element for table to be open. Link it with the
    temporary LEX. The latter is required to correctly open views and
    produce table describing their structure.
  */
  if (make_table_list(thd, &lex->select_lex, &db_name, &table_name))
    goto end;

  table_list= lex->select_lex.table_list.first;

  if (is_show_fields_or_keys)
  {
    /*
      Restore thd->temporary_tables to be able to process
      temporary tables (only for 'show index' & 'show columns').
      This should be changed when processing of temporary tables for
      I_S tables will be done.
    */
    thd->temporary_tables= open_tables_state_backup->temporary_tables;
  }
  else
  {
    /*
      Apply optimization flags for table opening which are relevant for
      this I_S table. We can't do this for SHOW COLUMNS/KEYS because of
      backward compatibility.
    */
    table_list->i_s_requested_object= schema_table->i_s_requested_object;
  }

  /*
    Let us set fake sql_command so views won't try to merge
    themselves into main statement. If we don't do this,
    SELECT * from information_schema.xxxx will cause problems.
<<<<<<< HEAD
    SQLCOM_SHOW_FIELDS is used because it satisfies 'only_view_structure()'
=======
    SQLCOM_SHOW_FIELDS is used because it satisfies
    'only_view_structure()'.
>>>>>>> 1fa37ae4
  */
  lex->sql_command= SQLCOM_SHOW_FIELDS;

  result= open_normal_and_derived_tables(thd, table_list,
                                         MYSQL_LOCK_IGNORE_FLUSH);

  /*
<<<<<<< HEAD
    get_all_tables() returns 1 on failure and 0 on success thus
    return only these and not the result code of ::process_table()

    We should use show_table_list->alias instead of
    show_table_list->table_name because table_name
    could be changed during opening of I_S tables. It's safe
    to use alias because alias contains original table name
    in this case(this part of code is used only for
    'show columns' & 'show statistics' commands).
  */
   table_name= thd->make_lex_string(&tmp_lex_string1, show_table_list->alias,
                                    strlen(show_table_list->alias), FALSE);
   if (!show_table_list->view)
     db_name= thd->make_lex_string(&tmp_lex_string, show_table_list->db,
                                   show_table_list->db_length, FALSE);
   else
     db_name= &show_table_list->view_db;


   error= test(schema_table->process_table(thd, show_table_list,
                                           table, res, db_name,
                                           table_name));
   thd->temporary_tables= 0;
   close_tables_for_reopen(thd, &show_table_list);
   DBUG_RETURN(error);
=======
    Restore old value of sql_command back as it is being looked at in
    process_table() function.
  */
  lex->sql_command= old_lex->sql_command;

  /*
    XXX:  show_table_list has a flag i_is_requested,
    and when it's set, open_normal_and_derived_tables()
    can return an error without setting an error message
    in THD, which is a hack. This is why we have to
    check for res, then for thd->is_error() and only then
    for thd->main_da.sql_errno().

    Again we don't do this for SHOW COLUMNS/KEYS because
    of backward compatibility.
  */
  if (!is_show_fields_or_keys && result && thd->is_error() &&
      thd->main_da.sql_errno() == ER_NO_SUCH_TABLE)
  {
    /*
      Hide error for a non-existing table.
      For example, this error can occur when we use a where condition
      with a db name and table, but the table does not exist.
    */
    result= 0;
    thd->clear_error();
  }
  else
  {
    result= schema_table->process_table(thd, table_list,
                                        table, result,
                                        orig_db_name,
                                        orig_table_name);
  }

end:
  lex->unit.cleanup();

  /* Restore original LEX value, statement's arena and THD arena values. */
  lex_end(thd->lex);

  if (i_s_arena.free_list)
    i_s_arena.free_items();

  /*
    For safety reset list of open temporary tables before closing
    all tables open within this Open_tables_state.
  */
  thd->temporary_tables= NULL;
  close_thread_tables(thd);
  thd->lex= old_lex;

  thd->stmt_arena= old_arena;
  thd->restore_active_arena(&i_s_arena, &backup_arena);

  return result;
>>>>>>> 1fa37ae4
}


/**
  @brief          Fill I_S table for SHOW TABLE NAMES commands

  @param[in]      thd                      thread handler
  @param[in]      table                    TABLE struct for I_S table
  @param[in]      db_name                  database name
  @param[in]      table_name               table name
  @param[in]      with_i_schema            I_S table if TRUE

  @return         Operation status
    @retval       0           success
    @retval       1           error
*/

static int fill_schema_table_names(THD *thd, TABLE *table,
                                   LEX_STRING *db_name, LEX_STRING *table_name,
                                   bool with_i_schema)
{
  if (with_i_schema)
  {
    table->field[3]->store(STRING_WITH_LEN("SYSTEM VIEW"),
                           system_charset_info);
  }
  else
  {
    enum legacy_db_type not_used;
    char path[FN_REFLEN + 1];
    (void) build_table_filename(path, sizeof(path) - 1, db_name->str, 
                                table_name->str, reg_ext, 0);
    switch (mysql_frm_type(thd, path, &not_used)) {
    case FRMTYPE_ERROR:
      table->field[3]->store(STRING_WITH_LEN("ERROR"),
                             system_charset_info);
      break;
    case FRMTYPE_TABLE:
      table->field[3]->store(STRING_WITH_LEN("BASE TABLE"),
                             system_charset_info);
      break;
    case FRMTYPE_VIEW:
      table->field[3]->store(STRING_WITH_LEN("VIEW"),
                             system_charset_info);
      break;
    default:
      DBUG_ASSERT(0);
    }
    if (thd->is_error() && thd->main_da.sql_errno() == ER_NO_SUCH_TABLE)
    {
      thd->clear_error();
      return 0;
    }
  }
  if (schema_table_store_record(thd, table))
    return 1;
  return 0;
}


/**
  @brief          Get open table method

  @details        The function calculates the method which will be used
                  for table opening:
                  SKIP_OPEN_TABLE - do not open table
                  OPEN_FRM_ONLY   - open FRM file only
                  OPEN_FULL_TABLE - open FRM, data, index files
  @param[in]      tables               I_S table table_list
  @param[in]      schema_table         I_S table struct
  @param[in]      schema_table_idx     I_S table index

  @return         return a set of flags
    @retval       SKIP_OPEN_TABLE | OPEN_FRM_ONLY | OPEN_FULL_TABLE
*/

uint get_table_open_method(TABLE_LIST *tables,
                                  ST_SCHEMA_TABLE *schema_table,
                                  enum enum_schema_tables schema_table_idx)
{
  /*
    determine which method will be used for table opening
  */
  if (schema_table->i_s_requested_object & OPTIMIZE_I_S_TABLE)
  {
    Field **ptr, *field;
    int table_open_method= 0, field_indx= 0;
    uint star_table_open_method= OPEN_FULL_TABLE;
    bool used_star= true;                  // true if '*' is used in select
    for (ptr=tables->table->field; (field= *ptr) ; ptr++)
    {
      star_table_open_method=
        min(star_table_open_method,
            schema_table->fields_info[field_indx].open_method);
      if (bitmap_is_set(tables->table->read_set, field->field_index))
      {
        used_star= false;
        table_open_method|= schema_table->fields_info[field_indx].open_method;
      }
      field_indx++;
    }
    if (used_star)
      return star_table_open_method;
    return table_open_method;
  }
  /* I_S tables which use get_all_tables but can not be optimized */
  return (uint) OPEN_FULL_TABLE;
}


/**
  @brief          Fill I_S table with data from FRM file only

  @param[in]      thd                      thread handler
  @param[in]      table                    TABLE struct for I_S table
  @param[in]      schema_table             I_S table struct
  @param[in]      db_name                  database name
  @param[in]      table_name               table name
  @param[in]      schema_table_idx         I_S table index

  @return         Operation status
    @retval       0           Table is processed and we can continue
                              with new table
    @retval       1           It's view and we have to use
                              open_tables function for this table
*/

static int fill_schema_table_from_frm(THD *thd,TABLE *table,
                                      ST_SCHEMA_TABLE *schema_table,
                                      LEX_STRING *db_name,
                                      LEX_STRING *table_name,
                                      enum enum_schema_tables schema_table_idx)
{
  TABLE_SHARE *share;
  TABLE tbl;
  TABLE_LIST table_list;
  uint res= 0;
  int error;
  char key[MAX_DBKEY_LENGTH];
  uint key_length;

  bzero((char*) &table_list, sizeof(TABLE_LIST));
  bzero((char*) &tbl, sizeof(TABLE));

  table_list.table_name= table_name->str;
  table_list.db= db_name->str;
  key_length= create_table_def_key(thd, key, &table_list, 0);
  pthread_mutex_lock(&LOCK_open);
  share= get_table_share(thd, &table_list, key,
                         key_length, OPEN_VIEW, &error);
  if (!share)
  {
    res= 0;
    goto err;
  }

  if (share->is_view)
  {
    if (schema_table->i_s_requested_object & OPEN_TABLE_ONLY)
    {
      /* skip view processing */
      res= 0;
      goto err1;
    }
    else if (schema_table->i_s_requested_object & OPEN_VIEW_FULL)
    {
      /*
        tell get_all_tables() to fall back to
        open_normal_and_derived_tables()
      */
      res= 1;
      goto err1;
    }
  }

  if (share->is_view ||
      !open_table_from_share(thd, share, table_name->str, 0,
                             (READ_KEYINFO | COMPUTE_TYPES |
                              EXTRA_RECORD | OPEN_FRM_FILE_ONLY),
                             thd->open_options, &tbl, FALSE))
  {
    tbl.s= share;
    table_list.table= &tbl;
    table_list.view= (st_lex*) share->is_view;
    res= schema_table->process_table(thd, &table_list, table,
                                     res, db_name, table_name);
    closefrm(&tbl, true);
    goto err;
  }

err1:
  release_table_share(share, RELEASE_NORMAL);

err:
  pthread_mutex_unlock(&LOCK_open);
  thd->clear_error();
  return res;
}



/**
  @brief          Fill I_S tables whose data are retrieved
                  from frm files and storage engine

  @details        The information schema tables are internally represented as
                  temporary tables that are filled at query execution time.
                  Those I_S tables whose data are retrieved
                  from frm files and storage engine are filled by the function
                  get_all_tables().

  @param[in]      thd                      thread handler
  @param[in]      tables                   I_S table
  @param[in]      cond                     'WHERE' condition

  @return         Operation status
    @retval       0                        success
    @retval       1                        error
*/

int get_all_tables(THD *thd, TABLE_LIST *tables, COND *cond)
{
  LEX *lex= thd->lex;
  TABLE *table= tables->table;
  SELECT_LEX *lsel= tables->schema_select_lex;
  ST_SCHEMA_TABLE *schema_table= tables->schema_table;
  LOOKUP_FIELD_VALUES lookup_field_vals;
  LEX_STRING *db_name, *table_name;
  bool with_i_schema;
  enum enum_schema_tables schema_table_idx;
  List<LEX_STRING> db_names;
  List_iterator_fast<LEX_STRING> it(db_names);
  COND *partial_cond= 0;
<<<<<<< HEAD
  uint derived_tables= lex->derived_tables;
=======
>>>>>>> 1fa37ae4
  int error= 1;
  Open_tables_state open_tables_state_backup;
#ifndef NO_EMBEDDED_ACCESS_CHECKS
  Security_context *sctx= thd->security_ctx;
#endif
  uint table_open_method;
  DBUG_ENTER("get_all_tables");

  /*
    We should not introduce deadlocks even if we already have some
    tables open and locked, since we won't lock tables which we will
    open and will ignore possible name-locks for these tables.
  */
  thd->reset_n_backup_open_tables_state(&open_tables_state_backup);

  /*
    this branch processes SHOW FIELDS, SHOW INDEXES commands.
    see sql_parse.cc, prepare_schema_table() function where
    this values are initialized
  */
  if (lsel && lsel->table_list.first)
  {
    LEX_STRING db_name, table_name;

    db_name.str= lsel->table_list.first->db;
    db_name.length= lsel->table_list.first->db_length;

    table_name.str= lsel->table_list.first->table_name;
    table_name.length= lsel->table_list.first->table_name_length;

    error= fill_schema_table_by_open(thd, TRUE,
                                     table, schema_table,
                                     &db_name, &table_name,
                                     &open_tables_state_backup);
    goto err;
  }

  schema_table_idx= get_schema_table_idx(schema_table);
  if (get_lookup_field_values(thd, cond, tables, &lookup_field_vals))
  {
    error= 0;
    goto err;
  }

  DBUG_PRINT("INDEX VALUES",("db_name='%s', table_name='%s'",
                             STR_OR_NIL(lookup_field_vals.db_value.str),
                             STR_OR_NIL(lookup_field_vals.table_value.str)));

  if (!lookup_field_vals.wild_db_value && !lookup_field_vals.wild_table_value)
  {
    /*
      if lookup value is empty string then
      it's impossible table name or db name
    */
    if ((lookup_field_vals.db_value.str &&
         !lookup_field_vals.db_value.str[0]) ||
        (lookup_field_vals.table_value.str &&
         !lookup_field_vals.table_value.str[0]))
    {
      error= 0;
      goto err;
    }
  }

  if (lookup_field_vals.db_value.length &&
      !lookup_field_vals.wild_db_value)
    tables->has_db_lookup_value= TRUE;
  if (lookup_field_vals.table_value.length &&
      !lookup_field_vals.wild_table_value)
    tables->has_table_lookup_value= TRUE;

  if (tables->has_db_lookup_value && tables->has_table_lookup_value)
    partial_cond= 0;
  else
    partial_cond= make_cond_for_info_schema(cond, tables);

  tables->table_open_method= table_open_method=
    get_table_open_method(tables, schema_table, schema_table_idx);

  if (lex->describe)
  {
    /* EXPLAIN SELECT */
    error= 0;
    goto err;
  }

  if (make_db_list(thd, &db_names, &lookup_field_vals, &with_i_schema))
    goto err;
  it.rewind(); /* To get access to new elements in basis list */
  while ((db_name= it++))
  {
<<<<<<< HEAD
    LEX_STRING orig_db_name;

    /*
      db_name can be changed in make_table_list() func.
      We need copy of db_name because it can change case.
    */
    if (!thd->make_lex_string(&orig_db_name, db_name->str,
                              db_name->length, FALSE))
      goto err;
=======
>>>>>>> 1fa37ae4
#ifndef NO_EMBEDDED_ACCESS_CHECKS
    if (!(check_access(thd,SELECT_ACL, db_name->str, 
                       &thd->col_access, 0, 1, with_i_schema) ||
          (!thd->col_access && check_grant_db(thd, db_name->str))) ||
        sctx->master_access & (DB_ACLS | SHOW_DB_ACL) ||
        acl_get(sctx->host, sctx->ip, sctx->priv_user, db_name->str, 0))
#endif
    {
      thd->no_warnings_for_error= 1;
      List<LEX_STRING> table_names;
      int res= make_table_name_list(thd, &table_names, lex,
                                    &lookup_field_vals,
                                    with_i_schema, db_name);
      if (res == 2)   /* Not fatal error, continue */
        continue;
      if (res)
        goto err;

      List_iterator_fast<LEX_STRING> it_files(table_names);
      while ((table_name= it_files++))
      {
	restore_record(table, s->default_values);
        table->field[schema_table->idx_field1]->
          store(db_name->str, db_name->length, system_charset_info);
        table->field[schema_table->idx_field2]->
          store(table_name->str, table_name->length, system_charset_info);

        if (!partial_cond || partial_cond->val_int())
        {
          /*
            If table is I_S.tables and open_table_method is 0 (eg SKIP_OPEN)
            we can skip table opening and we don't have lookup value for
            table name or lookup value is wild string(table name list is
            already created by make_table_name_list() function).
          */
          if (!table_open_method && schema_table_idx == SCH_TABLES &&
              (!lookup_field_vals.table_value.length ||
               lookup_field_vals.wild_table_value))
          {
            if (schema_table_store_record(thd, table))
              goto err;      /* Out of space in temporary table */
            continue;
          }

          /* SHOW TABLE NAMES command */
          if (schema_table_idx == SCH_TABLE_NAMES)
          {
            if (fill_schema_table_names(thd, tables->table, db_name,
                                        table_name, with_i_schema))
              continue;
          }
          else
          {
            if (!(table_open_method & ~OPEN_FRM_ONLY) &&
                !with_i_schema)
            {
              if (!fill_schema_table_from_frm(thd, table, schema_table, db_name,
                                              table_name, schema_table_idx))
                continue;
            }

            thd->no_warnings_for_error= 1;

            DEBUG_SYNC(thd, "before_open_in_get_all_tables");
<<<<<<< HEAD
            res= open_normal_and_derived_tables(thd, show_table_list,
                                                MYSQL_LOCK_IGNORE_FLUSH);
            lex->sql_command= save_sql_command;
            /*
              XXX:  show_table_list has a flag i_is_requested,
              and when it's set, open_normal_and_derived_tables()
              can return an error without setting an error message
              in THD, which is a hack. This is why we have to
              check for res, then for thd->is_error() only then
              for thd->main_da.sql_errno().
            */
            if (res && thd->is_error() &&
                thd->main_da.sql_errno() == ER_NO_SUCH_TABLE)
            {
              /*
                Hide error for not existing table.
                This error can occur for example when we use
                where condition with db name and table name and this
                table does not exist.
              */
              res= 0;
              thd->clear_error();
            }
            else
            {
              /*
                We should use show_table_list->alias instead of
                show_table_list->table_name because table_name
                could be changed during opening of I_S tables. It's safe
                to use alias because alias contains original table name
                in this case.
              */
              thd->make_lex_string(&tmp_lex_string, show_table_list->alias,
                                   strlen(show_table_list->alias), FALSE);
              res= schema_table->process_table(thd, show_table_list, table,
                                               res, &orig_db_name,
                                               &tmp_lex_string);
              close_tables_for_reopen(thd, &show_table_list);
            }
            DBUG_ASSERT(!lex->query_tables_own_last);
            if (res)
=======

            if (fill_schema_table_by_open(thd, FALSE,
                                          table, schema_table,
                                          db_name, table_name,
                                          &open_tables_state_backup))
>>>>>>> 1fa37ae4
              goto err;
          }
        }
      }
      /*
        If we have information schema its always the first table and only
        the first table. Reset for other tables.
      */
      with_i_schema= 0;
    }
  }

  error= 0;
err:
  thd->restore_backup_open_tables_state(&open_tables_state_backup);

  DBUG_RETURN(error);
}


bool store_schema_shemata(THD* thd, TABLE *table, LEX_STRING *db_name,
                          CHARSET_INFO *cs)
{
  restore_record(table, s->default_values);
  table->field[1]->store(db_name->str, db_name->length, system_charset_info);
  table->field[2]->store(cs->csname, strlen(cs->csname), system_charset_info);
  table->field[3]->store(cs->name, strlen(cs->name), system_charset_info);
  return schema_table_store_record(thd, table);
}


int fill_schema_schemata(THD *thd, TABLE_LIST *tables, COND *cond)
{
  /*
    TODO: fill_schema_shemata() is called when new client is connected.
    Returning error status in this case leads to client hangup.
  */

  LOOKUP_FIELD_VALUES lookup_field_vals;
  List<LEX_STRING> db_names;
  LEX_STRING *db_name;
  bool with_i_schema;
  HA_CREATE_INFO create;
  TABLE *table= tables->table;
#ifndef NO_EMBEDDED_ACCESS_CHECKS
  Security_context *sctx= thd->security_ctx;
#endif
  DBUG_ENTER("fill_schema_shemata");

  if (get_lookup_field_values(thd, cond, tables, &lookup_field_vals))
    DBUG_RETURN(0);
  DBUG_PRINT("INDEX VALUES",("db_name: %s  table_name: %s",
                             val_or_null(lookup_field_vals.db_value.str),
                             val_or_null(lookup_field_vals.table_value.str)));
  if (make_db_list(thd, &db_names, &lookup_field_vals,
                   &with_i_schema))
    DBUG_RETURN(1);

  /*
    If we have lookup db value we should check that the database exists
  */
  if(lookup_field_vals.db_value.str && !lookup_field_vals.wild_db_value &&
     !with_i_schema)
  {
    char path[FN_REFLEN+16];
    uint path_len;
    MY_STAT stat_info;
    if (!lookup_field_vals.db_value.str[0])
      DBUG_RETURN(0);
    path_len= build_table_filename(path, sizeof(path) - 1,
                                   lookup_field_vals.db_value.str, "", "", 0);
    path[path_len-1]= 0;
    if (!my_stat(path,&stat_info,MYF(0)))
      DBUG_RETURN(0);
  }

  List_iterator_fast<LEX_STRING> it(db_names);
  while ((db_name=it++))
  {
    if (with_i_schema)       // information schema name is always first in list
    {
      if (store_schema_shemata(thd, table, db_name,
                               system_charset_info))
        DBUG_RETURN(1);
      with_i_schema= 0;
      continue;
    }
#ifndef NO_EMBEDDED_ACCESS_CHECKS
    if (sctx->master_access & (DB_ACLS | SHOW_DB_ACL) ||
	acl_get(sctx->host, sctx->ip, sctx->priv_user, db_name->str, 0) ||
	!check_grant_db(thd, db_name->str))
#endif
    {
      load_db_opt_by_name(thd, db_name->str, &create);
      if (store_schema_shemata(thd, table, db_name,
                               create.default_table_charset))
        DBUG_RETURN(1);
    }
  }
  DBUG_RETURN(0);
}


static int get_schema_tables_record(THD *thd, TABLE_LIST *tables,
				    TABLE *table, bool res,
				    LEX_STRING *db_name,
				    LEX_STRING *table_name)
{
  const char *tmp_buff;
  MYSQL_TIME time;
  int info_error= 0;
  CHARSET_INFO *cs= system_charset_info;
  DBUG_ENTER("get_schema_tables_record");

  restore_record(table, s->default_values);
  table->field[1]->store(db_name->str, db_name->length, cs);
  table->field[2]->store(table_name->str, table_name->length, cs);

  if (res)
  {
    /* There was a table open error, so set the table type and return */
    if (tables->view)
      table->field[3]->store(STRING_WITH_LEN("VIEW"), cs);
    else if (tables->schema_table)
      table->field[3]->store(STRING_WITH_LEN("SYSTEM VIEW"), cs);
    else
      table->field[3]->store(STRING_WITH_LEN("BASE TABLE"), cs);

    goto err;
  }

  if (tables->view)
  {
    table->field[3]->store(STRING_WITH_LEN("VIEW"), cs);
    table->field[20]->store(STRING_WITH_LEN("VIEW"), cs);
  }
  else
  {
    char option_buff[350],*ptr;
    TABLE *show_table= tables->table;
    TABLE_SHARE *share= show_table->s;
    handler *file= show_table->file;
    handlerton *tmp_db_type= share->db_type();
#ifdef WITH_PARTITION_STORAGE_ENGINE
    bool is_partitioned= FALSE;
#endif
    if (share->tmp_table == SYSTEM_TMP_TABLE)
      table->field[3]->store(STRING_WITH_LEN("SYSTEM VIEW"), cs);
    else if (share->tmp_table)
      table->field[3]->store(STRING_WITH_LEN("LOCAL TEMPORARY"), cs);
    else
      table->field[3]->store(STRING_WITH_LEN("BASE TABLE"), cs);

    for (int i= 4; i < 20; i++)
    {
      if (i == 7 || (i > 12 && i < 17) || i == 18)
        continue;
      table->field[i]->set_notnull();
    }
#ifdef WITH_PARTITION_STORAGE_ENGINE
    if (share->db_type() == partition_hton &&
        share->partition_info_len)
    {
      tmp_db_type= share->default_part_db_type;
      is_partitioned= TRUE;
    }
#endif
    tmp_buff= (char *) ha_resolve_storage_engine_name(tmp_db_type);
    table->field[4]->store(tmp_buff, strlen(tmp_buff), cs);
    table->field[5]->store((longlong) share->frm_version, TRUE);

    ptr=option_buff;
    if (share->min_rows)
    {
      ptr=strmov(ptr," min_rows=");
      ptr=longlong10_to_str(share->min_rows,ptr,10);
    }
    if (share->max_rows)
    {
      ptr=strmov(ptr," max_rows=");
      ptr=longlong10_to_str(share->max_rows,ptr,10);
    }
    if (share->avg_row_length)
    {
      ptr=strmov(ptr," avg_row_length=");
      ptr=longlong10_to_str(share->avg_row_length,ptr,10);
    }
    if (share->db_create_options & HA_OPTION_PACK_KEYS)
      ptr=strmov(ptr," pack_keys=1");
    if (share->db_create_options & HA_OPTION_NO_PACK_KEYS)
      ptr=strmov(ptr," pack_keys=0");
    /* We use CHECKSUM, instead of TABLE_CHECKSUM, for backward compability */
    if (share->db_create_options & HA_OPTION_CHECKSUM)
      ptr=strmov(ptr," checksum=1");
    if (share->page_checksum != HA_CHOICE_UNDEF)
      ptr= strxmov(ptr, " page_checksum=",
                   ha_choice_values[(uint) share->page_checksum], NullS);
    if (share->db_create_options & HA_OPTION_DELAY_KEY_WRITE)
      ptr=strmov(ptr," delay_key_write=1");
    if (share->row_type != ROW_TYPE_DEFAULT)
      ptr=strxmov(ptr, " row_format=",
                  ha_row_type[(uint) share->row_type],
                  NullS);
    if (share->key_block_size)
    {
      ptr= strmov(ptr, " key_block_size=");
      ptr= longlong10_to_str(share->key_block_size, ptr, 10);
    }
#ifdef WITH_PARTITION_STORAGE_ENGINE
    if (is_partitioned)
      ptr= strmov(ptr, " partitioned");
#endif
    if (share->transactional != HA_CHOICE_UNDEF)
      ptr= strxmov(ptr, " transactional=",
                   ha_choice_values[(uint) share->transactional], NullS);
    table->field[19]->store(option_buff+1,
                            (ptr == option_buff ? 0 :
                             (uint) (ptr-option_buff)-1), cs);

    tmp_buff= (share->table_charset ?
               share->table_charset->name : "default");
    table->field[17]->store(tmp_buff, strlen(tmp_buff), cs);

    if (share->comment.str)
      table->field[20]->store(share->comment.str, share->comment.length, cs);

    if (file)
    {
      /* If info() fails, then there's nothing else to do */
      if ((info_error= file->info(HA_STATUS_VARIABLE |
                                  HA_STATUS_TIME |
                                  HA_STATUS_AUTO)) != 0)
        goto err;
	  
      enum row_type row_type = file->get_row_type();
      switch (row_type) {
      case ROW_TYPE_NOT_USED:
      case ROW_TYPE_DEFAULT:
        tmp_buff= ((share->db_options_in_use &
                    HA_OPTION_COMPRESS_RECORD) ? "Compressed" :
                   (share->db_options_in_use & HA_OPTION_PACK_RECORD) ?
                   "Dynamic" : "Fixed");
        break;
      case ROW_TYPE_FIXED:
        tmp_buff= "Fixed";
        break;
      case ROW_TYPE_DYNAMIC:
        tmp_buff= "Dynamic";
        break;
      case ROW_TYPE_COMPRESSED:
        tmp_buff= "Compressed";
        break;
      case ROW_TYPE_REDUNDANT:
        tmp_buff= "Redundant";
        break;
      case ROW_TYPE_COMPACT:
        tmp_buff= "Compact";
        break;
      case ROW_TYPE_PAGE:
        tmp_buff= "Page";
        break;
      }
      table->field[6]->store(tmp_buff, strlen(tmp_buff), cs);
      if (!tables->schema_table)
      {
        table->field[7]->store((longlong) file->stats.records, TRUE);
        table->field[7]->set_notnull();
      }
      table->field[8]->store((longlong) file->stats.mean_rec_length, TRUE);
      table->field[9]->store((longlong) file->stats.data_file_length, TRUE);
      if (file->stats.max_data_file_length)
      {
        table->field[10]->store((longlong) file->stats.max_data_file_length,
                                TRUE);
      }
      table->field[11]->store((longlong) file->stats.index_file_length, TRUE);
      table->field[12]->store((longlong) file->stats.delete_length, TRUE);
      if (show_table->found_next_number_field)
      {
        table->field[13]->store((longlong) file->stats.auto_increment_value,
                                TRUE);
        table->field[13]->set_notnull();
      }
      if (file->stats.create_time)
      {
        thd->variables.time_zone->gmt_sec_to_TIME(&time,
                                                  (my_time_t) file->stats.create_time);
        table->field[14]->store_time(&time, MYSQL_TIMESTAMP_DATETIME);
        table->field[14]->set_notnull();
      }
      if (file->stats.update_time)
      {
        thd->variables.time_zone->gmt_sec_to_TIME(&time,
                                                  (my_time_t) file->stats.update_time);
        table->field[15]->store_time(&time, MYSQL_TIMESTAMP_DATETIME);
        table->field[15]->set_notnull();
      }
      if (file->stats.check_time)
      {
        thd->variables.time_zone->gmt_sec_to_TIME(&time,
                                                  (my_time_t) file->stats.check_time);
        table->field[16]->store_time(&time, MYSQL_TIMESTAMP_DATETIME);
        table->field[16]->set_notnull();
      }
      if (file->ha_table_flags() & (HA_HAS_OLD_CHECKSUM | HA_HAS_NEW_CHECKSUM))
      {
        table->field[18]->store((longlong) file->checksum(), TRUE);
        table->field[18]->set_notnull();
      }
    }
  }

err:
  if (res || info_error)
  {
    /*
      If an error was encountered, push a warning, set the TABLE COMMENT
      column with the error text, and clear the error so that the operation
      can continue.
    */
    const char *error= thd->is_error() ? thd->main_da.message() : "";
    table->field[20]->store(error, strlen(error), cs);

    if (thd->is_error())
    {
      push_warning(thd, MYSQL_ERROR::WARN_LEVEL_WARN,
                   thd->main_da.sql_errno(), thd->main_da.message());
      thd->clear_error();
    }
  }
  
  DBUG_RETURN(schema_table_store_record(thd, table));
}


static int get_schema_column_record(THD *thd, TABLE_LIST *tables,
				    TABLE *table, bool res,
				    LEX_STRING *db_name,
				    LEX_STRING *table_name)
{
  LEX *lex= thd->lex;
  const char *wild= lex->wild ? lex->wild->ptr() : NullS;
  CHARSET_INFO *cs= system_charset_info;
  TABLE *show_table;
  Field **ptr,*field;
  int count;
  DBUG_ENTER("get_schema_column_record");

  if (res)
  {
    if (lex->sql_command != SQLCOM_SHOW_FIELDS)
    {
      /*
        I.e. we are in SELECT FROM INFORMATION_SCHEMA.COLUMS
        rather than in SHOW COLUMNS
      */
      if (thd->is_error())
        push_warning(thd, MYSQL_ERROR::WARN_LEVEL_WARN,
                     thd->main_da.sql_errno(), thd->main_da.message());
      thd->clear_error();
      res= 0;
    }
    DBUG_RETURN(res);
  }

  show_table= tables->table;
  count= 0;
  restore_record(show_table, s->default_values);
  show_table->use_all_columns();               // Required for default

  for (ptr= show_table->field; (field= *ptr) ; ptr++)
  {
    const char *tmp_buff;
    uchar *pos;
    bool is_blob;
    uint flags=field->flags;
    char tmp[MAX_FIELD_WIDTH];
    String type(tmp,sizeof(tmp), system_charset_info);
    int decimals, field_length;

    if (wild && wild[0] &&
        wild_case_compare(system_charset_info, field->field_name,wild))
      continue;

    flags= field->flags;
    count++;
    /* Get default row, with all NULL fields set to NULL */
    restore_record(table, s->default_values);

#ifndef NO_EMBEDDED_ACCESS_CHECKS
    uint col_access;
    check_access(thd,SELECT_ACL | EXTRA_ACL, db_name->str,
                 &tables->grant.privilege, 0, 0, test(tables->schema_table));
    col_access= get_column_grant(thd, &tables->grant,
                                 db_name->str, table_name->str,
                                 field->field_name) & COL_ACLS;
    if (!tables->schema_table && !col_access)
      continue;
    char *end= tmp;
    for (uint bitnr=0; col_access ; col_access>>=1,bitnr++)
    {
      if (col_access & 1)
      {
        *end++=',';
        end=strmov(end,grant_types.type_names[bitnr]);
      }
    }
    table->field[17]->store(tmp+1,end == tmp ? 0 : (uint) (end-tmp-1), cs);

#endif
    table->field[1]->store(db_name->str, db_name->length, cs);
    table->field[2]->store(table_name->str, table_name->length, cs);
    table->field[3]->store(field->field_name, strlen(field->field_name),
                           cs);
    table->field[4]->store((longlong) count, TRUE);
    field->sql_type(type);
    table->field[14]->store(type.ptr(), type.length(), cs);
    /*
      MySQL column type has the following format:
      base_type [(dimension)] [unsigned] [zerofill].
      For DATA_TYPE column we extract only base type.
    */
    tmp_buff= strchr(type.c_ptr_safe(), '(');
    if (!tmp_buff)
      /*
        if there is no dimention part then check the presence of
        [unsigned] [zerofill] attributes and cut them of if exist.
      */
      tmp_buff= strchr(type.ptr(), ' ');
    table->field[7]->store(type.ptr(),
                           (tmp_buff ? tmp_buff - type.ptr() :
                            type.length()), cs);

    if (get_field_default_value(thd, show_table, field, &type, 0))
    {
      table->field[5]->store(type.ptr(), type.length(), cs);
      table->field[5]->set_notnull();
    }
    pos=(uchar*) ((flags & NOT_NULL_FLAG) ?  "NO" : "YES");
    table->field[6]->store((const char*) pos,
                           strlen((const char*) pos), cs);
    is_blob= (field->type() == MYSQL_TYPE_BLOB);
    if (field->has_charset() || is_blob ||
        field->real_type() == MYSQL_TYPE_VARCHAR ||  // For varbinary type
        field->real_type() == MYSQL_TYPE_STRING)     // For binary type
    {
      uint32 octet_max_length= field->max_display_length();
      if (is_blob && octet_max_length != (uint32) 4294967295U)
        octet_max_length /= field->charset()->mbmaxlen;
      longlong char_max_len= is_blob ?
        (longlong) octet_max_length / field->charset()->mbminlen :
        (longlong) octet_max_length / field->charset()->mbmaxlen;
      table->field[8]->store(char_max_len, TRUE);
      table->field[8]->set_notnull();
      table->field[9]->store((longlong) octet_max_length, TRUE);
      table->field[9]->set_notnull();
    }

    /*
      Calculate field_length and decimals.
      They are set to -1 if they should not be set (we should return NULL)
    */

    decimals= field->decimals();
    switch (field->type()) {
    case MYSQL_TYPE_NEWDECIMAL:
      field_length= ((Field_new_decimal*) field)->precision;
      break;
    case MYSQL_TYPE_DECIMAL:
      field_length= field->field_length - (decimals  ? 2 : 1);
      break;
    case MYSQL_TYPE_TINY:
    case MYSQL_TYPE_SHORT:
    case MYSQL_TYPE_LONG:
    case MYSQL_TYPE_INT24:
      field_length= field->max_display_length() - 1;
      break;
    case MYSQL_TYPE_LONGLONG:
      field_length= field->max_display_length() - 
        ((field->flags & UNSIGNED_FLAG) ? 0 : 1);
      break;
    case MYSQL_TYPE_BIT:
      field_length= field->max_display_length();
      decimals= -1;                             // return NULL
      break;
    case MYSQL_TYPE_FLOAT:
    case MYSQL_TYPE_DOUBLE:
      field_length= field->field_length;
      if (decimals == NOT_FIXED_DEC)
        decimals= -1;                           // return NULL
    break;
    default:
      field_length= decimals= -1;
      break;
    }

    if (field_length >= 0)
    {
      table->field[10]->store((longlong) field_length, TRUE);
      table->field[10]->set_notnull();
    }
    if (decimals >= 0)
    {
      table->field[11]->store((longlong) decimals, TRUE);
      table->field[11]->set_notnull();
    }

    if (field->has_charset())
    {
      pos=(uchar*) field->charset()->csname;
      table->field[12]->store((const char*) pos,
                              strlen((const char*) pos), cs);
      table->field[12]->set_notnull();
      pos=(uchar*) field->charset()->name;
      table->field[13]->store((const char*) pos,
                              strlen((const char*) pos), cs);
      table->field[13]->set_notnull();
    }
    pos=(uchar*) ((field->flags & PRI_KEY_FLAG) ? "PRI" :
                 (field->flags & UNIQUE_KEY_FLAG) ? "UNI" :
                 (field->flags & MULTIPLE_KEY_FLAG) ? "MUL":"");
    table->field[15]->store((const char*) pos,
                            strlen((const char*) pos), cs);

    if (field->unireg_check == Field::NEXT_NUMBER)
      table->field[16]->store(STRING_WITH_LEN("auto_increment"), cs);
    if (show_table->timestamp_field == field &&
        field->unireg_check != Field::TIMESTAMP_DN_FIELD)
      table->field[16]->store(STRING_WITH_LEN("on update CURRENT_TIMESTAMP"),
                              cs);

    table->field[18]->store(field->comment.str, field->comment.length, cs);
    if (schema_table_store_record(thd, table))
      DBUG_RETURN(1);
  }
  DBUG_RETURN(0);
}



int fill_schema_charsets(THD *thd, TABLE_LIST *tables, COND *cond)
{
  CHARSET_INFO **cs;
  const char *wild= thd->lex->wild ? thd->lex->wild->ptr() : NullS;
  TABLE *table= tables->table;
  CHARSET_INFO *scs= system_charset_info;

  for (cs= all_charsets ; cs < all_charsets+255 ; cs++)
  {
    CHARSET_INFO *tmp_cs= cs[0];
    if (tmp_cs && (tmp_cs->state & MY_CS_PRIMARY) &&
        (tmp_cs->state & MY_CS_AVAILABLE) &&
        !(tmp_cs->state & MY_CS_HIDDEN) &&
        !(wild && wild[0] &&
	  wild_case_compare(scs, tmp_cs->csname,wild)))
    {
      const char *comment;
      restore_record(table, s->default_values);
      table->field[0]->store(tmp_cs->csname, strlen(tmp_cs->csname), scs);
      table->field[1]->store(tmp_cs->name, strlen(tmp_cs->name), scs);
      comment= tmp_cs->comment ? tmp_cs->comment : "";
      table->field[2]->store(comment, strlen(comment), scs);
      table->field[3]->store((longlong) tmp_cs->mbmaxlen, TRUE);
      if (schema_table_store_record(thd, table))
        return 1;
    }
  }
  return 0;
}


static my_bool iter_schema_engines(THD *thd, plugin_ref plugin,
                                   void *ptable)
{
  TABLE *table= (TABLE *) ptable;
  handlerton *hton= plugin_data(plugin, handlerton *);
  const char *wild= thd->lex->wild ? thd->lex->wild->ptr() : NullS;
  CHARSET_INFO *scs= system_charset_info;
  handlerton *default_type= ha_default_handlerton(thd);
  DBUG_ENTER("iter_schema_engines");


  /* Disabled plugins */
  if (plugin_state(plugin) != PLUGIN_IS_READY)
  {

    struct st_mysql_plugin *plug= plugin_decl(plugin);
    if (!(wild && wild[0] &&
          wild_case_compare(scs, plug->name,wild)))
    {
      restore_record(table, s->default_values);
      table->field[0]->store(plug->name, strlen(plug->name), scs);
      table->field[1]->store(C_STRING_WITH_LEN("NO"), scs);
      table->field[2]->store(plug->descr, strlen(plug->descr), scs);
      if (schema_table_store_record(thd, table))
        DBUG_RETURN(1);
    }
    DBUG_RETURN(0);
  }

  if (!(hton->flags & HTON_HIDDEN))
  {
    LEX_STRING *name= plugin_name(plugin);
    if (!(wild && wild[0] &&
          wild_case_compare(scs, name->str,wild)))
    {
      LEX_STRING yesno[2]= {{ C_STRING_WITH_LEN("NO") },
                            { C_STRING_WITH_LEN("YES") }};
      LEX_STRING *tmp;
      const char *option_name= show_comp_option_name[(int) hton->state];
      restore_record(table, s->default_values);

      table->field[0]->store(name->str, name->length, scs);
      if (hton->state == SHOW_OPTION_YES && default_type == hton)
        option_name= "DEFAULT";
      table->field[1]->store(option_name, strlen(option_name), scs);
      table->field[2]->store(plugin_decl(plugin)->descr,
                             strlen(plugin_decl(plugin)->descr), scs);
      tmp= &yesno[test(hton->commit)];
      table->field[3]->store(tmp->str, tmp->length, scs);
      table->field[3]->set_notnull();
      tmp= &yesno[test(hton->prepare)];
      table->field[4]->store(tmp->str, tmp->length, scs);
      table->field[4]->set_notnull();
      tmp= &yesno[test(hton->savepoint_set)];
      table->field[5]->store(tmp->str, tmp->length, scs);
      table->field[5]->set_notnull();

      if (schema_table_store_record(thd, table))
        DBUG_RETURN(1);
    }
  }
  DBUG_RETURN(0);
}

int fill_schema_engines(THD *thd, TABLE_LIST *tables, COND *cond)
{
  DBUG_ENTER("fill_schema_engines");
  if (plugin_foreach_with_mask(thd, iter_schema_engines,
                               MYSQL_STORAGE_ENGINE_PLUGIN,
                               ~PLUGIN_IS_FREED, tables->table))
    DBUG_RETURN(1);
  DBUG_RETURN(0);
}


int fill_schema_collation(THD *thd, TABLE_LIST *tables, COND *cond)
{
  CHARSET_INFO **cs;
  const char *wild= thd->lex->wild ? thd->lex->wild->ptr() : NullS;
  TABLE *table= tables->table;
  CHARSET_INFO *scs= system_charset_info;
  for (cs= all_charsets ; cs < all_charsets+255 ; cs++ )
  {
    CHARSET_INFO **cl;
    CHARSET_INFO *tmp_cs= cs[0];
    if (!tmp_cs || !(tmp_cs->state & MY_CS_AVAILABLE) ||
         (tmp_cs->state & MY_CS_HIDDEN) ||
        !(tmp_cs->state & MY_CS_PRIMARY))
      continue;
    for (cl= all_charsets; cl < all_charsets+255 ;cl ++)
    {
      CHARSET_INFO *tmp_cl= cl[0];
      if (!tmp_cl || !(tmp_cl->state & MY_CS_AVAILABLE) ||
          !my_charset_same(tmp_cs, tmp_cl))
	continue;
      if (!(wild && wild[0] &&
	  wild_case_compare(scs, tmp_cl->name,wild)))
      {
	const char *tmp_buff;
	restore_record(table, s->default_values);
	table->field[0]->store(tmp_cl->name, strlen(tmp_cl->name), scs);
        table->field[1]->store(tmp_cl->csname , strlen(tmp_cl->csname), scs);
        table->field[2]->store((longlong) tmp_cl->number, TRUE);
        tmp_buff= (tmp_cl->state & MY_CS_PRIMARY) ? "Yes" : "";
	table->field[3]->store(tmp_buff, strlen(tmp_buff), scs);
        tmp_buff= (tmp_cl->state & MY_CS_COMPILED)? "Yes" : "";
	table->field[4]->store(tmp_buff, strlen(tmp_buff), scs);
        table->field[5]->store((longlong) tmp_cl->strxfrm_multiply, TRUE);
        if (schema_table_store_record(thd, table))
          return 1;
      }
    }
  }
  return 0;
}


int fill_schema_coll_charset_app(THD *thd, TABLE_LIST *tables, COND *cond)
{
  CHARSET_INFO **cs;
  TABLE *table= tables->table;
  CHARSET_INFO *scs= system_charset_info;
  for (cs= all_charsets ; cs < all_charsets+255 ; cs++ )
  {
    CHARSET_INFO **cl;
    CHARSET_INFO *tmp_cs= cs[0];
    if (!tmp_cs || !(tmp_cs->state & MY_CS_AVAILABLE) ||
        !(tmp_cs->state & MY_CS_PRIMARY))
      continue;
    for (cl= all_charsets; cl < all_charsets+255 ;cl ++)
    {
      CHARSET_INFO *tmp_cl= cl[0];
      if (!tmp_cl || !(tmp_cl->state & MY_CS_AVAILABLE) ||
          !my_charset_same(tmp_cs,tmp_cl))
	continue;
      restore_record(table, s->default_values);
      table->field[0]->store(tmp_cl->name, strlen(tmp_cl->name), scs);
      table->field[1]->store(tmp_cl->csname , strlen(tmp_cl->csname), scs);
      if (schema_table_store_record(thd, table))
        return 1;
    }
  }
  return 0;
}


static inline void copy_field_as_string(Field *to_field, Field *from_field)
{
  char buff[MAX_FIELD_WIDTH];
  String tmp_str(buff, sizeof(buff), system_charset_info);
  from_field->val_str(&tmp_str);
  to_field->store(tmp_str.ptr(), tmp_str.length(), system_charset_info);
}


bool store_schema_proc(THD *thd, TABLE *table, TABLE *proc_table,
                       const char *wild, bool full_access, const char *sp_user)
{
  MYSQL_TIME time;
  LEX *lex= thd->lex;
  CHARSET_INFO *cs= system_charset_info;
  char sp_db_buff[SAFE_NAME_LEN + 1], sp_name_buff[SAFE_NAME_LEN + 1],
    definer_buff[USERNAME_LENGTH + HOSTNAME_LENGTH + 2];
  String sp_db(sp_db_buff, sizeof(sp_db_buff), cs);
  String sp_name(sp_name_buff, sizeof(sp_name_buff), cs);
  String definer(definer_buff, sizeof(definer_buff), cs);

  proc_table->field[0]->val_str(&sp_db);
  proc_table->field[1]->val_str(&sp_name);
  proc_table->field[11]->val_str(&definer);

  if (!full_access)
    full_access= !strcmp(sp_user, definer.c_ptr_safe());
  if (!full_access &&
      check_some_routine_access(thd, sp_db.c_ptr_safe(), sp_name.c_ptr_safe(),
                                proc_table->field[2]->val_int() ==
                                TYPE_ENUM_PROCEDURE))
    return 0;

  if ((lex->sql_command == SQLCOM_SHOW_STATUS_PROC &&
       proc_table->field[2]->val_int() == TYPE_ENUM_PROCEDURE) ||
      (lex->sql_command == SQLCOM_SHOW_STATUS_FUNC &&
       proc_table->field[2]->val_int() == TYPE_ENUM_FUNCTION) ||
      (sql_command_flags[lex->sql_command] & CF_STATUS_COMMAND) == 0)
  {
    restore_record(table, s->default_values);
    if (!wild || !wild[0] || !wild_compare(sp_name.c_ptr_safe(), wild, 0))
    {
      int enum_idx= (int) proc_table->field[5]->val_int();
      table->field[3]->store(sp_name.ptr(), sp_name.length(), cs);
      copy_field_as_string(table->field[0], proc_table->field[3]);
      table->field[2]->store(sp_db.ptr(), sp_db.length(), cs);
      copy_field_as_string(table->field[4], proc_table->field[2]);
      if (proc_table->field[2]->val_int() == TYPE_ENUM_FUNCTION)
      {
        copy_field_as_string(table->field[5], proc_table->field[9]);
        table->field[5]->set_notnull();
      }
      if (full_access)
      {
        copy_field_as_string(table->field[7], proc_table->field[19]);
        table->field[7]->set_notnull();
      }
      table->field[6]->store(STRING_WITH_LEN("SQL"), cs);
      table->field[10]->store(STRING_WITH_LEN("SQL"), cs);
      copy_field_as_string(table->field[11], proc_table->field[6]);
      table->field[12]->store(sp_data_access_name[enum_idx].str, 
                              sp_data_access_name[enum_idx].length , cs);
      copy_field_as_string(table->field[14], proc_table->field[7]);

      bzero((char *)&time, sizeof(time));
      ((Field_timestamp *) proc_table->field[12])->get_time(&time);
      table->field[15]->store_time(&time, MYSQL_TIMESTAMP_DATETIME);
      bzero((char *)&time, sizeof(time));
      ((Field_timestamp *) proc_table->field[13])->get_time(&time);
      table->field[16]->store_time(&time, MYSQL_TIMESTAMP_DATETIME);
      copy_field_as_string(table->field[17], proc_table->field[14]);
      copy_field_as_string(table->field[18], proc_table->field[15]);
      table->field[19]->store(definer.ptr(), definer.length(), cs);
      copy_field_as_string(table->field[20], proc_table->field[16]);
      copy_field_as_string(table->field[21], proc_table->field[17]);
      copy_field_as_string(table->field[22], proc_table->field[18]);

      return schema_table_store_record(thd, table);
    }
  }
  return 0;
}


int fill_schema_proc(THD *thd, TABLE_LIST *tables, COND *cond)
{
  TABLE *proc_table;
  TABLE_LIST proc_tables;
  const char *wild= thd->lex->wild ? thd->lex->wild->ptr() : NullS;
  int res= 0;
  TABLE *table= tables->table;
  bool full_access;
  char definer[USER_HOST_BUFF_SIZE];
  Open_tables_state open_tables_state_backup;
  DBUG_ENTER("fill_schema_proc");

  strxmov(definer, thd->security_ctx->priv_user, "@",
          thd->security_ctx->priv_host, NullS);
  /* We use this TABLE_LIST instance only for checking of privileges. */
  bzero((char*) &proc_tables,sizeof(proc_tables));
  proc_tables.db= (char*) "mysql";
  proc_tables.db_length= 5;
  proc_tables.table_name= proc_tables.alias= (char*) "proc";
  proc_tables.table_name_length= 4;
  proc_tables.lock_type= TL_READ;
  full_access= !check_table_access(thd, SELECT_ACL, &proc_tables, 1, TRUE);
  if (!(proc_table= open_proc_table_for_read(thd, &open_tables_state_backup)))
  {
    DBUG_RETURN(1);
  }
  proc_table->file->ha_index_init(0, 1);
  if ((res= proc_table->file->index_first(proc_table->record[0])))
  {
    res= (res == HA_ERR_END_OF_FILE) ? 0 : 1;
    goto err;
  }
  if (store_schema_proc(thd, table, proc_table, wild, full_access, definer))
  {
    res= 1;
    goto err;
  }
  while (!proc_table->file->index_next(proc_table->record[0]))
  {
    if (store_schema_proc(thd, table, proc_table, wild, full_access, definer))
    {
      res= 1;
      goto err;
    }
  }

err:
  proc_table->file->ha_index_end();
  close_system_tables(thd, &open_tables_state_backup);
  DBUG_RETURN(res);
}


static int get_schema_stat_record(THD *thd, TABLE_LIST *tables,
				  TABLE *table, bool res,
				  LEX_STRING *db_name,
				  LEX_STRING *table_name)
{
  CHARSET_INFO *cs= system_charset_info;
  DBUG_ENTER("get_schema_stat_record");
  if (res)
  {
    if (thd->lex->sql_command != SQLCOM_SHOW_KEYS)
    {
      /*
        I.e. we are in SELECT FROM INFORMATION_SCHEMA.STATISTICS
        rather than in SHOW KEYS
      */
      if (thd->is_error())
        push_warning(thd, MYSQL_ERROR::WARN_LEVEL_WARN,
                     thd->main_da.sql_errno(), thd->main_da.message());
      thd->clear_error();
      res= 0;
    }
    DBUG_RETURN(res);
  }
  else if (!tables->view)
  {
    TABLE *show_table= tables->table;
    KEY *key_info=show_table->s->key_info;
    if (show_table->file)
      show_table->file->info(HA_STATUS_VARIABLE |
                             HA_STATUS_NO_LOCK |
                             HA_STATUS_TIME);
    for (uint i=0 ; i < show_table->s->keys ; i++,key_info++)
    {
      KEY_PART_INFO *key_part= key_info->key_part;
      const char *str;
      for (uint j=0 ; j < key_info->key_parts ; j++,key_part++)
      {
        restore_record(table, s->default_values);
        table->field[1]->store(db_name->str, db_name->length, cs);
        table->field[2]->store(table_name->str, table_name->length, cs);
        table->field[3]->store((longlong) ((key_info->flags &
                                            HA_NOSAME) ? 0 : 1), TRUE);
        table->field[4]->store(db_name->str, db_name->length, cs);
        table->field[5]->store(key_info->name, strlen(key_info->name), cs);
        table->field[6]->store((longlong) (j+1), TRUE);
        str=(key_part->field ? key_part->field->field_name :
             "?unknown field?");
        table->field[7]->store(str, strlen(str), cs);
        if (show_table->file)
        {
          if (show_table->file->index_flags(i, j, 0) & HA_READ_ORDER)
          {
            table->field[8]->store(((key_part->key_part_flag &
                                     HA_REVERSE_SORT) ?
                                    "D" : "A"), 1, cs);
            table->field[8]->set_notnull();
          }
          KEY *key=show_table->key_info+i;
          if (key->rec_per_key[j])
          {
            ha_rows records=(show_table->file->stats.records /
                             key->rec_per_key[j]);
            table->field[9]->store((longlong) records, TRUE);
            table->field[9]->set_notnull();
          }
          str= show_table->file->index_type(i);
          table->field[13]->store(str, strlen(str), cs);
        }
        if (!(key_info->flags & HA_FULLTEXT) &&
            (key_part->field &&
             key_part->length !=
             show_table->s->field[key_part->fieldnr-1]->key_length()))
        {
          table->field[10]->store((longlong) key_part->length /
                                  key_part->field->charset()->mbmaxlen, TRUE);
          table->field[10]->set_notnull();
        }
        uint flags= key_part->field ? key_part->field->flags : 0;
        const char *pos=(char*) ((flags & NOT_NULL_FLAG) ? "" : "YES");
        table->field[12]->store(pos, strlen(pos), cs);
        if (!show_table->s->keys_in_use.is_set(i))
          table->field[14]->store(STRING_WITH_LEN("disabled"), cs);
        else
          table->field[14]->store("", 0, cs);
        table->field[14]->set_notnull();
        if (schema_table_store_record(thd, table))
          DBUG_RETURN(1);
      }
    }
  }
  DBUG_RETURN(res);
}


static int get_schema_views_record(THD *thd, TABLE_LIST *tables,
				   TABLE *table, bool res,
				   LEX_STRING *db_name,
				   LEX_STRING *table_name)
{
  CHARSET_INFO *cs= system_charset_info;
  DBUG_ENTER("get_schema_views_record");
  LEX_STRING *tmp_db_name, *tmp_table_name;
  char definer[USER_HOST_BUFF_SIZE];
  uint definer_len;
  bool updatable_view;
  /*
    if SELECT FROM I_S.VIEWS uses only fields
    which have OPEN_FRM_ONLY flag then 'tables'
    structure is zeroed and only tables->view is set.
    (see fill_schema_table_from_frm() function).
    So we should disable other fields filling.
  */
  bool only_share= !tables->definer.user.str;

  if (tables->view)
  {
    Security_context *sctx= thd->security_ctx;
    if (!only_share && !tables->allowed_show)
    {
      if (!my_strcasecmp(system_charset_info, tables->definer.user.str,
                         sctx->priv_user) &&
          !my_strcasecmp(system_charset_info, tables->definer.host.str,
                         sctx->priv_host))
        tables->allowed_show= TRUE;
#ifndef NO_EMBEDDED_ACCESS_CHECKS
      else
      {
        if ((thd->col_access & (SHOW_VIEW_ACL|SELECT_ACL)) ==
            (SHOW_VIEW_ACL|SELECT_ACL))
          tables->allowed_show= TRUE;
        else
        {
          TABLE_LIST table_list;
          uint view_access;
          memset(&table_list, 0, sizeof(table_list));
          table_list.db= tables->view_db.str;
          table_list.table_name= tables->view_name.str;
          table_list.grant.privilege= thd->col_access;
          view_access= get_table_grant(thd, &table_list);
          if ((view_access & (SHOW_VIEW_ACL|SELECT_ACL)) ==
              (SHOW_VIEW_ACL|SELECT_ACL))
            tables->allowed_show= TRUE;
        }
      }
#endif
    }
    restore_record(table, s->default_values);
    tmp_db_name= &tables->view_db;
    tmp_table_name= &tables->view_name;
    if (only_share)
    {
      tmp_db_name= db_name;
      tmp_table_name= table_name;
    }
    table->field[1]->store(tmp_db_name->str, tmp_db_name->length, cs);
    table->field[2]->store(tmp_table_name->str, tmp_table_name->length, cs);
    if (!only_share)
    {
      if (tables->allowed_show)
      {
        table->field[3]->store(tables->view_body_utf8.str,
                               tables->view_body_utf8.length,
                               cs);
      }

      if (tables->with_check != VIEW_CHECK_NONE)
      {
        if (tables->with_check == VIEW_CHECK_LOCAL)
          table->field[4]->store(STRING_WITH_LEN("LOCAL"), cs);
        else
          table->field[4]->store(STRING_WITH_LEN("CASCADED"), cs);
      }
      else
        table->field[4]->store(STRING_WITH_LEN("NONE"), cs);

      updatable_view= 0;
      if (tables->algorithm != VIEW_ALGORITHM_TMPTABLE)
      {
        /*
          We should use tables->view->select_lex.item_list here and
          can not use Field_iterator_view because the view always uses
          temporary algorithm during opening for I_S and
          TABLE_LIST fields 'field_translation' & 'field_translation_end'
          are uninitialized is this case.
        */
        List<Item> *fields= &tables->view->select_lex.item_list;
        List_iterator<Item> it(*fields);
        Item *item;
        Item_field *field;
        /*
          check that at least one column in view is updatable
        */
        while ((item= it++))
        {
          if ((field= item->filed_for_view_update()) && field->field &&
              !field->field->table->pos_in_table_list->schema_table)
          {
            updatable_view= 1;
            break;
          }
        }
        if (updatable_view && !tables->view->can_be_merged())
          updatable_view= 0;
      }
      if (updatable_view)
        table->field[5]->store(STRING_WITH_LEN("YES"), cs);
      else
        table->field[5]->store(STRING_WITH_LEN("NO"), cs);
      definer_len= (strxmov(definer, tables->definer.user.str, "@",
                            tables->definer.host.str, NullS) - definer);
      table->field[6]->store(definer, definer_len, cs);
      if (tables->view_suid)
        table->field[7]->store(STRING_WITH_LEN("DEFINER"), cs);
      else
        table->field[7]->store(STRING_WITH_LEN("INVOKER"), cs);

      table->field[8]->store(tables->view_creation_ctx->get_client_cs()->csname,
                             strlen(tables->view_creation_ctx->
                                    get_client_cs()->csname), cs);

      table->field[9]->store(tables->view_creation_ctx->
                             get_connection_cl()->name,
                             strlen(tables->view_creation_ctx->
                                    get_connection_cl()->name), cs);
    }

    if (schema_table_store_record(thd, table))
      DBUG_RETURN(1);
    if (res && thd->is_error())
      push_warning(thd, MYSQL_ERROR::WARN_LEVEL_WARN,
                   thd->main_da.sql_errno(), thd->main_da.message());
  }
  if (res)
    thd->clear_error();
  DBUG_RETURN(0);
}


bool store_constraints(THD *thd, TABLE *table, LEX_STRING *db_name,
                       LEX_STRING *table_name, const char *key_name,
                       uint key_len, const char *con_type, uint con_len)
{
  CHARSET_INFO *cs= system_charset_info;
  restore_record(table, s->default_values);
  table->field[1]->store(db_name->str, db_name->length, cs);
  table->field[2]->store(key_name, key_len, cs);
  table->field[3]->store(db_name->str, db_name->length, cs);
  table->field[4]->store(table_name->str, table_name->length, cs);
  table->field[5]->store(con_type, con_len, cs);
  return schema_table_store_record(thd, table);
}


static int get_schema_constraints_record(THD *thd, TABLE_LIST *tables,
					 TABLE *table, bool res,
					 LEX_STRING *db_name,
					 LEX_STRING *table_name)
{
  DBUG_ENTER("get_schema_constraints_record");
  if (res)
  {
    if (thd->is_error())
      push_warning(thd, MYSQL_ERROR::WARN_LEVEL_WARN,
                   thd->main_da.sql_errno(), thd->main_da.message());
    thd->clear_error();
    DBUG_RETURN(0);
  }
  else if (!tables->view)
  {
    List<FOREIGN_KEY_INFO> f_key_list;
    TABLE *show_table= tables->table;
    KEY *key_info=show_table->key_info;
    uint primary_key= show_table->s->primary_key;
    for (uint i=0 ; i < show_table->s->keys ; i++, key_info++)
    {
      if (i != primary_key && !(key_info->flags & HA_NOSAME))
        continue;

      if (i == primary_key && !strcmp(key_info->name, primary_key_name))
      {
        if (store_constraints(thd, table, db_name, table_name, key_info->name,
                              strlen(key_info->name),
                              STRING_WITH_LEN("PRIMARY KEY")))
          DBUG_RETURN(1);
      }
      else if (key_info->flags & HA_NOSAME)
      {
        if (store_constraints(thd, table, db_name, table_name, key_info->name,
                              strlen(key_info->name),
                              STRING_WITH_LEN("UNIQUE")))
          DBUG_RETURN(1);
      }
    }

    show_table->file->get_foreign_key_list(thd, &f_key_list);
    FOREIGN_KEY_INFO *f_key_info;
    List_iterator_fast<FOREIGN_KEY_INFO> it(f_key_list);
    while ((f_key_info=it++))
    {
      if (store_constraints(thd, table, db_name, table_name,
                            f_key_info->forein_id->str,
                            strlen(f_key_info->forein_id->str),
                            "FOREIGN KEY", 11))
        DBUG_RETURN(1);
    }
  }
  DBUG_RETURN(res);
}


static bool store_trigger(THD *thd, TABLE *table, LEX_STRING *db_name,
                          LEX_STRING *table_name, LEX_STRING *trigger_name,
                          enum trg_event_type event,
                          enum trg_action_time_type timing,
                          LEX_STRING *trigger_stmt,
                          ulong sql_mode,
                          LEX_STRING *definer_buffer,
                          LEX_STRING *client_cs_name,
                          LEX_STRING *connection_cl_name,
                          LEX_STRING *db_cl_name)
{
  CHARSET_INFO *cs= system_charset_info;
  LEX_STRING sql_mode_rep;

  restore_record(table, s->default_values);
  table->field[1]->store(db_name->str, db_name->length, cs);
  table->field[2]->store(trigger_name->str, trigger_name->length, cs);
  table->field[3]->store(trg_event_type_names[event].str,
                         trg_event_type_names[event].length, cs);
  table->field[5]->store(db_name->str, db_name->length, cs);
  table->field[6]->store(table_name->str, table_name->length, cs);
  table->field[9]->store(trigger_stmt->str, trigger_stmt->length, cs);
  table->field[10]->store(STRING_WITH_LEN("ROW"), cs);
  table->field[11]->store(trg_action_time_type_names[timing].str,
                          trg_action_time_type_names[timing].length, cs);
  table->field[14]->store(STRING_WITH_LEN("OLD"), cs);
  table->field[15]->store(STRING_WITH_LEN("NEW"), cs);

  sys_var::make_set(thd, sql_mode, &sql_mode_typelib, &sql_mode_rep);
  table->field[17]->store(sql_mode_rep.str, sql_mode_rep.length, cs);
  table->field[18]->store(definer_buffer->str, definer_buffer->length, cs);
  table->field[19]->store(client_cs_name->str, client_cs_name->length, cs);
  table->field[20]->store(connection_cl_name->str,
                          connection_cl_name->length, cs);
  table->field[21]->store(db_cl_name->str, db_cl_name->length, cs);

  return schema_table_store_record(thd, table);
}


static int get_schema_triggers_record(THD *thd, TABLE_LIST *tables,
				      TABLE *table, bool res,
				      LEX_STRING *db_name,
				      LEX_STRING *table_name)
{
  DBUG_ENTER("get_schema_triggers_record");
  /*
    res can be non zero value when processed table is a view or
    error happened during opening of processed table.
  */
  if (res)
  {
    if (thd->is_error())
      push_warning(thd, MYSQL_ERROR::WARN_LEVEL_WARN,
                   thd->main_da.sql_errno(), thd->main_da.message());
    thd->clear_error();
    DBUG_RETURN(0);
  }
  if (!tables->view && tables->table->triggers)
  {
    Table_triggers_list *triggers= tables->table->triggers;
    int event, timing;

    if (check_table_access(thd, TRIGGER_ACL, tables, 1, TRUE))
      goto ret;

    for (event= 0; event < (int)TRG_EVENT_MAX; event++)
    {
      for (timing= 0; timing < (int)TRG_ACTION_MAX; timing++)
      {
        LEX_STRING trigger_name;
        LEX_STRING trigger_stmt;
        ulong sql_mode;
        char definer_holder[USER_HOST_BUFF_SIZE];
        LEX_STRING definer_buffer;
        LEX_STRING client_cs_name;
        LEX_STRING connection_cl_name;
        LEX_STRING db_cl_name;

        definer_buffer.str= definer_holder;
        if (triggers->get_trigger_info(thd, (enum trg_event_type) event,
                                       (enum trg_action_time_type)timing,
                                       &trigger_name, &trigger_stmt,
                                       &sql_mode,
                                       &definer_buffer,
                                       &client_cs_name,
                                       &connection_cl_name,
                                       &db_cl_name))
          continue;

        if (store_trigger(thd, table, db_name, table_name, &trigger_name,
                         (enum trg_event_type) event,
                         (enum trg_action_time_type) timing, &trigger_stmt,
                         sql_mode,
                         &definer_buffer,
                         &client_cs_name,
                         &connection_cl_name,
                         &db_cl_name))
          DBUG_RETURN(1);
      }
    }
  }
ret:
  DBUG_RETURN(0);
}


void store_key_column_usage(TABLE *table, LEX_STRING *db_name,
                            LEX_STRING *table_name, const char *key_name,
                            uint key_len, const char *con_type, uint con_len,
                            longlong idx)
{
  CHARSET_INFO *cs= system_charset_info;
  table->field[1]->store(db_name->str, db_name->length, cs);
  table->field[2]->store(key_name, key_len, cs);
  table->field[4]->store(db_name->str, db_name->length, cs);
  table->field[5]->store(table_name->str, table_name->length, cs);
  table->field[6]->store(con_type, con_len, cs);
  table->field[7]->store((longlong) idx, TRUE);
}


static int get_schema_key_column_usage_record(THD *thd,
					      TABLE_LIST *tables,
					      TABLE *table, bool res,
					      LEX_STRING *db_name,
					      LEX_STRING *table_name)
{
  DBUG_ENTER("get_schema_key_column_usage_record");
  if (res)
  {
    if (thd->is_error())
      push_warning(thd, MYSQL_ERROR::WARN_LEVEL_WARN,
                   thd->main_da.sql_errno(), thd->main_da.message());
    thd->clear_error();
    DBUG_RETURN(0);
  }
  else if (!tables->view)
  {
    List<FOREIGN_KEY_INFO> f_key_list;
    TABLE *show_table= tables->table;
    KEY *key_info=show_table->key_info;
    uint primary_key= show_table->s->primary_key;
    for (uint i=0 ; i < show_table->s->keys ; i++, key_info++)
    {
      if (i != primary_key && !(key_info->flags & HA_NOSAME))
        continue;
      uint f_idx= 0;
      KEY_PART_INFO *key_part= key_info->key_part;
      for (uint j=0 ; j < key_info->key_parts ; j++,key_part++)
      {
        if (key_part->field)
        {
          f_idx++;
          restore_record(table, s->default_values);
          store_key_column_usage(table, db_name, table_name,
                                 key_info->name,
                                 strlen(key_info->name),
                                 key_part->field->field_name,
                                 strlen(key_part->field->field_name),
                                 (longlong) f_idx);
          if (schema_table_store_record(thd, table))
            DBUG_RETURN(1);
        }
      }
    }

    show_table->file->get_foreign_key_list(thd, &f_key_list);
    FOREIGN_KEY_INFO *f_key_info;
    List_iterator_fast<FOREIGN_KEY_INFO> fkey_it(f_key_list);
    while ((f_key_info= fkey_it++))
    {
      LEX_STRING *f_info;
      LEX_STRING *r_info;
      List_iterator_fast<LEX_STRING> it(f_key_info->foreign_fields),
        it1(f_key_info->referenced_fields);
      uint f_idx= 0;
      while ((f_info= it++))
      {
        r_info= it1++;
        f_idx++;
        restore_record(table, s->default_values);
        store_key_column_usage(table, db_name, table_name,
                               f_key_info->forein_id->str,
                               f_key_info->forein_id->length,
                               f_info->str, f_info->length,
                               (longlong) f_idx);
        table->field[8]->store((longlong) f_idx, TRUE);
        table->field[8]->set_notnull();
        table->field[9]->store(f_key_info->referenced_db->str,
                               f_key_info->referenced_db->length,
                               system_charset_info);
        table->field[9]->set_notnull();
        table->field[10]->store(f_key_info->referenced_table->str,
                                f_key_info->referenced_table->length,
                                system_charset_info);
        table->field[10]->set_notnull();
        table->field[11]->store(r_info->str, r_info->length,
                                system_charset_info);
        table->field[11]->set_notnull();
        if (schema_table_store_record(thd, table))
          DBUG_RETURN(1);
      }
    }
  }
  DBUG_RETURN(res);
}


#ifdef WITH_PARTITION_STORAGE_ENGINE
static void collect_partition_expr(List<char> &field_list, String *str)
{
  List_iterator<char> part_it(field_list);
  ulong no_fields= field_list.elements;
  const char *field_str;
  str->length(0);
  while ((field_str= part_it++))
  {
    str->append(field_str);
    if (--no_fields != 0)
      str->append(",");
  }
  return;
}
#endif


static void store_schema_partitions_record(THD *thd, TABLE *schema_table,
                                           TABLE *showing_table,
                                           partition_element *part_elem,
                                           handler *file, uint part_id)
{
  TABLE* table= schema_table;
  CHARSET_INFO *cs= system_charset_info;
  PARTITION_INFO stat_info;
  MYSQL_TIME time;
  file->get_dynamic_partition_info(&stat_info, part_id);
  table->field[12]->store((longlong) stat_info.records, TRUE);
  table->field[13]->store((longlong) stat_info.mean_rec_length, TRUE);
  table->field[14]->store((longlong) stat_info.data_file_length, TRUE);
  if (stat_info.max_data_file_length)
  {
    table->field[15]->store((longlong) stat_info.max_data_file_length, TRUE);
    table->field[15]->set_notnull();
  }
  table->field[16]->store((longlong) stat_info.index_file_length, TRUE);
  table->field[17]->store((longlong) stat_info.delete_length, TRUE);
  if (stat_info.create_time)
  {
    thd->variables.time_zone->gmt_sec_to_TIME(&time,
                                              (my_time_t)stat_info.create_time);
    table->field[18]->store_time(&time, MYSQL_TIMESTAMP_DATETIME);
    table->field[18]->set_notnull();
  }
  if (stat_info.update_time)
  {
    thd->variables.time_zone->gmt_sec_to_TIME(&time,
                                              (my_time_t)stat_info.update_time);
    table->field[19]->store_time(&time, MYSQL_TIMESTAMP_DATETIME);
    table->field[19]->set_notnull();
  }
  if (stat_info.check_time)
  {
    thd->variables.time_zone->gmt_sec_to_TIME(&time,
                                              (my_time_t)stat_info.check_time);
    table->field[20]->store_time(&time, MYSQL_TIMESTAMP_DATETIME);
    table->field[20]->set_notnull();
  }
  if (file->ha_table_flags() & (HA_HAS_OLD_CHECKSUM | HA_HAS_NEW_CHECKSUM))
  {
    table->field[21]->store((longlong) stat_info.check_sum, TRUE);
    table->field[21]->set_notnull();
  }
  if (part_elem)
  {
    if (part_elem->part_comment)
      table->field[22]->store(part_elem->part_comment,
                              strlen(part_elem->part_comment), cs);
    else
      table->field[22]->store(STRING_WITH_LEN(""), cs);
    if (part_elem->nodegroup_id != UNDEF_NODEGROUP)
      table->field[23]->store((longlong) part_elem->nodegroup_id, TRUE);
    else
      table->field[23]->store(STRING_WITH_LEN("default"), cs);

    table->field[24]->set_notnull();
    if (part_elem->tablespace_name)
      table->field[24]->store(part_elem->tablespace_name,
                              strlen(part_elem->tablespace_name), cs);
    else
    {
      char *ts= showing_table->file->get_tablespace_name(thd,0,0);
      if(ts)
      {
        table->field[24]->store(ts, strlen(ts), cs);
        my_free(ts, MYF(0));
      }
      else
        table->field[24]->set_null();
    }
  }
  return;
}


static int get_schema_partitions_record(THD *thd, TABLE_LIST *tables,
                                        TABLE *table, bool res,
                                        LEX_STRING *db_name,
                                        LEX_STRING *table_name)
{
  CHARSET_INFO *cs= system_charset_info;
  char buff[61];
  String tmp_res(buff, sizeof(buff), cs);
  String tmp_str;
  TABLE *show_table= tables->table;
  handler *file;
#ifdef WITH_PARTITION_STORAGE_ENGINE
  partition_info *part_info;
#endif
  DBUG_ENTER("get_schema_partitions_record");

  if (res)
  {
    if (thd->is_error())
      push_warning(thd, MYSQL_ERROR::WARN_LEVEL_WARN,
                   thd->main_da.sql_errno(), thd->main_da.message());
    thd->clear_error();
    DBUG_RETURN(0);
  }
  file= show_table->file;
#ifdef WITH_PARTITION_STORAGE_ENGINE
  part_info= show_table->part_info;
  if (part_info)
  {
    partition_element *part_elem;
    List_iterator<partition_element> part_it(part_info->partitions);
    uint part_pos= 0, part_id= 0;

    restore_record(table, s->default_values);
    table->field[1]->store(db_name->str, db_name->length, cs);
    table->field[2]->store(table_name->str, table_name->length, cs);


    /* Partition method*/
    switch (part_info->part_type) {
    case RANGE_PARTITION:
      table->field[7]->store(partition_keywords[PKW_RANGE].str,
                             partition_keywords[PKW_RANGE].length, cs);
      break;
    case LIST_PARTITION:
      table->field[7]->store(partition_keywords[PKW_LIST].str,
                             partition_keywords[PKW_LIST].length, cs);
      break;
    case HASH_PARTITION:
      tmp_res.length(0);
      if (part_info->linear_hash_ind)
        tmp_res.append(partition_keywords[PKW_LINEAR].str,
                       partition_keywords[PKW_LINEAR].length);
      if (part_info->list_of_part_fields)
        tmp_res.append(partition_keywords[PKW_KEY].str,
                       partition_keywords[PKW_KEY].length);
      else
        tmp_res.append(partition_keywords[PKW_HASH].str,
                       partition_keywords[PKW_HASH].length);
      table->field[7]->store(tmp_res.ptr(), tmp_res.length(), cs);
      break;
    default:
      DBUG_ASSERT(0);
      my_error(ER_OUT_OF_RESOURCES, MYF(0));
      current_thd->fatal_error();
      DBUG_RETURN(1);
    }
    table->field[7]->set_notnull();

    /* Partition expression */
    if (part_info->part_expr)
    {
      table->field[9]->store(part_info->part_func_string,
                             part_info->part_func_len, cs);
    }
    else if (part_info->list_of_part_fields)
    {
      collect_partition_expr(part_info->part_field_list, &tmp_str);
      table->field[9]->store(tmp_str.ptr(), tmp_str.length(), cs);
    }
    table->field[9]->set_notnull();

    if (part_info->is_sub_partitioned())
    {
      /* Subpartition method */
      tmp_res.length(0);
      if (part_info->linear_hash_ind)
        tmp_res.append(partition_keywords[PKW_LINEAR].str,
                       partition_keywords[PKW_LINEAR].length);
      if (part_info->list_of_subpart_fields)
        tmp_res.append(partition_keywords[PKW_KEY].str,
                       partition_keywords[PKW_KEY].length);
      else
        tmp_res.append(partition_keywords[PKW_HASH].str,
                       partition_keywords[PKW_HASH].length);
      table->field[8]->store(tmp_res.ptr(), tmp_res.length(), cs);
      table->field[8]->set_notnull();

      /* Subpartition expression */
      if (part_info->subpart_expr)
      {
        table->field[10]->store(part_info->subpart_func_string,
                                part_info->subpart_func_len, cs);
      }
      else if (part_info->list_of_subpart_fields)
      {
        collect_partition_expr(part_info->subpart_field_list, &tmp_str);
        table->field[10]->store(tmp_str.ptr(), tmp_str.length(), cs);
      }
      table->field[10]->set_notnull();
    }

    while ((part_elem= part_it++))
    {
      table->field[3]->store(part_elem->partition_name,
                             strlen(part_elem->partition_name), cs);
      table->field[3]->set_notnull();
      /* PARTITION_ORDINAL_POSITION */
      table->field[5]->store((longlong) ++part_pos, TRUE);
      table->field[5]->set_notnull();

      /* Partition description */
      if (part_info->part_type == RANGE_PARTITION)
      {
        if (part_elem->range_value != LONGLONG_MAX)
          table->field[11]->store((longlong) part_elem->range_value, FALSE);
        else
          table->field[11]->store(partition_keywords[PKW_MAXVALUE].str,
                                 partition_keywords[PKW_MAXVALUE].length, cs);
        table->field[11]->set_notnull();
      }
      else if (part_info->part_type == LIST_PARTITION)
      {
        List_iterator<part_elem_value> list_val_it(part_elem->list_val_list);
        part_elem_value *list_value;
        uint no_items= part_elem->list_val_list.elements;
        tmp_str.length(0);
        tmp_res.length(0);
        if (part_elem->has_null_value)
        {
          tmp_str.append("NULL");
          if (no_items > 0)
            tmp_str.append(",");
        }
        while ((list_value= list_val_it++))
        {
          if (!list_value->unsigned_flag)
            tmp_res.set(list_value->value, cs);
          else
            tmp_res.set((ulonglong)list_value->value, cs);
          tmp_str.append(tmp_res);
          if (--no_items != 0)
            tmp_str.append(",");
        };
        table->field[11]->store(tmp_str.ptr(), tmp_str.length(), cs);
        table->field[11]->set_notnull();
      }

      if (part_elem->subpartitions.elements)
      {
        List_iterator<partition_element> sub_it(part_elem->subpartitions);
        partition_element *subpart_elem;
        uint subpart_pos= 0;

        while ((subpart_elem= sub_it++))
        {
          table->field[4]->store(subpart_elem->partition_name,
                                 strlen(subpart_elem->partition_name), cs);
          table->field[4]->set_notnull();
          /* SUBPARTITION_ORDINAL_POSITION */
          table->field[6]->store((longlong) ++subpart_pos, TRUE);
          table->field[6]->set_notnull();

          store_schema_partitions_record(thd, table, show_table, subpart_elem,
                                         file, part_id);
          part_id++;
          if(schema_table_store_record(thd, table))
            DBUG_RETURN(1);
        }
      }
      else
      {
        store_schema_partitions_record(thd, table, show_table, part_elem,
                                       file, part_id);
        part_id++;
        if(schema_table_store_record(thd, table))
          DBUG_RETURN(1);
      }
    }
    DBUG_RETURN(0);
  }
  else
#endif
  {
    store_schema_partitions_record(thd, table, show_table, 0, file, 0);
    if(schema_table_store_record(thd, table))
      DBUG_RETURN(1);
  }
  DBUG_RETURN(0);
}


#ifdef NOT_USED
static interval_type get_real_interval_type(interval_type i_type)
{
  switch (i_type) {
  case INTERVAL_YEAR:
    return INTERVAL_YEAR;

  case INTERVAL_QUARTER:
  case INTERVAL_YEAR_MONTH:
  case INTERVAL_MONTH:
    return INTERVAL_MONTH;

  case INTERVAL_WEEK:
  case INTERVAL_DAY:
    return INTERVAL_DAY;

  case INTERVAL_DAY_HOUR:
  case INTERVAL_HOUR:
    return INTERVAL_HOUR;

  case INTERVAL_DAY_MINUTE:
  case INTERVAL_HOUR_MINUTE:
  case INTERVAL_MINUTE:
    return INTERVAL_MINUTE;

  case INTERVAL_DAY_SECOND:
  case INTERVAL_HOUR_SECOND:
  case INTERVAL_MINUTE_SECOND:
  case INTERVAL_SECOND:
    return INTERVAL_SECOND;

  case INTERVAL_DAY_MICROSECOND:
  case INTERVAL_HOUR_MICROSECOND:
  case INTERVAL_MINUTE_MICROSECOND:
  case INTERVAL_SECOND_MICROSECOND:
  case INTERVAL_MICROSECOND:
    return INTERVAL_MICROSECOND;
  case INTERVAL_LAST:
    DBUG_ASSERT(0);
  }
  DBUG_ASSERT(0);
  return INTERVAL_SECOND;
}

#endif

#ifdef HAVE_EVENT_SCHEDULER
/*
  Loads an event from mysql.event and copies it's data to a row of
  I_S.EVENTS

  Synopsis
    copy_event_to_schema_table()
      thd         Thread
      sch_table   The schema table (information_schema.event)
      event_table The event table to use for loading (mysql.event).

  Returns
    0  OK
    1  Error
*/

int
copy_event_to_schema_table(THD *thd, TABLE *sch_table, TABLE *event_table)
{
  const char *wild= thd->lex->wild ? thd->lex->wild->ptr() : NullS;
  CHARSET_INFO *scs= system_charset_info;
  MYSQL_TIME time;
  Event_timed et;
  DBUG_ENTER("copy_event_to_schema_table");

  restore_record(sch_table, s->default_values);

  if (et.load_from_row(thd, event_table))
  {
    my_error(ER_CANNOT_LOAD_FROM_TABLE, MYF(0), event_table->alias);
    DBUG_RETURN(1);
  }

  if (!(!wild || !wild[0] || !wild_compare(et.name.str, wild, 0)))
    DBUG_RETURN(0);

  /*
    Skip events in schemas one does not have access to. The check is
    optimized. It's guaranteed in case of SHOW EVENTS that the user
    has access.
  */
  if (thd->lex->sql_command != SQLCOM_SHOW_EVENTS &&
      check_access(thd, EVENT_ACL, et.dbname.str, 0, 0, 1,
                   is_schema_db(et.dbname.str, et.dbname.length)))
    DBUG_RETURN(0);

  /* ->field[0] is EVENT_CATALOG and is by default NULL */

  sch_table->field[ISE_EVENT_SCHEMA]->
                                store(et.dbname.str, et.dbname.length,scs);
  sch_table->field[ISE_EVENT_NAME]->
                                store(et.name.str, et.name.length, scs);
  sch_table->field[ISE_DEFINER]->
                                store(et.definer.str, et.definer.length, scs);
  const String *tz_name= et.time_zone->get_name();
  sch_table->field[ISE_TIME_ZONE]->
                                store(tz_name->ptr(), tz_name->length(), scs);
  sch_table->field[ISE_EVENT_BODY]->
                                store(STRING_WITH_LEN("SQL"), scs);
  sch_table->field[ISE_EVENT_DEFINITION]->store(
    et.body_utf8.str, et.body_utf8.length, scs);

  /* SQL_MODE */
  {
    LEX_STRING sql_mode;
    sys_var::make_set(thd, et.sql_mode, &sql_mode_typelib, &sql_mode);
    sch_table->field[ISE_SQL_MODE]->
                                store(sql_mode.str, sql_mode.length, scs);
  }

  int not_used=0;

  if (et.expression)
  {
    String show_str;
    /* type */
    sch_table->field[ISE_EVENT_TYPE]->store(STRING_WITH_LEN("RECURRING"), scs);

    if (Events::reconstruct_interval_expression(&show_str, et.interval,
                                                et.expression))
      DBUG_RETURN(1);

    sch_table->field[ISE_INTERVAL_VALUE]->set_notnull();
    sch_table->field[ISE_INTERVAL_VALUE]->
                                store(show_str.ptr(), show_str.length(), scs);

    LEX_STRING *ival= &interval_type_to_name[et.interval];
    sch_table->field[ISE_INTERVAL_FIELD]->set_notnull();
    sch_table->field[ISE_INTERVAL_FIELD]->store(ival->str, ival->length, scs);

    /* starts & ends . STARTS is always set - see sql_yacc.yy */
    et.time_zone->gmt_sec_to_TIME(&time, et.starts);
    sch_table->field[ISE_STARTS]->set_notnull();
    sch_table->field[ISE_STARTS]->
                                store_time(&time, MYSQL_TIMESTAMP_DATETIME);

    if (!et.ends_null)
    {
      et.time_zone->gmt_sec_to_TIME(&time, et.ends);
      sch_table->field[ISE_ENDS]->set_notnull();
      sch_table->field[ISE_ENDS]->
                                store_time(&time, MYSQL_TIMESTAMP_DATETIME);
    }
  }
  else
  {
    /* type */
    sch_table->field[ISE_EVENT_TYPE]->store(STRING_WITH_LEN("ONE TIME"), scs);

    et.time_zone->gmt_sec_to_TIME(&time, et.execute_at);
    sch_table->field[ISE_EXECUTE_AT]->set_notnull();
    sch_table->field[ISE_EXECUTE_AT]->
                          store_time(&time, MYSQL_TIMESTAMP_DATETIME);
  }

  /* status */

  switch (et.status)
  {
    case Event_parse_data::ENABLED:
      sch_table->field[ISE_STATUS]->store(STRING_WITH_LEN("ENABLED"), scs);
      break;
    case Event_parse_data::SLAVESIDE_DISABLED:
      sch_table->field[ISE_STATUS]->store(STRING_WITH_LEN("SLAVESIDE_DISABLED"),
                                          scs);
      break;
    case Event_parse_data::DISABLED:
      sch_table->field[ISE_STATUS]->store(STRING_WITH_LEN("DISABLED"), scs);
      break;
    default:
      DBUG_ASSERT(0);
  }
  sch_table->field[ISE_ORIGINATOR]->store(et.originator, TRUE);

  /* on_completion */
  if (et.on_completion == Event_parse_data::ON_COMPLETION_DROP)
    sch_table->field[ISE_ON_COMPLETION]->
                                store(STRING_WITH_LEN("NOT PRESERVE"), scs);
  else
    sch_table->field[ISE_ON_COMPLETION]->
                                store(STRING_WITH_LEN("PRESERVE"), scs);

  number_to_datetime(et.created, &time, 0, &not_used);
  DBUG_ASSERT(not_used==0);
  sch_table->field[ISE_CREATED]->store_time(&time, MYSQL_TIMESTAMP_DATETIME);

  number_to_datetime(et.modified, &time, 0, &not_used);
  DBUG_ASSERT(not_used==0);
  sch_table->field[ISE_LAST_ALTERED]->
                                store_time(&time, MYSQL_TIMESTAMP_DATETIME);

  if (et.last_executed)
  {
    et.time_zone->gmt_sec_to_TIME(&time, et.last_executed);
    sch_table->field[ISE_LAST_EXECUTED]->set_notnull();
    sch_table->field[ISE_LAST_EXECUTED]->
                       store_time(&time, MYSQL_TIMESTAMP_DATETIME);
  }

  sch_table->field[ISE_EVENT_COMMENT]->
                      store(et.comment.str, et.comment.length, scs);

  sch_table->field[ISE_CLIENT_CS]->set_notnull();
  sch_table->field[ISE_CLIENT_CS]->store(
    et.creation_ctx->get_client_cs()->csname,
    strlen(et.creation_ctx->get_client_cs()->csname),
    scs);

  sch_table->field[ISE_CONNECTION_CL]->set_notnull();
  sch_table->field[ISE_CONNECTION_CL]->store(
    et.creation_ctx->get_connection_cl()->name,
    strlen(et.creation_ctx->get_connection_cl()->name),
    scs);

  sch_table->field[ISE_DB_CL]->set_notnull();
  sch_table->field[ISE_DB_CL]->store(
    et.creation_ctx->get_db_cl()->name,
    strlen(et.creation_ctx->get_db_cl()->name),
    scs);

  if (schema_table_store_record(thd, sch_table))
    DBUG_RETURN(1);

  DBUG_RETURN(0);
}
#endif

int fill_open_tables(THD *thd, TABLE_LIST *tables, COND *cond)
{
  DBUG_ENTER("fill_open_tables");
  const char *wild= thd->lex->wild ? thd->lex->wild->ptr() : NullS;
  TABLE *table= tables->table;
  CHARSET_INFO *cs= system_charset_info;
  OPEN_TABLE_LIST *open_list;
  if (!(open_list=list_open_tables(thd,thd->lex->select_lex.db, wild))
            && thd->is_fatal_error)
    DBUG_RETURN(1);

  for (; open_list ; open_list=open_list->next)
  {
    restore_record(table, s->default_values);
    table->field[0]->store(open_list->db, strlen(open_list->db), cs);
    table->field[1]->store(open_list->table, strlen(open_list->table), cs);
    table->field[2]->store((longlong) open_list->in_use, TRUE);
    table->field[3]->store((longlong) open_list->locked, TRUE);
    if (schema_table_store_record(thd, table))
      DBUG_RETURN(1);
  }
  DBUG_RETURN(0);
}


int fill_variables(THD *thd, TABLE_LIST *tables, COND *cond)
{
  DBUG_ENTER("fill_variables");
  int res= 0;
  LEX *lex= thd->lex;
  const char *wild= lex->wild ? lex->wild->ptr() : NullS;
  enum enum_schema_tables schema_table_idx=
    get_schema_table_idx(tables->schema_table);
  enum enum_var_type option_type= OPT_SESSION;
  bool upper_case_names= (schema_table_idx != SCH_VARIABLES);
  bool sorted_vars= (schema_table_idx == SCH_VARIABLES);

  if (lex->option_type == OPT_GLOBAL ||
      schema_table_idx == SCH_GLOBAL_VARIABLES)
    option_type= OPT_GLOBAL;

  rw_rdlock(&LOCK_system_variables_hash);
  res= show_status_array(thd, wild, enumerate_sys_vars(thd, sorted_vars),
                         option_type, NULL, "", tables->table, upper_case_names, cond);
  rw_unlock(&LOCK_system_variables_hash);
  DBUG_RETURN(res);
}


int fill_status(THD *thd, TABLE_LIST *tables, COND *cond)
{
  DBUG_ENTER("fill_status");
  LEX *lex= thd->lex;
  const char *wild= lex->wild ? lex->wild->ptr() : NullS;
  int res= 0;
  STATUS_VAR *tmp1, tmp;
  enum enum_schema_tables schema_table_idx=
    get_schema_table_idx(tables->schema_table);
  enum enum_var_type option_type;
  bool upper_case_names= (schema_table_idx != SCH_STATUS);

  if (schema_table_idx == SCH_STATUS)
  {
    option_type= lex->option_type;
    if (option_type == OPT_GLOBAL)
      tmp1= &tmp;
    else
      tmp1= thd->initial_status_var;
  }
  else if (schema_table_idx == SCH_GLOBAL_STATUS)
  {
    option_type= OPT_GLOBAL;
    tmp1= &tmp;
  }
  else
  {
    option_type= OPT_SESSION;
    tmp1= &thd->status_var;
  }

  pthread_mutex_lock(&LOCK_status);
  if (option_type == OPT_GLOBAL)
    calc_sum_of_all_status(&tmp);
  res= show_status_array(thd, wild,
                         (SHOW_VAR *)all_status_vars.buffer,
                         option_type, tmp1, "", tables->table,
                         upper_case_names, cond);
  pthread_mutex_unlock(&LOCK_status);
  DBUG_RETURN(res);
}


/*
  Fill and store records into I_S.referential_constraints table

  SYNOPSIS
    get_referential_constraints_record()
    thd                 thread handle
    tables              table list struct(processed table)
    table               I_S table
    res                 1 means the error during opening of the processed table
                        0 means processed table is opened without error
    base_name           db name
    file_name           table name

  RETURN
    0	ok
    #   error
*/

static int
get_referential_constraints_record(THD *thd, TABLE_LIST *tables,
                                   TABLE *table, bool res,
                                   LEX_STRING *db_name, LEX_STRING *table_name)
{
  CHARSET_INFO *cs= system_charset_info;
  DBUG_ENTER("get_referential_constraints_record");

  if (res)
  {
    if (thd->is_error())
      push_warning(thd, MYSQL_ERROR::WARN_LEVEL_WARN,
                   thd->main_da.sql_errno(), thd->main_da.message());
    thd->clear_error();
    DBUG_RETURN(0);
  }
  if (!tables->view)
  {
    List<FOREIGN_KEY_INFO> f_key_list;
    TABLE *show_table= tables->table;

    show_table->file->get_foreign_key_list(thd, &f_key_list);
    FOREIGN_KEY_INFO *f_key_info;
    List_iterator_fast<FOREIGN_KEY_INFO> it(f_key_list);
    while ((f_key_info= it++))
    {
      restore_record(table, s->default_values);
      table->field[1]->store(db_name->str, db_name->length, cs);
      table->field[9]->store(table_name->str, table_name->length, cs);
      table->field[2]->store(f_key_info->forein_id->str,
                             f_key_info->forein_id->length, cs);
      table->field[4]->store(f_key_info->referenced_db->str,
                             f_key_info->referenced_db->length, cs);
      table->field[10]->store(f_key_info->referenced_table->str,
                             f_key_info->referenced_table->length, cs);
      if (f_key_info->referenced_key_name)
      {
        table->field[5]->store(f_key_info->referenced_key_name->str,
                               f_key_info->referenced_key_name->length, cs);
        table->field[5]->set_notnull();
      }
      else
        table->field[5]->set_null();
      table->field[6]->store(STRING_WITH_LEN("NONE"), cs);
      table->field[7]->store(f_key_info->update_method->str,
                             f_key_info->update_method->length, cs);
      table->field[8]->store(f_key_info->delete_method->str,
                             f_key_info->delete_method->length, cs);
      if (schema_table_store_record(thd, table))
        DBUG_RETURN(1);
    }
  }
  DBUG_RETURN(0);
}

struct schema_table_ref
{
  const char *table_name;
  ST_SCHEMA_TABLE *schema_table;
};


/*
  Find schema_tables elment by name

  SYNOPSIS
    find_schema_table_in_plugin()
    thd                 thread handler
    plugin              plugin
    table_name          table name

  RETURN
    0	table not found
    1   found the schema table
*/
static my_bool find_schema_table_in_plugin(THD *thd, plugin_ref plugin,
                                           void* p_table)
{
  schema_table_ref *p_schema_table= (schema_table_ref *)p_table;
  const char* table_name= p_schema_table->table_name;
  ST_SCHEMA_TABLE *schema_table= plugin_data(plugin, ST_SCHEMA_TABLE *);
  DBUG_ENTER("find_schema_table_in_plugin");

  if (!my_strcasecmp(system_charset_info,
                     schema_table->table_name,
                     table_name)) {
    p_schema_table->schema_table= schema_table;
    DBUG_RETURN(1);
  }

  DBUG_RETURN(0);
}


/*
  Find schema_tables elment by name

  SYNOPSIS
    find_schema_table()
    thd                 thread handler
    table_name          table name

  RETURN
    0	table not found
    #   pointer to 'schema_tables' element
*/

ST_SCHEMA_TABLE *find_schema_table(THD *thd, const char* table_name)
{
  schema_table_ref schema_table_a;
  ST_SCHEMA_TABLE *schema_table= schema_tables;
  DBUG_ENTER("find_schema_table");

  for (; schema_table->table_name; schema_table++)
  {
    if (!my_strcasecmp(system_charset_info,
                       schema_table->table_name,
                       table_name))
      DBUG_RETURN(schema_table);
  }

  schema_table_a.table_name= table_name;
  if (plugin_foreach(thd, find_schema_table_in_plugin,
                     MYSQL_INFORMATION_SCHEMA_PLUGIN, &schema_table_a))
    DBUG_RETURN(schema_table_a.schema_table);

  DBUG_RETURN(NULL);
}


ST_SCHEMA_TABLE *get_schema_table(enum enum_schema_tables schema_table_idx)
{
  return &schema_tables[schema_table_idx];
}


/**
  Create information_schema table using schema_table data.

  @note
    For MYSQL_TYPE_DECIMAL fields only, the field_length member has encoded
    into it two numbers, based on modulus of base-10 numbers.  In the ones
    position is the number of decimals.  Tens position is unused.  In the
    hundreds and thousands position is a two-digit decimal number representing
    length.  Encode this value with  (length*100)+decimals  , where
    0<decimals<10 and 0<=length<100 .

  @param
    thd	       	          thread handler

  @param table_list Used to pass I_S table information(fields info, tables
  parameters etc) and table name.

  @retval  \#             Pointer to created table
  @retval  NULL           Can't create table
*/

TABLE *create_schema_table(THD *thd, TABLE_LIST *table_list)
{
  int field_count= 0;
  Item *item;
  TABLE *table;
  List<Item> field_list;
  ST_SCHEMA_TABLE *schema_table= table_list->schema_table;
  ST_FIELD_INFO *fields_info= schema_table->fields_info;
  CHARSET_INFO *cs= system_charset_info;
  DBUG_ENTER("create_schema_table");

  for (; fields_info->field_name; fields_info++)
  {
    switch (fields_info->field_type) {
    case MYSQL_TYPE_TINY:
    case MYSQL_TYPE_LONG:
    case MYSQL_TYPE_SHORT:
    case MYSQL_TYPE_LONGLONG:
    case MYSQL_TYPE_INT24:
      if (!(item= new Item_return_int(fields_info->field_name,
                                      fields_info->field_length,
                                      fields_info->field_type,
                                      fields_info->value)))
      {
        DBUG_RETURN(0);
      }
      item->unsigned_flag= (fields_info->field_flags & MY_I_S_UNSIGNED);
      break;
    case MYSQL_TYPE_DATE:
    case MYSQL_TYPE_TIME:
    case MYSQL_TYPE_TIMESTAMP:
    case MYSQL_TYPE_DATETIME:
      if (!(item=new Item_return_date_time(fields_info->field_name,
                                           fields_info->field_type)))
      {
        DBUG_RETURN(0);
      }
      break;
    case MYSQL_TYPE_FLOAT:
    case MYSQL_TYPE_DOUBLE:
      if ((item= new Item_float(fields_info->field_name, 0.0, NOT_FIXED_DEC,
                           fields_info->field_length)) == NULL)
        DBUG_RETURN(NULL);
      break;
    case MYSQL_TYPE_DECIMAL:
    case MYSQL_TYPE_NEWDECIMAL:
      if (!(item= new Item_decimal((longlong) fields_info->value, false)))
      {
        DBUG_RETURN(0);
      }
      /*
        Create a type holder, as we want the type of the item to defined
        the type of the object, not the value
      */
      if (!(item= new Item_type_holder(thd, item)))
        DBUG_RETURN(0);
      item->unsigned_flag= (fields_info->field_flags & MY_I_S_UNSIGNED);
      item->decimals= fields_info->field_length%10;
      item->max_length= (fields_info->field_length/100)%100;
      if (item->unsigned_flag == 0)
        item->max_length+= 1;
      if (item->decimals > 0)
        item->max_length+= 1;
      item->set_name(fields_info->field_name,
                     strlen(fields_info->field_name), cs);
      break;
    case MYSQL_TYPE_TINY_BLOB:
    case MYSQL_TYPE_MEDIUM_BLOB:
    case MYSQL_TYPE_LONG_BLOB:
    case MYSQL_TYPE_BLOB:
      if (!(item= new Item_blob(fields_info->field_name,
                                fields_info->field_length)))
      {
        DBUG_RETURN(0);
      }
      break;
    default:
      /* Don't let unimplemented types pass through. Could be a grave error. */
      DBUG_ASSERT(fields_info->field_type == MYSQL_TYPE_STRING);

      if (!(item= new Item_empty_string("", fields_info->field_length, cs)))
      {
        DBUG_RETURN(0);
      }
      item->set_name(fields_info->field_name,
                     strlen(fields_info->field_name), cs);
      break;
    }
    field_list.push_back(item);
    item->maybe_null= (fields_info->field_flags & MY_I_S_MAYBE_NULL);
    field_count++;
  }
  TMP_TABLE_PARAM *tmp_table_param =
    (TMP_TABLE_PARAM*) (thd->alloc(sizeof(TMP_TABLE_PARAM)));
  tmp_table_param->init();
  tmp_table_param->table_charset= cs;
  tmp_table_param->field_count= field_count;
  tmp_table_param->schema_table= 1;
  SELECT_LEX *select_lex= thd->lex->current_select;
  if (!(table= create_tmp_table(thd, tmp_table_param,
                                field_list, (ORDER*) 0, 0, 0,
                                (select_lex->options | thd->options |
                                 TMP_TABLE_ALL_COLUMNS),
                                HA_POS_ERROR, table_list->alias)))
    DBUG_RETURN(0);
  my_bitmap_map* bitmaps=
    (my_bitmap_map*) thd->alloc(bitmap_buffer_size(field_count));
  bitmap_init(&table->def_read_set, (my_bitmap_map*) bitmaps, field_count,
              FALSE);
  table->read_set= &table->def_read_set;
  bitmap_clear_all(table->read_set);
  table_list->schema_table_param= tmp_table_param;
  DBUG_RETURN(table);
}


/*
  For old SHOW compatibility. It is used when
  old SHOW doesn't have generated column names
  Make list of fields for SHOW

  SYNOPSIS
    make_old_format()
    thd			thread handler
    schema_table        pointer to 'schema_tables' element

  RETURN
   1	error
   0	success
*/

int make_old_format(THD *thd, ST_SCHEMA_TABLE *schema_table)
{
  ST_FIELD_INFO *field_info= schema_table->fields_info;
  Name_resolution_context *context= &thd->lex->select_lex.context;
  for (; field_info->field_name; field_info++)
  {
    if (field_info->old_name)
    {
      Item_field *field= new Item_field(context,
                                        NullS, NullS, field_info->field_name);
      if (field)
      {
        field->set_name(field_info->old_name,
                        strlen(field_info->old_name),
                        system_charset_info);
        if (add_item_to_list(thd, field))
          return 1;
      }
    }
  }
  return 0;
}


int make_schemata_old_format(THD *thd, ST_SCHEMA_TABLE *schema_table)
{
  char tmp[128];
  LEX *lex= thd->lex;
  SELECT_LEX *sel= lex->current_select;
  Name_resolution_context *context= &sel->context;

  if (!sel->item_list.elements)
  {
    ST_FIELD_INFO *field_info= &schema_table->fields_info[1];
    String buffer(tmp,sizeof(tmp), system_charset_info);
    Item_field *field= new Item_field(context,
                                      NullS, NullS, field_info->field_name);
    if (!field || add_item_to_list(thd, field))
      return 1;
    buffer.length(0);
    buffer.append(field_info->old_name);
    if (lex->wild && lex->wild->ptr())
    {
      buffer.append(STRING_WITH_LEN(" ("));
      buffer.append(lex->wild->ptr());
      buffer.append(')');
    }
    field->set_name(buffer.ptr(), buffer.length(), system_charset_info);
  }
  return 0;
}


int make_table_names_old_format(THD *thd, ST_SCHEMA_TABLE *schema_table)
{
  char tmp[128];
  String buffer(tmp,sizeof(tmp), thd->charset());
  LEX *lex= thd->lex;
  Name_resolution_context *context= &lex->select_lex.context;

  ST_FIELD_INFO *field_info= &schema_table->fields_info[2];
  buffer.length(0);
  buffer.append(field_info->old_name);
  buffer.append(lex->select_lex.db);
  if (lex->wild && lex->wild->ptr())
  {
    buffer.append(STRING_WITH_LEN(" ("));
    buffer.append(lex->wild->ptr());
    buffer.append(')');
  }
  Item_field *field= new Item_field(context,
                                    NullS, NullS, field_info->field_name);
  if (add_item_to_list(thd, field))
    return 1;
  field->set_name(buffer.ptr(), buffer.length(), system_charset_info);
  if (thd->lex->verbose)
  {
    field->set_name(buffer.ptr(), buffer.length(), system_charset_info);
    field_info= &schema_table->fields_info[3];
    field= new Item_field(context, NullS, NullS, field_info->field_name);
    if (add_item_to_list(thd, field))
      return 1;
    field->set_name(field_info->old_name, strlen(field_info->old_name),
                    system_charset_info);
  }
  return 0;
}


int make_columns_old_format(THD *thd, ST_SCHEMA_TABLE *schema_table)
{
  int fields_arr[]= {3, 14, 13, 6, 15, 5, 16, 17, 18, -1};
  int *field_num= fields_arr;
  ST_FIELD_INFO *field_info;
  Name_resolution_context *context= &thd->lex->select_lex.context;

  for (; *field_num >= 0; field_num++)
  {
    field_info= &schema_table->fields_info[*field_num];
    if (!thd->lex->verbose && (*field_num == 13 ||
                               *field_num == 17 ||
                               *field_num == 18))
      continue;
    Item_field *field= new Item_field(context,
                                      NullS, NullS, field_info->field_name);
    if (field)
    {
      field->set_name(field_info->old_name,
                      strlen(field_info->old_name),
                      system_charset_info);
      if (add_item_to_list(thd, field))
        return 1;
    }
  }
  return 0;
}


int make_character_sets_old_format(THD *thd, ST_SCHEMA_TABLE *schema_table)
{
  int fields_arr[]= {0, 2, 1, 3, -1};
  int *field_num= fields_arr;
  ST_FIELD_INFO *field_info;
  Name_resolution_context *context= &thd->lex->select_lex.context;

  for (; *field_num >= 0; field_num++)
  {
    field_info= &schema_table->fields_info[*field_num];
    Item_field *field= new Item_field(context,
                                      NullS, NullS, field_info->field_name);
    if (field)
    {
      field->set_name(field_info->old_name,
                      strlen(field_info->old_name),
                      system_charset_info);
      if (add_item_to_list(thd, field))
        return 1;
    }
  }
  return 0;
}


int make_proc_old_format(THD *thd, ST_SCHEMA_TABLE *schema_table)
{
  int fields_arr[]= {2, 3, 4, 19, 16, 15, 14, 18, 20, 21, 22, -1};
  int *field_num= fields_arr;
  ST_FIELD_INFO *field_info;
  Name_resolution_context *context= &thd->lex->select_lex.context;

  for (; *field_num >= 0; field_num++)
  {
    field_info= &schema_table->fields_info[*field_num];
    Item_field *field= new Item_field(context,
                                      NullS, NullS, field_info->field_name);
    if (field)
    {
      field->set_name(field_info->old_name,
                      strlen(field_info->old_name),
                      system_charset_info);
      if (add_item_to_list(thd, field))
        return 1;
    }
  }
  return 0;
}


/*
  Create information_schema table

  SYNOPSIS
  mysql_schema_table()
    thd                thread handler
    lex                pointer to LEX
    table_list         pointer to table_list

  RETURN
    0	success
    1   error
*/

int mysql_schema_table(THD *thd, LEX *lex, TABLE_LIST *table_list)
{
  TABLE *table;
  DBUG_ENTER("mysql_schema_table");
  if (!(table= table_list->schema_table->create_table(thd, table_list)))
    DBUG_RETURN(1);
  table->s->tmp_table= SYSTEM_TMP_TABLE;
  table->grant.privilege= SELECT_ACL;
  /*
    This test is necessary to make
    case insensitive file systems +
    upper case table names(information schema tables) +
    views
    working correctly
  */
  if (table_list->schema_table_name)
    table->alias_name_used= my_strcasecmp(table_alias_charset,
                                          table_list->schema_table_name,
                                          table_list->alias);
  table_list->table_name= table->s->table_name.str;
  table_list->table_name_length= table->s->table_name.length;
  table_list->table= table;
  table->next= thd->derived_tables;
  thd->derived_tables= table;
  table_list->select_lex->options |= OPTION_SCHEMA_TABLE;
  lex->safe_to_cache_query= 0;

  if (table_list->schema_table_reformed) // show command
  {
    SELECT_LEX *sel= lex->current_select;
    Item *item;
    Field_translator *transl, *org_transl;

    if (table_list->field_translation)
    {
      Field_translator *end= table_list->field_translation_end;
      for (transl= table_list->field_translation; transl < end; transl++)
      {
        if (!transl->item->fixed &&
            transl->item->fix_fields(thd, &transl->item))
          DBUG_RETURN(1);
      }
      DBUG_RETURN(0);
    }
    List_iterator_fast<Item> it(sel->item_list);
    if (!(transl=
          (Field_translator*)(thd->stmt_arena->
                              alloc(sel->item_list.elements *
                                    sizeof(Field_translator)))))
    {
      DBUG_RETURN(1);
    }
    for (org_transl= transl; (item= it++); transl++)
    {
      transl->item= item;
      transl->name= item->name;
      if (!item->fixed && item->fix_fields(thd, &transl->item))
      {
        DBUG_RETURN(1);
      }
    }
    table_list->field_translation= org_transl;
    table_list->field_translation_end= transl;
  }

  DBUG_RETURN(0);
}


/*
  Generate select from information_schema table

  SYNOPSIS
    make_schema_select()
    thd                  thread handler
    sel                  pointer to SELECT_LEX
    schema_table_idx     index of 'schema_tables' element

  RETURN
    0	success
    1   error
*/

int make_schema_select(THD *thd, SELECT_LEX *sel,
		       enum enum_schema_tables schema_table_idx)
{
  ST_SCHEMA_TABLE *schema_table= get_schema_table(schema_table_idx);
  LEX_STRING db, table;
  DBUG_ENTER("make_schema_select");
  DBUG_PRINT("enter", ("mysql_schema_select: %s", schema_table->table_name));
  /*
     We have to make non const db_name & table_name
     because of lower_case_table_names
  */
  thd->make_lex_string(&db, INFORMATION_SCHEMA_NAME.str,
                       INFORMATION_SCHEMA_NAME.length, 0);
  thd->make_lex_string(&table, schema_table->table_name,
                       strlen(schema_table->table_name), 0);
  if (schema_table->old_format(thd, schema_table) ||   /* Handle old syntax */
      !sel->add_table_to_list(thd, new Table_ident(thd, db, table, 0),
                              0, 0, TL_READ))
  {
    DBUG_RETURN(1);
  }
  DBUG_RETURN(0);
}


/*
  Fill temporary schema tables before SELECT

  SYNOPSIS
    get_schema_tables_result()
    join  join which use schema tables
    executed_place place where I_S table processed

  RETURN
    FALSE success
    TRUE  error
*/

bool get_schema_tables_result(JOIN *join,
                              enum enum_schema_table_state executed_place)
{
  JOIN_TAB *tmp_join_tab= join->join_tab+join->tables;
  THD *thd= join->thd;
  LEX *lex= thd->lex;
  bool result= 0;
  DBUG_ENTER("get_schema_tables_result");

  thd->no_warnings_for_error= 1;
  for (JOIN_TAB *tab= join->join_tab; tab < tmp_join_tab; tab++)
  {
    if (!tab->table || !tab->table->pos_in_table_list)
      break;

    TABLE_LIST *table_list= tab->table->pos_in_table_list;
    if (table_list->schema_table && thd->fill_information_schema_tables())
    {
      bool is_subselect= (&lex->unit != lex->current_select->master_unit() &&
                          lex->current_select->master_unit()->item);

      /* A value of 0 indicates a dummy implementation */
      if (table_list->schema_table->fill_table == 0)
        continue;

      /* skip I_S optimizations specific to get_all_tables */
      if (thd->lex->describe &&
          (table_list->schema_table->fill_table != get_all_tables))
        continue;

      /*
        If schema table is already processed and
        the statement is not a subselect then
        we don't need to fill this table again.
        If schema table is already processed and
        schema_table_state != executed_place then
        table is already processed and
        we should skip second data processing.
      */
      if (table_list->schema_table_state &&
          (!is_subselect || table_list->schema_table_state != executed_place))
        continue;

      /*
        if table is used in a subselect and
        table has been processed earlier with the same
        'executed_place' value then we should refresh the table.
      */
      if (table_list->schema_table_state && is_subselect)
      {
        table_list->table->file->extra(HA_EXTRA_NO_CACHE);
        table_list->table->file->extra(HA_EXTRA_RESET_STATE);
        table_list->table->file->ha_delete_all_rows();
        free_io_cache(table_list->table);
        filesort_free_buffers(table_list->table,1);
        table_list->table->null_row= 0;
      }
      else
        table_list->table->file->stats.records= 0;

      if (table_list->schema_table->fill_table(thd, table_list,
                                               tab->select_cond))
      {
        result= 1;
        join->error= 1;
        tab->read_record.file= table_list->table->file;
        table_list->schema_table_state= executed_place;
        break;
      }
      tab->read_record.file= table_list->table->file;
      table_list->schema_table_state= executed_place;
    }
  }
  thd->no_warnings_for_error= 0;
  DBUG_RETURN(result);
}

struct run_hton_fill_schema_files_args
{
  TABLE_LIST *tables;
  COND *cond;
};

static my_bool run_hton_fill_schema_files(THD *thd, plugin_ref plugin,
                                          void *arg)
{
  struct run_hton_fill_schema_files_args *args=
    (run_hton_fill_schema_files_args *) arg;
  handlerton *hton= plugin_data(plugin, handlerton *);
  if(hton->fill_files_table && hton->state == SHOW_OPTION_YES)
    hton->fill_files_table(hton, thd, args->tables, args->cond);
  return false;
}

int fill_schema_files(THD *thd, TABLE_LIST *tables, COND *cond)
{
  DBUG_ENTER("fill_schema_files");

  struct run_hton_fill_schema_files_args args;
  args.tables= tables;
  args.cond= cond;

  plugin_foreach(thd, run_hton_fill_schema_files,
                 MYSQL_STORAGE_ENGINE_PLUGIN, &args);

  DBUG_RETURN(0);
}


ST_FIELD_INFO schema_fields_info[]=
{
  {"CATALOG_NAME", FN_REFLEN, MYSQL_TYPE_STRING, 0, 1, 0, SKIP_OPEN_TABLE},
  {"SCHEMA_NAME", NAME_CHAR_LEN, MYSQL_TYPE_STRING, 0, 0, "Database",
   SKIP_OPEN_TABLE},
  {"DEFAULT_CHARACTER_SET_NAME", MY_CS_NAME_SIZE, MYSQL_TYPE_STRING, 0, 0, 0,
   SKIP_OPEN_TABLE},
  {"DEFAULT_COLLATION_NAME", MY_CS_NAME_SIZE, MYSQL_TYPE_STRING, 0, 0, 0,
   SKIP_OPEN_TABLE},
  {"SQL_PATH", FN_REFLEN, MYSQL_TYPE_STRING, 0, 1, 0, SKIP_OPEN_TABLE},
  {0, 0, MYSQL_TYPE_STRING, 0, 0, 0, SKIP_OPEN_TABLE}
};


ST_FIELD_INFO tables_fields_info[]=
{
  {"TABLE_CATALOG", FN_REFLEN, MYSQL_TYPE_STRING, 0, 1, 0, SKIP_OPEN_TABLE},
  {"TABLE_SCHEMA", NAME_CHAR_LEN, MYSQL_TYPE_STRING, 0, 0, 0, SKIP_OPEN_TABLE},
  {"TABLE_NAME", NAME_CHAR_LEN, MYSQL_TYPE_STRING, 0, 0, "Name",
   SKIP_OPEN_TABLE},
  {"TABLE_TYPE", NAME_CHAR_LEN, MYSQL_TYPE_STRING, 0, 0, 0, OPEN_FRM_ONLY},
  {"ENGINE", NAME_CHAR_LEN, MYSQL_TYPE_STRING, 0, 1, "Engine", OPEN_FRM_ONLY},
  {"VERSION", MY_INT64_NUM_DECIMAL_DIGITS, MYSQL_TYPE_LONGLONG, 0,
   (MY_I_S_MAYBE_NULL | MY_I_S_UNSIGNED), "Version", OPEN_FRM_ONLY},
  {"ROW_FORMAT", 10, MYSQL_TYPE_STRING, 0, 1, "Row_format", OPEN_FULL_TABLE},
  {"TABLE_ROWS", MY_INT64_NUM_DECIMAL_DIGITS, MYSQL_TYPE_LONGLONG, 0,
   (MY_I_S_MAYBE_NULL | MY_I_S_UNSIGNED), "Rows", OPEN_FULL_TABLE},
  {"AVG_ROW_LENGTH", MY_INT64_NUM_DECIMAL_DIGITS, MYSQL_TYPE_LONGLONG, 0,
   (MY_I_S_MAYBE_NULL | MY_I_S_UNSIGNED), "Avg_row_length", OPEN_FULL_TABLE},
  {"DATA_LENGTH", MY_INT64_NUM_DECIMAL_DIGITS, MYSQL_TYPE_LONGLONG, 0,
   (MY_I_S_MAYBE_NULL | MY_I_S_UNSIGNED), "Data_length", OPEN_FULL_TABLE},
  {"MAX_DATA_LENGTH", MY_INT64_NUM_DECIMAL_DIGITS, MYSQL_TYPE_LONGLONG, 0,
   (MY_I_S_MAYBE_NULL | MY_I_S_UNSIGNED), "Max_data_length", OPEN_FULL_TABLE},
  {"INDEX_LENGTH", MY_INT64_NUM_DECIMAL_DIGITS, MYSQL_TYPE_LONGLONG, 0,
   (MY_I_S_MAYBE_NULL | MY_I_S_UNSIGNED), "Index_length", OPEN_FULL_TABLE},
  {"DATA_FREE", MY_INT64_NUM_DECIMAL_DIGITS, MYSQL_TYPE_LONGLONG, 0,
   (MY_I_S_MAYBE_NULL | MY_I_S_UNSIGNED), "Data_free", OPEN_FULL_TABLE},
  {"AUTO_INCREMENT", MY_INT64_NUM_DECIMAL_DIGITS , MYSQL_TYPE_LONGLONG, 0,
   (MY_I_S_MAYBE_NULL | MY_I_S_UNSIGNED), "Auto_increment", OPEN_FULL_TABLE},
  {"CREATE_TIME", 0, MYSQL_TYPE_DATETIME, 0, 1, "Create_time", OPEN_FULL_TABLE},
  {"UPDATE_TIME", 0, MYSQL_TYPE_DATETIME, 0, 1, "Update_time", OPEN_FULL_TABLE},
  {"CHECK_TIME", 0, MYSQL_TYPE_DATETIME, 0, 1, "Check_time", OPEN_FULL_TABLE},
  {"TABLE_COLLATION", MY_CS_NAME_SIZE, MYSQL_TYPE_STRING, 0, 1, "Collation",
   OPEN_FRM_ONLY},
  {"CHECKSUM", MY_INT64_NUM_DECIMAL_DIGITS, MYSQL_TYPE_LONGLONG, 0,
   (MY_I_S_MAYBE_NULL | MY_I_S_UNSIGNED), "Checksum", OPEN_FULL_TABLE},
  {"CREATE_OPTIONS", 255, MYSQL_TYPE_STRING, 0, 1, "Create_options",
   OPEN_FRM_ONLY},
  {"TABLE_COMMENT", 80, MYSQL_TYPE_STRING, 0, 0, "Comment", OPEN_FRM_ONLY},
  {0, 0, MYSQL_TYPE_STRING, 0, 0, 0, SKIP_OPEN_TABLE}
};


ST_FIELD_INFO columns_fields_info[]=
{
  {"TABLE_CATALOG", FN_REFLEN, MYSQL_TYPE_STRING, 0, 1, 0, OPEN_FRM_ONLY},
  {"TABLE_SCHEMA", NAME_CHAR_LEN, MYSQL_TYPE_STRING, 0, 0, 0, OPEN_FRM_ONLY},
  {"TABLE_NAME", NAME_CHAR_LEN, MYSQL_TYPE_STRING, 0, 0, 0, OPEN_FRM_ONLY},
  {"COLUMN_NAME", NAME_CHAR_LEN, MYSQL_TYPE_STRING, 0, 0, "Field",
   OPEN_FRM_ONLY},
  {"ORDINAL_POSITION", MY_INT64_NUM_DECIMAL_DIGITS, MYSQL_TYPE_LONGLONG, 0,
   MY_I_S_UNSIGNED, 0, OPEN_FRM_ONLY},
  {"COLUMN_DEFAULT", MAX_FIELD_VARCHARLENGTH, MYSQL_TYPE_STRING, 0,
   1, "Default", OPEN_FRM_ONLY},
  {"IS_NULLABLE", 3, MYSQL_TYPE_STRING, 0, 0, "Null", OPEN_FRM_ONLY},
  {"DATA_TYPE", NAME_CHAR_LEN, MYSQL_TYPE_STRING, 0, 0, 0, OPEN_FRM_ONLY},
  {"CHARACTER_MAXIMUM_LENGTH", MY_INT64_NUM_DECIMAL_DIGITS, MYSQL_TYPE_LONGLONG,
   0, (MY_I_S_MAYBE_NULL | MY_I_S_UNSIGNED), 0, OPEN_FRM_ONLY},
  {"CHARACTER_OCTET_LENGTH", MY_INT64_NUM_DECIMAL_DIGITS , MYSQL_TYPE_LONGLONG,
   0, (MY_I_S_MAYBE_NULL | MY_I_S_UNSIGNED), 0, OPEN_FRM_ONLY},
  {"NUMERIC_PRECISION", MY_INT64_NUM_DECIMAL_DIGITS, MYSQL_TYPE_LONGLONG,
   0, (MY_I_S_MAYBE_NULL | MY_I_S_UNSIGNED), 0, OPEN_FRM_ONLY},
  {"NUMERIC_SCALE", MY_INT64_NUM_DECIMAL_DIGITS , MYSQL_TYPE_LONGLONG,
   0, (MY_I_S_MAYBE_NULL | MY_I_S_UNSIGNED), 0, OPEN_FRM_ONLY},
  {"CHARACTER_SET_NAME", MY_CS_NAME_SIZE, MYSQL_TYPE_STRING, 0, 1, 0,
   OPEN_FRM_ONLY},
  {"COLLATION_NAME", MY_CS_NAME_SIZE, MYSQL_TYPE_STRING, 0, 1, "Collation",
   OPEN_FRM_ONLY},
  {"COLUMN_TYPE", 65535, MYSQL_TYPE_STRING, 0, 0, "Type", OPEN_FRM_ONLY},
  {"COLUMN_KEY", 3, MYSQL_TYPE_STRING, 0, 0, "Key", OPEN_FRM_ONLY},
  {"EXTRA", 27, MYSQL_TYPE_STRING, 0, 0, "Extra", OPEN_FRM_ONLY},
  {"PRIVILEGES", 80, MYSQL_TYPE_STRING, 0, 0, "Privileges", OPEN_FRM_ONLY},
  {"COLUMN_COMMENT", 255, MYSQL_TYPE_STRING, 0, 0, "Comment", OPEN_FRM_ONLY},
  {0, 0, MYSQL_TYPE_STRING, 0, 0, 0, SKIP_OPEN_TABLE}
};


ST_FIELD_INFO charsets_fields_info[]=
{
  {"CHARACTER_SET_NAME", MY_CS_NAME_SIZE, MYSQL_TYPE_STRING, 0, 0, "Charset",
   SKIP_OPEN_TABLE},
  {"DEFAULT_COLLATE_NAME", MY_CS_NAME_SIZE, MYSQL_TYPE_STRING, 0, 0,
   "Default collation", SKIP_OPEN_TABLE},
  {"DESCRIPTION", 60, MYSQL_TYPE_STRING, 0, 0, "Description",
   SKIP_OPEN_TABLE},
  {"MAXLEN", 3, MYSQL_TYPE_LONGLONG, 0, 0, "Maxlen", SKIP_OPEN_TABLE},
  {0, 0, MYSQL_TYPE_STRING, 0, 0, 0, SKIP_OPEN_TABLE}
};


ST_FIELD_INFO collation_fields_info[]=
{
  {"COLLATION_NAME", MY_CS_NAME_SIZE, MYSQL_TYPE_STRING, 0, 0, "Collation",
   SKIP_OPEN_TABLE},
  {"CHARACTER_SET_NAME", MY_CS_NAME_SIZE, MYSQL_TYPE_STRING, 0, 0, "Charset",
   SKIP_OPEN_TABLE},
  {"ID", MY_INT32_NUM_DECIMAL_DIGITS, MYSQL_TYPE_LONGLONG, 0, 0, "Id",
   SKIP_OPEN_TABLE},
  {"IS_DEFAULT", 3, MYSQL_TYPE_STRING, 0, 0, "Default", SKIP_OPEN_TABLE},
  {"IS_COMPILED", 3, MYSQL_TYPE_STRING, 0, 0, "Compiled", SKIP_OPEN_TABLE},
  {"SORTLEN", 3, MYSQL_TYPE_LONGLONG, 0, 0, "Sortlen", SKIP_OPEN_TABLE},
  {0, 0, MYSQL_TYPE_STRING, 0, 0, 0, SKIP_OPEN_TABLE}
};


ST_FIELD_INFO engines_fields_info[]=
{
  {"ENGINE", 64, MYSQL_TYPE_STRING, 0, 0, "Engine", SKIP_OPEN_TABLE},
  {"SUPPORT", 8, MYSQL_TYPE_STRING, 0, 0, "Support", SKIP_OPEN_TABLE},
  {"COMMENT", 160, MYSQL_TYPE_STRING, 0, 0, "Comment", SKIP_OPEN_TABLE},
  {"TRANSACTIONS", 3, MYSQL_TYPE_STRING, 0, 1, "Transactions", SKIP_OPEN_TABLE},
  {"XA", 3, MYSQL_TYPE_STRING, 0, 1, "XA", SKIP_OPEN_TABLE},
  {"SAVEPOINTS", 3 ,MYSQL_TYPE_STRING, 0, 1, "Savepoints", SKIP_OPEN_TABLE},
  {0, 0, MYSQL_TYPE_STRING, 0, 0, 0, SKIP_OPEN_TABLE}
};


ST_FIELD_INFO events_fields_info[]=
{
  {"EVENT_CATALOG", NAME_CHAR_LEN, MYSQL_TYPE_STRING, 0, 1, 0, SKIP_OPEN_TABLE},
  {"EVENT_SCHEMA", NAME_CHAR_LEN, MYSQL_TYPE_STRING, 0, 0, "Db",
   SKIP_OPEN_TABLE},
  {"EVENT_NAME", NAME_CHAR_LEN, MYSQL_TYPE_STRING, 0, 0, "Name",
   SKIP_OPEN_TABLE},
  {"DEFINER", 77, MYSQL_TYPE_STRING, 0, 0, "Definer", SKIP_OPEN_TABLE},
  {"TIME_ZONE", 64, MYSQL_TYPE_STRING, 0, 0, "Time zone", SKIP_OPEN_TABLE},
  {"EVENT_BODY", 8, MYSQL_TYPE_STRING, 0, 0, 0, SKIP_OPEN_TABLE},
  {"EVENT_DEFINITION", 65535, MYSQL_TYPE_STRING, 0, 0, 0, SKIP_OPEN_TABLE},
  {"EVENT_TYPE", 9, MYSQL_TYPE_STRING, 0, 0, "Type", SKIP_OPEN_TABLE},
  {"EXECUTE_AT", 0, MYSQL_TYPE_DATETIME, 0, 1, "Execute at", SKIP_OPEN_TABLE},
  {"INTERVAL_VALUE", 256, MYSQL_TYPE_STRING, 0, 1, "Interval value",
   SKIP_OPEN_TABLE},
  {"INTERVAL_FIELD", 18, MYSQL_TYPE_STRING, 0, 1, "Interval field",
   SKIP_OPEN_TABLE},
  {"SQL_MODE", 32*256, MYSQL_TYPE_STRING, 0, 0, 0, SKIP_OPEN_TABLE},
  {"STARTS", 0, MYSQL_TYPE_DATETIME, 0, 1, "Starts", SKIP_OPEN_TABLE},
  {"ENDS", 0, MYSQL_TYPE_DATETIME, 0, 1, "Ends", SKIP_OPEN_TABLE},
  {"STATUS", 18, MYSQL_TYPE_STRING, 0, 0, "Status", SKIP_OPEN_TABLE},
  {"ON_COMPLETION", 12, MYSQL_TYPE_STRING, 0, 0, 0, SKIP_OPEN_TABLE},
  {"CREATED", 0, MYSQL_TYPE_DATETIME, 0, 0, 0, SKIP_OPEN_TABLE},
  {"LAST_ALTERED", 0, MYSQL_TYPE_DATETIME, 0, 0, 0, SKIP_OPEN_TABLE},
  {"LAST_EXECUTED", 0, MYSQL_TYPE_DATETIME, 0, 1, 0, SKIP_OPEN_TABLE},
  {"EVENT_COMMENT", NAME_CHAR_LEN, MYSQL_TYPE_STRING, 0, 0, 0, SKIP_OPEN_TABLE},
  {"ORIGINATOR", 10, MYSQL_TYPE_LONGLONG, 0, 0, "Originator", SKIP_OPEN_TABLE},
  {"CHARACTER_SET_CLIENT", MY_CS_NAME_SIZE, MYSQL_TYPE_STRING, 0, 0,
   "character_set_client", SKIP_OPEN_TABLE},
  {"COLLATION_CONNECTION", MY_CS_NAME_SIZE, MYSQL_TYPE_STRING, 0, 0,
   "collation_connection", SKIP_OPEN_TABLE},
  {"DATABASE_COLLATION", MY_CS_NAME_SIZE, MYSQL_TYPE_STRING, 0, 0,
   "Database Collation", SKIP_OPEN_TABLE},
  {0, 0, MYSQL_TYPE_STRING, 0, 0, 0, SKIP_OPEN_TABLE}
};



ST_FIELD_INFO coll_charset_app_fields_info[]=
{
  {"COLLATION_NAME", MY_CS_NAME_SIZE, MYSQL_TYPE_STRING, 0, 0, 0,
   SKIP_OPEN_TABLE},
  {"CHARACTER_SET_NAME", MY_CS_NAME_SIZE, MYSQL_TYPE_STRING, 0, 0, 0,
   SKIP_OPEN_TABLE},
  {0, 0, MYSQL_TYPE_STRING, 0, 0, 0, SKIP_OPEN_TABLE}
};


ST_FIELD_INFO proc_fields_info[]=
{
  {"SPECIFIC_NAME", NAME_CHAR_LEN, MYSQL_TYPE_STRING, 0, 0, 0, SKIP_OPEN_TABLE},
  {"ROUTINE_CATALOG", FN_REFLEN, MYSQL_TYPE_STRING, 0, 1, 0, SKIP_OPEN_TABLE},
  {"ROUTINE_SCHEMA", NAME_CHAR_LEN, MYSQL_TYPE_STRING, 0, 0, "Db",
   SKIP_OPEN_TABLE},
  {"ROUTINE_NAME", NAME_CHAR_LEN, MYSQL_TYPE_STRING, 0, 0, "Name",
   SKIP_OPEN_TABLE},
  {"ROUTINE_TYPE", 9, MYSQL_TYPE_STRING, 0, 0, "Type", SKIP_OPEN_TABLE},
  {"DTD_IDENTIFIER", NAME_CHAR_LEN, MYSQL_TYPE_STRING, 0, 1, 0, SKIP_OPEN_TABLE},
  {"ROUTINE_BODY", 8, MYSQL_TYPE_STRING, 0, 0, 0, SKIP_OPEN_TABLE},
  {"ROUTINE_DEFINITION", 65535, MYSQL_TYPE_STRING, 0, 1, 0, SKIP_OPEN_TABLE},
  {"EXTERNAL_NAME", NAME_CHAR_LEN, MYSQL_TYPE_STRING, 0, 1, 0, SKIP_OPEN_TABLE},
  {"EXTERNAL_LANGUAGE", NAME_CHAR_LEN, MYSQL_TYPE_STRING, 0, 1, 0,
   SKIP_OPEN_TABLE},
  {"PARAMETER_STYLE", 8, MYSQL_TYPE_STRING, 0, 0, 0, SKIP_OPEN_TABLE},
  {"IS_DETERMINISTIC", 3, MYSQL_TYPE_STRING, 0, 0, 0, SKIP_OPEN_TABLE},
  {"SQL_DATA_ACCESS", NAME_CHAR_LEN, MYSQL_TYPE_STRING, 0, 0, 0,
   SKIP_OPEN_TABLE},
  {"SQL_PATH", NAME_CHAR_LEN, MYSQL_TYPE_STRING, 0, 1, 0, SKIP_OPEN_TABLE},
  {"SECURITY_TYPE", 7, MYSQL_TYPE_STRING, 0, 0, "Security_type",
   SKIP_OPEN_TABLE},
  {"CREATED", 0, MYSQL_TYPE_DATETIME, 0, 0, "Created", SKIP_OPEN_TABLE},
  {"LAST_ALTERED", 0, MYSQL_TYPE_DATETIME, 0, 0, "Modified", SKIP_OPEN_TABLE},
  {"SQL_MODE", 32*256, MYSQL_TYPE_STRING, 0, 0, 0, SKIP_OPEN_TABLE},
  {"ROUTINE_COMMENT", NAME_CHAR_LEN, MYSQL_TYPE_STRING, 0, 0, "Comment",
   SKIP_OPEN_TABLE},
  {"DEFINER", 77, MYSQL_TYPE_STRING, 0, 0, "Definer", SKIP_OPEN_TABLE},
  {"CHARACTER_SET_CLIENT", MY_CS_NAME_SIZE, MYSQL_TYPE_STRING, 0, 0,
   "character_set_client", SKIP_OPEN_TABLE},
  {"COLLATION_CONNECTION", MY_CS_NAME_SIZE, MYSQL_TYPE_STRING, 0, 0,
   "collation_connection", SKIP_OPEN_TABLE},
  {"DATABASE_COLLATION", MY_CS_NAME_SIZE, MYSQL_TYPE_STRING, 0, 0,
   "Database Collation", SKIP_OPEN_TABLE},
  {0, 0, MYSQL_TYPE_STRING, 0, 0, 0, SKIP_OPEN_TABLE}
};


ST_FIELD_INFO stat_fields_info[]=
{
  {"TABLE_CATALOG", FN_REFLEN, MYSQL_TYPE_STRING, 0, 1, 0, OPEN_FRM_ONLY},
  {"TABLE_SCHEMA", NAME_CHAR_LEN, MYSQL_TYPE_STRING, 0, 0, 0, OPEN_FRM_ONLY},
  {"TABLE_NAME", NAME_CHAR_LEN, MYSQL_TYPE_STRING, 0, 0, "Table", OPEN_FRM_ONLY},
  {"NON_UNIQUE", 1, MYSQL_TYPE_LONGLONG, 0, 0, "Non_unique", OPEN_FRM_ONLY},
  {"INDEX_SCHEMA", NAME_CHAR_LEN, MYSQL_TYPE_STRING, 0, 0, 0, OPEN_FRM_ONLY},
  {"INDEX_NAME", NAME_CHAR_LEN, MYSQL_TYPE_STRING, 0, 0, "Key_name",
   OPEN_FRM_ONLY},
  {"SEQ_IN_INDEX", 2, MYSQL_TYPE_LONGLONG, 0, 0, "Seq_in_index", OPEN_FRM_ONLY},
  {"COLUMN_NAME", NAME_CHAR_LEN, MYSQL_TYPE_STRING, 0, 0, "Column_name",
   OPEN_FRM_ONLY},
  {"COLLATION", 1, MYSQL_TYPE_STRING, 0, 1, "Collation", OPEN_FRM_ONLY},
  {"CARDINALITY", MY_INT64_NUM_DECIMAL_DIGITS, MYSQL_TYPE_LONGLONG, 0, 1,
   "Cardinality", OPEN_FULL_TABLE},
  {"SUB_PART", 3, MYSQL_TYPE_LONGLONG, 0, 1, "Sub_part", OPEN_FRM_ONLY},
  {"PACKED", 10, MYSQL_TYPE_STRING, 0, 1, "Packed", OPEN_FRM_ONLY},
  {"NULLABLE", 3, MYSQL_TYPE_STRING, 0, 0, "Null", OPEN_FRM_ONLY},
  {"INDEX_TYPE", 16, MYSQL_TYPE_STRING, 0, 0, "Index_type", OPEN_FULL_TABLE},
  {"COMMENT", 16, MYSQL_TYPE_STRING, 0, 1, "Comment", OPEN_FRM_ONLY},
  {0, 0, MYSQL_TYPE_STRING, 0, 0, 0, SKIP_OPEN_TABLE}
};


ST_FIELD_INFO view_fields_info[]=
{
  {"TABLE_CATALOG", FN_REFLEN, MYSQL_TYPE_STRING, 0, 1, 0, OPEN_FRM_ONLY},
  {"TABLE_SCHEMA", NAME_CHAR_LEN, MYSQL_TYPE_STRING, 0, 0, 0, OPEN_FRM_ONLY},
  {"TABLE_NAME", NAME_CHAR_LEN, MYSQL_TYPE_STRING, 0, 0, 0, OPEN_FRM_ONLY},
  {"VIEW_DEFINITION", 65535, MYSQL_TYPE_STRING, 0, 0, 0, OPEN_FULL_TABLE},
  {"CHECK_OPTION", 8, MYSQL_TYPE_STRING, 0, 0, 0, OPEN_FULL_TABLE},
  {"IS_UPDATABLE", 3, MYSQL_TYPE_STRING, 0, 0, 0, OPEN_FULL_TABLE},
  {"DEFINER", 77, MYSQL_TYPE_STRING, 0, 0, 0, OPEN_FULL_TABLE},
  {"SECURITY_TYPE", 7, MYSQL_TYPE_STRING, 0, 0, 0, OPEN_FULL_TABLE},
  {"CHARACTER_SET_CLIENT", MY_CS_NAME_SIZE, MYSQL_TYPE_STRING, 0, 0, 0,
   OPEN_FULL_TABLE},
  {"COLLATION_CONNECTION", MY_CS_NAME_SIZE, MYSQL_TYPE_STRING, 0, 0, 0,
   OPEN_FULL_TABLE},
  {0, 0, MYSQL_TYPE_STRING, 0, 0, 0, SKIP_OPEN_TABLE}
};


ST_FIELD_INFO user_privileges_fields_info[]=
{
  {"GRANTEE", 81, MYSQL_TYPE_STRING, 0, 0, 0, SKIP_OPEN_TABLE},
  {"TABLE_CATALOG", FN_REFLEN, MYSQL_TYPE_STRING, 0, 1, 0, SKIP_OPEN_TABLE},
  {"PRIVILEGE_TYPE", NAME_CHAR_LEN, MYSQL_TYPE_STRING, 0, 0, 0, SKIP_OPEN_TABLE},
  {"IS_GRANTABLE", 3, MYSQL_TYPE_STRING, 0, 0, 0, SKIP_OPEN_TABLE},
  {0, 0, MYSQL_TYPE_STRING, 0, 0, 0, SKIP_OPEN_TABLE}
};


ST_FIELD_INFO schema_privileges_fields_info[]=
{
  {"GRANTEE", 81, MYSQL_TYPE_STRING, 0, 0, 0, SKIP_OPEN_TABLE},
  {"TABLE_CATALOG", FN_REFLEN, MYSQL_TYPE_STRING, 0, 1, 0, SKIP_OPEN_TABLE},
  {"TABLE_SCHEMA", NAME_CHAR_LEN, MYSQL_TYPE_STRING, 0, 0, 0, SKIP_OPEN_TABLE},
  {"PRIVILEGE_TYPE", NAME_CHAR_LEN, MYSQL_TYPE_STRING, 0, 0, 0, SKIP_OPEN_TABLE},
  {"IS_GRANTABLE", 3, MYSQL_TYPE_STRING, 0, 0, 0, SKIP_OPEN_TABLE},
  {0, 0, MYSQL_TYPE_STRING, 0, 0, 0, SKIP_OPEN_TABLE}
};


ST_FIELD_INFO table_privileges_fields_info[]=
{
  {"GRANTEE", 81, MYSQL_TYPE_STRING, 0, 0, 0, SKIP_OPEN_TABLE},
  {"TABLE_CATALOG", FN_REFLEN, MYSQL_TYPE_STRING, 0, 1, 0, SKIP_OPEN_TABLE},
  {"TABLE_SCHEMA", NAME_CHAR_LEN, MYSQL_TYPE_STRING, 0, 0, 0, SKIP_OPEN_TABLE},
  {"TABLE_NAME", NAME_CHAR_LEN, MYSQL_TYPE_STRING, 0, 0, 0, SKIP_OPEN_TABLE},
  {"PRIVILEGE_TYPE", NAME_CHAR_LEN, MYSQL_TYPE_STRING, 0, 0, 0, SKIP_OPEN_TABLE},
  {"IS_GRANTABLE", 3, MYSQL_TYPE_STRING, 0, 0, 0, SKIP_OPEN_TABLE},
  {0, 0, MYSQL_TYPE_STRING, 0, 0, 0, SKIP_OPEN_TABLE}
};


ST_FIELD_INFO column_privileges_fields_info[]=
{
  {"GRANTEE", 81, MYSQL_TYPE_STRING, 0, 0, 0, SKIP_OPEN_TABLE},
  {"TABLE_CATALOG", FN_REFLEN, MYSQL_TYPE_STRING, 0, 1, 0, SKIP_OPEN_TABLE},
  {"TABLE_SCHEMA", NAME_CHAR_LEN, MYSQL_TYPE_STRING, 0, 0, 0, SKIP_OPEN_TABLE},
  {"TABLE_NAME", NAME_CHAR_LEN, MYSQL_TYPE_STRING, 0, 0, 0, SKIP_OPEN_TABLE},
  {"COLUMN_NAME", NAME_CHAR_LEN, MYSQL_TYPE_STRING, 0, 0, 0, SKIP_OPEN_TABLE},
  {"PRIVILEGE_TYPE", NAME_CHAR_LEN, MYSQL_TYPE_STRING, 0, 0, 0, SKIP_OPEN_TABLE},
  {"IS_GRANTABLE", 3, MYSQL_TYPE_STRING, 0, 0, 0, SKIP_OPEN_TABLE},
  {0, 0, MYSQL_TYPE_STRING, 0, 0, 0, SKIP_OPEN_TABLE}
};


ST_FIELD_INFO table_constraints_fields_info[]=
{
  {"CONSTRAINT_CATALOG", FN_REFLEN, MYSQL_TYPE_STRING, 0, 1, 0, OPEN_FULL_TABLE},
  {"CONSTRAINT_SCHEMA", NAME_CHAR_LEN, MYSQL_TYPE_STRING, 0, 0, 0,
   OPEN_FULL_TABLE},
  {"CONSTRAINT_NAME", NAME_CHAR_LEN, MYSQL_TYPE_STRING, 0, 0, 0,
   OPEN_FULL_TABLE},
  {"TABLE_SCHEMA", NAME_CHAR_LEN, MYSQL_TYPE_STRING, 0, 0, 0, OPEN_FULL_TABLE},
  {"TABLE_NAME", NAME_CHAR_LEN, MYSQL_TYPE_STRING, 0, 0, 0, OPEN_FULL_TABLE},
  {"CONSTRAINT_TYPE", NAME_CHAR_LEN, MYSQL_TYPE_STRING, 0, 0, 0,
   OPEN_FULL_TABLE},
  {0, 0, MYSQL_TYPE_STRING, 0, 0, 0, SKIP_OPEN_TABLE}
};


ST_FIELD_INFO key_column_usage_fields_info[]=
{
  {"CONSTRAINT_CATALOG", FN_REFLEN, MYSQL_TYPE_STRING, 0, 1, 0, OPEN_FULL_TABLE},
  {"CONSTRAINT_SCHEMA", NAME_CHAR_LEN, MYSQL_TYPE_STRING, 0, 0, 0,
   OPEN_FULL_TABLE},
  {"CONSTRAINT_NAME", NAME_CHAR_LEN, MYSQL_TYPE_STRING, 0, 0, 0,
   OPEN_FULL_TABLE},
  {"TABLE_CATALOG", FN_REFLEN, MYSQL_TYPE_STRING, 0, 1, 0, OPEN_FULL_TABLE},
  {"TABLE_SCHEMA", NAME_CHAR_LEN, MYSQL_TYPE_STRING, 0, 0, 0, OPEN_FULL_TABLE},
  {"TABLE_NAME", NAME_CHAR_LEN, MYSQL_TYPE_STRING, 0, 0, 0, OPEN_FULL_TABLE},
  {"COLUMN_NAME", NAME_CHAR_LEN, MYSQL_TYPE_STRING, 0, 0, 0, OPEN_FULL_TABLE},
  {"ORDINAL_POSITION", 10 ,MYSQL_TYPE_LONGLONG, 0, 0, 0, OPEN_FULL_TABLE},
  {"POSITION_IN_UNIQUE_CONSTRAINT", 10 ,MYSQL_TYPE_LONGLONG, 0, 1, 0,
   OPEN_FULL_TABLE},
  {"REFERENCED_TABLE_SCHEMA", NAME_CHAR_LEN, MYSQL_TYPE_STRING, 0, 1, 0,
   OPEN_FULL_TABLE},
  {"REFERENCED_TABLE_NAME", NAME_CHAR_LEN, MYSQL_TYPE_STRING, 0, 1, 0,
   OPEN_FULL_TABLE},
  {"REFERENCED_COLUMN_NAME", NAME_CHAR_LEN, MYSQL_TYPE_STRING, 0, 1, 0,
   OPEN_FULL_TABLE},
  {0, 0, MYSQL_TYPE_STRING, 0, 0, 0, SKIP_OPEN_TABLE}
};


ST_FIELD_INFO table_names_fields_info[]=
{
  {"TABLE_CATALOG", FN_REFLEN, MYSQL_TYPE_STRING, 0, 1, 0, SKIP_OPEN_TABLE},
  {"TABLE_SCHEMA",NAME_CHAR_LEN, MYSQL_TYPE_STRING, 0, 0, 0, SKIP_OPEN_TABLE},
  {"TABLE_NAME", NAME_CHAR_LEN + MYSQL50_TABLE_NAME_PREFIX_LENGTH,
   MYSQL_TYPE_STRING, 0, 0, "Tables_in_", SKIP_OPEN_TABLE},
  {"TABLE_TYPE", NAME_CHAR_LEN, MYSQL_TYPE_STRING, 0, 0, "Table_type",
   OPEN_FRM_ONLY},
  {0, 0, MYSQL_TYPE_STRING, 0, 0, 0, SKIP_OPEN_TABLE}
};


ST_FIELD_INFO open_tables_fields_info[]=
{
  {"Database", NAME_CHAR_LEN, MYSQL_TYPE_STRING, 0, 0, "Database",
   SKIP_OPEN_TABLE},
  {"Table",NAME_CHAR_LEN, MYSQL_TYPE_STRING, 0, 0, "Table", SKIP_OPEN_TABLE},
  {"In_use", 1, MYSQL_TYPE_LONGLONG, 0, 0, "In_use", SKIP_OPEN_TABLE},
  {"Name_locked", 4, MYSQL_TYPE_LONGLONG, 0, 0, "Name_locked", SKIP_OPEN_TABLE},
  {0, 0, MYSQL_TYPE_STRING, 0, 0, 0, SKIP_OPEN_TABLE}
};


ST_FIELD_INFO triggers_fields_info[]=
{
  {"TRIGGER_CATALOG", FN_REFLEN, MYSQL_TYPE_STRING, 0, 1, 0, OPEN_FULL_TABLE},
  {"TRIGGER_SCHEMA",NAME_CHAR_LEN, MYSQL_TYPE_STRING, 0, 0, 0, OPEN_FULL_TABLE},
  {"TRIGGER_NAME", NAME_CHAR_LEN, MYSQL_TYPE_STRING, 0, 0, "Trigger",
   OPEN_FULL_TABLE},
  {"EVENT_MANIPULATION", 6, MYSQL_TYPE_STRING, 0, 0, "Event", OPEN_FULL_TABLE},
  {"EVENT_OBJECT_CATALOG", FN_REFLEN, MYSQL_TYPE_STRING, 0, 1, 0,
   OPEN_FULL_TABLE},
  {"EVENT_OBJECT_SCHEMA",NAME_CHAR_LEN, MYSQL_TYPE_STRING, 0, 0, 0,
   OPEN_FULL_TABLE},
  {"EVENT_OBJECT_TABLE", NAME_CHAR_LEN, MYSQL_TYPE_STRING, 0, 0, "Table",
   OPEN_FULL_TABLE},
  {"ACTION_ORDER", 4, MYSQL_TYPE_LONGLONG, 0, 0, 0, OPEN_FULL_TABLE},
  {"ACTION_CONDITION", 65535, MYSQL_TYPE_STRING, 0, 1, 0, OPEN_FULL_TABLE},
  {"ACTION_STATEMENT", 65535, MYSQL_TYPE_STRING, 0, 0, "Statement",
   OPEN_FULL_TABLE},
  {"ACTION_ORIENTATION", 9, MYSQL_TYPE_STRING, 0, 0, 0, OPEN_FULL_TABLE},
  {"ACTION_TIMING", 6, MYSQL_TYPE_STRING, 0, 0, "Timing", OPEN_FULL_TABLE},
  {"ACTION_REFERENCE_OLD_TABLE", NAME_CHAR_LEN, MYSQL_TYPE_STRING, 0, 1, 0,
   OPEN_FULL_TABLE},
  {"ACTION_REFERENCE_NEW_TABLE", NAME_CHAR_LEN, MYSQL_TYPE_STRING, 0, 1, 0,
   OPEN_FULL_TABLE},
  {"ACTION_REFERENCE_OLD_ROW", 3, MYSQL_TYPE_STRING, 0, 0, 0, OPEN_FULL_TABLE},
  {"ACTION_REFERENCE_NEW_ROW", 3, MYSQL_TYPE_STRING, 0, 0, 0, OPEN_FULL_TABLE},
  {"CREATED", 0, MYSQL_TYPE_DATETIME, 0, 1, "Created", OPEN_FULL_TABLE},
  {"SQL_MODE", 32*256, MYSQL_TYPE_STRING, 0, 0, "sql_mode", OPEN_FULL_TABLE},
  {"DEFINER", 77, MYSQL_TYPE_STRING, 0, 0, "Definer", OPEN_FULL_TABLE},
  {"CHARACTER_SET_CLIENT", MY_CS_NAME_SIZE, MYSQL_TYPE_STRING, 0, 0,
   "character_set_client", OPEN_FULL_TABLE},
  {"COLLATION_CONNECTION", MY_CS_NAME_SIZE, MYSQL_TYPE_STRING, 0, 0,
   "collation_connection", OPEN_FULL_TABLE},
  {"DATABASE_COLLATION", MY_CS_NAME_SIZE, MYSQL_TYPE_STRING, 0, 0,
   "Database Collation", OPEN_FULL_TABLE},
  {0, 0, MYSQL_TYPE_STRING, 0, 0, 0, SKIP_OPEN_TABLE}
};


ST_FIELD_INFO partitions_fields_info[]=
{
  {"TABLE_CATALOG", FN_REFLEN, MYSQL_TYPE_STRING, 0, 1, 0, OPEN_FULL_TABLE},
  {"TABLE_SCHEMA",NAME_CHAR_LEN, MYSQL_TYPE_STRING, 0, 0, 0, OPEN_FULL_TABLE},
  {"TABLE_NAME", NAME_CHAR_LEN, MYSQL_TYPE_STRING, 0, 0, 0, OPEN_FULL_TABLE},
  {"PARTITION_NAME", NAME_CHAR_LEN, MYSQL_TYPE_STRING, 0, 1, 0, OPEN_FULL_TABLE},
  {"SUBPARTITION_NAME", NAME_CHAR_LEN, MYSQL_TYPE_STRING, 0, 1, 0,
   OPEN_FULL_TABLE},
  {"PARTITION_ORDINAL_POSITION", 21 , MYSQL_TYPE_LONGLONG, 0,
   (MY_I_S_MAYBE_NULL | MY_I_S_UNSIGNED), 0, OPEN_FULL_TABLE},
  {"SUBPARTITION_ORDINAL_POSITION", 21 , MYSQL_TYPE_LONGLONG, 0,
   (MY_I_S_MAYBE_NULL | MY_I_S_UNSIGNED), 0, OPEN_FULL_TABLE},
  {"PARTITION_METHOD", 12, MYSQL_TYPE_STRING, 0, 1, 0, OPEN_FULL_TABLE},
  {"SUBPARTITION_METHOD", 12, MYSQL_TYPE_STRING, 0, 1, 0, OPEN_FULL_TABLE},
  {"PARTITION_EXPRESSION", 65535, MYSQL_TYPE_STRING, 0, 1, 0, OPEN_FULL_TABLE},
  {"SUBPARTITION_EXPRESSION", 65535, MYSQL_TYPE_STRING, 0, 1, 0,
   OPEN_FULL_TABLE},
  {"PARTITION_DESCRIPTION", 65535, MYSQL_TYPE_STRING, 0, 1, 0, OPEN_FULL_TABLE},
  {"TABLE_ROWS", 21 , MYSQL_TYPE_LONGLONG, 0, MY_I_S_UNSIGNED, 0,
   OPEN_FULL_TABLE},
  {"AVG_ROW_LENGTH", 21 , MYSQL_TYPE_LONGLONG, 0, MY_I_S_UNSIGNED, 0,
   OPEN_FULL_TABLE},
  {"DATA_LENGTH", 21 , MYSQL_TYPE_LONGLONG, 0, MY_I_S_UNSIGNED, 0,
   OPEN_FULL_TABLE},
  {"MAX_DATA_LENGTH", 21 , MYSQL_TYPE_LONGLONG, 0,
   (MY_I_S_MAYBE_NULL | MY_I_S_UNSIGNED), 0, OPEN_FULL_TABLE},
  {"INDEX_LENGTH", 21 , MYSQL_TYPE_LONGLONG, 0, MY_I_S_UNSIGNED, 0,
   OPEN_FULL_TABLE},
  {"DATA_FREE", 21 , MYSQL_TYPE_LONGLONG, 0, MY_I_S_UNSIGNED, 0,
   OPEN_FULL_TABLE},
  {"CREATE_TIME", 0, MYSQL_TYPE_DATETIME, 0, 1, 0, OPEN_FULL_TABLE},
  {"UPDATE_TIME", 0, MYSQL_TYPE_DATETIME, 0, 1, 0, OPEN_FULL_TABLE},
  {"CHECK_TIME", 0, MYSQL_TYPE_DATETIME, 0, 1, 0, OPEN_FULL_TABLE},
  {"CHECKSUM", 21 , MYSQL_TYPE_LONGLONG, 0,
   (MY_I_S_MAYBE_NULL | MY_I_S_UNSIGNED), 0, OPEN_FULL_TABLE},
  {"PARTITION_COMMENT", 80, MYSQL_TYPE_STRING, 0, 0, 0, OPEN_FULL_TABLE},
  {"NODEGROUP", 12 , MYSQL_TYPE_STRING, 0, 0, 0, OPEN_FULL_TABLE},
  {"TABLESPACE_NAME", NAME_CHAR_LEN, MYSQL_TYPE_STRING, 0, 1, 0,
   OPEN_FULL_TABLE},
  {0, 0, MYSQL_TYPE_STRING, 0, 0, 0, SKIP_OPEN_TABLE}
};


ST_FIELD_INFO variables_fields_info[]=
{
  {"VARIABLE_NAME", 64, MYSQL_TYPE_STRING, 0, 0, "Variable_name",
   SKIP_OPEN_TABLE},
  {"VARIABLE_VALUE", 1024, MYSQL_TYPE_STRING, 0, 1, "Value", SKIP_OPEN_TABLE},
  {0, 0, MYSQL_TYPE_STRING, 0, 0, 0, SKIP_OPEN_TABLE}
};


ST_FIELD_INFO processlist_fields_info[]=
{
  {"ID", 4, MYSQL_TYPE_LONGLONG, 0, 0, "Id", SKIP_OPEN_TABLE},
  {"USER", 16, MYSQL_TYPE_STRING, 0, 0, "User", SKIP_OPEN_TABLE},
  {"HOST", LIST_PROCESS_HOST_LEN,  MYSQL_TYPE_STRING, 0, 0, "Host",
   SKIP_OPEN_TABLE},
  {"DB", NAME_CHAR_LEN, MYSQL_TYPE_STRING, 0, 1, "Db", SKIP_OPEN_TABLE},
  {"COMMAND", 16, MYSQL_TYPE_STRING, 0, 0, "Command", SKIP_OPEN_TABLE},
  {"TIME", 7, MYSQL_TYPE_LONG, 0, 0, "Time", SKIP_OPEN_TABLE},
  {"STATE", 64, MYSQL_TYPE_STRING, 0, 1, "State", SKIP_OPEN_TABLE},
  {"INFO", PROCESS_LIST_INFO_WIDTH, MYSQL_TYPE_STRING, 0, 1, "Info",
   SKIP_OPEN_TABLE},
  {"TIME_MS", 100 * (MY_INT64_NUM_DECIMAL_DIGITS + 1) + 3, MYSQL_TYPE_DECIMAL,
   0, 0, "Time_ms", SKIP_OPEN_TABLE},
  {0, 0, MYSQL_TYPE_STRING, 0, 0, 0, SKIP_OPEN_TABLE}
};


ST_FIELD_INFO plugin_fields_info[]=
{
  {"PLUGIN_NAME", NAME_CHAR_LEN, MYSQL_TYPE_STRING, 0, 0, "Name",
   SKIP_OPEN_TABLE},
  {"PLUGIN_VERSION", 20, MYSQL_TYPE_STRING, 0, 0, 0, SKIP_OPEN_TABLE},
  {"PLUGIN_STATUS", 10, MYSQL_TYPE_STRING, 0, 0, "Status", SKIP_OPEN_TABLE},
  {"PLUGIN_TYPE", 80, MYSQL_TYPE_STRING, 0, 0, "Type", SKIP_OPEN_TABLE},
  {"PLUGIN_TYPE_VERSION", 20, MYSQL_TYPE_STRING, 0, 0, 0, SKIP_OPEN_TABLE},
  {"PLUGIN_LIBRARY", NAME_CHAR_LEN, MYSQL_TYPE_STRING, 0, 1, "Library",
   SKIP_OPEN_TABLE},
  {"PLUGIN_LIBRARY_VERSION", 20, MYSQL_TYPE_STRING, 0, 1, 0, SKIP_OPEN_TABLE},
  {"PLUGIN_AUTHOR", NAME_CHAR_LEN, MYSQL_TYPE_STRING, 0, 1, 0, SKIP_OPEN_TABLE},
  {"PLUGIN_DESCRIPTION", 65535, MYSQL_TYPE_STRING, 0, 1, 0, SKIP_OPEN_TABLE},
  {"PLUGIN_LICENSE", 80, MYSQL_TYPE_STRING, 0, 1, "License", SKIP_OPEN_TABLE},
  {0, 0, MYSQL_TYPE_STRING, 0, 0, 0, SKIP_OPEN_TABLE}
};

ST_FIELD_INFO files_fields_info[]=
{
  {"FILE_ID", 4, MYSQL_TYPE_LONGLONG, 0, 0, 0, SKIP_OPEN_TABLE},
  {"FILE_NAME", NAME_CHAR_LEN, MYSQL_TYPE_STRING, 0, 1, 0, SKIP_OPEN_TABLE},
  {"FILE_TYPE", 20, MYSQL_TYPE_STRING, 0, 0, 0, SKIP_OPEN_TABLE},
  {"TABLESPACE_NAME", NAME_CHAR_LEN, MYSQL_TYPE_STRING, 0, 1, 0,
   SKIP_OPEN_TABLE},
  {"TABLE_CATALOG", NAME_CHAR_LEN, MYSQL_TYPE_STRING, 0, 1, 0, SKIP_OPEN_TABLE},
  {"TABLE_SCHEMA", NAME_CHAR_LEN, MYSQL_TYPE_STRING, 0, 1, 0, SKIP_OPEN_TABLE},
  {"TABLE_NAME", NAME_CHAR_LEN, MYSQL_TYPE_STRING, 0, 1, 0, SKIP_OPEN_TABLE},
  {"LOGFILE_GROUP_NAME", NAME_CHAR_LEN, MYSQL_TYPE_STRING, 0, 1, 0,
   SKIP_OPEN_TABLE},
  {"LOGFILE_GROUP_NUMBER", 4, MYSQL_TYPE_LONGLONG, 0, 1, 0, SKIP_OPEN_TABLE},
  {"ENGINE", NAME_CHAR_LEN, MYSQL_TYPE_STRING, 0, 0, 0, SKIP_OPEN_TABLE},
  {"FULLTEXT_KEYS", NAME_CHAR_LEN, MYSQL_TYPE_STRING, 0, 1, 0, SKIP_OPEN_TABLE},
  {"DELETED_ROWS", 4, MYSQL_TYPE_LONGLONG, 0, 1, 0, SKIP_OPEN_TABLE},
  {"UPDATE_COUNT", 4, MYSQL_TYPE_LONGLONG, 0, 1, 0, SKIP_OPEN_TABLE},
  {"FREE_EXTENTS", 4, MYSQL_TYPE_LONGLONG, 0, 1, 0, SKIP_OPEN_TABLE},
  {"TOTAL_EXTENTS", 4, MYSQL_TYPE_LONGLONG, 0, 1, 0, SKIP_OPEN_TABLE},
  {"EXTENT_SIZE", 4, MYSQL_TYPE_LONGLONG, 0, 0, 0, SKIP_OPEN_TABLE},
  {"INITIAL_SIZE", 21, MYSQL_TYPE_LONGLONG, 0,
   (MY_I_S_MAYBE_NULL | MY_I_S_UNSIGNED), 0, SKIP_OPEN_TABLE},
  {"MAXIMUM_SIZE", 21, MYSQL_TYPE_LONGLONG, 0,
   (MY_I_S_MAYBE_NULL | MY_I_S_UNSIGNED), 0, SKIP_OPEN_TABLE},
  {"AUTOEXTEND_SIZE", 21, MYSQL_TYPE_LONGLONG, 0,
   (MY_I_S_MAYBE_NULL | MY_I_S_UNSIGNED), 0, SKIP_OPEN_TABLE},
  {"CREATION_TIME", 0, MYSQL_TYPE_DATETIME, 0, 1, 0, SKIP_OPEN_TABLE},
  {"LAST_UPDATE_TIME", 0, MYSQL_TYPE_DATETIME, 0, 1, 0, SKIP_OPEN_TABLE},
  {"LAST_ACCESS_TIME", 0, MYSQL_TYPE_DATETIME, 0, 1, 0, SKIP_OPEN_TABLE},
  {"RECOVER_TIME", 4, MYSQL_TYPE_LONGLONG, 0, 1, 0, SKIP_OPEN_TABLE},
  {"TRANSACTION_COUNTER", 4, MYSQL_TYPE_LONGLONG, 0, 1, 0, SKIP_OPEN_TABLE},
  {"VERSION", 21 , MYSQL_TYPE_LONGLONG, 0,
   (MY_I_S_MAYBE_NULL | MY_I_S_UNSIGNED), "Version", SKIP_OPEN_TABLE},
  {"ROW_FORMAT", 10, MYSQL_TYPE_STRING, 0, 1, "Row_format", SKIP_OPEN_TABLE},
  {"TABLE_ROWS", 21 , MYSQL_TYPE_LONGLONG, 0,
   (MY_I_S_MAYBE_NULL | MY_I_S_UNSIGNED), "Rows", SKIP_OPEN_TABLE},
  {"AVG_ROW_LENGTH", 21 , MYSQL_TYPE_LONGLONG, 0,
   (MY_I_S_MAYBE_NULL | MY_I_S_UNSIGNED), "Avg_row_length", SKIP_OPEN_TABLE},
  {"DATA_LENGTH", 21 , MYSQL_TYPE_LONGLONG, 0,
   (MY_I_S_MAYBE_NULL | MY_I_S_UNSIGNED), "Data_length", SKIP_OPEN_TABLE},
  {"MAX_DATA_LENGTH", 21 , MYSQL_TYPE_LONGLONG, 0,
   (MY_I_S_MAYBE_NULL | MY_I_S_UNSIGNED), "Max_data_length", SKIP_OPEN_TABLE},
  {"INDEX_LENGTH", 21 , MYSQL_TYPE_LONGLONG, 0,
   (MY_I_S_MAYBE_NULL | MY_I_S_UNSIGNED), "Index_length", SKIP_OPEN_TABLE},
  {"DATA_FREE", 21 , MYSQL_TYPE_LONGLONG, 0,
   (MY_I_S_MAYBE_NULL | MY_I_S_UNSIGNED), "Data_free", SKIP_OPEN_TABLE},
  {"CREATE_TIME", 0, MYSQL_TYPE_DATETIME, 0, 1, "Create_time", SKIP_OPEN_TABLE},
  {"UPDATE_TIME", 0, MYSQL_TYPE_DATETIME, 0, 1, "Update_time", SKIP_OPEN_TABLE},
  {"CHECK_TIME", 0, MYSQL_TYPE_DATETIME, 0, 1, "Check_time", SKIP_OPEN_TABLE},
  {"CHECKSUM", 21 , MYSQL_TYPE_LONGLONG, 0,
   (MY_I_S_MAYBE_NULL | MY_I_S_UNSIGNED), "Checksum", SKIP_OPEN_TABLE},
  {"STATUS", 20, MYSQL_TYPE_STRING, 0, 0, 0, SKIP_OPEN_TABLE},
  {"EXTRA", 255, MYSQL_TYPE_STRING, 0, 1, 0, SKIP_OPEN_TABLE},
  {0, 0, MYSQL_TYPE_STRING, 0, 0, 0, SKIP_OPEN_TABLE}
};

void init_fill_schema_files_row(TABLE* table)
{
  int i;
  for(i=0; files_fields_info[i].field_name!=NULL; i++)
    table->field[i]->set_null();

  table->field[IS_FILES_STATUS]->set_notnull();
  table->field[IS_FILES_STATUS]->store("NORMAL", 6, system_charset_info);
}

ST_FIELD_INFO referential_constraints_fields_info[]=
{
  {"CONSTRAINT_CATALOG", FN_REFLEN, MYSQL_TYPE_STRING, 0, 1, 0, OPEN_FULL_TABLE},
  {"CONSTRAINT_SCHEMA", NAME_CHAR_LEN, MYSQL_TYPE_STRING, 0, 0, 0,
   OPEN_FULL_TABLE},
  {"CONSTRAINT_NAME", NAME_CHAR_LEN, MYSQL_TYPE_STRING, 0, 0, 0,
   OPEN_FULL_TABLE},
  {"UNIQUE_CONSTRAINT_CATALOG", FN_REFLEN, MYSQL_TYPE_STRING, 0, 1, 0,
   OPEN_FULL_TABLE},
  {"UNIQUE_CONSTRAINT_SCHEMA", NAME_CHAR_LEN, MYSQL_TYPE_STRING, 0, 0, 0,
   OPEN_FULL_TABLE},
  {"UNIQUE_CONSTRAINT_NAME", NAME_CHAR_LEN, MYSQL_TYPE_STRING, 0,
   MY_I_S_MAYBE_NULL, 0, OPEN_FULL_TABLE},
  {"MATCH_OPTION", NAME_CHAR_LEN, MYSQL_TYPE_STRING, 0, 0, 0, OPEN_FULL_TABLE},
  {"UPDATE_RULE", NAME_CHAR_LEN, MYSQL_TYPE_STRING, 0, 0, 0, OPEN_FULL_TABLE},
  {"DELETE_RULE", NAME_CHAR_LEN, MYSQL_TYPE_STRING, 0, 0, 0, OPEN_FULL_TABLE},
  {"TABLE_NAME", NAME_CHAR_LEN, MYSQL_TYPE_STRING, 0, 0, 0, OPEN_FULL_TABLE},
  {"REFERENCED_TABLE_NAME", NAME_CHAR_LEN, MYSQL_TYPE_STRING, 0, 0, 0,
   OPEN_FULL_TABLE},
  {0, 0, MYSQL_TYPE_STRING, 0, 0, 0, SKIP_OPEN_TABLE}
};


/*
  Description of ST_FIELD_INFO in table.h

  Make sure that the order of schema_tables and enum_schema_tables are the same.

*/

ST_SCHEMA_TABLE schema_tables[]=
{
  {"CHARACTER_SETS", charsets_fields_info, create_schema_table,
   fill_schema_charsets, make_character_sets_old_format, 0, -1, -1, 0, 0},
  {"COLLATIONS", collation_fields_info, create_schema_table,
   fill_schema_collation, make_old_format, 0, -1, -1, 0, 0},
  {"COLLATION_CHARACTER_SET_APPLICABILITY", coll_charset_app_fields_info,
   create_schema_table, fill_schema_coll_charset_app, 0, 0, -1, -1, 0, 0},
  {"COLUMNS", columns_fields_info, create_schema_table,
   get_all_tables, make_columns_old_format, get_schema_column_record, 1, 2, 0,
   OPTIMIZE_I_S_TABLE|OPEN_VIEW_FULL},
  {"COLUMN_PRIVILEGES", column_privileges_fields_info, create_schema_table,
   fill_schema_column_privileges, 0, 0, -1, -1, 0, 0},
  {"ENGINES", engines_fields_info, create_schema_table,
   fill_schema_engines, make_old_format, 0, -1, -1, 0, 0},
#ifdef HAVE_EVENT_SCHEDULER
  {"EVENTS", events_fields_info, create_schema_table,
   Events::fill_schema_events, make_old_format, 0, -1, -1, 0, 0},
#else
  {"EVENTS", events_fields_info, create_schema_table,
   0, make_old_format, 0, -1, -1, 0, 0},
#endif
  {"FILES", files_fields_info, create_schema_table,
   fill_schema_files, 0, 0, -1, -1, 0, 0},
  {"GLOBAL_STATUS", variables_fields_info, create_schema_table,
   fill_status, make_old_format, 0, 0, -1, 0, 0},
  {"GLOBAL_VARIABLES", variables_fields_info, create_schema_table,
   fill_variables, make_old_format, 0, 0, -1, 0, 0},
  {"KEY_COLUMN_USAGE", key_column_usage_fields_info, create_schema_table,
   get_all_tables, 0, get_schema_key_column_usage_record, 4, 5, 0,
   OPEN_TABLE_ONLY},
  {"OPEN_TABLES", open_tables_fields_info, create_schema_table,
   fill_open_tables, make_old_format, 0, -1, -1, 1, 0},
  {"PARTITIONS", partitions_fields_info, create_schema_table,
   get_all_tables, 0, get_schema_partitions_record, 1, 2, 0, OPEN_TABLE_ONLY},
  {"PLUGINS", plugin_fields_info, create_schema_table,
   fill_plugins, make_old_format, 0, -1, -1, 0, 0},
  {"PROCESSLIST", processlist_fields_info, create_schema_table,
   fill_schema_processlist, make_old_format, 0, -1, -1, 0, 0},
  {"PROFILING", query_profile_statistics_info, create_schema_table,
    fill_query_profile_statistics_info, make_profile_table_for_show,
    NULL, -1, -1, false, 0},
  {"REFERENTIAL_CONSTRAINTS", referential_constraints_fields_info,
   create_schema_table, get_all_tables, 0, get_referential_constraints_record,
   1, 9, 0, OPEN_TABLE_ONLY},
  {"ROUTINES", proc_fields_info, create_schema_table,
   fill_schema_proc, make_proc_old_format, 0, -1, -1, 0, 0},
  {"SCHEMATA", schema_fields_info, create_schema_table,
   fill_schema_schemata, make_schemata_old_format, 0, 1, -1, 0, 0},
  {"SCHEMA_PRIVILEGES", schema_privileges_fields_info, create_schema_table,
   fill_schema_schema_privileges, 0, 0, -1, -1, 0, 0},
  {"SESSION_STATUS", variables_fields_info, create_schema_table,
   fill_status, make_old_format, 0, 0, -1, 0, 0},
  {"SESSION_VARIABLES", variables_fields_info, create_schema_table,
   fill_variables, make_old_format, 0, 0, -1, 0, 0},
  {"STATISTICS", stat_fields_info, create_schema_table,
   get_all_tables, make_old_format, get_schema_stat_record, 1, 2, 0,
   OPEN_TABLE_ONLY|OPTIMIZE_I_S_TABLE},
  {"STATUS", variables_fields_info, create_schema_table, fill_status,
   make_old_format, 0, 0, -1, 1, 0},
  {"TABLES", tables_fields_info, create_schema_table,
   get_all_tables, make_old_format, get_schema_tables_record, 1, 2, 0,
   OPTIMIZE_I_S_TABLE},
  {"TABLE_CONSTRAINTS", table_constraints_fields_info, create_schema_table,
   get_all_tables, 0, get_schema_constraints_record, 3, 4, 0, OPEN_TABLE_ONLY},
  {"TABLE_NAMES", table_names_fields_info, create_schema_table,
   get_all_tables, make_table_names_old_format, 0, 1, 2, 1, 0},
  {"TABLE_PRIVILEGES", table_privileges_fields_info, create_schema_table,
   fill_schema_table_privileges, 0, 0, -1, -1, 0, 0},
  {"TRIGGERS", triggers_fields_info, create_schema_table,
   get_all_tables, make_old_format, get_schema_triggers_record, 5, 6, 0,
   OPEN_TABLE_ONLY},
  {"USER_PRIVILEGES", user_privileges_fields_info, create_schema_table,
   fill_schema_user_privileges, 0, 0, -1, -1, 0, 0},
  {"VARIABLES", variables_fields_info, create_schema_table, fill_variables,
   make_old_format, 0, 0, -1, 1, 0},
  {"VIEWS", view_fields_info, create_schema_table,
   get_all_tables, 0, get_schema_views_record, 1, 2, 0,
   OPEN_VIEW_ONLY|OPTIMIZE_I_S_TABLE},
  {0, 0, 0, 0, 0, 0, 0, 0, 0, 0}
};


#ifdef HAVE_EXPLICIT_TEMPLATE_INSTANTIATION
template class List_iterator_fast<char>;
template class List<char>;
#endif

int initialize_schema_table(st_plugin_int *plugin)
{
  ST_SCHEMA_TABLE *schema_table;
  DBUG_ENTER("initialize_schema_table");

  if (!(schema_table= (ST_SCHEMA_TABLE *)my_malloc(sizeof(ST_SCHEMA_TABLE),
                                MYF(MY_WME | MY_ZEROFILL))))
      DBUG_RETURN(1);
  /* Historical Requirement */
  plugin->data= schema_table; // shortcut for the future
  if (plugin->plugin->init)
  {
    schema_table->create_table= create_schema_table;
    schema_table->old_format= make_old_format;
    schema_table->idx_field1= -1,
    schema_table->idx_field2= -1;

    /* Make the name available to the init() function. */
    schema_table->table_name= plugin->name.str;

    if (plugin->plugin->init(schema_table))
    {
      sql_print_error("Plugin '%s' init function returned error.",
                      plugin->name.str);
      plugin->data= NULL;
      my_free(schema_table, MYF(0));
      DBUG_RETURN(1);
    }

    /* Make sure the plugin name is not set inside the init() function. */
    schema_table->table_name= plugin->name.str;
  }
  DBUG_RETURN(0);
}

int finalize_schema_table(st_plugin_int *plugin)
{
  ST_SCHEMA_TABLE *schema_table= (ST_SCHEMA_TABLE *)plugin->data;
  DBUG_ENTER("finalize_schema_table");

  if (schema_table)
  {
    if (plugin->plugin->deinit)
    {
      DBUG_PRINT("info", ("Deinitializing plugin: '%s'", plugin->name.str));
      if (plugin->plugin->deinit(NULL))
      {
        DBUG_PRINT("warning", ("Plugin '%s' deinit function returned error.",
                               plugin->name.str));
      }
    }
    my_free(schema_table, MYF(0));
  }
  DBUG_RETURN(0);
}


/**
  Output trigger information (SHOW CREATE TRIGGER) to the client.

  @param thd          Thread context.
  @param triggers     List of triggers for the table.
  @param trigger_idx  Index of the trigger to dump.

  @return Operation status
    @retval TRUE Error.
    @retval FALSE Success.
*/

static bool show_create_trigger_impl(THD *thd,
                                     Table_triggers_list *triggers,
                                     int trigger_idx)
{
  int ret_code;

  Protocol *p= thd->protocol;
  List<Item> fields;

  LEX_STRING trg_name;
  ulonglong trg_sql_mode;
  LEX_STRING trg_sql_mode_str;
  LEX_STRING trg_sql_original_stmt;
  LEX_STRING trg_client_cs_name;
  LEX_STRING trg_connection_cl_name;
  LEX_STRING trg_db_cl_name;

  CHARSET_INFO *trg_client_cs;

  /*
    TODO: Check privileges here. This functionality will be added by
    implementation of the following WL items:
      - WL#2227: New privileges for new objects
      - WL#3482: Protect SHOW CREATE PROCEDURE | FUNCTION | VIEW | TRIGGER
        properly

    SHOW TRIGGERS and I_S.TRIGGERS will be affected too.
  */

  /* Prepare trigger "object". */

  triggers->get_trigger_info(thd,
                             trigger_idx,
                             &trg_name,
                             &trg_sql_mode,
                             &trg_sql_original_stmt,
                             &trg_client_cs_name,
                             &trg_connection_cl_name,
                             &trg_db_cl_name);

  sys_var::make_set(thd, trg_sql_mode, &sql_mode_typelib, &trg_sql_mode_str);

  /* Resolve trigger client character set. */

  if (resolve_charset(trg_client_cs_name.str, NULL, &trg_client_cs))
    return TRUE;

  /* Send header. */

  fields.push_back(new Item_empty_string("Trigger", NAME_LEN));
  fields.push_back(new Item_empty_string("sql_mode", trg_sql_mode_str.length));

  {
    /*
      NOTE: SQL statement field must be not less than 1024 in order not to
      confuse old clients.
    */

    Item_empty_string *stmt_fld=
      new Item_empty_string("SQL Original Statement",
                            max(trg_sql_original_stmt.length, 1024));

    stmt_fld->maybe_null= TRUE;

    fields.push_back(stmt_fld);
  }

  fields.push_back(new Item_empty_string("character_set_client",
                                         MY_CS_NAME_SIZE));

  fields.push_back(new Item_empty_string("collation_connection",
                                         MY_CS_NAME_SIZE));

  fields.push_back(new Item_empty_string("Database Collation",
                                         MY_CS_NAME_SIZE));

  if (p->send_fields(&fields, Protocol::SEND_NUM_ROWS | Protocol::SEND_EOF))
    return TRUE;

  /* Send data. */

  p->prepare_for_resend();

  p->store(trg_name.str,
           trg_name.length,
           system_charset_info);

  p->store(trg_sql_mode_str.str,
           trg_sql_mode_str.length,
           system_charset_info);

  p->store(trg_sql_original_stmt.str,
           trg_sql_original_stmt.length,
           trg_client_cs);

  p->store(trg_client_cs_name.str,
           trg_client_cs_name.length,
           system_charset_info);

  p->store(trg_connection_cl_name.str,
           trg_connection_cl_name.length,
           system_charset_info);

  p->store(trg_db_cl_name.str,
           trg_db_cl_name.length,
           system_charset_info);

  ret_code= p->write();

  if (!ret_code)
    my_eof(thd);

  return ret_code != 0;
}


/**
  Read TRN and TRG files to obtain base table name for the specified
  trigger name and construct TABE_LIST object for the base table.

  @param thd      Thread context.
  @param trg_name Trigger name.

  @return TABLE_LIST object corresponding to the base table.

  TODO: This function is a copy&paste from add_table_to_list() and
  sp_add_to_query_tables(). The problem is that in order to be compatible
  with Stored Programs (Prepared Statements), we should not touch thd->lex.
  The "source" functions also add created TABLE_LIST object to the
  thd->lex->query_tables.

  The plan to eliminate this copy&paste is to:

    - get rid of sp_add_to_query_tables() and use Lex::add_table_to_list().
      Only add_table_to_list() must be used to add tables from the parser
      into Lex::query_tables list.

    - do not update Lex::query_tables in add_table_to_list().
*/

static TABLE_LIST *get_trigger_table_impl(
  THD *thd,
  const sp_name *trg_name)
{
  char trn_path_buff[FN_REFLEN];

  LEX_STRING trn_path= { trn_path_buff, 0 };
  LEX_STRING tbl_name;

  build_trn_path(thd, trg_name, &trn_path);

  if (check_trn_exists(&trn_path))
  {
    my_error(ER_TRG_DOES_NOT_EXIST, MYF(0));
    return NULL;
  }

  if (load_table_name_for_trigger(thd, trg_name, &trn_path, &tbl_name))
    return NULL;

  /* We need to reset statement table list to be PS/SP friendly. */

  TABLE_LIST *table;

  if (!(table= (TABLE_LIST *)thd->calloc(sizeof(TABLE_LIST))))
  {
    my_error(ER_OUTOFMEMORY, MYF(0), static_cast<int>(sizeof(TABLE_LIST)));
    return NULL;
  }

  table->db_length= trg_name->m_db.length;
  table->db= thd->strmake(trg_name->m_db.str, trg_name->m_db.length);

  table->table_name_length= tbl_name.length;
  table->table_name= thd->strmake(tbl_name.str, tbl_name.length);

  table->alias= thd->strmake(tbl_name.str, tbl_name.length);

  table->lock_type= TL_IGNORE;
  table->cacheable_table= 0;

  return table;
}

/**
  Read TRN and TRG files to obtain base table name for the specified
  trigger name and construct TABE_LIST object for the base table. Acquire
  LOCK_open when doing this.

  @param thd      Thread context.
  @param trg_name Trigger name.

  @return TABLE_LIST object corresponding to the base table.
*/

static TABLE_LIST *get_trigger_table(THD *thd, const sp_name *trg_name)
{
  /* Acquire LOCK_open (stop the server). */

  pthread_mutex_lock(&LOCK_open);

  /*
    Load base table name from the TRN-file and create TABLE_LIST object.
  */

  TABLE_LIST *lst= get_trigger_table_impl(thd, trg_name);

  /* Release LOCK_open (continue the server). */

  pthread_mutex_unlock(&LOCK_open);

  /* That's it. */

  return lst;
}


/**
  SHOW CREATE TRIGGER high-level implementation.

  @param thd      Thread context.
  @param trg_name Trigger name.

  @return Operation status
    @retval TRUE Error.
    @retval FALSE Success.
*/

bool show_create_trigger(THD *thd, const sp_name *trg_name)
{
  TABLE_LIST *lst= get_trigger_table(thd, trg_name);

  if (!lst)
    return TRUE;

  if (check_table_access(thd, TRIGGER_ACL, lst, 1, TRUE))
  {
    my_error(ER_SPECIFIC_ACCESS_DENIED_ERROR, MYF(0), "TRIGGER");
    return TRUE;
  }

  /*
    Open the table by name in order to load Table_triggers_list object.

    NOTE: there is race condition here -- the table can be dropped after
    LOCK_open is released. It will be fixed later by introducing
    acquire-shared-table-name-lock functionality.
  */

  uint num_tables; /* NOTE: unused, only to pass to open_tables(). */

  if (open_tables(thd, &lst, &num_tables, 0))
  {
    my_error(ER_TRG_CANT_OPEN_TABLE, MYF(0),
             (const char *) trg_name->m_db.str,
             (const char *) lst->table_name);

    return TRUE;

    /* Perform closing actions and return error status. */
  }

  Table_triggers_list *triggers= lst->table->triggers;

  if (!triggers)
  {
    my_error(ER_TRG_DOES_NOT_EXIST, MYF(0));
    return TRUE;
  }

  int trigger_idx= triggers->find_trigger_by_name(&trg_name->m_name);

  if (trigger_idx < 0)
  {
    my_error(ER_TRG_CORRUPTED_FILE, MYF(0),
             (const char *) trg_name->m_db.str,
             (const char *) lst->table_name);

    return TRUE;
  }

  return show_create_trigger_impl(thd, triggers, trigger_idx);

  /*
    NOTE: if show_create_trigger_impl() failed, that means we could not
    send data to the client. In this case we simply raise the error
    status and client connection will be closed.
  */
}<|MERGE_RESOLUTION|>--- conflicted
+++ resolved
@@ -3051,6 +3051,7 @@
   LEX_STRING db_name, table_name;
   TABLE_LIST *table_list;
   bool result= true;
+  DBUG_ENTER("fill_schema_table_by_open");
 
   /*
     When a view is opened its structures are allocated on a permanent
@@ -3058,21 +3059,6 @@
     (this happens even in cases when view is handled through TEMPTABLE
     algorithm).
 
-<<<<<<< HEAD
-static int
-fill_schema_show_cols_or_idxs(THD *thd, TABLE_LIST *tables,
-                              ST_SCHEMA_TABLE *schema_table,
-                              Open_tables_state *open_tables_state_backup)
-{
-  LEX *lex= thd->lex;
-  bool res;
-  LEX_STRING tmp_lex_string, tmp_lex_string1, *db_name, *table_name;
-  enum_sql_command save_sql_command= lex->sql_command;
-  TABLE_LIST *show_table_list= tables->schema_select_lex->table_list.first;
-  TABLE *table= tables->table;
-  int error= 1;
-  DBUG_ENTER("fill_schema_show");
-=======
     To prevent this process from unnecessary hogging of memory in the permanent
     arena of our I_S query and to avoid damaging its LEX we use temporary
     arena and LEX for table/view opening.
@@ -3090,7 +3076,6 @@
 
   /* Disable constant subquery evaluation as we won't be locking tables. */
   lex->context_analysis_only= CONTEXT_ANALYSIS_ONLY_VIEW;
->>>>>>> 1fa37ae4
 
   /*
     Some of process_table() functions rely on wildcard being passed from
@@ -3144,46 +3129,13 @@
     Let us set fake sql_command so views won't try to merge
     themselves into main statement. If we don't do this,
     SELECT * from information_schema.xxxx will cause problems.
-<<<<<<< HEAD
     SQLCOM_SHOW_FIELDS is used because it satisfies 'only_view_structure()'
-=======
-    SQLCOM_SHOW_FIELDS is used because it satisfies
-    'only_view_structure()'.
->>>>>>> 1fa37ae4
   */
   lex->sql_command= SQLCOM_SHOW_FIELDS;
-
   result= open_normal_and_derived_tables(thd, table_list,
                                          MYSQL_LOCK_IGNORE_FLUSH);
 
   /*
-<<<<<<< HEAD
-    get_all_tables() returns 1 on failure and 0 on success thus
-    return only these and not the result code of ::process_table()
-
-    We should use show_table_list->alias instead of
-    show_table_list->table_name because table_name
-    could be changed during opening of I_S tables. It's safe
-    to use alias because alias contains original table name
-    in this case(this part of code is used only for
-    'show columns' & 'show statistics' commands).
-  */
-   table_name= thd->make_lex_string(&tmp_lex_string1, show_table_list->alias,
-                                    strlen(show_table_list->alias), FALSE);
-   if (!show_table_list->view)
-     db_name= thd->make_lex_string(&tmp_lex_string, show_table_list->db,
-                                   show_table_list->db_length, FALSE);
-   else
-     db_name= &show_table_list->view_db;
-
-
-   error= test(schema_table->process_table(thd, show_table_list,
-                                           table, res, db_name,
-                                           table_name));
-   thd->temporary_tables= 0;
-   close_tables_for_reopen(thd, &show_table_list);
-   DBUG_RETURN(error);
-=======
     Restore old value of sql_command back as it is being looked at in
     process_table() function.
   */
@@ -3239,8 +3191,7 @@
   thd->stmt_arena= old_arena;
   thd->restore_active_arena(&i_s_arena, &backup_arena);
 
-  return result;
->>>>>>> 1fa37ae4
+  DBUG_RETURN(result);
 }
 
 
@@ -3474,10 +3425,6 @@
   List<LEX_STRING> db_names;
   List_iterator_fast<LEX_STRING> it(db_names);
   COND *partial_cond= 0;
-<<<<<<< HEAD
-  uint derived_tables= lex->derived_tables;
-=======
->>>>>>> 1fa37ae4
   int error= 1;
   Open_tables_state open_tables_state_backup;
 #ifndef NO_EMBEDDED_ACCESS_CHECKS
@@ -3569,18 +3516,6 @@
   it.rewind(); /* To get access to new elements in basis list */
   while ((db_name= it++))
   {
-<<<<<<< HEAD
-    LEX_STRING orig_db_name;
-
-    /*
-      db_name can be changed in make_table_list() func.
-      We need copy of db_name because it can change case.
-    */
-    if (!thd->make_lex_string(&orig_db_name, db_name->str,
-                              db_name->length, FALSE))
-      goto err;
-=======
->>>>>>> 1fa37ae4
 #ifndef NO_EMBEDDED_ACCESS_CHECKS
     if (!(check_access(thd,SELECT_ACL, db_name->str, 
                        &thd->col_access, 0, 1, with_i_schema) ||
@@ -3645,55 +3580,10 @@
             thd->no_warnings_for_error= 1;
 
             DEBUG_SYNC(thd, "before_open_in_get_all_tables");
-<<<<<<< HEAD
-            res= open_normal_and_derived_tables(thd, show_table_list,
-                                                MYSQL_LOCK_IGNORE_FLUSH);
-            lex->sql_command= save_sql_command;
-            /*
-              XXX:  show_table_list has a flag i_is_requested,
-              and when it's set, open_normal_and_derived_tables()
-              can return an error without setting an error message
-              in THD, which is a hack. This is why we have to
-              check for res, then for thd->is_error() only then
-              for thd->main_da.sql_errno().
-            */
-            if (res && thd->is_error() &&
-                thd->main_da.sql_errno() == ER_NO_SUCH_TABLE)
-            {
-              /*
-                Hide error for not existing table.
-                This error can occur for example when we use
-                where condition with db name and table name and this
-                table does not exist.
-              */
-              res= 0;
-              thd->clear_error();
-            }
-            else
-            {
-              /*
-                We should use show_table_list->alias instead of
-                show_table_list->table_name because table_name
-                could be changed during opening of I_S tables. It's safe
-                to use alias because alias contains original table name
-                in this case.
-              */
-              thd->make_lex_string(&tmp_lex_string, show_table_list->alias,
-                                   strlen(show_table_list->alias), FALSE);
-              res= schema_table->process_table(thd, show_table_list, table,
-                                               res, &orig_db_name,
-                                               &tmp_lex_string);
-              close_tables_for_reopen(thd, &show_table_list);
-            }
-            DBUG_ASSERT(!lex->query_tables_own_last);
-            if (res)
-=======
-
             if (fill_schema_table_by_open(thd, FALSE,
                                           table, schema_table,
                                           db_name, table_name,
                                           &open_tables_state_backup))
->>>>>>> 1fa37ae4
               goto err;
           }
         }
