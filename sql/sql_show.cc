--- conflicted
+++ resolved
@@ -1704,12 +1704,8 @@
   field_list.push_back(field=new Item_empty_string("db",NAME_CHAR_LEN));
   field->maybe_null=1;
   field_list.push_back(new Item_empty_string("Command",16));
-<<<<<<< HEAD
-  field_list.push_back(new Item_return_int("Time",7, MYSQL_TYPE_LONG));
-=======
-  field_list.push_back(field= new Item_return_int("Time",7, FIELD_TYPE_LONG));
+  field_list.push_back(field= new Item_return_int("Time",7, MYSQL_TYPE_LONG));
   field->unsigned_flag= 0;
->>>>>>> f35b4218
   field_list.push_back(field=new Item_empty_string("State",30));
   field->maybe_null=1;
   field_list.push_back(field=new Item_empty_string("Info",max_query_length));
@@ -1877,8 +1873,8 @@
         table->field[4]->store(command_name[tmp->command].str,
                                command_name[tmp->command].length, cs);
       /* MYSQL_TIME */
-      table->field[5]->store((uint32)(tmp->start_time ?
-                                      now - tmp->start_time : 0), TRUE);
+      table->field[5]->store((longlong)(tmp->start_time ?
+                                      now - tmp->start_time : 0), FALSE);
       /* STATE */
 #ifndef EMBEDDED_LIBRARY
       val= (char*) (tmp->locked ? "Locked" :
@@ -6563,7 +6559,7 @@
    SKIP_OPEN_TABLE},
   {"DB", NAME_CHAR_LEN, MYSQL_TYPE_STRING, 0, 1, "Db", SKIP_OPEN_TABLE},
   {"COMMAND", 16, MYSQL_TYPE_STRING, 0, 0, "Command", SKIP_OPEN_TABLE},
-  {"TIME", 7, MYSQL_TYPE_LONGLONG, 0, 0, "Time", SKIP_OPEN_TABLE},
+  {"TIME", 7, MYSQL_TYPE_LONG, 0, 0, "Time", SKIP_OPEN_TABLE},
   {"STATE", 64, MYSQL_TYPE_STRING, 0, 1, "State", SKIP_OPEN_TABLE},
   {"INFO", PROCESS_LIST_INFO_WIDTH, MYSQL_TYPE_STRING, 0, 1, "Info",
    SKIP_OPEN_TABLE},
