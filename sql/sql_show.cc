/* Copyright (C) 2000-2004 MySQL AB

   This program is free software; you can redistribute it and/or modify
   it under the terms of the GNU General Public License as published by
   the Free Software Foundation; either version 2 of the License, or
   (at your option) any later version.

   This program is distributed in the hope that it will be useful,
   but WITHOUT ANY WARRANTY; without even the implied warranty of
   MERCHANTABILITY or FITNESS FOR A PARTICULAR PURPOSE.  See the
   GNU General Public License for more details.

   You should have received a copy of the GNU General Public License
   along with this program; if not, write to the Free Software
   Foundation, Inc., 59 Temple Place, Suite 330, Boston, MA  02111-1307  USA */


/* Function with list databases, tables or fields */

#include "mysql_priv.h"
#include "sql_select.h"                         // For select_describe
#include "repl_failsafe.h"
#include "sp_head.h"
#include "sql_trigger.h"
#include <my_dir.h>

#ifdef HAVE_BERKELEY_DB
#include "ha_berkeley.h"			// For berkeley_show_logs
#endif

static const char *grant_names[]={
  "select","insert","update","delete","create","drop","reload","shutdown",
  "process","file","grant","references","index","alter"};

#ifndef NO_EMBEDDED_ACCESS_CHECKS
static TYPELIB grant_types = { sizeof(grant_names)/sizeof(char **),
                               "grant_types",
                               grant_names, NULL};
#endif

static int
store_create_info(THD *thd, TABLE_LIST *table_list, String *packet);
static int
view_store_create_info(THD *thd, TABLE_LIST *table, String *packet);
static bool schema_table_store_record(THD *thd, TABLE *table);


/***************************************************************************
** List all table types supported 
***************************************************************************/

bool mysqld_show_storage_engines(THD *thd)
{
  List<Item> field_list;
  Protocol *protocol= thd->protocol;
  DBUG_ENTER("mysqld_show_storage_engines");

  field_list.push_back(new Item_empty_string("Engine",10));
  field_list.push_back(new Item_empty_string("Support",10));
  field_list.push_back(new Item_empty_string("Comment",80));

  if (protocol->send_fields(&field_list,
                            Protocol::SEND_NUM_ROWS | Protocol::SEND_EOF))
    DBUG_RETURN(TRUE);

  const char *default_type_name= 
    ha_get_storage_engine((enum db_type)thd->variables.table_type);

  show_table_type_st *types;
  for (types= sys_table_types; types->type; types++)
  {
    protocol->prepare_for_resend();
    protocol->store(types->type, system_charset_info);
    const char *option_name= show_comp_option_name[(int) *types->value];

    if (*types->value == SHOW_OPTION_YES &&
	!my_strcasecmp(system_charset_info, default_type_name, types->type))
      option_name= "DEFAULT";
    protocol->store(option_name, system_charset_info);
    protocol->store(types->comment, system_charset_info);
    if (protocol->write())
      DBUG_RETURN(TRUE);
  }
  send_eof(thd);
  DBUG_RETURN(FALSE);
}


/***************************************************************************
 List all privileges supported
***************************************************************************/

struct show_privileges_st {
  const char *privilege;
  const char *context;
  const char *comment;
};

static struct show_privileges_st sys_privileges[]=
{
  {"Alter", "Tables",  "To alter the table"},
  {"Alter routine", "Functions,Procedures",  "To alter or drop stored functions/procedures"},
  {"Create", "Databases,Tables,Indexes",  "To create new databases and tables"},
  {"Create routine","Functions,Procedures","To use CREATE FUNCTION/PROCEDURE"},
  {"Create temporary tables","Databases","To use CREATE TEMPORARY TABLE"},
  {"Create view", "Tables",  "To create new views"},
  {"Create user", "Server Admin",  "To create new users"},
  {"Delete", "Tables",  "To delete existing rows"},
  {"Drop", "Databases,Tables", "To drop databases, tables, and views"},
  {"Execute", "Functions,Procedures", "To execute stored routines"},
  {"File", "File access on server",   "To read and write files on the server"},
  {"Grant option",  "Databases,Tables,Functions,Procedures", "To give to other users those privileges you possess"},
  {"Index", "Tables",  "To create or drop indexes"},
  {"Insert", "Tables",  "To insert data into tables"},
  {"Lock tables","Databases","To use LOCK TABLES (together with SELECT privilege)"},
  {"Process", "Server Admin", "To view the plain text of currently executing queries"},
  {"References", "Databases,Tables", "To have references on tables"},
  {"Reload", "Server Admin", "To reload or refresh tables, logs and privileges"},
  {"Replication client","Server Admin","To ask where the slave or master servers are"},
  {"Replication slave","Server Admin","To read binary log events from the master"},
  {"Select", "Tables",  "To retrieve rows from table"},
  {"Show databases","Server Admin","To see all databases with SHOW DATABASES"},
  {"Show view","Tables","To see views with SHOW CREATE VIEW"},
  {"Shutdown","Server Admin", "To shut down the server"},
  {"Super","Server Admin","To use KILL thread, SET GLOBAL, CHANGE MASTER, etc."},
  {"Update", "Tables",  "To update existing rows"},
  {"Usage","Server Admin","No privileges - allow connect only"},
  {NullS, NullS, NullS}
};

bool mysqld_show_privileges(THD *thd)
{
  List<Item> field_list;
  Protocol *protocol= thd->protocol;
  DBUG_ENTER("mysqld_show_privileges");

  field_list.push_back(new Item_empty_string("Privilege",10));
  field_list.push_back(new Item_empty_string("Context",15));
  field_list.push_back(new Item_empty_string("Comment",NAME_LEN));

  if (protocol->send_fields(&field_list,
                            Protocol::SEND_NUM_ROWS | Protocol::SEND_EOF))
    DBUG_RETURN(TRUE);

  show_privileges_st *privilege= sys_privileges;
  for (privilege= sys_privileges; privilege->privilege ; privilege++)
  {
    protocol->prepare_for_resend();
    protocol->store(privilege->privilege, system_charset_info);
    protocol->store(privilege->context, system_charset_info);
    protocol->store(privilege->comment, system_charset_info);
    if (protocol->write())
      DBUG_RETURN(TRUE);
  }
  send_eof(thd);
  DBUG_RETURN(FALSE);
}


/***************************************************************************
  List all column types
***************************************************************************/

struct show_column_type_st
{
  const char *type;
  uint size;
  const char *min_value;
  const char *max_value;
  uint precision;
  uint scale;
  const char *nullable;
  const char *auto_increment;
  const char *unsigned_attr;
  const char *zerofill;
  const char *searchable;
  const char *case_sensitivity;
  const char *default_value;
  const char *comment;
};

/* TODO: Add remaning types */

static struct show_column_type_st sys_column_types[]=
{
  {"tinyint",
    1,  "-128",  "127",  0,  0,  "YES",  "YES",
    "NO",   "YES", "YES",  "NO",  "NULL,0",
    "A very small integer"},
  {"tinyint unsigned",
    1,  "0"   ,  "255",  0,  0,  "YES",  "YES",
    "YES",  "YES",  "YES",  "NO",  "NULL,0",
    "A very small integer"},
};

bool mysqld_show_column_types(THD *thd)
{
  List<Item> field_list;
  Protocol *protocol= thd->protocol;
  DBUG_ENTER("mysqld_show_column_types");

  field_list.push_back(new Item_empty_string("Type",30));
  field_list.push_back(new Item_int("Size",(longlong) 1,21));
  field_list.push_back(new Item_empty_string("Min_Value",20));
  field_list.push_back(new Item_empty_string("Max_Value",20));
  field_list.push_back(new Item_return_int("Prec", 4, MYSQL_TYPE_SHORT));
  field_list.push_back(new Item_return_int("Scale", 4, MYSQL_TYPE_SHORT));
  field_list.push_back(new Item_empty_string("Nullable",4));
  field_list.push_back(new Item_empty_string("Auto_Increment",4));
  field_list.push_back(new Item_empty_string("Unsigned",4));
  field_list.push_back(new Item_empty_string("Zerofill",4));
  field_list.push_back(new Item_empty_string("Searchable",4));
  field_list.push_back(new Item_empty_string("Case_Sensitive",4));
  field_list.push_back(new Item_empty_string("Default",NAME_LEN));
  field_list.push_back(new Item_empty_string("Comment",NAME_LEN));

  if (protocol->send_fields(&field_list,
                            Protocol::SEND_NUM_ROWS | Protocol::SEND_EOF))
    DBUG_RETURN(TRUE);

  /* TODO: Change the loop to not use 'i' */
  for (uint i=0; i < sizeof(sys_column_types)/sizeof(sys_column_types[0]); i++)
  {
    protocol->prepare_for_resend();
    protocol->store(sys_column_types[i].type, system_charset_info);
    protocol->store((ulonglong) sys_column_types[i].size);
    protocol->store(sys_column_types[i].min_value, system_charset_info);
    protocol->store(sys_column_types[i].max_value, system_charset_info);
    protocol->store_short((longlong) sys_column_types[i].precision);
    protocol->store_short((longlong) sys_column_types[i].scale);
    protocol->store(sys_column_types[i].nullable, system_charset_info);
    protocol->store(sys_column_types[i].auto_increment, system_charset_info);
    protocol->store(sys_column_types[i].unsigned_attr, system_charset_info);
    protocol->store(sys_column_types[i].zerofill, system_charset_info);
    protocol->store(sys_column_types[i].searchable, system_charset_info);
    protocol->store(sys_column_types[i].case_sensitivity, system_charset_info);
    protocol->store(sys_column_types[i].default_value, system_charset_info);
    protocol->store(sys_column_types[i].comment, system_charset_info);
    if (protocol->write())
      DBUG_RETURN(TRUE);
  }
  send_eof(thd);
  DBUG_RETURN(FALSE);
}


int
mysql_find_files(THD *thd,List<char> *files, const char *db,const char *path,
                 const char *wild, bool dir)
{
  uint i;
  char *ext;
  MY_DIR *dirp;
  FILEINFO *file;
#ifndef NO_EMBEDDED_ACCESS_CHECKS
  uint col_access=thd->col_access;
#endif
  TABLE_LIST table_list;
  DBUG_ENTER("mysql_find_files");

  if (wild && !wild[0])
    wild=0;

  bzero((char*) &table_list,sizeof(table_list));

  if (!(dirp = my_dir(path,MYF(MY_WME | (dir ? MY_WANT_STAT : 0)))))
    DBUG_RETURN(-1);

  for (i=0 ; i < (uint) dirp->number_off_files  ; i++)
  {
    file=dirp->dir_entry+i;
    if (dir)
    {                                           /* Return databases */
#ifdef USE_SYMDIR
      char *ext;
      char buff[FN_REFLEN];
      if (my_use_symdir && !strcmp(ext=fn_ext(file->name), ".sym"))
      {
	/* Only show the sym file if it points to a directory */
	char *end;
        *ext=0;                                 /* Remove extension */
	unpack_dirname(buff, file->name);
	end= strend(buff);
	if (end != buff && end[-1] == FN_LIBCHAR)
	  end[-1]= 0;				// Remove end FN_LIBCHAR
        if (!my_stat(buff, file->mystat, MYF(0)))
               continue;
       }
#endif
        if (file->name[0] == '.' || !MY_S_ISDIR(file->mystat->st_mode) ||
            (wild && wild_compare(file->name,wild,0)))
          continue;
    }
    else
    {
        // Return only .frm files which aren't temp files.
      if (my_strcasecmp(system_charset_info, ext=fn_ext(file->name),reg_ext) ||
          is_prefix(file->name,tmp_file_prefix))
        continue;
      *ext=0;
      if (wild)
      {
	if (lower_case_table_names)
	{
	  if (wild_case_compare(files_charset_info, file->name, wild))
	    continue;
	}
	else if (wild_compare(file->name,wild,0))
	  continue;
      }
    }
#ifndef NO_EMBEDDED_ACCESS_CHECKS
    /* Don't show tables where we don't have any privileges */
    if (db && !(col_access & TABLE_ACLS))
    {
      table_list.db= (char*) db;
      table_list.db_length= strlen(db);
      table_list.table_name= file->name;
      table_list.table_name_length= strlen(file->name);
      table_list.grant.privilege=col_access;
      if (check_grant(thd, TABLE_ACLS, &table_list, 1, UINT_MAX, 1))
        continue;
    }
#endif
    if (files->push_back(thd->strdup(file->name)))
    {
      my_dirend(dirp);
      DBUG_RETURN(-1);
    }
  }
  DBUG_PRINT("info",("found: %d files", files->elements));
  my_dirend(dirp);

  VOID(ha_find_files(thd,db,path,wild,dir,files));

  DBUG_RETURN(0);
}


bool
mysqld_show_create(THD *thd, TABLE_LIST *table_list)
{
  TABLE *table;
  Protocol *protocol= thd->protocol;
  char buff[2048];
  String buffer(buff, sizeof(buff), system_charset_info);
  DBUG_ENTER("mysqld_show_create");
  DBUG_PRINT("enter",("db: %s  table: %s",table_list->db,
                      table_list->table_name));

  /* We want to preserve the tree for views. */
  thd->lex->view_prepare_mode= TRUE;

  /* Only one table for now, but VIEW can involve several tables */
  if (open_normal_and_derived_tables(thd, table_list))
  {
    DBUG_RETURN(TRUE);
  }
  /* TODO: add environment variables show when it become possible */
  if (thd->lex->only_view && !table_list->view)
  {
    my_error(ER_WRONG_OBJECT, MYF(0),
             table_list->db, table_list->table_name, "VIEW");
    DBUG_RETURN(TRUE);
  }

  table= table_list->table;

  if ((table_list->view ?
       view_store_create_info(thd, table_list, &buffer) :
       store_create_info(thd, table_list, &buffer)))
    DBUG_RETURN(TRUE);

  List<Item> field_list;
  if (table_list->view)
  {
    field_list.push_back(new Item_empty_string("View",NAME_LEN));
    field_list.push_back(new Item_empty_string("Create View",
                                               max(buffer.length(),1024)));
  }
  else
  {
    field_list.push_back(new Item_empty_string("Table",NAME_LEN));
    // 1024 is for not to confuse old clients
    field_list.push_back(new Item_empty_string("Create Table",
                                               max(buffer.length(),1024)));
  }

  if (protocol->send_fields(&field_list,
                            Protocol::SEND_NUM_ROWS | Protocol::SEND_EOF))
    DBUG_RETURN(TRUE);
  protocol->prepare_for_resend();
  buffer.length(0);
  if (table_list->view)
  {
    protocol->store(table_list->view_name.str, system_charset_info);
    if (view_store_create_info(thd, table_list, &buffer))
      DBUG_RETURN(TRUE);
  }
  else
  {
    if (table_list->schema_table)
      protocol->store(table_list->schema_table->table_name,
                      system_charset_info);
    else
      protocol->store(table->alias, system_charset_info);
    if (store_create_info(thd, table_list, &buffer))
      DBUG_RETURN(TRUE);
  }
  protocol->store(buffer.ptr(), buffer.length(), buffer.charset());

  if (protocol->write())
    DBUG_RETURN(TRUE);
  send_eof(thd);
  DBUG_RETURN(FALSE);
}

bool mysqld_show_create_db(THD *thd, char *dbname,
                           HA_CREATE_INFO *create_info)
{
  int length;
  char	path[FN_REFLEN];
  char buff[2048];
  String buffer(buff, sizeof(buff), system_charset_info);
#ifndef NO_EMBEDDED_ACCESS_CHECKS
  uint db_access;
#endif
  bool found_libchar;
  HA_CREATE_INFO create;
  uint create_options = create_info ? create_info->options : 0;
  Protocol *protocol=thd->protocol;
  DBUG_ENTER("mysql_show_create_db");

  if (check_db_name(dbname))
  {
    my_error(ER_WRONG_DB_NAME, MYF(0), dbname);
    DBUG_RETURN(TRUE);
  }

#ifndef NO_EMBEDDED_ACCESS_CHECKS
  if (test_all_bits(thd->master_access,DB_ACLS))
    db_access=DB_ACLS;
  else
    db_access= (acl_get(thd->host,thd->ip, thd->priv_user,dbname,0) |
		thd->master_access);
  if (!(db_access & DB_ACLS) && (!grant_option || check_grant_db(thd,dbname)))
  {
    my_error(ER_DBACCESS_DENIED_ERROR, MYF(0),
             thd->priv_user, thd->host_or_ip, dbname);
    mysql_log.write(thd,COM_INIT_DB,ER(ER_DBACCESS_DENIED_ERROR),
		    thd->priv_user, thd->host_or_ip, dbname);
    DBUG_RETURN(TRUE);
  }
#endif
  if (!my_strcasecmp(system_charset_info, dbname,
                     information_schema_name.str))
  {
    dbname= information_schema_name.str;
    create.default_table_charset= system_charset_info;
  }
  else
  {
    (void) sprintf(path,"%s/%s",mysql_data_home, dbname);
    length=unpack_dirname(path,path);		// Convert if not unix
    found_libchar= 0;
    if (length && path[length-1] == FN_LIBCHAR)
    {
      found_libchar= 1;
      path[length-1]=0;				// remove ending '\'
    }
    if (access(path,F_OK))
    {
      my_error(ER_BAD_DB_ERROR, MYF(0), dbname);
      DBUG_RETURN(TRUE);
    }
    if (found_libchar)
      path[length-1]= FN_LIBCHAR;
    strmov(path+length, MY_DB_OPT_FILE);
    load_db_opt(thd, path, &create);
  }
  List<Item> field_list;
  field_list.push_back(new Item_empty_string("Database",NAME_LEN));
  field_list.push_back(new Item_empty_string("Create Database",1024));

  if (protocol->send_fields(&field_list,
                            Protocol::SEND_NUM_ROWS | Protocol::SEND_EOF))
    DBUG_RETURN(TRUE);

  protocol->prepare_for_resend();
  protocol->store(dbname, strlen(dbname), system_charset_info);
  buffer.length(0);
  buffer.append("CREATE DATABASE ", 16);
  if (create_options & HA_LEX_CREATE_IF_NOT_EXISTS)
    buffer.append("/*!32312 IF NOT EXISTS*/ ", 25);
  append_identifier(thd, &buffer, dbname, strlen(dbname));

  if (create.default_table_charset)
  {
    buffer.append(" /*!40100", 9);
    buffer.append(" DEFAULT CHARACTER SET ", 23);
    buffer.append(create.default_table_charset->csname);
    if (!(create.default_table_charset->state & MY_CS_PRIMARY))
    {
      buffer.append(" COLLATE ", 9);
      buffer.append(create.default_table_charset->name);
    }
    buffer.append(" */", 3);
  }
  protocol->store(buffer.ptr(), buffer.length(), buffer.charset());

  if (protocol->write())
    DBUG_RETURN(TRUE);
  send_eof(thd);
  DBUG_RETURN(FALSE);
}

bool
mysqld_show_logs(THD *thd)
{
  List<Item> field_list;
  Protocol *protocol= thd->protocol;
  DBUG_ENTER("mysqld_show_logs");

  field_list.push_back(new Item_empty_string("File",FN_REFLEN));
  field_list.push_back(new Item_empty_string("Type",10));
  field_list.push_back(new Item_empty_string("Status",10));

  if (protocol->send_fields(&field_list,
                            Protocol::SEND_NUM_ROWS | Protocol::SEND_EOF))
    DBUG_RETURN(TRUE);

#ifdef HAVE_BERKELEY_DB
  if ((have_berkeley_db == SHOW_OPTION_YES) && berkeley_show_logs(protocol))
    DBUG_RETURN(TRUE);
#endif

  send_eof(thd);
  DBUG_RETURN(FALSE);
}


/****************************************************************************
  Return only fields for API mysql_list_fields
  Use "show table wildcard" in mysql instead of this
****************************************************************************/

void
mysqld_list_fields(THD *thd, TABLE_LIST *table_list, const char *wild)
{
  TABLE *table;
  DBUG_ENTER("mysqld_list_fields");
  DBUG_PRINT("enter",("table: %s",table_list->table_name));

  if (open_normal_and_derived_tables(thd, table_list))
    DBUG_VOID_RETURN;
  table= table_list->table;

  List<Item> field_list;

  Field **ptr,*field;
  for (ptr=table->field ; (field= *ptr); ptr++)
  {
    if (!wild || !wild[0] || 
        !wild_case_compare(system_charset_info, field->field_name,wild))
      field_list.push_back(new Item_field(field));
  }
  restore_record(table, s->default_values);              // Get empty record
  if (thd->protocol->send_fields(&field_list, Protocol::SEND_DEFAULTS |
                                              Protocol::SEND_EOF))
    DBUG_VOID_RETURN;
  thd->protocol->flush();
  DBUG_VOID_RETURN;
}


int
mysqld_dump_create_info(THD *thd, TABLE_LIST *table_list, int fd)
{
  Protocol *protocol= thd->protocol;
  String *packet= protocol->storage_packet();
  DBUG_ENTER("mysqld_dump_create_info");
  DBUG_PRINT("enter",("table: %s",table_list->table->s->table_name));

  protocol->prepare_for_resend();
  if (store_create_info(thd, table_list, packet))
    DBUG_RETURN(-1);

  if (fd < 0)
  {
    if (protocol->write())
      DBUG_RETURN(-1);
    protocol->flush();
  }
  else
  {
    if (my_write(fd, (const byte*) packet->ptr(), packet->length(),
		 MYF(MY_WME)))
      DBUG_RETURN(-1);
  }
  DBUG_RETURN(0);
}

/*
  Go through all character combinations and ensure that sql_lex.cc can
  parse it as an identifier.

  SYNOPSIS
  require_quotes()
  name			attribute name
  name_length		length of name

  RETURN
    #	Pointer to conflicting character
    0	No conflicting character
*/

static const char *require_quotes(const char *name, uint name_length)
{
  uint length;
  const char *end= name + name_length;

  for ( ; name < end ; name++)
  {
    uchar chr= (uchar) *name;
    length= my_mbcharlen(system_charset_info, chr);
    if (length == 1 && !system_charset_info->ident_map[chr])
      return name;
  }
  return 0;
}


void
append_identifier(THD *thd, String *packet, const char *name, uint length)
{
  const char *name_end;
  char quote_char;
  int q= get_quote_char_for_identifier(thd, name, length);

  if (q == EOF)
  {
    packet->append(name, length, system_charset_info);
    return;
  }

  /*
    The identifier must be quoted as it includes a quote character or
   it's a keyword
  */

  packet->reserve(length*2 + 2);
  quote_char= (char) q;
  packet->append(&quote_char, 1, system_charset_info);

  for (name_end= name+length ; name < name_end ; name+= length)
  {
    uchar chr= (uchar) *name;
    length= my_mbcharlen(system_charset_info, chr);
    /*
      my_mbcharlen can retur 0 on a wrong multibyte
      sequence. It is possible when upgrading from 4.0,
      and identifier contains some accented characters.
      The manual says it does not work. So we'll just
      change length to 1 not to hang in the endless loop.
    */
    if (!length)
      length= 1;
    if (length == 1 && chr == (uchar) quote_char)
      packet->append(&quote_char, 1, system_charset_info);
    packet->append(name, length, packet->charset());
  }
  packet->append(&quote_char, 1, system_charset_info);
}


/*
  Get the quote character for displaying an identifier.

  SYNOPSIS
    get_quote_char_for_identifier()
    thd		Thread handler
    name	name to quote
    length	length of name

  IMPLEMENTATION
    If name is a keyword or includes a special character, then force
    quoting.
    Otherwise identifier is quoted only if the option OPTION_QUOTE_SHOW_CREATE
    is set.

  RETURN
    EOF	  No quote character is needed
    #	  Quote character
*/

int get_quote_char_for_identifier(THD *thd, const char *name, uint length)
{
  if (!is_keyword(name,length) &&
      !require_quotes(name, length) &&
      !(thd->options & OPTION_QUOTE_SHOW_CREATE))
    return EOF;
  if (thd->variables.sql_mode & MODE_ANSI_QUOTES)
    return '"';
  return '`';
}


/* Append directory name (if exists) to CREATE INFO */

static void append_directory(THD *thd, String *packet, const char *dir_type,
			     const char *filename)
{
  if (filename && !(thd->variables.sql_mode & MODE_NO_DIR_IN_CREATE))
  {
    uint length= dirname_length(filename);
    packet->append(' ');
    packet->append(dir_type);
    packet->append(" DIRECTORY='", 12);
#ifdef __WIN__
    /* Convert \ to / to be able to create table on unix */
    char *winfilename= (char*) thd->memdup(filename, length);
    char *pos, *end;
    for (pos= winfilename, end= pos+length ; pos < end ; pos++)
    {
      if (*pos == '\\')
        *pos = '/';
    }
    filename= winfilename;
#endif
    packet->append(filename, length);
    packet->append('\'');
  }
}


#define LIST_PROCESS_HOST_LEN 64

static int
store_create_info(THD *thd, TABLE_LIST *table_list, String *packet)
{
  List<Item> field_list;
  char tmp[MAX_FIELD_WIDTH], *for_str, buff[128], *end;
  const char *alias;
  String type(tmp, sizeof(tmp), system_charset_info);
  Field **ptr,*field;
  uint primary_key;
  KEY *key_info;
  TABLE *table= table_list->table;
  handler *file= table->file;
  TABLE_SHARE *share= table->s;
  HA_CREATE_INFO create_info;
  my_bool foreign_db_mode=    (thd->variables.sql_mode & (MODE_POSTGRESQL |
							  MODE_ORACLE |
							  MODE_MSSQL |
							  MODE_DB2 |
							  MODE_MAXDB |
							  MODE_ANSI)) != 0;
  my_bool limited_mysql_mode= (thd->variables.sql_mode &
			       (MODE_NO_FIELD_OPTIONS | MODE_MYSQL323 |
				MODE_MYSQL40)) != 0;
  DBUG_ENTER("store_create_info");
  DBUG_PRINT("enter",("table: %s", table->s->table_name));

  restore_record(table, s->default_values); // Get empty record

  if (share->tmp_table)
    packet->append("CREATE TEMPORARY TABLE ", 23);
  else
    packet->append("CREATE TABLE ", 13);
  if (table_list->schema_table)
    alias= table_list->schema_table->table_name;
  else
    alias= (lower_case_table_names == 2 ? table->alias :
            share->table_name);
  append_identifier(thd, packet, alias, strlen(alias));
  packet->append(" (\n", 3);

  for (ptr=table->field ; (field= *ptr); ptr++)
  {
    bool has_default;
    bool has_now_default;
    uint flags = field->flags;

    if (ptr != table->field)
      packet->append(",\n", 2);

    packet->append("  ", 2);
    append_identifier(thd,packet,field->field_name, strlen(field->field_name));
    packet->append(' ');
    // check for surprises from the previous call to Field::sql_type()
    if (type.ptr() != tmp)
      type.set(tmp, sizeof(tmp), system_charset_info);
    else
      type.set_charset(system_charset_info);

    field->sql_type(type);
    packet->append(type.ptr(), type.length(), system_charset_info);

    if (field->has_charset() && !limited_mysql_mode && !foreign_db_mode)
    {
      if (field->charset() != share->table_charset)
      {
	packet->append(" character set ", 15);
	packet->append(field->charset()->csname);
      }
      /* 
	For string types dump collation name only if 
	collation is not primary for the given charset
      */
      if (!(field->charset()->state & MY_CS_PRIMARY))
      {
	packet->append(" collate ", 9);
	packet->append(field->charset()->name);
      }
    }

    if (flags & NOT_NULL_FLAG)
      packet->append(" NOT NULL", 9);
    else if (field->type() == FIELD_TYPE_TIMESTAMP)
    {
      /*
        TIMESTAMP field require explicit NULL flag, because unlike
        all other fields they are treated as NOT NULL by default.
      */
      packet->append(" NULL", 5);
    }

    /* 
      Again we are using CURRENT_TIMESTAMP instead of NOW because it is
      more standard 
    */
    has_now_default= table->timestamp_field == field && 
                     field->unireg_check != Field::TIMESTAMP_UN_FIELD;
    
    has_default= (field->type() != FIELD_TYPE_BLOB &&
                  !(field->flags & NO_DEFAULT_VALUE_FLAG) &&
		  field->unireg_check != Field::NEXT_NUMBER &&
                  !((foreign_db_mode || limited_mysql_mode) &&
                    has_now_default));

    if (has_default)
    {
      packet->append(" default ", 9);
      if (has_now_default)
        packet->append("CURRENT_TIMESTAMP",17);
      else if (!field->is_null())
      {                                             // Not null by default
        type.set(tmp, sizeof(tmp), field->charset());
        field->val_str(&type);
	if (type.length())
	{
	  String def_val;
          uint dummy_errors;
	  /* convert to system_charset_info == utf8 */
	  def_val.copy(type.ptr(), type.length(), field->charset(),
		       system_charset_info, &dummy_errors);
          append_unescaped(packet, def_val.ptr(), def_val.length());
	}
        else
	  packet->append("''",2);
      }
      else if (field->maybe_null())
        packet->append("NULL", 4);                    // Null as default
      else
        packet->append(tmp);
    }

    if (!foreign_db_mode && !limited_mysql_mode &&
        table->timestamp_field == field && 
        field->unireg_check != Field::TIMESTAMP_DN_FIELD)
      packet->append(" on update CURRENT_TIMESTAMP",28);

    if (field->unireg_check == Field::NEXT_NUMBER && !foreign_db_mode)
      packet->append(" auto_increment", 15 );

    if (field->comment.length)
    {
      packet->append(" COMMENT ",9);
      append_unescaped(packet, field->comment.str, field->comment.length);
    }
  }

  key_info= table->key_info;
  file->info(HA_STATUS_VARIABLE | HA_STATUS_NO_LOCK | HA_STATUS_TIME);
  bzero((char*) &create_info, sizeof(create_info));
  file->update_create_info(&create_info);
  primary_key= share->primary_key;

  for (uint i=0 ; i < share->keys ; i++,key_info++)
  {
    KEY_PART_INFO *key_part= key_info->key_part;
    bool found_primary=0;
    packet->append(",\n  ", 4);

    if (i == primary_key && !strcmp(key_info->name, primary_key_name))
    {
      found_primary=1;
      packet->append("PRIMARY ", 8);
    }
    else if (key_info->flags & HA_NOSAME)
      packet->append("UNIQUE ", 7);
    else if (key_info->flags & HA_FULLTEXT)
      packet->append("FULLTEXT ", 9);
    else if (key_info->flags & HA_SPATIAL)
      packet->append("SPATIAL ", 8);
    packet->append("KEY ", 4);

    if (!found_primary)
     append_identifier(thd, packet, key_info->name, strlen(key_info->name));

    if (!(thd->variables.sql_mode & MODE_NO_KEY_OPTIONS) &&
	!limited_mysql_mode && !foreign_db_mode)
    {
      if (key_info->algorithm == HA_KEY_ALG_BTREE)
        packet->append(" USING BTREE", 12);

      if (key_info->algorithm == HA_KEY_ALG_HASH)
        packet->append(" USING HASH", 11);

      // +BAR: send USING only in non-default case: non-spatial rtree
      if ((key_info->algorithm == HA_KEY_ALG_RTREE) &&
	  !(key_info->flags & HA_SPATIAL))
        packet->append(" USING RTREE", 12);

      // No need to send USING FULLTEXT, it is sent as FULLTEXT KEY
    }
    packet->append(" (", 2);

    for (uint j=0 ; j < key_info->key_parts ; j++,key_part++)
    {
      if (j)
        packet->append(',');

      if (key_part->field)
        append_identifier(thd,packet,key_part->field->field_name,
			  strlen(key_part->field->field_name));
      if (!key_part->field ||
          (key_part->length !=
           table->field[key_part->fieldnr-1]->key_length() &&
           !(key_info->flags & HA_FULLTEXT)))
      {
        buff[0] = '(';
        char* end=int10_to_str((long) key_part->length / 
			       key_part->field->charset()->mbmaxlen,
			       buff + 1,10);
        *end++ = ')';
        packet->append(buff,(uint) (end-buff));
      }
    }
    packet->append(')');
  }

  /*
    Get possible foreign key definitions stored in InnoDB and append them
    to the CREATE TABLE statement
  */

  if ((for_str= file->get_foreign_key_create_info()))
  {
    packet->append(for_str, strlen(for_str));
    file->free_foreign_key_create_info(for_str);
  }

  packet->append("\n)", 2);
  if (!(thd->variables.sql_mode & MODE_NO_TABLE_OPTIONS) && !foreign_db_mode)
  {
    if (thd->variables.sql_mode & (MODE_MYSQL323 | MODE_MYSQL40))
      packet->append(" TYPE=", 6);
    else
      packet->append(" ENGINE=", 8);
    packet->append(file->table_type());
    
    if (share->table_charset &&
	!(thd->variables.sql_mode & MODE_MYSQL323) &&
	!(thd->variables.sql_mode & MODE_MYSQL40))
    {
      packet->append(" DEFAULT CHARSET=", 17);
      packet->append(share->table_charset->csname);
      if (!(share->table_charset->state & MY_CS_PRIMARY))
      {
	packet->append(" COLLATE=", 9);
	packet->append(table->s->table_charset->name);
      }
    }

    if (share->min_rows)
    {
      packet->append(" MIN_ROWS=", 10);
      end= longlong10_to_str(share->min_rows, buff, 10);
      packet->append(buff, (uint) (end- buff));
    }

    if (share->max_rows && !table_list->schema_table)
    {
      packet->append(" MAX_ROWS=", 10);
      end= longlong10_to_str(share->max_rows, buff, 10);
      packet->append(buff, (uint) (end - buff));
    }

    if (share->avg_row_length)
    {
      packet->append(" AVG_ROW_LENGTH=", 16);
      end= longlong10_to_str(share->avg_row_length, buff,10);
      packet->append(buff, (uint) (end - buff));
    }

    if (share->db_create_options & HA_OPTION_PACK_KEYS)
      packet->append(" PACK_KEYS=1", 12);
    if (share->db_create_options & HA_OPTION_NO_PACK_KEYS)
      packet->append(" PACK_KEYS=0", 12);
    if (share->db_create_options & HA_OPTION_CHECKSUM)
      packet->append(" CHECKSUM=1", 11);
    if (share->db_create_options & HA_OPTION_DELAY_KEY_WRITE)
      packet->append(" DELAY_KEY_WRITE=1",18);
    if (share->row_type != ROW_TYPE_DEFAULT)
    {
      packet->append(" ROW_FORMAT=",12);
      packet->append(ha_row_type[(uint) share->row_type]);
    }
    table->file->append_create_info(packet);
    if (share->comment && share->comment[0])
    {
      packet->append(" COMMENT=", 9);
      append_unescaped(packet, share->comment, strlen(share->comment));
    }
    if (file->raid_type)
    {
      uint length;
      length= my_snprintf(buff,sizeof(buff),
			  " RAID_TYPE=%s RAID_CHUNKS=%d RAID_CHUNKSIZE=%ld",
			  my_raid_type(file->raid_type), file->raid_chunks,
			  file->raid_chunksize/RAID_BLOCK_SIZE);
      packet->append(buff, length);
    }
    append_directory(thd, packet, "DATA",  create_info.data_file_name);
    append_directory(thd, packet, "INDEX", create_info.index_file_name);
  }
  DBUG_RETURN(0);
}


static int
view_store_create_info(THD *thd, TABLE_LIST *table, String *buff)
{
  my_bool foreign_db_mode= (thd->variables.sql_mode & (MODE_POSTGRESQL |
                                                       MODE_ORACLE |
                                                       MODE_MSSQL |
                                                       MODE_DB2 |
                                                       MODE_MAXDB |
                                                       MODE_ANSI)) != 0;
  buff->append("CREATE ", 7);
  if (!foreign_db_mode)
  {
    buff->append("ALGORITHM=", 10);
    switch((int8)table->algorithm)
    {
    case VIEW_ALGORITHM_UNDEFINED:
      buff->append("UNDEFINED ", 10);
      break;
    case VIEW_ALGORITHM_TMPTABLE:
      buff->append("TEMPTABLE ", 10);
      break;
    case VIEW_ALGORITHM_MERGE:
      buff->append("MERGE ", 6);
      break;
    default:
	DBUG_ASSERT(0); // never should happen
    }
  }
  buff->append("VIEW ", 5);
  append_identifier(thd, buff, table->view_db.str, table->view_db.length);
  buff->append('.');
  append_identifier(thd, buff, table->view_name.str, table->view_name.length);
  buff->append(" AS ", 4);

  /*
    We can't just use table->query, because our SQL_MODE may trigger
    a different syntax, like when ANSI_QUOTES is defined.
  */
  table->view->unit.print(buff);

  if (table->with_check != VIEW_CHECK_NONE)
  {
    if (table->with_check == VIEW_CHECK_LOCAL)
      buff->append(" WITH LOCAL CHECK OPTION", 24);
    else
      buff->append(" WITH CASCADED CHECK OPTION", 27);
  }
  return 0;
}


/****************************************************************************
  Return info about all processes
  returns for each thread: thread id, user, host, db, command, info
****************************************************************************/

class thread_info :public ilink {
public:
  static void *operator new(size_t size)
  {
    return (void*) sql_alloc((uint) size);
  }
  static void operator delete(void *ptr __attribute__((unused)),
                              size_t size __attribute__((unused)))
  { TRASH(ptr, size); }

  ulong thread_id;
  time_t start_time;
  uint   command;
  const char *user,*host,*db,*proc_info,*state_info;
  char *query;
};

#ifdef HAVE_EXPLICIT_TEMPLATE_INSTANTIATION
template class I_List<thread_info>;
#endif

void mysqld_list_processes(THD *thd,const char *user, bool verbose)
{
  Item *field;
  List<Item> field_list;
  I_List<thread_info> thread_infos;
  ulong max_query_length= (verbose ? thd->variables.max_allowed_packet :
			   PROCESS_LIST_WIDTH);
  Protocol *protocol= thd->protocol;
  DBUG_ENTER("mysqld_list_processes");

  field_list.push_back(new Item_int("Id",0,11));
  field_list.push_back(new Item_empty_string("User",16));
  field_list.push_back(new Item_empty_string("Host",LIST_PROCESS_HOST_LEN));
  field_list.push_back(field=new Item_empty_string("db",NAME_LEN));
  field->maybe_null=1;
  field_list.push_back(new Item_empty_string("Command",16));
  field_list.push_back(new Item_return_int("Time",7, FIELD_TYPE_LONG));
  field_list.push_back(field=new Item_empty_string("State",30));
  field->maybe_null=1;
  field_list.push_back(field=new Item_empty_string("Info",max_query_length));
  field->maybe_null=1;
  if (protocol->send_fields(&field_list,
                            Protocol::SEND_NUM_ROWS | Protocol::SEND_EOF))
    DBUG_VOID_RETURN;

  VOID(pthread_mutex_lock(&LOCK_thread_count)); // For unlink from list
  if (!thd->killed)
  {
    I_List_iterator<THD> it(threads);
    THD *tmp;
    while ((tmp=it++))
    {
      struct st_my_thread_var *mysys_var;
      if ((tmp->vio_ok() || tmp->system_thread) &&
          (!user || (tmp->user && !strcmp(tmp->user,user))))
      {
        thread_info *thd_info=new thread_info;

        thd_info->thread_id=tmp->thread_id;
        thd_info->user=thd->strdup(tmp->user ? tmp->user :
				   (tmp->system_thread ?
				    "system user" : "unauthenticated user"));
	if (tmp->peer_port && (tmp->host || tmp->ip) && thd->host_or_ip[0])
	{
	  if ((thd_info->host= thd->alloc(LIST_PROCESS_HOST_LEN+1)))
	    my_snprintf((char *) thd_info->host, LIST_PROCESS_HOST_LEN,
			"%s:%u", tmp->host_or_ip, tmp->peer_port);
	}
	else
	  thd_info->host= thd->strdup(tmp->host_or_ip);
        if ((thd_info->db=tmp->db))             // Safe test
          thd_info->db=thd->strdup(thd_info->db);
        thd_info->command=(int) tmp->command;
        if ((mysys_var= tmp->mysys_var))
          pthread_mutex_lock(&mysys_var->mutex);
        thd_info->proc_info= (char*) (tmp->killed == THD::KILL_CONNECTION? "Killed" : 0);
#ifndef EMBEDDED_LIBRARY
        thd_info->state_info= (char*) (tmp->locked ? "Locked" :
                                       tmp->net.reading_or_writing ?
                                       (tmp->net.reading_or_writing == 2 ?
                                        "Writing to net" :
                                        thd_info->command == COM_SLEEP ? "" :
                                        "Reading from net") :
                                       tmp->proc_info ? tmp->proc_info :
                                       tmp->mysys_var &&
                                       tmp->mysys_var->current_cond ?
                                       "Waiting on cond" : NullS);
#else
        thd_info->state_info= (char*)"Writing to net";
#endif
        if (mysys_var)
          pthread_mutex_unlock(&mysys_var->mutex);

#if !defined(DONT_USE_THR_ALARM) && ! defined(SCO)
        if (pthread_kill(tmp->real_id,0))
          tmp->proc_info="*** DEAD ***";        // This shouldn't happen
#endif
#ifdef EXTRA_DEBUG
        thd_info->start_time= tmp->time_after_lock;
#else
        thd_info->start_time= tmp->start_time;
#endif
        thd_info->query=0;
        if (tmp->query)
        {
	  /* 
            query_length is always set to 0 when we set query = NULL; see
	    the comment in sql_class.h why this prevents crashes in possible
            races with query_length
          */
          uint length= min(max_query_length, tmp->query_length);
          thd_info->query=(char*) thd->strmake(tmp->query,length);
        }
        thread_infos.append(thd_info);
      }
    }
  }
  VOID(pthread_mutex_unlock(&LOCK_thread_count));

  thread_info *thd_info;
  time_t now= time(0);
  while ((thd_info=thread_infos.get()))
  {
    protocol->prepare_for_resend();
    protocol->store((ulonglong) thd_info->thread_id);
    protocol->store(thd_info->user, system_charset_info);
    protocol->store(thd_info->host, system_charset_info);
    protocol->store(thd_info->db, system_charset_info);
    if (thd_info->proc_info)
      protocol->store(thd_info->proc_info, system_charset_info);
    else
      protocol->store(command_name[thd_info->command], system_charset_info);
    if (thd_info->start_time)
      protocol->store((uint32) (now - thd_info->start_time));
    else
      protocol->store_null();
    protocol->store(thd_info->state_info, system_charset_info);
    protocol->store(thd_info->query, system_charset_info);
    if (protocol->write())
      break; /* purecov: inspected */
  }
  send_eof(thd);
  DBUG_VOID_RETURN;
}

/*****************************************************************************
  Status functions
*****************************************************************************/


static bool show_status_array(THD *thd, const char *wild,
                              show_var_st *variables,
                              enum enum_var_type value_type,
                              struct system_status_var *status_var,
                              const char *prefix, TABLE *table)
{
  char buff[1024], *prefix_end;
  /* the variable name should not be longer then 80 characters */
  char name_buffer[80];
  int len;
  LEX_STRING null_lex_str;
  DBUG_ENTER("show_status_array");

  null_lex_str.str= 0;				// For sys_var->value_ptr()
  null_lex_str.length= 0;

  prefix_end=strnmov(name_buffer, prefix, sizeof(name_buffer)-1);
  len=name_buffer + sizeof(name_buffer) - prefix_end;

  for (; variables->name; variables++)
  {
    strnmov(prefix_end, variables->name, len);
    name_buffer[sizeof(name_buffer)-1]=0;       /* Safety */
    SHOW_TYPE show_type=variables->type;
    if (show_type == SHOW_VARS)
    {
      show_status_array(thd, wild, (show_var_st *) variables->value,
                        value_type, status_var, variables->name, table);
    }
    else
    {
      if (!(wild && wild[0] && wild_case_compare(system_charset_info,
                                                 name_buffer, wild)))
      {
        char *value=variables->value;
        const char *pos, *end;                  // We assign a lot of const's
        long nr;
        if (show_type == SHOW_SYS)
        {
          show_type= ((sys_var*) value)->type();
          value=     (char*) ((sys_var*) value)->value_ptr(thd, value_type,
                                                           &null_lex_str);
        }

        pos= end= buff;
        switch (show_type) {
        case SHOW_LONG_STATUS:
        case SHOW_LONG_CONST_STATUS:
          value= ((char *) status_var + (ulong) value);
          /* fall through */
        case SHOW_LONG:
        case SHOW_LONG_CONST:
          end= int10_to_str(*(long*) value, buff, 10);
          break;
        case SHOW_LONGLONG:
          end= longlong10_to_str(*(longlong*) value, buff, 10);
          break;
        case SHOW_HA_ROWS:
          end= longlong10_to_str((longlong) *(ha_rows*) value, buff, 10);
          break;
        case SHOW_BOOL:
          end= strmov(buff, *(bool*) value ? "ON" : "OFF");
          break;
        case SHOW_MY_BOOL:
          end= strmov(buff, *(my_bool*) value ? "ON" : "OFF");
          break;
        case SHOW_INT_CONST:
        case SHOW_INT:
          end= int10_to_str((long) *(uint32*) value, buff, 10);
          break;
        case SHOW_HAVE:
        {
          SHOW_COMP_OPTION tmp= *(SHOW_COMP_OPTION*) value;
          pos= show_comp_option_name[(int) tmp];
          end= strend(pos);
          break;
        }
        case SHOW_CHAR:
        {
          if (!(pos= value))
            pos= "";
          end= strend(pos);
          break;
        }
        case SHOW_STARTTIME:
          nr= (long) (thd->query_start() - start_time);
          end= int10_to_str(nr, buff, 10);
          break;
        case SHOW_QUESTION:
          end= int10_to_str((long) thd->query_id, buff, 10);
          break;
#ifdef HAVE_REPLICATION
        case SHOW_RPL_STATUS:
          end= strmov(buff, rpl_status_type[(int)rpl_status]);
          break;
        case SHOW_SLAVE_RUNNING:
        {
          pthread_mutex_lock(&LOCK_active_mi);
          end= strmov(buff, (active_mi->slave_running &&
                             active_mi->rli.slave_running) ? "ON" : "OFF");
          pthread_mutex_unlock(&LOCK_active_mi);
          break;
        }
        case SHOW_SLAVE_RETRIED_TRANS:
        {
          /*
            TODO: in 5.1 with multimaster, have one such counter per line in
            SHOW SLAVE STATUS, and have the sum over all lines here.
          */
	  pthread_mutex_lock(&LOCK_active_mi);
          pthread_mutex_lock(&active_mi->rli.data_lock);
	  end= int10_to_str(active_mi->rli.retried_trans, buff, 10);
          pthread_mutex_unlock(&active_mi->rli.data_lock);
	  pthread_mutex_unlock(&LOCK_active_mi);
	  break;
        }
        case SHOW_SLAVE_SKIP_ERRORS:
        {
          MY_BITMAP *bitmap= (MY_BITMAP *)value;
          if (!use_slave_mask || bitmap_is_clear_all(bitmap))
          {
            end= strmov(buff, "OFF");
          }
          else if (bitmap_is_set_all(bitmap))
          {
            end= strmov(buff, "ALL");
          }
          else
          {
            /* 10 is enough assuming errors are max 4 digits */
            int i;
            for (i= 1;
                 i < MAX_SLAVE_ERROR && (uint) (end-buff) < sizeof(buff)-10;
                 i++)
            {
              if (bitmap_is_set(bitmap, i))
              {
                end= int10_to_str(i, (char*) end, 10);
                *(char*) end++= ',';
              }
            }
            if (end != buff)
              end--;				// Remove last ','
            if (i < MAX_SLAVE_ERROR)
              end= strmov((char*) end, "...");  // Couldn't show all errors
          }
          break;
        }
#endif /* HAVE_REPLICATION */
        case SHOW_OPENTABLES:
          end= int10_to_str((long) cached_tables(), buff, 10);
          break;
        case SHOW_CHAR_PTR:
        {
          if (!(pos= *(char**) value))
            pos= "";
          end= strend(pos);
          break;
        }
        case SHOW_DOUBLE_STATUS:
        {
          value= ((char *) status_var + (ulong) value);
          end= buff + sprintf(buff, "%f", *(double*) value);
          break;
        }
#ifdef HAVE_OPENSSL
          /* First group - functions relying on CTX */
        case SHOW_SSL_CTX_SESS_ACCEPT:
          end= int10_to_str((long) (!ssl_acceptor_fd ? 0 :
                                    SSL_CTX_sess_accept(ssl_acceptor_fd->
                                                        ssl_context)),
                            buff, 10);
          break;
        case SHOW_SSL_CTX_SESS_ACCEPT_GOOD:
          end= int10_to_str((long) (!ssl_acceptor_fd ? 0 :
                                    SSL_CTX_sess_accept_good(ssl_acceptor_fd->
                                                             ssl_context)),
                            buff, 10);
          break;
        case SHOW_SSL_CTX_SESS_CONNECT_GOOD:
          end= int10_to_str((long) (!ssl_acceptor_fd ? 0 :
                                    SSL_CTX_sess_connect_good(ssl_acceptor_fd->
                                                              ssl_context)),
                            buff, 10);
          break;
        case SHOW_SSL_CTX_SESS_ACCEPT_RENEGOTIATE:
          end= int10_to_str((long) (!ssl_acceptor_fd ? 0 :
                                    SSL_CTX_sess_accept_renegotiate(ssl_acceptor_fd->ssl_context)),
                            buff, 10);
          break;
        case SHOW_SSL_CTX_SESS_CONNECT_RENEGOTIATE:
          end= int10_to_str((long) (!ssl_acceptor_fd ? 0 :
                                    SSL_CTX_sess_connect_renegotiate(ssl_acceptor_fd-> ssl_context)),
                            buff, 10);
          break;
        case SHOW_SSL_CTX_SESS_CB_HITS:
          end= int10_to_str((long) (!ssl_acceptor_fd ? 0 :
                                    SSL_CTX_sess_cb_hits(ssl_acceptor_fd->
                                                         ssl_context)),
                            buff, 10);
          break;
        case SHOW_SSL_CTX_SESS_HITS:
          end= int10_to_str((long) (!ssl_acceptor_fd ? 0 :
                                    SSL_CTX_sess_hits(ssl_acceptor_fd->
                                                      ssl_context)),
                            buff, 10);
          break;
        case SHOW_SSL_CTX_SESS_CACHE_FULL:
          end= int10_to_str((long) (!ssl_acceptor_fd ? 0 :
                                    SSL_CTX_sess_cache_full(ssl_acceptor_fd->
                                                            ssl_context)),
                            buff, 10);
          break;
        case SHOW_SSL_CTX_SESS_MISSES:
          end= int10_to_str((long) (!ssl_acceptor_fd ? 0 :
                                    SSL_CTX_sess_misses(ssl_acceptor_fd->
                                                        ssl_context)),
                            buff, 10);
          break;
        case SHOW_SSL_CTX_SESS_TIMEOUTS:
          end= int10_to_str((long) (!ssl_acceptor_fd ? 0 :
                                    SSL_CTX_sess_timeouts(ssl_acceptor_fd->ssl_context)),
                            buff,10);
          break;
        case SHOW_SSL_CTX_SESS_NUMBER:
          end= int10_to_str((long) (!ssl_acceptor_fd ? 0 :
                                    SSL_CTX_sess_number(ssl_acceptor_fd->ssl_context)),
                            buff,10);
          break;
        case SHOW_SSL_CTX_SESS_CONNECT:
          end= int10_to_str((long) (!ssl_acceptor_fd ? 0 :
                                    SSL_CTX_sess_connect(ssl_acceptor_fd->ssl_context)),
                            buff,10);
          break;
        case SHOW_SSL_CTX_SESS_GET_CACHE_SIZE:
          end= int10_to_str((long) (!ssl_acceptor_fd ? 0 :
                                    SSL_CTX_sess_get_cache_size(ssl_acceptor_fd->ssl_context)),
                            buff,10);
          break;
        case SHOW_SSL_CTX_GET_VERIFY_MODE:
          end= int10_to_str((long) (!ssl_acceptor_fd ? 0 :
                                    SSL_CTX_get_verify_mode(ssl_acceptor_fd->ssl_context)),
                            buff,10);
          break;
        case SHOW_SSL_CTX_GET_VERIFY_DEPTH:
          end= int10_to_str((long) (!ssl_acceptor_fd ? 0 :
                                    SSL_CTX_get_verify_depth(ssl_acceptor_fd->ssl_context)),
                            buff,10);
          break;
        case SHOW_SSL_CTX_GET_SESSION_CACHE_MODE:
          if (!ssl_acceptor_fd)
          {
            pos= "NONE";
            end= pos+4;
            break;
          }
          switch (SSL_CTX_get_session_cache_mode(ssl_acceptor_fd->ssl_context))
          {
          case SSL_SESS_CACHE_OFF:
            pos= "OFF";
            break;
          case SSL_SESS_CACHE_CLIENT:
            pos= "CLIENT";
            break;
          case SSL_SESS_CACHE_SERVER:
            pos= "SERVER";
            break;
          case SSL_SESS_CACHE_BOTH:
            pos= "BOTH";
            break;
          case SSL_SESS_CACHE_NO_AUTO_CLEAR:
            pos= "NO_AUTO_CLEAR";
            break;
          case SSL_SESS_CACHE_NO_INTERNAL_LOOKUP:
            pos= "NO_INTERNAL_LOOKUP";
            break;
          default:
            pos= "Unknown";
            break;
          }
          end= strend(pos);
          break;
          /* First group - functions relying on SSL */
        case SHOW_SSL_GET_VERSION:
          pos= (thd->net.vio->ssl_arg ?
                SSL_get_version((SSL*) thd->net.vio->ssl_arg) : "");
          end= strend(pos);
          break;
        case SHOW_SSL_SESSION_REUSED:
          end= int10_to_str((long) (thd->net.vio->ssl_arg ?
                                    SSL_session_reused((SSL*) thd->net.vio->
                                                       ssl_arg) :
                                    0),
                            buff, 10);
          break;
        case SHOW_SSL_GET_DEFAULT_TIMEOUT:
          end= int10_to_str((long) (thd->net.vio->ssl_arg ?
                                    SSL_get_default_timeout((SSL*) thd->net.vio->
                                                            ssl_arg) :
                                    0),
                            buff, 10);
          break;
        case SHOW_SSL_GET_VERIFY_MODE:
          end= int10_to_str((long) (thd->net.vio->ssl_arg ?
                                    SSL_get_verify_mode((SSL*) thd->net.vio->
                                                        ssl_arg):
                                    0),
                            buff, 10);
          break;
        case SHOW_SSL_GET_VERIFY_DEPTH:
          end= int10_to_str((long) (thd->net.vio->ssl_arg ?
                                    SSL_get_verify_depth((SSL*) thd->net.vio->
                                                         ssl_arg):
                                    0),
                            buff, 10);
          break;
        case SHOW_SSL_GET_CIPHER:
          pos= (thd->net.vio->ssl_arg ?
                SSL_get_cipher((SSL*) thd->net.vio->ssl_arg) : "" );
          end= strend(pos);
          break;
        case SHOW_SSL_GET_CIPHER_LIST:
          if (thd->net.vio->ssl_arg)
          {
            char *to= buff;
            for (int i=0 ; i++ ;)
            {
              const char *p= SSL_get_cipher_list((SSL*) thd->net.vio->ssl_arg,i);
              if (p == NULL)
                break;
              to= strmov(to, p);
              *to++= ':';
            }
            if (to != buff)
              to--;				// Remove last ':'
            end= to;
          }
          break;

#endif /* HAVE_OPENSSL */
        case SHOW_KEY_CACHE_LONG:
        case SHOW_KEY_CACHE_CONST_LONG:
          value= (value-(char*) &dflt_key_cache_var)+ (char*) dflt_key_cache;
          end= int10_to_str(*(long*) value, buff, 10);
          break;
        case SHOW_UNDEF:				// Show never happen
        case SHOW_SYS:
          break;					// Return empty string
        default:
          break;
        }
        restore_record(table, s->default_values);
        table->field[0]->store(name_buffer, strlen(name_buffer),
                               system_charset_info);
        table->field[1]->store(pos, (uint32) (end - pos), system_charset_info);
        if (schema_table_store_record(thd, table))
          DBUG_RETURN(TRUE);
      }
    }
  }

  DBUG_RETURN(FALSE);
}


/* collect status for all running threads */

void calc_sum_of_all_status(STATUS_VAR *to)
{
  DBUG_ENTER("calc_sum_of_all_status");

  /* Ensure that thread id not killed during loop */
  VOID(pthread_mutex_lock(&LOCK_thread_count)); // For unlink from list

  I_List_iterator<THD> it(threads);
  THD *tmp;
  
  /* Get global values as base */
  *to= global_status_var;
  
  /* Add to this status from existing threads */
  while ((tmp= it++))
    add_to_status(to, &tmp->status_var);
  
  VOID(pthread_mutex_unlock(&LOCK_thread_count));
  DBUG_VOID_RETURN;
}


LEX_STRING *make_lex_string(THD *thd, LEX_STRING *lex_str,
                            const char* str, uint length,
                            bool allocate_lex_string)
{
  MEM_ROOT *mem= thd->mem_root;
  if (allocate_lex_string)
    lex_str= (LEX_STRING *)thd->alloc(sizeof(LEX_STRING));
  lex_str->str= strmake_root(mem, str, length);
  lex_str->length= length;
  return lex_str;
}


/* INFORMATION_SCHEMA name */
LEX_STRING information_schema_name= {(char*)"information_schema", 18};

/* This is only used internally, but we need it here as a forward reference */
extern ST_SCHEMA_TABLE schema_tables[];

typedef struct st_index_field_values
{
  const char *db_value, *table_value;
} INDEX_FIELD_VALUES;


/*
  Store record to I_S table, convert HEAP table
  to MyISAM if necessary

  SYNOPSIS
    schema_table_store_record()
    thd                   thread handler
    table                 Information schema table to be updated

  RETURN
    0	                  success
    1	                  error
*/

static bool schema_table_store_record(THD *thd, TABLE *table)
{
  int error;
  if ((error= table->file->write_row(table->record[0])))
  {
    if (create_myisam_from_heap(thd, table, 
                                table->pos_in_table_list->schema_table_param,
                                error, 0))
      return 1;
  }
  return 0;
}


void get_index_field_values(LEX *lex, INDEX_FIELD_VALUES *index_field_values)
{
  const char *wild= lex->wild ? lex->wild->ptr() : NullS;
  switch (lex->orig_sql_command) {
  case SQLCOM_SHOW_DATABASES:
    index_field_values->db_value= wild;
    break;
  case SQLCOM_SHOW_TABLES:
  case SQLCOM_SHOW_TABLE_STATUS:
  case SQLCOM_SHOW_TRIGGERS:
    index_field_values->db_value= lex->current_select->db;
    index_field_values->table_value= wild;
    break;
  default:
    index_field_values->db_value= NullS;
    index_field_values->table_value= NullS;
    break;
  }
}


int make_table_list(THD *thd, SELECT_LEX *sel,
                    char *db, char *table)
{
  Table_ident *table_ident;
  LEX_STRING ident_db, ident_table;
  ident_db.str= db; 
  ident_db.length= strlen(db);
  ident_table.str= table;
  ident_table.length= strlen(table);
  table_ident= new Table_ident(thd, ident_db, ident_table, 1);
  sel->init_query();
  if (!sel->add_table_to_list(thd, table_ident, 0, 0, TL_READ,
                             (List<String> *) 0, (List<String> *) 0))
    return 1;
  return 0;
}


bool uses_only_table_name_fields(Item *item, TABLE_LIST *table)
{
  if (item->type() == Item::FUNC_ITEM)
  {
    Item_func *item_func= (Item_func*)item;
    Item **child;
    Item **item_end= (item_func->arguments()) + item_func->argument_count();
    for (child= item_func->arguments(); child != item_end; child++)
    {
      if (!uses_only_table_name_fields(*child, table))
        return 0;
    }
  }
  else if (item->type() == Item::FIELD_ITEM)
  {
    Item_field *item_field= (Item_field*)item;
    CHARSET_INFO *cs= system_charset_info;
    ST_SCHEMA_TABLE *schema_table= table->schema_table;
    ST_FIELD_INFO *field_info= schema_table->fields_info;
    const char *field_name1= schema_table->idx_field1 >= 0 ? field_info[schema_table->idx_field1].field_name : "";
    const char *field_name2= schema_table->idx_field2 >= 0 ? field_info[schema_table->idx_field2].field_name : "";
    if (table->table != item_field->field->table ||
        (cs->coll->strnncollsp(cs, (uchar *) field_name1, strlen(field_name1),
                               (uchar *) item_field->field_name, 
                               strlen(item_field->field_name), 0) &&
         cs->coll->strnncollsp(cs, (uchar *) field_name2, strlen(field_name2),
                               (uchar *) item_field->field_name, 
                               strlen(item_field->field_name), 0)))
      return 0;
  }
  else if (item->type() == Item::REF_ITEM)
    return uses_only_table_name_fields(item->real_item(), table);
  if (item->type() == Item::SUBSELECT_ITEM &&
      !item->const_item())
    return 0;

  return 1;
}


static COND * make_cond_for_info_schema(COND *cond, TABLE_LIST *table)
{
  if (!cond)
    return (COND*) 0;
  if (cond->type() == Item::COND_ITEM)
  {
    if (((Item_cond*) cond)->functype() == Item_func::COND_AND_FUNC)
    {
      /* Create new top level AND item */
      Item_cond_and *new_cond=new Item_cond_and;
      if (!new_cond)
	return (COND*) 0;
      List_iterator<Item> li(*((Item_cond*) cond)->argument_list());
      Item *item;
      while ((item=li++))
      {
	Item *fix= make_cond_for_info_schema(item, table);
	if (fix)
	  new_cond->argument_list()->push_back(fix);
      }
      switch (new_cond->argument_list()->elements) {
      case 0:
	return (COND*) 0;
      case 1:
	return new_cond->argument_list()->head();
      default:
	new_cond->quick_fix_field();
	return new_cond;
      }
    }
    else
    {						// Or list
      Item_cond_or *new_cond=new Item_cond_or;
      if (!new_cond)
	return (COND*) 0;
      List_iterator<Item> li(*((Item_cond*) cond)->argument_list());
      Item *item;
      while ((item=li++))
      {
	Item *fix=make_cond_for_info_schema(item, table);
	if (!fix)
	  return (COND*) 0;
	new_cond->argument_list()->push_back(fix);
      }
      new_cond->quick_fix_field();
      new_cond->top_level_item();
      return new_cond;
    }
  }

  if (!uses_only_table_name_fields(cond, table))
    return (COND*) 0;
  return cond;
}


enum enum_schema_tables get_schema_table_idx(ST_SCHEMA_TABLE *schema_table)
{
  return (enum enum_schema_tables) (schema_table - &schema_tables[0]);
}


/*
  Create db names list. Information schema name always is first in list

  SYNOPSIS
    make_db_list()
    thd                   thread handler
    files                 list of db names
    wild                  wild string
    idx_field_vals        idx_field_vals->db_name contains db name or
                          wild string
    with_i_schema         returns 1 if we added 'IS' name to list
                          otherwise returns 0
    is_wild_value         if value is 1 then idx_field_vals->db_name is
                          wild string otherwise it's db name; 

  RETURN
    1	                  error
    0	                  success
*/

int make_db_list(THD *thd, List<char> *files,
                 INDEX_FIELD_VALUES *idx_field_vals,
                 bool *with_i_schema, bool is_wild_value)
{
  LEX *lex= thd->lex;
  *with_i_schema= 0;
  get_index_field_values(lex, idx_field_vals);
  if (is_wild_value)
  {
    /*
      This part of code is only for SHOW DATABASES command.
      idx_field_vals->db_value can be 0 when we don't use
      LIKE clause (see also get_index_field_values() function)
    */
    if (!idx_field_vals->db_value ||
        !wild_case_compare(system_charset_info, 
                           information_schema_name.str,
                           idx_field_vals->db_value))
    {
      *with_i_schema= 1;
      if (files->push_back(thd->strdup(information_schema_name.str)))
        return 1;
    }
    return mysql_find_files(thd, files, NullS, mysql_data_home,
                            idx_field_vals->db_value, 1);
  }

  /*
    This part of code is for SHOW TABLES, SHOW TABLE STATUS commands.
    idx_field_vals->db_value can't be 0 (see get_index_field_values()
    function). lex->orig_sql_command can be not equal to SQLCOM_END
    only in case of executing of SHOW commands.
  */
  if (lex->orig_sql_command != SQLCOM_END)
  {
    if (!my_strcasecmp(system_charset_info, information_schema_name.str,
                       idx_field_vals->db_value))
    {
      *with_i_schema= 1;
      return files->push_back(thd->strdup(information_schema_name.str));
    }
    return files->push_back(thd->strdup(idx_field_vals->db_value));
  }

  /*
    Create list of existing databases. It is used in case
    of select from information schema table
  */
  if (files->push_back(thd->strdup(information_schema_name.str)))
    return 1;
  *with_i_schema= 1;
  return mysql_find_files(thd, files, NullS, mysql_data_home, NullS, 1);
}


int schema_tables_add(THD *thd, List<char> *files, const char *wild)
{
  ST_SCHEMA_TABLE *tmp_schema_table= schema_tables;
  for ( ; tmp_schema_table->table_name; tmp_schema_table++)
  {
    if (tmp_schema_table->hidden)
      continue;
    if (wild)
    {
      if (lower_case_table_names)
      {
        if (wild_case_compare(files_charset_info,
                              tmp_schema_table->table_name,
                              wild))
          continue;
      }
      else if (wild_compare(tmp_schema_table->table_name, wild, 0))
        continue;
    }
    if (files->push_back(thd->strdup(tmp_schema_table->table_name)))
      return 1;
  }
  return 0;
}


int get_all_tables(THD *thd, TABLE_LIST *tables, COND *cond)
{
  LEX *lex= thd->lex;
  TABLE *table= tables->table;
  SELECT_LEX *select_lex= &lex->select_lex;
  SELECT_LEX *old_all_select_lex= lex->all_selects_list;
  SELECT_LEX *lsel= tables->schema_select_lex;
  ST_SCHEMA_TABLE *schema_table= tables->schema_table;
  SELECT_LEX sel;
  INDEX_FIELD_VALUES idx_field_vals;
  char path[FN_REFLEN], *end, *base_name, *file_name;
  uint len;
  bool with_i_schema;
  enum enum_schema_tables schema_table_idx;
  thr_lock_type lock_type;
  List<char> bases;
  List_iterator_fast<char> it(bases);
  COND *partial_cond; 
  uint derived_tables= lex->derived_tables; 
  int error= 1;
  DBUG_ENTER("get_all_tables");

  LINT_INIT(end);
  LINT_INIT(len);

  if (lsel)
  {
    TABLE *old_open_tables= thd->open_tables;
    TABLE_LIST *show_table_list= (TABLE_LIST*) lsel->table_list.first;
    bool res;

    lex->all_selects_list= lsel;
    res= open_normal_and_derived_tables(thd, show_table_list);
    if (schema_table->process_table(thd, show_table_list,
                                    table, res, show_table_list->db,
                                    show_table_list->alias))
      goto err;
    close_thread_tables(thd, 0, 0, old_open_tables);
    show_table_list->table= 0;
    error= 0;
    goto err;
  }

  schema_table_idx= get_schema_table_idx(schema_table);
  lock_type= TL_UNLOCK;

  if (schema_table_idx == SCH_TABLES)
    lock_type= TL_READ;

  if (make_db_list(thd, &bases, &idx_field_vals,
                   &with_i_schema, 0))
    goto err;

  partial_cond= make_cond_for_info_schema(cond, tables);
  it.rewind(); /* To get access to new elements in basis list */
  while ((base_name= it++) ||
	 /*
	   generate error for non existing database.
	   (to save old behaviour for SHOW TABLES FROM db)
	 */
	 ((lex->orig_sql_command == SQLCOM_SHOW_TABLES ||
           lex->orig_sql_command == SQLCOM_SHOW_TABLE_STATUS) &&
	  (base_name= select_lex->db) && !bases.elements))
  {
#ifndef NO_EMBEDDED_ACCESS_CHECKS
    if (with_i_schema ||   // don't check the rights if information schema db
        !check_access(thd,SELECT_ACL, base_name, &thd->col_access,0,1) ||
        thd->master_access & (DB_ACLS | SHOW_DB_ACL) ||
	acl_get(thd->host, thd->ip, thd->priv_user, base_name,0) ||
	(grant_option && !check_grant_db(thd, base_name)))
#endif
    {
      List<char> files;
      if (with_i_schema)                      // information schema table names
      {
        if (schema_tables_add(thd, &files, idx_field_vals.table_value))
          goto err;
      }
      else
      {
        strxmov(path, mysql_data_home, "/", base_name, NullS);
        end= path + (len= unpack_dirname(path,path));
        len= FN_LEN - len;
        if (mysql_find_files(thd, &files, base_name, 
                             path, idx_field_vals.table_value, 0))
          goto err;
      }

      List_iterator_fast<char> it_files(files);
      while ((file_name= it_files++))
      {
	restore_record(table, s->default_values);
        table->field[schema_table->idx_field1]->
          store(base_name, strlen(base_name), system_charset_info);
        table->field[schema_table->idx_field2]->
          store(file_name, strlen(file_name),system_charset_info);
        if (!partial_cond || partial_cond->val_int())
        {
          if (schema_table_idx == SCH_TABLE_NAMES)
          {
            if (lex->verbose || lex->orig_sql_command == SQLCOM_END)
            {
              if (with_i_schema)
              {
                table->field[3]->store("TEMPORARY", 9, system_charset_info);
              }
              else
              {
                my_snprintf(end, len, "/%s%s", file_name, reg_ext);
                switch (mysql_frm_type(path)) {
                case FRMTYPE_ERROR:
                  table->field[3]->store("ERROR", 5, system_charset_info);
                  break;
                case FRMTYPE_TABLE:
                  table->field[3]->store("BASE TABLE", 10, system_charset_info);
                  break;
                case FRMTYPE_VIEW:
                  table->field[3]->store("VIEW", 4, system_charset_info);
                  break;
                default:
                  DBUG_ASSERT(0);
                }
              }
            }
            if (schema_table_store_record(thd, table))
              goto err;
          }
          else
          {
            int res;
            TABLE *old_open_tables= thd->open_tables;
            if (make_table_list(thd, &sel, base_name, file_name))
              goto err;
            TABLE_LIST *show_table_list= (TABLE_LIST*) sel.table_list.first;
            show_table_list->lock_type= lock_type;
            lex->all_selects_list= &sel;
            lex->derived_tables= 0;
            res= open_normal_and_derived_tables(thd, show_table_list);
            if (schema_table->process_table(thd, show_table_list, table,
                                            res, base_name,
                                            show_table_list->alias))
              goto err;
            close_thread_tables(thd, 0, 0, old_open_tables);
          }
        }
      }
      /*
        If we have information schema its always the first table and only
        the first table. Reset for other tables.
      */
      with_i_schema= 0;
    }
  }

  error= 0;
err:
  lex->derived_tables= derived_tables;
  lex->all_selects_list= old_all_select_lex;
  DBUG_RETURN(error);
}


bool store_schema_shemata(THD* thd, TABLE *table, const char *db_name,
                          CHARSET_INFO *cs)
{
  restore_record(table, s->default_values);
  table->field[1]->store(db_name, strlen(db_name), system_charset_info);
  table->field[2]->store(cs->csname, strlen(cs->csname), system_charset_info);
  table->field[3]->store(cs->name, strlen(cs->name), system_charset_info);
  return schema_table_store_record(thd, table);
}


int fill_schema_shemata(THD *thd, TABLE_LIST *tables, COND *cond)
{
  char path[FN_REFLEN];
  bool found_libchar;
  INDEX_FIELD_VALUES idx_field_vals;
  List<char> files;
  char *file_name;
  uint length;
  bool with_i_schema;
  HA_CREATE_INFO create;
  TABLE *table= tables->table;
  DBUG_ENTER("fill_schema_shemata");

  if (make_db_list(thd, &files, &idx_field_vals,
                   &with_i_schema, 1))
    DBUG_RETURN(1);

  List_iterator_fast<char> it(files);
  while ((file_name=it++))
  {
    if (with_i_schema)       // information schema name is always first in list
    {
      if (store_schema_shemata(thd, table, file_name,
                               system_charset_info))
        DBUG_RETURN(1);
      with_i_schema= 0;
      continue;
    }
#ifndef NO_EMBEDDED_ACCESS_CHECKS
    if (thd->master_access & (DB_ACLS | SHOW_DB_ACL) ||
	acl_get(thd->host, thd->ip, thd->priv_user, file_name,0) ||
	(grant_option && !check_grant_db(thd, file_name)))
#endif
    {
      strxmov(path, mysql_data_home, "/", file_name, NullS);
      length=unpack_dirname(path,path);		// Convert if not unix
      found_libchar= 0;
      if (length && path[length-1] == FN_LIBCHAR)
      {
	found_libchar= 1;
	path[length-1]=0;			// remove ending '\'
      }

      if (found_libchar)
	path[length-1]= FN_LIBCHAR;
      strmov(path+length, MY_DB_OPT_FILE);
      load_db_opt(thd, path, &create);
      if (store_schema_shemata(thd, table, file_name, 
                               create.default_table_charset))
        DBUG_RETURN(1);
    }
  }
  DBUG_RETURN(0);
}


static int get_schema_tables_record(THD *thd, struct st_table_list *tables,
				    TABLE *table, bool res,
				    const char *base_name,
				    const char *file_name)
{
  const char *tmp_buff;
  TIME time;
  CHARSET_INFO *cs= system_charset_info;
  DBUG_ENTER("get_schema_tables_record");

  restore_record(table, s->default_values);
  table->field[1]->store(base_name, strlen(base_name), cs);
  table->field[2]->store(file_name, strlen(file_name), cs);
  if (res)
  {
    /*
      there was errors during opening tables
    */
    const char *error= thd->net.last_error;
    table->field[20]->store(error, strlen(error), cs);
    thd->clear_error();
  }
  else if (tables->view)
  {
    table->field[3]->store("VIEW", 4, cs);
    table->field[20]->store("view", 4, cs);
  }
  else
  {
    TABLE *show_table= tables->table;
    TABLE_SHARE *share= show_table->s;
    handler *file= show_table->file;

    file->info(HA_STATUS_VARIABLE | HA_STATUS_TIME | HA_STATUS_NO_LOCK);
    if (share->tmp_table == TMP_TABLE)
      table->field[3]->store("TEMPORARY", 9, cs);
    else
      table->field[3]->store("BASE TABLE", 10, cs);

    for (int i= 4; i < 20; i++)
    {
      if (i == 7 || (i > 12 && i < 17) || i == 18)
        continue;
      table->field[i]->set_notnull();
    }
    tmp_buff= file->table_type();
    table->field[4]->store(tmp_buff, strlen(tmp_buff), cs);
    table->field[5]->store((longlong) share->frm_version);
    enum row_type row_type = file->get_row_type();
    switch (row_type) {
    case ROW_TYPE_NOT_USED:
    case ROW_TYPE_DEFAULT:
      tmp_buff= ((share->db_options_in_use &
		  HA_OPTION_COMPRESS_RECORD) ? "Compressed" :
		 (share->db_options_in_use & HA_OPTION_PACK_RECORD) ?
		 "Dynamic" : "Fixed");
      break;
    case ROW_TYPE_FIXED:
      tmp_buff= "Fixed";
      break;
    case ROW_TYPE_DYNAMIC:
      tmp_buff= "Dynamic";
      break;
    case ROW_TYPE_COMPRESSED:
      tmp_buff= "Compressed";
      break;
    case ROW_TYPE_REDUNDANT:
      tmp_buff= "Redundant";
      break;
    case ROW_TYPE_COMPACT:
      tmp_buff= "Compact";
      break;
    }
    table->field[6]->store(tmp_buff, strlen(tmp_buff), cs);
    if (!tables->schema_table)
    {
      table->field[7]->store((longlong) file->records);
      table->field[7]->set_notnull();
    }
    table->field[8]->store((longlong) file->mean_rec_length);
    table->field[9]->store((longlong) file->data_file_length);
    if (file->max_data_file_length)
    {
      table->field[10]->store((longlong) file->max_data_file_length);
    }
    table->field[11]->store((longlong) file->index_file_length);
    table->field[12]->store((longlong) file->delete_length);
    if (show_table->found_next_number_field)
    {
      show_table->next_number_field=show_table->found_next_number_field;
      show_table->next_number_field->reset();
      file->update_auto_increment();
      table->field[13]->store((longlong) show_table->
                              next_number_field->val_int());
      table->field[13]->set_notnull();
      show_table->next_number_field=0;
    }
    if (file->create_time)
    {
      thd->variables.time_zone->gmt_sec_to_TIME(&time,
                                                file->create_time);
      table->field[14]->store_time(&time, MYSQL_TIMESTAMP_DATETIME);
      table->field[14]->set_notnull();
    }
    if (file->update_time)
    {
      thd->variables.time_zone->gmt_sec_to_TIME(&time,
                                                file->update_time);
      table->field[15]->store_time(&time, MYSQL_TIMESTAMP_DATETIME);
      table->field[15]->set_notnull();
    }
    if (file->check_time)
    {
      thd->variables.time_zone->gmt_sec_to_TIME(&time, file->check_time);
      table->field[16]->store_time(&time, MYSQL_TIMESTAMP_DATETIME);
      table->field[16]->set_notnull();
    }
    tmp_buff= (share->table_charset ?
               share->table_charset->name : "default");
    table->field[17]->store(tmp_buff, strlen(tmp_buff), cs);
    if (file->table_flags() & (ulong) HA_HAS_CHECKSUM)
    {
      table->field[18]->store((longlong) file->checksum());
      table->field[18]->set_notnull();
    }

    char option_buff[350],*ptr;
    ptr=option_buff;
    if (share->min_rows)
    {
      ptr=strmov(ptr," min_rows=");
      ptr=longlong10_to_str(share->min_rows,ptr,10);
    }
    if (share->max_rows)
    {
      ptr=strmov(ptr," max_rows=");
      ptr=longlong10_to_str(share->max_rows,ptr,10);
    }
    if (share->avg_row_length)
    {
      ptr=strmov(ptr," avg_row_length=");
      ptr=longlong10_to_str(share->avg_row_length,ptr,10);
    }
    if (share->db_create_options & HA_OPTION_PACK_KEYS)
      ptr=strmov(ptr," pack_keys=1");
    if (share->db_create_options & HA_OPTION_NO_PACK_KEYS)
      ptr=strmov(ptr," pack_keys=0");
    if (share->db_create_options & HA_OPTION_CHECKSUM)
      ptr=strmov(ptr," checksum=1");
    if (share->db_create_options & HA_OPTION_DELAY_KEY_WRITE)
      ptr=strmov(ptr," delay_key_write=1");
    if (share->row_type != ROW_TYPE_DEFAULT)
      ptr=strxmov(ptr, " row_format=", 
                  ha_row_type[(uint) share->row_type],
                  NullS);
    if (file->raid_type)
    {
      char buff[100];
      my_snprintf(buff,sizeof(buff),
                  " raid_type=%s raid_chunks=%d raid_chunksize=%ld",
                  my_raid_type(file->raid_type), file->raid_chunks,
                  file->raid_chunksize/RAID_BLOCK_SIZE);
      ptr=strmov(ptr,buff);
    }
    table->field[19]->store(option_buff+1,
                            (ptr == option_buff ? 0 : 
                             (uint) (ptr-option_buff)-1), cs);
    {
      char *comment;
      comment= show_table->file->update_table_comment(share->comment);
      if (comment)
      {
        table->field[20]->store(comment, strlen(comment), cs);
        if (comment != share->comment)
          my_free(comment, MYF(0));
      }
    }
  }
  DBUG_RETURN(schema_table_store_record(thd, table));
}


static int get_schema_column_record(THD *thd, struct st_table_list *tables,
				    TABLE *table, bool res,
				    const char *base_name,
				    const char *file_name)
{
  LEX *lex= thd->lex;
  const char *wild= lex->wild ? lex->wild->ptr() : NullS;
  CHARSET_INFO *cs= system_charset_info;
  DBUG_ENTER("get_schema_column_record");
  if (res)
  {
    if (lex->orig_sql_command != SQLCOM_SHOW_FIELDS)
    {
      /*
        I.e. we are in SELECT FROM INFORMATION_SCHEMA.COLUMS
        rather than in SHOW COLUMNS
      */ 
      push_warning(thd, MYSQL_ERROR::WARN_LEVEL_WARN,
                   thd->net.last_errno, thd->net.last_error);
      thd->clear_error();
      res= 0;
    }
    DBUG_RETURN(res);
  }

  TABLE *show_table= tables->table;
  handler *file= show_table->file;
  file->info(HA_STATUS_VARIABLE | HA_STATUS_NO_LOCK);
  restore_record(show_table, s->default_values);
  Field **ptr,*field;
  int count= 0;
  for (ptr=show_table->field; (field= *ptr) ; ptr++)
  {
    if (!wild || !wild[0] || 
        !wild_case_compare(system_charset_info, field->field_name,wild))
    {
      const char *tmp_buff;
      byte *pos;
      bool is_blob;
      uint flags=field->flags;
      char tmp[MAX_FIELD_WIDTH];
      char tmp1[MAX_FIELD_WIDTH];
      String type(tmp,sizeof(tmp), system_charset_info);
      char *end= tmp;
      count++;
      restore_record(table, s->default_values);

#ifndef NO_EMBEDDED_ACCESS_CHECKS
      uint col_access;
      check_access(thd,SELECT_ACL | EXTRA_ACL, base_name,
                   &tables->grant.privilege, 0, 0);
      col_access= get_column_grant(thd, &tables->grant, 
                                   base_name, file_name,
                                   field->field_name) & COL_ACLS;
      if (lex->orig_sql_command != SQLCOM_SHOW_FIELDS  && 
          !tables->schema_table && !col_access)
        continue;
      for (uint bitnr=0; col_access ; col_access>>=1,bitnr++)
      {
        if (col_access & 1)
        {
          *end++=',';
          end=strmov(end,grant_types.type_names[bitnr]);
        }
      }
      if (tables->schema_table)      // any user has 'select' privilege on all 
                                     // I_S table columns
        table->field[17]->store(grant_types.type_names[0],
                                strlen(grant_types.type_names[0]), cs);
      else
        table->field[17]->store(tmp+1,end == tmp ? 0 : (uint) (end-tmp-1), cs);

#else
      *end= 0;
#endif
      table->field[1]->store(base_name, strlen(base_name), cs);
      table->field[2]->store(file_name, strlen(file_name), cs);
      table->field[3]->store(field->field_name, strlen(field->field_name),
                             cs);
      table->field[4]->store((longlong) count);
      field->sql_type(type);
      table->field[14]->store(type.ptr(), type.length(), cs);		
      tmp_buff= strchr(type.ptr(), '(');
      table->field[7]->store(type.ptr(),
                             (tmp_buff ? tmp_buff - type.ptr() :
                              type.length()), cs);
      if (show_table->timestamp_field == field &&
          field->unireg_check != Field::TIMESTAMP_UN_FIELD)
      {
        table->field[5]->store("CURRENT_TIMESTAMP", 17, cs);
        table->field[5]->set_notnull();
      }
      else if (field->unireg_check != Field::NEXT_NUMBER &&
               !field->is_null() &&
               !(field->flags & NO_DEFAULT_VALUE_FLAG))
      {
        String def(tmp1,sizeof(tmp1), cs);
        type.set(tmp, sizeof(tmp), field->charset());
        field->val_str(&type);
        uint dummy_errors;
        def.copy(type.ptr(), type.length(), type.charset(), cs, &dummy_errors);
        table->field[5]->store(def.ptr(), def.length(), def.charset());
        table->field[5]->set_notnull();
      }
      else if (field->unireg_check == Field::NEXT_NUMBER ||
               field->maybe_null())
        table->field[5]->set_null();                // Null as default
      else
      {
        table->field[5]->store("",0, cs);
        table->field[5]->set_notnull();
      }
      pos=(byte*) ((flags & NOT_NULL_FLAG) &&
                   field->type() != FIELD_TYPE_TIMESTAMP ?
                   "NO" : "YES");
      table->field[6]->store((const char*) pos,
                             strlen((const char*) pos), cs);
      is_blob= (field->type() == FIELD_TYPE_BLOB);
      if (field->has_charset() || is_blob)
      {
        longlong c_octet_len= is_blob ? (longlong) field->max_length() :
          (longlong) field->max_length()/field->charset()->mbmaxlen;
        table->field[8]->store(c_octet_len);
        table->field[8]->set_notnull();
        table->field[9]->store((longlong) field->max_length());
        table->field[9]->set_notnull();
      }

      {
        uint dec =field->decimals();
        switch (field->type()) {
        case FIELD_TYPE_NEWDECIMAL:
          table->field[10]->store((longlong)
                                  ((Field_new_decimal*)field)->precision);
          table->field[10]->set_notnull();
          table->field[11]->store((longlong) field->decimals());
          table->field[11]->set_notnull();
          break;
        case FIELD_TYPE_DECIMAL:
        {
          uint int_part=field->field_length - (dec  ? dec + 1 : 0);
          table->field[10]->store((longlong) (int_part + dec - 1));
          table->field[10]->set_notnull();
          table->field[11]->store((longlong) field->decimals());
          table->field[11]->set_notnull();
          break;
        }
        case FIELD_TYPE_TINY:
        case FIELD_TYPE_SHORT:
        case FIELD_TYPE_LONG:
        case FIELD_TYPE_LONGLONG:
        case FIELD_TYPE_INT24:
        {
          table->field[10]->store((longlong) field->max_length() - 1);
          table->field[10]->set_notnull();
          break;
        }
        case FIELD_TYPE_BIT:
        {
          table->field[10]->store((longlong) field->max_length());
          table->field[10]->set_notnull();
          break;
        }
        case FIELD_TYPE_FLOAT:  
        case FIELD_TYPE_DOUBLE:
        {
          table->field[10]->store((longlong) field->field_length);
          table->field[10]->set_notnull();
          if (dec != NOT_FIXED_DEC)
          {
            table->field[11]->store((longlong) dec);
            table->field[11]->set_notnull();
          }
          break;
        }
        default:
          break;
        }
      }
      if (field->has_charset())
      {
        pos=(byte*) field->charset()->csname;
        table->field[12]->store((const char*) pos,
                                strlen((const char*) pos), cs);
        table->field[12]->set_notnull();
        pos=(byte*) field->charset()->name;
        table->field[13]->store((const char*) pos,
                                strlen((const char*) pos), cs);
        table->field[13]->set_notnull();
      }
      pos=(byte*) ((field->flags & PRI_KEY_FLAG) ? "PRI" :
                   (field->flags & UNIQUE_KEY_FLAG) ? "UNI" :
                   (field->flags & MULTIPLE_KEY_FLAG) ? "MUL":"");
      table->field[15]->store((const char*) pos,
                              strlen((const char*) pos), cs);
      end= tmp;
      if (field->unireg_check == Field::NEXT_NUMBER)
        end=strmov(tmp,"auto_increment");
      table->field[16]->store(tmp, (uint) (end-tmp), cs);

      end=tmp;
      table->field[18]->store(field->comment.str, field->comment.length, cs);
      if (schema_table_store_record(thd, table))
        DBUG_RETURN(1);
    }
  }
  DBUG_RETURN(0);
}



int fill_schema_charsets(THD *thd, TABLE_LIST *tables, COND *cond)
{
  CHARSET_INFO **cs;
  const char *wild= thd->lex->wild ? thd->lex->wild->ptr() : NullS;
  TABLE *table= tables->table;
  CHARSET_INFO *scs= system_charset_info;
  for ( cs= all_charsets ; cs < all_charsets+255 ; cs++ )
  {
    CHARSET_INFO *tmp_cs= cs[0];
    if (tmp_cs && (tmp_cs->state & MY_CS_PRIMARY) && 
        (tmp_cs->state & MY_CS_AVAILABLE) &&
        !(wild && wild[0] &&
	  wild_case_compare(scs, tmp_cs->csname,wild)))
    {
      restore_record(table, s->default_values);
      table->field[0]->store(tmp_cs->csname, strlen(tmp_cs->csname), scs);
      table->field[1]->store(tmp_cs->name, strlen(tmp_cs->name), scs);
      table->field[2]->store(tmp_cs->comment ? tmp_cs->comment : "",
			     strlen(tmp_cs->comment ? tmp_cs->comment : ""),
                             scs);
      table->field[3]->store((longlong) tmp_cs->mbmaxlen);
      if (schema_table_store_record(thd, table))
        return 1;
    }
  }
  return 0;
}


int fill_schema_collation(THD *thd, TABLE_LIST *tables, COND *cond)
{
  CHARSET_INFO **cs;
  const char *wild= thd->lex->wild ? thd->lex->wild->ptr() : NullS;
  TABLE *table= tables->table;
  CHARSET_INFO *scs= system_charset_info;
  for ( cs= all_charsets ; cs < all_charsets+255 ; cs++ )
  {
    CHARSET_INFO **cl;
    CHARSET_INFO *tmp_cs= cs[0];
    if (!tmp_cs || !(tmp_cs->state & MY_CS_AVAILABLE) || 
        !(tmp_cs->state & MY_CS_PRIMARY))
      continue;
    for ( cl= all_charsets; cl < all_charsets+255 ;cl ++)
    {
      CHARSET_INFO *tmp_cl= cl[0];
      if (!tmp_cl || !(tmp_cl->state & MY_CS_AVAILABLE) || 
          !my_charset_same(tmp_cs, tmp_cl))
	continue;
      if (!(wild && wild[0] &&
	  wild_case_compare(scs, tmp_cl->name,wild)))
      {
	const char *tmp_buff;
	restore_record(table, s->default_values);
	table->field[0]->store(tmp_cl->name, strlen(tmp_cl->name), scs);
        table->field[1]->store(tmp_cl->csname , strlen(tmp_cl->csname), scs);
        table->field[2]->store((longlong) tmp_cl->number);
        tmp_buff= (tmp_cl->state & MY_CS_PRIMARY) ? "Yes" : "";
	table->field[3]->store(tmp_buff, strlen(tmp_buff), scs);
        tmp_buff= (tmp_cl->state & MY_CS_COMPILED)? "Yes" : "";
	table->field[4]->store(tmp_buff, strlen(tmp_buff), scs);
        table->field[5]->store((longlong) tmp_cl->strxfrm_multiply);
        if (schema_table_store_record(thd, table))
          return 1;
      }
    }
  }
  return 0;
}


int fill_schema_coll_charset_app(THD *thd, TABLE_LIST *tables, COND *cond)
{
  CHARSET_INFO **cs;
  TABLE *table= tables->table;
  CHARSET_INFO *scs= system_charset_info;
  for ( cs= all_charsets ; cs < all_charsets+255 ; cs++ )
  {
    CHARSET_INFO **cl;
    CHARSET_INFO *tmp_cs= cs[0];
    if (!tmp_cs || !(tmp_cs->state & MY_CS_AVAILABLE) || 
        !(tmp_cs->state & MY_CS_PRIMARY))
      continue;
    for ( cl= all_charsets; cl < all_charsets+255 ;cl ++)
    {
      CHARSET_INFO *tmp_cl= cl[0];
      if (!tmp_cl || !(tmp_cl->state & MY_CS_AVAILABLE) || 
          !my_charset_same(tmp_cs,tmp_cl))
	continue;
      restore_record(table, s->default_values);
      table->field[0]->store(tmp_cl->name, strlen(tmp_cl->name), scs);
      table->field[1]->store(tmp_cl->csname , strlen(tmp_cl->csname), scs);
      if (schema_table_store_record(thd, table))
        return 1;
    }
  }
  return 0;
}


bool store_schema_proc(THD *thd, TABLE *table, TABLE *proc_table,
                       const char *wild, bool full_access, const char *sp_user)
{
  String tmp_string;
  TIME time;
  LEX *lex= thd->lex;
  CHARSET_INFO *cs= system_charset_info;
  const char *sp_db, *sp_name, *definer;
  sp_db= get_field(thd->mem_root, proc_table->field[0]);
  sp_name= get_field(thd->mem_root, proc_table->field[1]);
  definer= get_field(thd->mem_root, proc_table->field[11]);
  if (!full_access)
    full_access= !strcmp(sp_user, definer);
  if (!full_access && check_some_routine_access(thd, sp_db, sp_name,
			proc_table->field[2]->val_int() == TYPE_ENUM_PROCEDURE))
    return 0;

  if (lex->orig_sql_command == SQLCOM_SHOW_STATUS_PROC &&
      proc_table->field[2]->val_int() == TYPE_ENUM_PROCEDURE ||
      lex->orig_sql_command == SQLCOM_SHOW_STATUS_FUNC &&
      proc_table->field[2]->val_int() == TYPE_ENUM_FUNCTION ||
      lex->orig_sql_command == SQLCOM_END)
  {
    restore_record(table, s->default_values);
    if (!wild || !wild[0] || !wild_compare(sp_name, wild, 0))
    {
      int enum_idx= proc_table->field[5]->val_int();
      table->field[3]->store(sp_name, strlen(sp_name), cs);
      get_field(thd->mem_root, proc_table->field[3], &tmp_string);
      table->field[0]->store(tmp_string.ptr(), tmp_string.length(), cs);
      table->field[2]->store(sp_db, strlen(sp_db), cs);
      get_field(thd->mem_root, proc_table->field[2], &tmp_string);
      table->field[4]->store(tmp_string.ptr(), tmp_string.length(), cs);
      if (proc_table->field[2]->val_int() == TYPE_ENUM_FUNCTION)
      {
        get_field(thd->mem_root, proc_table->field[9], &tmp_string);
        table->field[5]->store(tmp_string.ptr(), tmp_string.length(), cs);
        table->field[5]->set_notnull();
      }
      if (full_access)
      {
        get_field(thd->mem_root, proc_table->field[10], &tmp_string);
        table->field[7]->store(tmp_string.ptr(), tmp_string.length(), cs);
      }
      table->field[6]->store("SQL", 3, cs);
      table->field[10]->store("SQL", 3, cs);
      get_field(thd->mem_root, proc_table->field[6], &tmp_string);
      table->field[11]->store(tmp_string.ptr(), tmp_string.length(), cs);
      table->field[12]->store(sp_data_access_name[enum_idx].str, 
                              sp_data_access_name[enum_idx].length , cs);
      get_field(thd->mem_root, proc_table->field[7], &tmp_string);
      table->field[14]->store(tmp_string.ptr(), tmp_string.length(), cs);
      bzero((char *)&time, sizeof(time));
      ((Field_timestamp *) proc_table->field[12])->get_time(&time);
      table->field[15]->store_time(&time, MYSQL_TIMESTAMP_DATETIME);
      bzero((char *)&time, sizeof(time));
      ((Field_timestamp *) proc_table->field[13])->get_time(&time);
      table->field[16]->store_time(&time, MYSQL_TIMESTAMP_DATETIME);
      get_field(thd->mem_root, proc_table->field[14], &tmp_string);
      table->field[17]->store(tmp_string.ptr(), tmp_string.length(), cs);
      get_field(thd->mem_root, proc_table->field[15], &tmp_string);
      table->field[18]->store(tmp_string.ptr(), tmp_string.length(), cs);
      table->field[19]->store(definer, strlen(definer), cs);
      return schema_table_store_record(thd, table);
    }
  }
  return 0;
}


int fill_schema_proc(THD *thd, TABLE_LIST *tables, COND *cond)
{
  TABLE *proc_table;
  TABLE_LIST proc_tables;
  const char *wild= thd->lex->wild ? thd->lex->wild->ptr() : NullS;
  int res= 0;
  TABLE *table= tables->table, *old_open_tables= thd->open_tables;
  bool full_access;
  char definer[HOSTNAME_LENGTH+USERNAME_LENGTH+2];
  DBUG_ENTER("fill_schema_proc");

  strxmov(definer, thd->priv_user, "@", thd->priv_host, NullS);
  bzero((char*) &proc_tables,sizeof(proc_tables));
  proc_tables.db= (char*) "mysql";
  proc_tables.db_length= 5;
  proc_tables.table_name= proc_tables.alias= (char*) "proc";
  proc_tables.table_name_length= 4;
  proc_tables.lock_type= TL_READ;
  full_access= !check_table_access(thd, SELECT_ACL, &proc_tables, 1);
  if (!(proc_table= open_ltable(thd, &proc_tables, TL_READ)))
  {
    DBUG_RETURN(1);
  }
  proc_table->file->ha_index_init(0);
  if ((res= proc_table->file->index_first(proc_table->record[0])))
  {
    res= (res == HA_ERR_END_OF_FILE) ? 0 : 1;
    goto err;
  }
  if (store_schema_proc(thd, table, proc_table, wild, full_access, definer))
  {
    res= 1;
    goto err;
  }
  while (!proc_table->file->index_next(proc_table->record[0]))
  {
    if (store_schema_proc(thd, table, proc_table, wild, full_access, definer))
    {
      res= 1;
      goto err;
    }
  }

err:
  proc_table->file->ha_index_end();
  close_thread_tables(thd, 0, 0, old_open_tables);
  DBUG_RETURN(res);
}


static int get_schema_stat_record(THD *thd, struct st_table_list *tables,
				  TABLE *table, bool res,
				  const char *base_name,
				  const char *file_name)
{
  CHARSET_INFO *cs= system_charset_info;
  DBUG_ENTER("get_schema_stat_record");
  if (res)
  {
    if (thd->lex->orig_sql_command != SQLCOM_SHOW_KEYS)
    {
      /*
        I.e. we are in SELECT FROM INFORMATION_SCHEMA.STATISTICS
        rather than in SHOW KEYS
      */ 
      if (!tables->view)
        push_warning(thd, MYSQL_ERROR::WARN_LEVEL_WARN,
                     thd->net.last_errno, thd->net.last_error);
      thd->clear_error();
      res= 0;
    }
    DBUG_RETURN(res);
  }
  else if (!tables->view)
  {
    TABLE *show_table= tables->table;
    KEY *key_info=show_table->key_info;
    show_table->file->info(HA_STATUS_VARIABLE | 
                           HA_STATUS_NO_LOCK |
                           HA_STATUS_TIME);
    for (uint i=0 ; i < show_table->s->keys ; i++,key_info++)
    {
      KEY_PART_INFO *key_part= key_info->key_part;
      const char *str;
      for (uint j=0 ; j < key_info->key_parts ; j++,key_part++)
      {
        restore_record(table, s->default_values);
        table->field[1]->store(base_name, strlen(base_name), cs);
        table->field[2]->store(file_name, strlen(file_name), cs);
        table->field[3]->store((longlong) ((key_info->flags & 
                                            HA_NOSAME) ? 0 :1));
        table->field[4]->store(base_name, strlen(base_name), cs);
        table->field[5]->store(key_info->name, strlen(key_info->name), cs);
        table->field[6]->store((longlong) (j+1));
        str=(key_part->field ? key_part->field->field_name :
             "?unknown field?");
        table->field[7]->store(str, strlen(str), cs);
        if (show_table->file->index_flags(i, j, 0) & HA_READ_ORDER)
        {
          table->field[8]->store(((key_part->key_part_flag &
                                   HA_REVERSE_SORT) ?
                                  "D" : "A"), 1, cs);
          table->field[8]->set_notnull();
        }
        KEY *key=show_table->key_info+i;
        if (key->rec_per_key[j])
        {
          ha_rows records=(show_table->file->records /
                           key->rec_per_key[j]);
          table->field[9]->store((longlong) records);
          table->field[9]->set_notnull();
        }
        if (!(key_info->flags & HA_FULLTEXT) && 
            (!key_part->field ||
             key_part->length != 
             show_table->field[key_part->fieldnr-1]->key_length()))
        {
          table->field[10]->store((longlong) key_part->length / 
                                  key_part->field->charset()->mbmaxlen);
          table->field[10]->set_notnull();
        }
        uint flags= key_part->field ? key_part->field->flags : 0;
        const char *pos=(char*) ((flags & NOT_NULL_FLAG) ? "" : "YES");
        table->field[12]->store(pos, strlen(pos), cs);
        pos= show_table->file->index_type(i);
        table->field[13]->store(pos, strlen(pos), cs);
        if (!show_table->s->keys_in_use.is_set(i))
          table->field[14]->store("disabled", 8, cs);
        else
          table->field[14]->store("", 0, cs);
        table->field[14]->set_notnull();
        if (schema_table_store_record(thd, table))
          DBUG_RETURN(1);
      }
    }
  }
  DBUG_RETURN(res);
}


static int get_schema_views_record(THD *thd, struct st_table_list *tables,
				   TABLE *table, bool res,
				   const char *base_name,
				   const char *file_name)
{
  CHARSET_INFO *cs= system_charset_info;
  DBUG_ENTER("get_schema_views_record");
  if (!res)
  {
    if (tables->view)
    {
      restore_record(table, s->default_values);
      table->field[1]->store(tables->view_db.str, tables->view_db.length, cs);
      table->field[2]->store(tables->view_name.str, tables->view_name.length,
                             cs);
      table->field[3]->store(tables->query.str, tables->query.length, cs);

      if (tables->with_check != VIEW_CHECK_NONE)
      {
        if (tables->with_check == VIEW_CHECK_LOCAL)
          table->field[4]->store("LOCAL", 5, cs);
        else
          table->field[4]->store("CASCADED", 8, cs);
      }
      else
        table->field[4]->store("NONE", 4, cs);

      if (tables->updatable_view)
        table->field[5]->store("YES", 3, cs);
      else
        table->field[5]->store("NO", 2, cs);
      DBUG_RETURN(schema_table_store_record(thd, table));
    }
  }
  else
  {
    if (tables->view)
      push_warning(thd, MYSQL_ERROR::WARN_LEVEL_WARN, 
                   thd->net.last_errno, thd->net.last_error);
    thd->clear_error();
  }
  DBUG_RETURN(0);
}


bool store_constraints(THD *thd, TABLE *table, const char *db,
                       const char *tname, const char *key_name,
                       uint key_len, const char *con_type, uint con_len)
{
  CHARSET_INFO *cs= system_charset_info;
  restore_record(table, s->default_values);
  table->field[1]->store(db, strlen(db), cs);
  table->field[2]->store(key_name, key_len, cs);
  table->field[3]->store(db, strlen(db), cs);
  table->field[4]->store(tname, strlen(tname), cs);
  table->field[5]->store(con_type, con_len, cs);
  return schema_table_store_record(thd, table);
}


static int get_schema_constraints_record(THD *thd, struct st_table_list *tables,
					 TABLE *table, bool res,
					 const char *base_name,
					 const char *file_name)
{
  DBUG_ENTER("get_schema_constraints_record");
  if (res)
  {
    if (!tables->view)
      push_warning(thd, MYSQL_ERROR::WARN_LEVEL_WARN,
                   thd->net.last_errno, thd->net.last_error);
    thd->clear_error();
    DBUG_RETURN(0);
  }
  else if (!tables->view)
  {
    List<FOREIGN_KEY_INFO> f_key_list;
    TABLE *show_table= tables->table;
    KEY *key_info=show_table->key_info;
    uint primary_key= show_table->s->primary_key;
    show_table->file->info(HA_STATUS_VARIABLE | 
                           HA_STATUS_NO_LOCK |
                           HA_STATUS_TIME);
    for (uint i=0 ; i < show_table->s->keys ; i++, key_info++)
    {
      if (i != primary_key && !(key_info->flags & HA_NOSAME))
        continue;

      if (i == primary_key && !strcmp(key_info->name, primary_key_name))
      {
        if (store_constraints(thd, table, base_name, file_name, key_info->name,
                              strlen(key_info->name), "PRIMARY KEY", 11))
          DBUG_RETURN(1);
      }
      else if (key_info->flags & HA_NOSAME)
      {
        if (store_constraints(thd, table, base_name, file_name, key_info->name,
                              strlen(key_info->name), "UNIQUE", 6))
          DBUG_RETURN(1);
      }
    }

    show_table->file->get_foreign_key_list(thd, &f_key_list);
    FOREIGN_KEY_INFO *f_key_info;
    List_iterator_fast<FOREIGN_KEY_INFO> it(f_key_list);
    while ((f_key_info=it++))
    {
      if (store_constraints(thd, table, base_name, file_name, 
                            f_key_info->forein_id->str,
                            strlen(f_key_info->forein_id->str),
                            "FOREIGN KEY", 11))
        DBUG_RETURN(1);
    }
  }
  DBUG_RETURN(res);
}


static bool store_trigger(THD *thd, TABLE *table, const char *db,
                          const char *tname, LEX_STRING *trigger_name,
                          enum trg_event_type event,
                          enum trg_action_time_type timing,
                          LEX_STRING *trigger_stmt,
                          ulong sql_mode)
{
  CHARSET_INFO *cs= system_charset_info;
  byte *sql_mode_str;
  ulong sql_mode_len;

  restore_record(table, s->default_values);
  table->field[1]->store(db, strlen(db), cs);
  table->field[2]->store(trigger_name->str, trigger_name->length, cs);
  table->field[3]->store(trg_event_type_names[event].str,
                         trg_event_type_names[event].length, cs);
  table->field[5]->store(db, strlen(db), cs);
  table->field[6]->store(tname, strlen(tname), cs);
  table->field[9]->store(trigger_stmt->str, trigger_stmt->length, cs);
  table->field[10]->store("ROW", 3, cs);
  table->field[11]->store(trg_action_time_type_names[timing].str,
                          trg_action_time_type_names[timing].length, cs);
  table->field[14]->store("OLD", 3, cs);
  table->field[15]->store("NEW", 3, cs);

  sql_mode_str=
    sys_var_thd_sql_mode::symbolic_mode_representation(thd,
                                                       sql_mode,
                                                       &sql_mode_len);
  table->field[17]->store((const char*)sql_mode_str, sql_mode_len, cs);
  return schema_table_store_record(thd, table);
}


static int get_schema_triggers_record(THD *thd, struct st_table_list *tables,
				      TABLE *table, bool res,
				      const char *base_name,
				      const char *file_name)
{
  DBUG_ENTER("get_schema_triggers_record");
  /*
    res can be non zero value when processed table is a view or
    error happened during opening of processed table.
  */
  if (res)
  {
    if (!tables->view)
      push_warning(thd, MYSQL_ERROR::WARN_LEVEL_WARN,
                   thd->net.last_errno, thd->net.last_error);
    thd->clear_error();
    DBUG_RETURN(0);
  }
  if (!tables->view && tables->table->triggers)
  {
    Table_triggers_list *triggers= tables->table->triggers;
    int event, timing;
    for (event= 0; event < (int)TRG_EVENT_MAX; event++)
    {
      for (timing= 0; timing < (int)TRG_ACTION_MAX; timing++)
      {
        LEX_STRING trigger_name;
        LEX_STRING trigger_stmt;
        ulong sql_mode;
        if (triggers->get_trigger_info(thd, (enum trg_event_type) event,
                                       (enum trg_action_time_type)timing,
                                       &trigger_name, &trigger_stmt,
                                       &sql_mode))
          continue;
        if (store_trigger(thd, table, base_name, file_name, &trigger_name,
                         (enum trg_event_type) event,
                         (enum trg_action_time_type) timing, &trigger_stmt,
                         sql_mode))
          DBUG_RETURN(1);
      }
    }
  }
  DBUG_RETURN(0);
}


void store_key_column_usage(TABLE *table, const char*db, const char *tname,
                            const char *key_name, uint key_len, 
                            const char *con_type, uint con_len, longlong idx)
{
  CHARSET_INFO *cs= system_charset_info;
  table->field[1]->store(db, strlen(db), cs);
  table->field[2]->store(key_name, key_len, cs);
  table->field[4]->store(db, strlen(db), cs);
  table->field[5]->store(tname, strlen(tname), cs);
  table->field[6]->store(con_type, con_len, cs);
  table->field[7]->store((longlong) idx);
}


static int get_schema_key_column_usage_record(THD *thd,
					      struct st_table_list *tables,
					      TABLE *table, bool res,
					      const char *base_name,
					      const char *file_name)
{
  DBUG_ENTER("get_schema_key_column_usage_record");
  if (res)
  {
    if (!tables->view)
      push_warning(thd, MYSQL_ERROR::WARN_LEVEL_WARN,
                   thd->net.last_errno, thd->net.last_error);
    thd->clear_error();
    DBUG_RETURN(0);
  }
  else if (!tables->view)
  {
    List<FOREIGN_KEY_INFO> f_key_list;
    TABLE *show_table= tables->table;
    KEY *key_info=show_table->key_info;
    uint primary_key= show_table->s->primary_key;
    show_table->file->info(HA_STATUS_VARIABLE | 
                           HA_STATUS_NO_LOCK |
                           HA_STATUS_TIME);
    for (uint i=0 ; i < show_table->s->keys ; i++, key_info++)
    {
      if (i != primary_key && !(key_info->flags & HA_NOSAME))
        continue;
      uint f_idx= 0;
      KEY_PART_INFO *key_part= key_info->key_part;
      for (uint j=0 ; j < key_info->key_parts ; j++,key_part++)
      {
        if (key_part->field)
        {
          f_idx++;
          restore_record(table, s->default_values);
          store_key_column_usage(table, base_name, file_name,
                                 key_info->name,
                                 strlen(key_info->name), 
                                 key_part->field->field_name, 
                                 strlen(key_part->field->field_name),
                                 (longlong) f_idx);
          if (schema_table_store_record(thd, table))
            DBUG_RETURN(1);
        }
      }
    }

    show_table->file->get_foreign_key_list(thd, &f_key_list);
    FOREIGN_KEY_INFO *f_key_info;
    List_iterator_fast<FOREIGN_KEY_INFO> it(f_key_list);
    while ((f_key_info= it++))
    {
      LEX_STRING *f_info;
      LEX_STRING *r_info;
      List_iterator_fast<LEX_STRING> it(f_key_info->foreign_fields),
        it1(f_key_info->referenced_fields);
      uint f_idx= 0;
      while ((f_info= it++))
      {
        r_info= it1++;
        f_idx++;
        restore_record(table, s->default_values);
        store_key_column_usage(table, base_name, file_name,
                               f_key_info->forein_id->str,
                               f_key_info->forein_id->length,
                               f_info->str, f_info->length,
                               (longlong) f_idx);
        table->field[8]->store((longlong) f_idx);
        table->field[8]->set_notnull();
        table->field[9]->store(f_key_info->referenced_db->str,
                               f_key_info->referenced_db->length,
                               system_charset_info);
        table->field[9]->set_notnull();
        table->field[10]->store(f_key_info->referenced_table->str,
                                f_key_info->referenced_table->length, 
                                system_charset_info);
        table->field[10]->set_notnull();
        table->field[11]->store(r_info->str, r_info->length,
                                system_charset_info);
        table->field[11]->set_notnull();
        if (schema_table_store_record(thd, table))
          DBUG_RETURN(1);
      }
    }
  }
  DBUG_RETURN(res);
}


int fill_open_tables(THD *thd, TABLE_LIST *tables, COND *cond)
{
  DBUG_ENTER("fill_open_tables");
  const char *wild= thd->lex->wild ? thd->lex->wild->ptr() : NullS;
  TABLE *table= tables->table;
  CHARSET_INFO *cs= system_charset_info;
  OPEN_TABLE_LIST *open_list;
  if (!(open_list=list_open_tables(thd,wild)) && thd->is_fatal_error)
    DBUG_RETURN(1);

  for (; open_list ; open_list=open_list->next)
  {
    restore_record(table, s->default_values);
    table->field[0]->store(open_list->db, strlen(open_list->db), cs);
    table->field[1]->store(open_list->table, strlen(open_list->table), cs);
    table->field[2]->store((longlong) open_list->in_use);
    table->field[3]->store((longlong)  open_list->locked);
    if (schema_table_store_record(thd, table))
      DBUG_RETURN(1);
  }
  DBUG_RETURN(0);
}


int fill_variables(THD *thd, TABLE_LIST *tables, COND *cond)
{
  DBUG_ENTER("fill_variables");
  int res= 0;
  LEX *lex= thd->lex;
  const char *wild= lex->wild ? lex->wild->ptr() : NullS;
  pthread_mutex_lock(&LOCK_global_system_variables);
  res= show_status_array(thd, wild, init_vars, 
                         lex->option_type, 0, "", tables->table);
  pthread_mutex_unlock(&LOCK_global_system_variables);
  DBUG_RETURN(res);
}


int fill_status(THD *thd, TABLE_LIST *tables, COND *cond)
{
  DBUG_ENTER("fill_status");
  LEX *lex= thd->lex;
  const char *wild= lex->wild ? lex->wild->ptr() : NullS;
  int res= 0;
  STATUS_VAR tmp;
  ha_update_statistics();                    /* Export engines statistics */
  pthread_mutex_lock(&LOCK_status);
  if (lex->option_type == OPT_GLOBAL)
    calc_sum_of_all_status(&tmp);
  res= show_status_array(thd, wild, status_vars, OPT_GLOBAL,
                         (lex->option_type == OPT_GLOBAL ? 
                          &tmp: &thd->status_var), "",tables->table);
  pthread_mutex_unlock(&LOCK_status);
  DBUG_RETURN(res);
}


/*
  Find schema_tables elment by name

  SYNOPSIS
    find_schema_table()
    thd                 thread handler
    table_name          table name

  RETURN
    0	table not found
    #   pointer to 'shema_tables' element
*/

ST_SCHEMA_TABLE *find_schema_table(THD *thd, const char* table_name)
{
  ST_SCHEMA_TABLE *schema_table= schema_tables;
  for ( ; schema_table->table_name; schema_table++)
  {
    if (!my_strcasecmp(system_charset_info,
                       schema_table->table_name,
                       table_name))
      return schema_table;
  }
  return 0;
}


ST_SCHEMA_TABLE *get_schema_table(enum enum_schema_tables schema_table_idx)
{
  return &schema_tables[schema_table_idx];
}


/*
  Create information_schema table using schema_table data

  SYNOPSIS
    create_schema_table()
    thd	       	          thread handler
    schema_table          pointer to 'shema_tables' element

  RETURN
    #	                  Pointer to created table
    0	                  Can't create table
*/

TABLE *create_schema_table(THD *thd, TABLE_LIST *table_list)
{
  int field_count= 0;
  Item *item;
  TABLE *table;
  List<Item> field_list;
  ST_SCHEMA_TABLE *schema_table= table_list->schema_table;
  ST_FIELD_INFO *fields_info= schema_table->fields_info;
  CHARSET_INFO *cs= system_charset_info;
  DBUG_ENTER("create_schema_table");

  for ( ; fields_info->field_name; fields_info++)
  {
    switch (fields_info->field_type) {
    case MYSQL_TYPE_LONG:
      if (!(item= new Item_int(fields_info->field_name,
                               fields_info->value,
                               fields_info->field_length)))
      {
        DBUG_RETURN(0);
      }
      break;
    case MYSQL_TYPE_TIMESTAMP:
      if (!(item=new Item_datetime(fields_info->field_name)))
      {
        DBUG_RETURN(0);
      }
      break;
    default:
      /* this should be changed when Item_empty_string is fixed(in 4.1) */
      if (!(item= new Item_empty_string("", 0, cs)))
      {
        DBUG_RETURN(0);
      }
      item->max_length= fields_info->field_length * cs->mbmaxlen;
      item->set_name(fields_info->field_name,
                     strlen(fields_info->field_name), cs);
      break;
    }
    field_list.push_back(item);
    item->maybe_null= fields_info->maybe_null;
    field_count++;
  }
  TMP_TABLE_PARAM *tmp_table_param =
    (TMP_TABLE_PARAM*) (thd->calloc(sizeof(TMP_TABLE_PARAM)));
  tmp_table_param->init();
  tmp_table_param->table_charset= cs;
  tmp_table_param->field_count= field_count;
  tmp_table_param->schema_table= 1;
  SELECT_LEX *select_lex= thd->lex->current_select;
  if (!(table= create_tmp_table(thd, tmp_table_param,
                                field_list, (ORDER*) 0, 0, 0, 
                                (select_lex->options | thd->options |
<<<<<<< HEAD
                                 TMP_TABLE_ALL_COLUMNS),
=======
                                 TMP_TABLE_ALL_COLUMNS) &
                                ~TMP_TABLE_FORCE_MYISAM,
>>>>>>> a658f8b2
                                HA_POS_ERROR, table_list->alias)))
    DBUG_RETURN(0);
  table_list->schema_table_param= tmp_table_param;
  DBUG_RETURN(table);
}


/*
  For old SHOW compatibility. It is used when
  old SHOW doesn't have generated column names
  Make list of fields for SHOW

  SYNOPSIS
    make_old_format()
    thd			thread handler
    schema_table        pointer to 'schema_tables' element

  RETURN
   -1	errror
    0	success
*/

int make_old_format(THD *thd, ST_SCHEMA_TABLE *schema_table)
{
  ST_FIELD_INFO *field_info= schema_table->fields_info;
  Name_resolution_context *context= &thd->lex->select_lex.context;
  for ( ; field_info->field_name; field_info++)
  {
    if (field_info->old_name)
    {
      Item_field *field= new Item_field(context,
                                        NullS, NullS, field_info->field_name);
      if (field)
      {
        field->set_name(field_info->old_name,
                        strlen(field_info->old_name),
                        system_charset_info);
        if (add_item_to_list(thd, field))
          return 1;
      }
    }
  }
  return 0;
}


int make_schemata_old_format(THD *thd, ST_SCHEMA_TABLE *schema_table)
{
  char tmp[128];
  LEX *lex= thd->lex;
  SELECT_LEX *sel= lex->current_select;
  Name_resolution_context *context= &sel->context;

  if (!sel->item_list.elements)
  {
    ST_FIELD_INFO *field_info= &schema_table->fields_info[1];
    String buffer(tmp,sizeof(tmp), system_charset_info);
    Item_field *field= new Item_field(context,
                                      NullS, NullS, field_info->field_name);
    if (!field || add_item_to_list(thd, field))
      return 1;
    buffer.length(0);
    buffer.append(field_info->old_name);
    if (lex->wild && lex->wild->ptr())
    {
      buffer.append(" (");
      buffer.append(lex->wild->ptr());
      buffer.append(")");
    }
    field->set_name(buffer.ptr(), buffer.length(), system_charset_info);
  }
  return 0;
}


int make_table_names_old_format(THD *thd, ST_SCHEMA_TABLE *schema_table)
{
  char tmp[128];
  String buffer(tmp,sizeof(tmp), thd->charset());
  LEX *lex= thd->lex;
  Name_resolution_context *context= &lex->select_lex.context;

  ST_FIELD_INFO *field_info= &schema_table->fields_info[2];
  buffer.length(0);
  buffer.append(field_info->old_name);
  buffer.append(lex->select_lex.db);
  if (lex->wild && lex->wild->ptr())
  {
    buffer.append(" (");
    buffer.append(lex->wild->ptr());
    buffer.append(")");
  }
  Item_field *field= new Item_field(context,
                                    NullS, NullS, field_info->field_name);
  if (add_item_to_list(thd, field))
    return 1;
  field->set_name(buffer.ptr(), buffer.length(), system_charset_info);
  if (thd->lex->verbose)
  {
    field->set_name(buffer.ptr(), buffer.length(), system_charset_info);
    field_info= &schema_table->fields_info[3];
    field= new Item_field(context, NullS, NullS, field_info->field_name);
    if (add_item_to_list(thd, field))
      return 1;
    field->set_name(field_info->old_name, strlen(field_info->old_name),
                    system_charset_info);
  }
  return 0;
}


int make_columns_old_format(THD *thd, ST_SCHEMA_TABLE *schema_table)
{
  int fields_arr[]= {3, 14, 13, 6, 15, 5, 16, 17, 18, -1};
  int *field_num= fields_arr;
  ST_FIELD_INFO *field_info;
  Name_resolution_context *context= &thd->lex->select_lex.context;

  for (; *field_num >= 0; field_num++)
  {
    field_info= &schema_table->fields_info[*field_num];
    if (!thd->lex->verbose && (*field_num == 13 ||
                               *field_num == 17 ||
                               *field_num == 18))
      continue;
    Item_field *field= new Item_field(context,
                                      NullS, NullS, field_info->field_name);
    if (field)
    {
      field->set_name(field_info->old_name,
                      strlen(field_info->old_name),
                      system_charset_info);
      if (add_item_to_list(thd, field))
        return 1;
    }
  }
  return 0;
}


int make_character_sets_old_format(THD *thd, ST_SCHEMA_TABLE *schema_table)
{
  int fields_arr[]= {0, 2, 1, 3, -1};
  int *field_num= fields_arr;
  ST_FIELD_INFO *field_info;
  Name_resolution_context *context= &thd->lex->select_lex.context;

  for (; *field_num >= 0; field_num++)
  {
    field_info= &schema_table->fields_info[*field_num];
    Item_field *field= new Item_field(context,
                                      NullS, NullS, field_info->field_name);
    if (field)
    {
      field->set_name(field_info->old_name,
                      strlen(field_info->old_name),
                      system_charset_info);
      if (add_item_to_list(thd, field))
        return 1;
    }
  }
  return 0;
}


int make_proc_old_format(THD *thd, ST_SCHEMA_TABLE *schema_table)
{
  int fields_arr[]= {2, 3, 4, 19, 16, 15, 14, 18, -1};
  int *field_num= fields_arr;
  ST_FIELD_INFO *field_info;
  Name_resolution_context *context= &thd->lex->select_lex.context;

  for (; *field_num >= 0; field_num++)
  {
    field_info= &schema_table->fields_info[*field_num];
    Item_field *field= new Item_field(context,
                                      NullS, NullS, field_info->field_name);
    if (field)
    {
      field->set_name(field_info->old_name,
                      strlen(field_info->old_name),
                      system_charset_info);
      if (add_item_to_list(thd, field))
        return 1;
    }
  }
  return 0;
}


/*
  Create information_schema table

  SYNOPSIS
  mysql_schema_table()
    thd                thread handler
    lex                pointer to LEX
    table_list         pointer to table_list

  RETURN
    0	success
    1   error
*/

int mysql_schema_table(THD *thd, LEX *lex, TABLE_LIST *table_list)
{
  TABLE *table;
  DBUG_ENTER("mysql_schema_table");
  if (!(table= table_list->schema_table->create_table(thd, table_list)))
  {
    DBUG_RETURN(1);
  }
  table->s->tmp_table= TMP_TABLE;
  table->grant.privilege= SELECT_ACL;
  /*
    This test is necessary to make
    case insensitive file systems +
    upper case table names(information schema tables) +
    views
    working correctly
  */
  if (table_list->schema_table_name)
    table->alias_name_used= my_strcasecmp(table_alias_charset,
                                          table_list->schema_table_name,
                                          table_list->alias);
  table_list->table_name= (char*) table->s->table_name;
  table_list->table_name_length= strlen(table->s->table_name);
  table_list->table= table;
  table->next= thd->derived_tables;
  thd->derived_tables= table;
  table_list->select_lex->options |= OPTION_SCHEMA_TABLE;
  lex->safe_to_cache_query= 0;

  if (table_list->schema_table_reformed) // show command
  {
    SELECT_LEX *sel= lex->current_select;
    Item *item;
    Field_translator *transl, *org_transl;

    if (table_list->field_translation)
    {
      Field_translator *end= table_list->field_translation_end;
      for (transl= table_list->field_translation; transl < end; transl++)
      {
        if (!transl->item->fixed &&
            transl->item->fix_fields(thd, &transl->item))
          DBUG_RETURN(1);
      }
      DBUG_RETURN(0);
    }
    List_iterator_fast<Item> it(sel->item_list);
    if (!(transl=
          (Field_translator*)(thd->current_arena->
                              alloc(sel->item_list.elements *
                                    sizeof(Field_translator)))))
    {
      DBUG_RETURN(1);
    }
    for (org_transl= transl; (item= it++); transl++)
    {
      transl->item= item;
      transl->name= item->name;
      if (!item->fixed && item->fix_fields(thd, &transl->item))
      {
        DBUG_RETURN(1);
      }
    }
    table_list->field_translation= org_transl;
    table_list->field_translation_end= transl;
  }

  DBUG_RETURN(0);
}


/*
  Generate select from information_schema table

  SYNOPSIS
    make_schema_select()
    thd                  thread handler
    sel                  pointer to SELECT_LEX
    schema_table_idx     index of 'schema_tables' element

  RETURN
    0	success
    1   error
*/

int make_schema_select(THD *thd, SELECT_LEX *sel,
		       enum enum_schema_tables schema_table_idx)
{
  ST_SCHEMA_TABLE *schema_table= get_schema_table(schema_table_idx);
  LEX_STRING db, table;
  DBUG_ENTER("mysql_schema_select");
  /*
     We have to make non const db_name & table_name
     because of lower_case_table_names
  */
  make_lex_string(thd, &db, information_schema_name.str,
                  information_schema_name.length, 0);
  make_lex_string(thd, &table, schema_table->table_name,
                  strlen(schema_table->table_name), 0);
  if (schema_table->old_format(thd, schema_table) ||   /* Handle old syntax */
      !sel->add_table_to_list(thd, new Table_ident(thd, db, table, 0),
                              0, 0, TL_READ, (List<String> *) 0,
                              (List<String> *) 0))
  {
    DBUG_RETURN(1);
  }
  DBUG_RETURN(0);
}


/*
  Fill temporary schema tables before SELECT

  SYNOPSIS
    get_schema_tables_result()
    join  join which use schema tables

  RETURN
    FALSE success
    TRUE  error
*/

bool get_schema_tables_result(JOIN *join)
{
  JOIN_TAB *tmp_join_tab= join->join_tab+join->tables;
  THD *thd= join->thd;
  LEX *lex= thd->lex;
  bool result= 0;
  DBUG_ENTER("get_schema_tables_result");

  thd->no_warnings_for_error= 1;
  for (JOIN_TAB *tab= join->join_tab; tab < tmp_join_tab; tab++)
  {  
    if (!tab->table || !tab->table->pos_in_table_list)
      break;

    TABLE_LIST *table_list= tab->table->pos_in_table_list;
    if (table_list->schema_table && thd->fill_derived_tables())
    {
      TABLE_LIST **query_tables_last= lex->query_tables_last;
      TABLE *old_derived_tables= thd->derived_tables;
      MYSQL_LOCK *sql_lock= thd->lock;
      lex->sql_command= SQLCOM_SHOW_FIELDS;
      DBUG_ASSERT(!*query_tables_last);
      if (&lex->unit != lex->current_select->master_unit()) // is subselect
      {
        table_list->table->file->extra(HA_EXTRA_RESET_STATE);
        table_list->table->file->delete_all_rows();
        free_io_cache(table_list->table);
        filesort_free_buffers(table_list->table);
      }
      else
        table_list->table->file->records= 0;

      thd->derived_tables= 0;
      thd->lock=0;
      if (table_list->schema_table->fill_table(thd, table_list,
                                               tab->select_cond))
        result= 1;
      thd->lock= sql_lock;
      lex->sql_command= SQLCOM_SELECT;
      thd->derived_tables= old_derived_tables;
      lex->query_tables_last= query_tables_last;
      *query_tables_last= 0;
    }
  }
  thd->no_warnings_for_error= 0;
  DBUG_RETURN(result);
}


ST_FIELD_INFO schema_fields_info[]=
{
  {"CATALOG_NAME", FN_REFLEN, MYSQL_TYPE_STRING, 0, 1, 0},
  {"SCHEMA_NAME", NAME_LEN, MYSQL_TYPE_STRING, 0, 0, "Database"},
  {"DEFAULT_CHARACTER_SET_NAME", 64, MYSQL_TYPE_STRING, 0, 0, 0},
  {"DEFAULT_COLLATION_NAME", 64, MYSQL_TYPE_STRING, 0, 0, 0},
  {"SQL_PATH", FN_REFLEN, MYSQL_TYPE_STRING, 0, 1, 0},
  {0, 0, MYSQL_TYPE_STRING, 0, 0, 0}
};


ST_FIELD_INFO tables_fields_info[]=
{
  {"TABLE_CATALOG", FN_REFLEN, MYSQL_TYPE_STRING, 0, 1, 0},
  {"TABLE_SCHEMA",NAME_LEN, MYSQL_TYPE_STRING, 0, 0, 0},
  {"TABLE_NAME", NAME_LEN, MYSQL_TYPE_STRING, 0, 0, "Name"},
  {"TABLE_TYPE", NAME_LEN, MYSQL_TYPE_STRING, 0, 0, 0},
  {"ENGINE", NAME_LEN, MYSQL_TYPE_STRING, 0, 1, "Engine"},
  {"VERSION", 21 , MYSQL_TYPE_LONG, 0, 1, "Version"},
  {"ROW_FORMAT", 10, MYSQL_TYPE_STRING, 0, 1, "Row_format"},
  {"TABLE_ROWS", 21 , MYSQL_TYPE_LONG, 0, 1, "Rows"},
  {"AVG_ROW_LENGTH", 21 , MYSQL_TYPE_LONG, 0, 1, "Avg_row_length"},
  {"DATA_LENGTH", 21 , MYSQL_TYPE_LONG, 0, 1, "Data_length"},
  {"MAX_DATA_LENGTH", 21 , MYSQL_TYPE_LONG, 0, 1, "Max_data_length"},
  {"INDEX_LENGTH", 21 , MYSQL_TYPE_LONG, 0, 1, "Index_length"},
  {"DATA_FREE", 21 , MYSQL_TYPE_LONG, 0, 1, "Data_free"},
  {"AUTO_INCREMENT", 21 , MYSQL_TYPE_LONG, 0, 1, "Auto_increment"},
  {"CREATE_TIME", 0, MYSQL_TYPE_TIMESTAMP, 0, 1, "Create_time"},
  {"UPDATE_TIME", 0, MYSQL_TYPE_TIMESTAMP, 0, 1, "Update_time"},
  {"CHECK_TIME", 0, MYSQL_TYPE_TIMESTAMP, 0, 1, "Check_time"},
  {"TABLE_COLLATION", 64, MYSQL_TYPE_STRING, 0, 1, "Collation"},
  {"CHECKSUM", 21 , MYSQL_TYPE_LONG, 0, 1, "Checksum"},
  {"CREATE_OPTIONS", 255, MYSQL_TYPE_STRING, 0, 1, "Create_options"},
  {"TABLE_COMMENT", 80, MYSQL_TYPE_STRING, 0, 0, "Comment"},
  {0, 0, MYSQL_TYPE_STRING, 0, 0, 0}
};


ST_FIELD_INFO columns_fields_info[]=
{
  {"TABLE_CATALOG", FN_REFLEN, MYSQL_TYPE_STRING, 0, 1, 0},
  {"TABLE_SCHEMA", NAME_LEN, MYSQL_TYPE_STRING, 0, 0, 0},
  {"TABLE_NAME", NAME_LEN, MYSQL_TYPE_STRING, 0, 0, 0},
  {"COLUMN_NAME", NAME_LEN, MYSQL_TYPE_STRING, 0, 0, "Field"},
  {"ORDINAL_POSITION", 21 , MYSQL_TYPE_LONG, 0, 0, 0},
  {"COLUMN_DEFAULT", NAME_LEN, MYSQL_TYPE_STRING, 0, 1, "Default"},
  {"IS_NULLABLE", 3, MYSQL_TYPE_STRING, 0, 0, "Null"},
  {"DATA_TYPE", NAME_LEN, MYSQL_TYPE_STRING, 0, 0, 0},
  {"CHARACTER_MAXIMUM_LENGTH", 21 , MYSQL_TYPE_LONG, 0, 1, 0},
  {"CHARACTER_OCTET_LENGTH", 21 , MYSQL_TYPE_LONG, 0, 1, 0},
  {"NUMERIC_PRECISION", 21 , MYSQL_TYPE_LONG, 0, 1, 0},
  {"NUMERIC_SCALE", 21 , MYSQL_TYPE_LONG, 0, 1, 0},
  {"CHARACTER_SET_NAME", 64, MYSQL_TYPE_STRING, 0, 1, 0},
  {"COLLATION_NAME", 64, MYSQL_TYPE_STRING, 0, 1, "Collation"},
  {"COLUMN_TYPE", 65535, MYSQL_TYPE_STRING, 0, 0, "Type"},
  {"COLUMN_KEY", 3, MYSQL_TYPE_STRING, 0, 0, "Key"},
  {"EXTRA", 20, MYSQL_TYPE_STRING, 0, 0, "Extra"},
  {"PRIVILEGES", 80, MYSQL_TYPE_STRING, 0, 0, "Privileges"},
  {"COLUMN_COMMENT", 255, MYSQL_TYPE_STRING, 0, 0, "Comment"},
  {0, 0, MYSQL_TYPE_STRING, 0, 0, 0}
};


ST_FIELD_INFO charsets_fields_info[]=
{
  {"CHARACTER_SET_NAME", 64, MYSQL_TYPE_STRING, 0, 0, "Charset"},
  {"DEFAULT_COLLATE_NAME", 64, MYSQL_TYPE_STRING, 0, 0, "Default collation"},
  {"DESCRIPTION", 60, MYSQL_TYPE_STRING, 0, 0, "Description"},
  {"MAXLEN", 3 ,MYSQL_TYPE_LONG, 0, 0, "Maxlen"},
  {0, 0, MYSQL_TYPE_STRING, 0, 0, 0}
};


ST_FIELD_INFO collation_fields_info[]=
{
  {"COLLATION_NAME", 64, MYSQL_TYPE_STRING, 0, 0, "Collation"},
  {"CHARACTER_SET_NAME", 64, MYSQL_TYPE_STRING, 0, 0, "Charset"},
  {"ID", 11, MYSQL_TYPE_LONG, 0, 0, "Id"},
  {"IS_DEFAULT", 3, MYSQL_TYPE_STRING, 0, 0, "Default"},
  {"IS_COMPILED", 3, MYSQL_TYPE_STRING, 0, 0, "Compiled"},
  {"SORTLEN", 3 ,MYSQL_TYPE_LONG, 0, 0, "Sortlen"},
  {0, 0, MYSQL_TYPE_STRING, 0, 0, 0}
};


ST_FIELD_INFO coll_charset_app_fields_info[]=
{
  {"COLLATION_NAME", 64, MYSQL_TYPE_STRING, 0, 0, 0},
  {"CHARACTER_SET_NAME", 64, MYSQL_TYPE_STRING, 0, 0, 0},
  {0, 0, MYSQL_TYPE_STRING, 0, 0, 0}
};


ST_FIELD_INFO proc_fields_info[]=
{
  {"SPECIFIC_NAME", NAME_LEN, MYSQL_TYPE_STRING, 0, 0, 0},
  {"ROUTINE_CATALOG", FN_REFLEN, MYSQL_TYPE_STRING, 0, 1, 0},
  {"ROUTINE_SCHEMA", NAME_LEN, MYSQL_TYPE_STRING, 0, 0, "Db"},
  {"ROUTINE_NAME", NAME_LEN, MYSQL_TYPE_STRING, 0, 0, "Name"},
  {"ROUTINE_TYPE", 9, MYSQL_TYPE_STRING, 0, 0, "Type"},
  {"DTD_IDENTIFIER", NAME_LEN, MYSQL_TYPE_STRING, 0, 1, 0},
  {"ROUTINE_BODY", 8, MYSQL_TYPE_STRING, 0, 0, 0},
  {"ROUTINE_DEFINITION", 65535, MYSQL_TYPE_STRING, 0, 0, 0},
  {"EXTERNAL_NAME", NAME_LEN, MYSQL_TYPE_STRING, 0, 1, 0},
  {"EXTERNAL_LANGUAGE", NAME_LEN, MYSQL_TYPE_STRING, 0, 1, 0},
  {"PARAMETER_STYLE", 8, MYSQL_TYPE_STRING, 0, 0, 0},
  {"IS_DETERMINISTIC", 3, MYSQL_TYPE_STRING, 0, 0, 0},
  {"SQL_DATA_ACCESS", NAME_LEN, MYSQL_TYPE_STRING, 0, 0, 0},
  {"SQL_PATH", NAME_LEN, MYSQL_TYPE_STRING, 0, 1, 0},
  {"SECURITY_TYPE", 7, MYSQL_TYPE_STRING, 0, 0, "Security_type"},
  {"CREATED", 0, MYSQL_TYPE_TIMESTAMP, 0, 0, "Created"},
  {"LAST_ALTERED", 0, MYSQL_TYPE_TIMESTAMP, 0, 0, "Modified"},
  {"SQL_MODE", 65535, MYSQL_TYPE_STRING, 0, 0, 0},
  {"ROUTINE_COMMENT", NAME_LEN, MYSQL_TYPE_STRING, 0, 0, "Comment"},
  {"DEFINER", 77, MYSQL_TYPE_STRING, 0, 0, "Definer"},
  {0, 0, MYSQL_TYPE_STRING, 0, 0, 0}
};


ST_FIELD_INFO stat_fields_info[]=
{
  {"TABLE_CATALOG", FN_REFLEN, MYSQL_TYPE_STRING, 0, 1, 0},
  {"TABLE_SCHEMA", NAME_LEN, MYSQL_TYPE_STRING, 0, 0, 0},
  {"TABLE_NAME", NAME_LEN, MYSQL_TYPE_STRING, 0, 0, "Table"},
  {"NON_UNIQUE", 1, MYSQL_TYPE_LONG, 0, 0, "Non_unique"},
  {"INDEX_SCHEMA", NAME_LEN, MYSQL_TYPE_STRING, 0, 0, 0},
  {"INDEX_NAME", NAME_LEN, MYSQL_TYPE_STRING, 0, 0, "Key_name"},
  {"SEQ_IN_INDEX", 2, MYSQL_TYPE_LONG, 0, 0, "Seq_in_index"},
  {"COLUMN_NAME", NAME_LEN, MYSQL_TYPE_STRING, 0, 0, "Column_name"},
  {"COLLATION", 1, MYSQL_TYPE_STRING, 0, 1, "Collation"},
  {"CARDINALITY", 21, MYSQL_TYPE_LONG, 0, 1, "Cardinality"},
  {"SUB_PART", 3, MYSQL_TYPE_LONG, 0, 1, "Sub_part"},
  {"PACKED", 10, MYSQL_TYPE_STRING, 0, 1, "Packed"},
  {"NULLABLE", 3, MYSQL_TYPE_STRING, 0, 0, "Null"},
  {"INDEX_TYPE", 16, MYSQL_TYPE_STRING, 0, 0, "Index_type"},
  {"COMMENT", 16, MYSQL_TYPE_STRING, 0, 1, "Comment"},
  {0, 0, MYSQL_TYPE_STRING, 0, 0, 0}
};


ST_FIELD_INFO view_fields_info[]=
{
  {"TABLE_CATALOG", FN_REFLEN, MYSQL_TYPE_STRING, 0, 1, 0},
  {"TABLE_SCHEMA", NAME_LEN, MYSQL_TYPE_STRING, 0, 0, 0},
  {"TABLE_NAME", NAME_LEN, MYSQL_TYPE_STRING, 0, 0, 0},
  {"VIEW_DEFINITION", 65535, MYSQL_TYPE_STRING, 0, 0, 0},
  {"CHECK_OPTION", 8, MYSQL_TYPE_STRING, 0, 0, 0},
  {"IS_UPDATABLE", 3, MYSQL_TYPE_STRING, 0, 0, 0},
  {0, 0, MYSQL_TYPE_STRING, 0, 0, 0}
};


ST_FIELD_INFO user_privileges_fields_info[]=
{
  {"GRANTEE", 81, MYSQL_TYPE_STRING, 0, 0, 0},
  {"TABLE_CATALOG", FN_REFLEN, MYSQL_TYPE_STRING, 0, 1, 0},
  {"PRIVILEGE_TYPE", NAME_LEN, MYSQL_TYPE_STRING, 0, 0, 0},
  {"IS_GRANTABLE", 3, MYSQL_TYPE_STRING, 0, 0, 0},
  {0, 0, MYSQL_TYPE_STRING, 0, 0, 0}
};


ST_FIELD_INFO schema_privileges_fields_info[]=
{
  {"GRANTEE", 81, MYSQL_TYPE_STRING, 0, 0, 0},
  {"TABLE_CATALOG", FN_REFLEN, MYSQL_TYPE_STRING, 0, 1, 0},
  {"TABLE_SCHEMA", NAME_LEN, MYSQL_TYPE_STRING, 0, 0, 0},
  {"PRIVILEGE_TYPE", NAME_LEN, MYSQL_TYPE_STRING, 0, 0, 0},
  {"IS_GRANTABLE", 3, MYSQL_TYPE_STRING, 0, 0, 0},
  {0, 0, MYSQL_TYPE_STRING, 0, 0, 0}
};


ST_FIELD_INFO table_privileges_fields_info[]=
{
  {"GRANTEE", 81, MYSQL_TYPE_STRING, 0, 0, 0},
  {"TABLE_CATALOG", FN_REFLEN, MYSQL_TYPE_STRING, 0, 1, 0},
  {"TABLE_SCHEMA", NAME_LEN, MYSQL_TYPE_STRING, 0, 0, 0},
  {"TABLE_NAME", NAME_LEN, MYSQL_TYPE_STRING, 0, 0, 0},
  {"PRIVILEGE_TYPE", NAME_LEN, MYSQL_TYPE_STRING, 0, 0, 0},
  {"IS_GRANTABLE", 3, MYSQL_TYPE_STRING, 0, 0, 0},
  {0, 0, MYSQL_TYPE_STRING, 0, 0, 0}
};


ST_FIELD_INFO column_privileges_fields_info[]=
{
  {"GRANTEE", 81, MYSQL_TYPE_STRING, 0, 0, 0},
  {"TABLE_CATALOG", FN_REFLEN, MYSQL_TYPE_STRING, 0, 1, 0},
  {"TABLE_SCHEMA", NAME_LEN, MYSQL_TYPE_STRING, 0, 0, 0},
  {"TABLE_NAME", NAME_LEN, MYSQL_TYPE_STRING, 0, 0, 0},
  {"COLUMN_NAME", NAME_LEN, MYSQL_TYPE_STRING, 0, 0, 0},
  {"PRIVILEGE_TYPE", NAME_LEN, MYSQL_TYPE_STRING, 0, 0, 0},
  {"IS_GRANTABLE", 3, MYSQL_TYPE_STRING, 0, 0, 0},
  {0, 0, MYSQL_TYPE_STRING, 0, 0, 0}
};


ST_FIELD_INFO table_constraints_fields_info[]=
{
  {"CONSTRAINT_CATALOG", FN_REFLEN, MYSQL_TYPE_STRING, 0, 1, 0},
  {"CONSTRAINT_SCHEMA", NAME_LEN, MYSQL_TYPE_STRING, 0, 0, 0},
  {"CONSTRAINT_NAME", NAME_LEN, MYSQL_TYPE_STRING, 0, 0, 0},
  {"TABLE_SCHEMA", NAME_LEN, MYSQL_TYPE_STRING, 0, 0, 0},
  {"TABLE_NAME", NAME_LEN, MYSQL_TYPE_STRING, 0, 0, 0},
  {"CONSTRAINT_TYPE", NAME_LEN, MYSQL_TYPE_STRING, 0, 0, 0},
  {0, 0, MYSQL_TYPE_STRING, 0, 0, 0}
};


ST_FIELD_INFO key_column_usage_fields_info[]=
{
  {"CONSTRAINT_CATALOG", FN_REFLEN, MYSQL_TYPE_STRING, 0, 1, 0},
  {"CONSTRAINT_SCHEMA", NAME_LEN, MYSQL_TYPE_STRING, 0, 0, 0},
  {"CONSTRAINT_NAME", NAME_LEN, MYSQL_TYPE_STRING, 0, 0, 0},
  {"TABLE_CATALOG", FN_REFLEN, MYSQL_TYPE_STRING, 0, 1, 0},
  {"TABLE_SCHEMA", NAME_LEN, MYSQL_TYPE_STRING, 0, 0, 0},
  {"TABLE_NAME", NAME_LEN, MYSQL_TYPE_STRING, 0, 0, 0},
  {"COLUMN_NAME", NAME_LEN, MYSQL_TYPE_STRING, 0, 0, 0},
  {"ORDINAL_POSITION", 10 ,MYSQL_TYPE_LONG, 0, 0, 0},
  {"POSITION_IN_UNIQUE_CONSTRAINT", 10 ,MYSQL_TYPE_LONG, 0, 1, 0},
  {"REFERENCED_TABLE_SCHEMA", NAME_LEN, MYSQL_TYPE_STRING, 0, 1, 0},
  {"REFERENCED_TABLE_NAME", NAME_LEN, MYSQL_TYPE_STRING, 0, 1, 0},
  {"REFERENCED_COLUMN_NAME", NAME_LEN, MYSQL_TYPE_STRING, 0, 1, 0},
  {0, 0, MYSQL_TYPE_STRING, 0, 0, 0}
};


ST_FIELD_INFO table_names_fields_info[]=
{
  {"TABLE_CATALOG", FN_REFLEN, MYSQL_TYPE_STRING, 0, 1, 0},
  {"TABLE_SCHEMA",NAME_LEN, MYSQL_TYPE_STRING, 0, 0, 0},
  {"TABLE_NAME", NAME_LEN, MYSQL_TYPE_STRING, 0, 0, "Tables_in_"},
  {"TABLE_TYPE", NAME_LEN, MYSQL_TYPE_STRING, 0, 0, "Table_type"},
  {0, 0, MYSQL_TYPE_STRING, 0, 0, 0}
};


ST_FIELD_INFO open_tables_fields_info[]=
{
  {"Database", NAME_LEN, MYSQL_TYPE_STRING, 0, 0, "Database"},
  {"Table",NAME_LEN, MYSQL_TYPE_STRING, 0, 0, "Table"},
  {"In_use", 1, MYSQL_TYPE_LONG, 0, 0, "In_use"},
  {"Name_locked", 4, MYSQL_TYPE_LONG, 0, 0, "Name_locked"},
  {0, 0, MYSQL_TYPE_STRING, 0, 0, 0}
};


ST_FIELD_INFO triggers_fields_info[]=
{
  {"TRIGGER_CATALOG", FN_REFLEN, MYSQL_TYPE_STRING, 0, 1, 0},
  {"TRIGGER_SCHEMA",NAME_LEN, MYSQL_TYPE_STRING, 0, 0, 0},
  {"TRIGGER_NAME", NAME_LEN, MYSQL_TYPE_STRING, 0, 0, "Trigger"},
  {"EVENT_MANIPULATION", 6, MYSQL_TYPE_STRING, 0, 0, "Event"},
  {"EVENT_OBJECT_CATALOG", FN_REFLEN, MYSQL_TYPE_STRING, 0, 1, 0},
  {"EVENT_OBJECT_SCHEMA",NAME_LEN, MYSQL_TYPE_STRING, 0, 0, 0},
  {"EVENT_OBJECT_TABLE", NAME_LEN, MYSQL_TYPE_STRING, 0, 0, "Table"},
  {"ACTION_ORDER", 4, MYSQL_TYPE_LONG, 0, 0, 0},
  {"ACTION_CONDITION", 65535, MYSQL_TYPE_STRING, 0, 1, 0},
  {"ACTION_STATEMENT", 65535, MYSQL_TYPE_STRING, 0, 0, "Statement"},
  {"ACTION_ORIENTATION", 9, MYSQL_TYPE_STRING, 0, 0, 0},
  {"ACTION_TIMING", 6, MYSQL_TYPE_STRING, 0, 0, "Timing"},
  {"ACTION_REFERENCE_OLD_TABLE", NAME_LEN, MYSQL_TYPE_STRING, 0, 1, 0},
  {"ACTION_REFERENCE_NEW_TABLE", NAME_LEN, MYSQL_TYPE_STRING, 0, 1, 0},
  {"ACTION_REFERENCE_OLD_ROW", 3, MYSQL_TYPE_STRING, 0, 0, 0},
  {"ACTION_REFERENCE_NEW_ROW", 3, MYSQL_TYPE_STRING, 0, 0, 0},
  {"CREATED", 0, MYSQL_TYPE_TIMESTAMP, 0, 1, "Created"},
  {"SQL_MODE", 65535, MYSQL_TYPE_STRING, 0, 0, "sql_mode"},
  {0, 0, MYSQL_TYPE_STRING, 0, 0, 0}
};


ST_FIELD_INFO variables_fields_info[]=
{
  {"Variable_name", 80, MYSQL_TYPE_STRING, 0, 0, "Variable_name"},
  {"Value", 255, MYSQL_TYPE_STRING, 0, 0, "Value"},
  {0, 0, MYSQL_TYPE_STRING, 0, 0, 0}
};


/*
  Description of ST_FIELD_INFO in table.h
*/

ST_SCHEMA_TABLE schema_tables[]=
{
<<<<<<< HEAD
=======
  {"SCHEMATA", schema_fields_info, create_schema_table,
   fill_schema_shemata, make_schemata_old_format, 0, 1, -1, 0},
  {"TABLES", tables_fields_info, create_schema_table, 
   get_all_tables, make_old_format, get_schema_tables_record, 1, 2, 0},
  {"COLUMNS", columns_fields_info, create_schema_table, 
   get_all_tables, make_columns_old_format, get_schema_column_record, 1, 2, 0},
>>>>>>> a658f8b2
  {"CHARACTER_SETS", charsets_fields_info, create_schema_table, 
   fill_schema_charsets, make_character_sets_old_format, 0, -1, -1, 0},
  {"COLLATIONS", collation_fields_info, create_schema_table, 
   fill_schema_collation, make_old_format, 0, -1, -1, 0},
  {"COLLATION_CHARACTER_SET_APPLICABILITY", coll_charset_app_fields_info,
   create_schema_table, fill_schema_coll_charset_app, 0, 0, -1, -1, 0},
<<<<<<< HEAD
  {"COLUMNS", columns_fields_info, create_schema_table, 
   get_all_tables, make_columns_old_format, get_schema_column_record, 1, 2, 0},
  {"COLUMN_PRIVILEGES", column_privileges_fields_info, create_schema_table,
    fill_schema_column_privileges, 0, 0, -1, -1, 0},
  {"KEY_COLUMN_USAGE", key_column_usage_fields_info, create_schema_table,
    get_all_tables, 0, get_schema_key_column_usage_record, 4, 5, 0},
  {"OPEN_TABLES", open_tables_fields_info, create_schema_table,
   fill_open_tables, make_old_format, 0, -1, -1, 1},
  {"ROUTINES", proc_fields_info, create_schema_table, 
    fill_schema_proc, make_proc_old_format, 0, -1, -1, 0},
  {"SCHEMATA", schema_fields_info, create_schema_table,
   fill_schema_shemata, make_schemata_old_format, 0, 1, -1, 0},
  {"SCHEMA_PRIVILEGES", schema_privileges_fields_info, create_schema_table,
    fill_schema_schema_privileges, 0, 0, -1, -1, 0},
  {"STATISTICS", stat_fields_info, create_schema_table, 
    get_all_tables, make_old_format, get_schema_stat_record, 1, 2, 0},
  {"STATUS", variables_fields_info, create_schema_table, fill_status, 
   make_old_format, 0, -1, -1, 1},
  {"TABLES", tables_fields_info, create_schema_table, 
   get_all_tables, make_old_format, get_schema_tables_record, 1, 2, 0},
  {"TABLE_CONSTRAINTS", table_constraints_fields_info, create_schema_table,
    get_all_tables, 0, get_schema_constraints_record, 3, 4, 0},
  {"TABLE_NAMES", table_names_fields_info, create_schema_table,
   get_all_tables, make_table_names_old_format, 0, 1, 2, 1},
  {"TABLE_PRIVILEGES", table_privileges_fields_info, create_schema_table,
    fill_schema_table_privileges, 0, 0, -1, -1, 0},
=======
  {"ROUTINES", proc_fields_info, create_schema_table, 
    fill_schema_proc, make_proc_old_format, 0, -1, -1, 0},
  {"STATISTICS", stat_fields_info, create_schema_table, 
    get_all_tables, make_old_format, get_schema_stat_record, 1, 2, 0},
  {"VIEWS", view_fields_info, create_schema_table, 
    get_all_tables, 0, get_schema_views_record, 1, 2, 0},
  {"USER_PRIVILEGES", user_privileges_fields_info, create_schema_table, 
    fill_schema_user_privileges, 0, 0, -1, -1, 0},
  {"SCHEMA_PRIVILEGES", schema_privileges_fields_info, create_schema_table,
    fill_schema_schema_privileges, 0, 0, -1, -1, 0},
  {"TABLE_PRIVILEGES", table_privileges_fields_info, create_schema_table,
    fill_schema_table_privileges, 0, 0, -1, -1, 0},
  {"COLUMN_PRIVILEGES", column_privileges_fields_info, create_schema_table,
    fill_schema_column_privileges, 0, 0, -1, -1, 0},
  {"TABLE_CONSTRAINTS", table_constraints_fields_info, create_schema_table,
    get_all_tables, 0, get_schema_constraints_record, 3, 4, 0},
  {"KEY_COLUMN_USAGE", key_column_usage_fields_info, create_schema_table,
    get_all_tables, 0, get_schema_key_column_usage_record, 4, 5, 0},
  {"TABLE_NAMES", table_names_fields_info, create_schema_table,
   get_all_tables, make_table_names_old_format, 0, 1, 2, 1},
  {"OPEN_TABLES", open_tables_fields_info, create_schema_table,
   fill_open_tables, make_old_format, 0, -1, -1, 1},
  {"STATUS", variables_fields_info, create_schema_table, fill_status, 
   make_old_format, 0, -1, -1, 1},
>>>>>>> a658f8b2
  {"TRIGGERS", triggers_fields_info, create_schema_table,
   get_all_tables, make_old_format, get_schema_triggers_record, 5, 6, 0},
  {"VARIABLES", variables_fields_info, create_schema_table, fill_variables,
   make_old_format, 0, -1, -1, 1},
<<<<<<< HEAD
  {"VIEWS", view_fields_info, create_schema_table, 
    get_all_tables, 0, get_schema_views_record, 1, 2, 0},
  {"USER_PRIVILEGES", user_privileges_fields_info, create_schema_table, 
    fill_schema_user_privileges, 0, 0, -1, -1, 0},
=======
>>>>>>> a658f8b2
  {0, 0, 0, 0, 0, 0, 0, 0, 0}
};


#ifdef HAVE_EXPLICIT_TEMPLATE_INSTANTIATION
template class List_iterator_fast<char>;
template class List<char>;
#endif<|MERGE_RESOLUTION|>--- conflicted
+++ resolved
@@ -3319,12 +3319,8 @@
   if (!(table= create_tmp_table(thd, tmp_table_param,
                                 field_list, (ORDER*) 0, 0, 0, 
                                 (select_lex->options | thd->options |
-<<<<<<< HEAD
-                                 TMP_TABLE_ALL_COLUMNS),
-=======
                                  TMP_TABLE_ALL_COLUMNS) &
                                 ~TMP_TABLE_FORCE_MYISAM,
->>>>>>> a658f8b2
                                 HA_POS_ERROR, table_list->alias)))
     DBUG_RETURN(0);
   table_list->schema_table_param= tmp_table_param;
@@ -3986,22 +3982,12 @@
 
 ST_SCHEMA_TABLE schema_tables[]=
 {
-<<<<<<< HEAD
-=======
-  {"SCHEMATA", schema_fields_info, create_schema_table,
-   fill_schema_shemata, make_schemata_old_format, 0, 1, -1, 0},
-  {"TABLES", tables_fields_info, create_schema_table, 
-   get_all_tables, make_old_format, get_schema_tables_record, 1, 2, 0},
-  {"COLUMNS", columns_fields_info, create_schema_table, 
-   get_all_tables, make_columns_old_format, get_schema_column_record, 1, 2, 0},
->>>>>>> a658f8b2
   {"CHARACTER_SETS", charsets_fields_info, create_schema_table, 
    fill_schema_charsets, make_character_sets_old_format, 0, -1, -1, 0},
   {"COLLATIONS", collation_fields_info, create_schema_table, 
    fill_schema_collation, make_old_format, 0, -1, -1, 0},
   {"COLLATION_CHARACTER_SET_APPLICABILITY", coll_charset_app_fields_info,
    create_schema_table, fill_schema_coll_charset_app, 0, 0, -1, -1, 0},
-<<<<<<< HEAD
   {"COLUMNS", columns_fields_info, create_schema_table, 
    get_all_tables, make_columns_old_format, get_schema_column_record, 1, 2, 0},
   {"COLUMN_PRIVILEGES", column_privileges_fields_info, create_schema_table,
@@ -4028,43 +4014,14 @@
    get_all_tables, make_table_names_old_format, 0, 1, 2, 1},
   {"TABLE_PRIVILEGES", table_privileges_fields_info, create_schema_table,
     fill_schema_table_privileges, 0, 0, -1, -1, 0},
-=======
-  {"ROUTINES", proc_fields_info, create_schema_table, 
-    fill_schema_proc, make_proc_old_format, 0, -1, -1, 0},
-  {"STATISTICS", stat_fields_info, create_schema_table, 
-    get_all_tables, make_old_format, get_schema_stat_record, 1, 2, 0},
+  {"TRIGGERS", triggers_fields_info, create_schema_table,
+   get_all_tables, make_old_format, get_schema_triggers_record, 5, 6, 0},
+  {"VARIABLES", variables_fields_info, create_schema_table, fill_variables,
+   make_old_format, 0, -1, -1, 1},
   {"VIEWS", view_fields_info, create_schema_table, 
     get_all_tables, 0, get_schema_views_record, 1, 2, 0},
   {"USER_PRIVILEGES", user_privileges_fields_info, create_schema_table, 
     fill_schema_user_privileges, 0, 0, -1, -1, 0},
-  {"SCHEMA_PRIVILEGES", schema_privileges_fields_info, create_schema_table,
-    fill_schema_schema_privileges, 0, 0, -1, -1, 0},
-  {"TABLE_PRIVILEGES", table_privileges_fields_info, create_schema_table,
-    fill_schema_table_privileges, 0, 0, -1, -1, 0},
-  {"COLUMN_PRIVILEGES", column_privileges_fields_info, create_schema_table,
-    fill_schema_column_privileges, 0, 0, -1, -1, 0},
-  {"TABLE_CONSTRAINTS", table_constraints_fields_info, create_schema_table,
-    get_all_tables, 0, get_schema_constraints_record, 3, 4, 0},
-  {"KEY_COLUMN_USAGE", key_column_usage_fields_info, create_schema_table,
-    get_all_tables, 0, get_schema_key_column_usage_record, 4, 5, 0},
-  {"TABLE_NAMES", table_names_fields_info, create_schema_table,
-   get_all_tables, make_table_names_old_format, 0, 1, 2, 1},
-  {"OPEN_TABLES", open_tables_fields_info, create_schema_table,
-   fill_open_tables, make_old_format, 0, -1, -1, 1},
-  {"STATUS", variables_fields_info, create_schema_table, fill_status, 
-   make_old_format, 0, -1, -1, 1},
->>>>>>> a658f8b2
-  {"TRIGGERS", triggers_fields_info, create_schema_table,
-   get_all_tables, make_old_format, get_schema_triggers_record, 5, 6, 0},
-  {"VARIABLES", variables_fields_info, create_schema_table, fill_variables,
-   make_old_format, 0, -1, -1, 1},
-<<<<<<< HEAD
-  {"VIEWS", view_fields_info, create_schema_table, 
-    get_all_tables, 0, get_schema_views_record, 1, 2, 0},
-  {"USER_PRIVILEGES", user_privileges_fields_info, create_schema_table, 
-    fill_schema_user_privileges, 0, 0, -1, -1, 0},
-=======
->>>>>>> a658f8b2
   {0, 0, 0, 0, 0, 0, 0, 0, 0}
 };
 
