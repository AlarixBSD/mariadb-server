--- conflicted
+++ resolved
@@ -1625,11 +1625,8 @@
   row_stmt_start_timestamp= 0;
   long_find_row_note_printed= false;
   did_mark_start_commit= false;
-<<<<<<< HEAD
   gtid_ev_flags2= 0;
-=======
   last_master_timestamp = 0;
->>>>>>> ba025501
   gtid_ignore_duplicate_state= GTID_DUPLICATE_NULL;
   speculation= SPECULATE_NO;
   commit_orderer.reinit();
