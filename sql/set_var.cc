/* Copyright (C) 2000-2003 MySQL AB

   This program is free software; you can redistribute it and/or modify
   it under the terms of the GNU General Public License as published by
   the Free Software Foundation; either version 2 of the License, or
   (at your option) any later version.

   This program is distributed in the hope that it will be useful,
   but WITHOUT ANY WARRANTY; without even the implied warranty of
   MERCHANTABILITY or FITNESS FOR A PARTICULAR PURPOSE.  See the
   GNU General Public License for more details.

   You should have received a copy of the GNU General Public License
   along with this program; if not, write to the Free Software
   Foundation, Inc., 59 Temple Place, Suite 330, Boston, MA  02111-1307  USA */

/*
  Handling of MySQL SQL variables

  To add a new variable, one has to do the following:

  - If the variable is thread specific, add it to 'system_variables' struct.
    If not, add it to mysqld.cc and an declaration in 'mysql_priv.h'
  - Don't forget to initialize new fields in global_system_variables and
     max_system_variables!
  - Use one of the 'sys_var... classes from set_var.h or write a specific
    one for the variable type.
  - Define it in the 'variable definition list' in this file.
  - If the variable should be changeable or one should be able to access it
    with @@variable_name, it should be added to the 'list of all variables'
    list in this file.
  - If the variable should be changed from the command line, add a definition
    of it in the my_option structure list in mysqld.dcc
  - If the variable should show up in 'show variables' add it to the
    init_vars[] struct in this file

  TODO:
    - Add full support for the variable character_set (for 4.1)

    - When updating myisam_delay_key_write, we should do a 'flush tables'
      of all MyISAM tables to ensure that they are reopen with the
      new attribute.
*/

#ifdef __GNUC__
#pragma implementation				// gcc: Class implementation
#endif

#include "mysql_priv.h"
#include <mysql.h>
#include "slave.h"
#include "sql_acl.h"
#include <my_getopt.h>
#include <myisam.h>
#ifdef HAVE_BERKELEY_DB
#include "ha_berkeley.h"
#endif
#ifdef HAVE_INNOBASE_DB
#include "ha_innodb.h"
#endif

ulonglong dflt_key_buff_size;
uint dflt_key_cache_block_size;
uint dflt_key_cache_division_limit;
uint dflt_key_cache_age_threshold;

static HASH system_variable_hash;
const char *bool_type_names[]= { "OFF", "ON", NullS };
TYPELIB bool_typelib=
{
  array_elements(bool_type_names)-1, "", bool_type_names
};

const char *delay_key_write_type_names[]= { "OFF", "ON", "ALL", NullS };
TYPELIB delay_key_write_typelib=
{
  array_elements(delay_key_write_type_names)-1, "", delay_key_write_type_names
};

static bool sys_check_charset(THD *thd, set_var *var);
static bool sys_update_charset(THD *thd, set_var *var);
static void sys_set_default_charset(THD *thd, enum_var_type type);
static bool set_option_bit(THD *thd, set_var *var);
static bool set_option_autocommit(THD *thd, set_var *var);
static bool set_log_update(THD *thd, set_var *var);
static void fix_low_priority_updates(THD *thd, enum_var_type type);
static void fix_tx_isolation(THD *thd, enum_var_type type);
static void fix_net_read_timeout(THD *thd, enum_var_type type);
static void fix_net_write_timeout(THD *thd, enum_var_type type);
static void fix_net_retry_count(THD *thd, enum_var_type type);
static void fix_max_join_size(THD *thd, enum_var_type type);
static void fix_query_cache_size(THD *thd, enum_var_type type);
static void fix_query_cache_min_res_unit(THD *thd, enum_var_type type);
static void fix_myisam_max_extra_sort_file_size(THD *thd, enum_var_type type);
static void fix_myisam_max_sort_file_size(THD *thd, enum_var_type type);
<<<<<<< HEAD
static void fix_max_binlog_size(THD *thd, enum_var_type type);
static void fix_max_relay_log_size(THD *thd, enum_var_type type);
static KEY_CACHE *create_key_cache(const char *name, uint length);
=======
static KEY_CACHE_VAR *create_key_cache(const char *name, uint length);
>>>>>>> b9a90dff
void fix_sql_mode_var(THD *thd, enum_var_type type);
static byte *get_error_count(THD *thd);
static byte *get_warning_count(THD *thd);

/*
  Variable definition list

  These are variables that can be set from the command line, in
  alphabetic order
*/

sys_var_long_ptr	sys_binlog_cache_size("binlog_cache_size",
					      &binlog_cache_size);
sys_var_thd_ulong	sys_bulk_insert_buff_size("bulk_insert_buffer_size",
						  &SV::bulk_insert_buff_size);
sys_var_character_set_server	sys_character_set_server("character_set_server");
sys_var_str			sys_charset_system("character_set_system",
				    sys_check_charset,
				    sys_update_charset,
				    sys_set_default_charset);
sys_var_character_set_database	sys_character_set_database("character_set_database");
sys_var_character_set_client  sys_character_set_client("character_set_client");
sys_var_character_set_connection  sys_character_set_connection("character_set_connection");
sys_var_character_set_results sys_character_set_results("character_set_results");
sys_var_collation_connection sys_collation_connection("collation_connection");
sys_var_bool_ptr	sys_concurrent_insert("concurrent_insert",
					      &myisam_concurrent_insert);
sys_var_long_ptr	sys_connect_timeout("connect_timeout",
					    &connect_timeout);
sys_var_enum		sys_delay_key_write("delay_key_write",
					    &delay_key_write_options,
					    &delay_key_write_typelib,
					    fix_delay_key_write);
sys_var_long_ptr	sys_delayed_insert_limit("delayed_insert_limit",
						 &delayed_insert_limit);
sys_var_long_ptr	sys_delayed_insert_timeout("delayed_insert_timeout",
						   &delayed_insert_timeout);
sys_var_long_ptr	sys_delayed_queue_size("delayed_queue_size",
					       &delayed_queue_size);
sys_var_long_ptr	sys_expire_logs_days("expire_logs_days",
					     &expire_logs_days);
sys_var_bool_ptr	sys_flush("flush", &myisam_flush);
sys_var_long_ptr	sys_flush_time("flush_time", &flush_time);
sys_var_thd_ulong	sys_interactive_timeout("interactive_timeout",
						&SV::net_interactive_timeout);
sys_var_thd_ulong	sys_join_buffer_size("join_buffer_size",
					     &SV::join_buff_size);
sys_var_key_buffer_size	sys_key_buffer_size("key_buffer_size");
sys_var_key_cache_block_size  sys_key_cache_block_size("key_cache_block_size");
sys_var_key_cache_division_limit
  sys_key_cache_division_limit("key_cache_division_limit");
sys_var_key_cache_age_threshold
  sys_key_cache_age_threshold("key_cache_age_threshold");
sys_var_bool_ptr	sys_local_infile("local_infile",
					 &opt_local_infile);
sys_var_thd_bool	sys_log_warnings("log_warnings", &SV::log_warnings);
sys_var_thd_ulong	sys_long_query_time("long_query_time",
					     &SV::long_query_time);
sys_var_thd_bool	sys_low_priority_updates("low_priority_updates",
						 &SV::low_priority_updates,
						 fix_low_priority_updates);
#ifndef TO_BE_DELETED	/* Alias for the low_priority_updates */
sys_var_thd_bool	sys_sql_low_priority_updates("sql_low_priority_updates",
						     &SV::low_priority_updates,
						     fix_low_priority_updates);
#endif
sys_var_thd_ulong	sys_max_allowed_packet("max_allowed_packet",
					       &SV::max_allowed_packet);
sys_var_long_ptr	sys_max_binlog_cache_size("max_binlog_cache_size",
						  &max_binlog_cache_size);
sys_var_long_ptr	sys_max_binlog_size("max_binlog_size",
					    &max_binlog_size,
                                            fix_max_binlog_size);
sys_var_long_ptr	sys_max_connections("max_connections",
					    &max_connections);
sys_var_long_ptr	sys_max_connect_errors("max_connect_errors",
					       &max_connect_errors);
sys_var_long_ptr	sys_max_delayed_threads("max_delayed_threads",
						&max_insert_delayed_threads);
sys_var_thd_ulong	sys_max_error_count("max_error_count",
					    &SV::max_error_count);
sys_var_thd_ulong	sys_max_heap_table_size("max_heap_table_size",
						&SV::max_heap_table_size);
/* 
   sys_pseudo_thread_id has its own class (instead of sys_var_thd_ulong) because
   we want a check() function.
*/
sys_var_pseudo_thread_id sys_pseudo_thread_id("pseudo_thread_id",
					     &SV::pseudo_thread_id);
sys_var_thd_ha_rows	sys_max_join_size("max_join_size",
					  &SV::max_join_size,
					  fix_max_join_size);
sys_var_thd_ulong	sys_max_seeks_for_key("max_seeks_for_key",
					      &SV::max_seeks_for_key);
sys_var_thd_ulong   sys_max_length_for_sort_data("max_length_for_sort_data",
                        &SV::max_length_for_sort_data);
#ifndef TO_BE_DELETED	/* Alias for max_join_size */
sys_var_thd_ha_rows	sys_sql_max_join_size("sql_max_join_size",
					      &SV::max_join_size,
					      fix_max_join_size);
#endif
sys_var_thd_ulong	sys_max_prep_stmt_count("max_prepared_statements",
						&SV::max_prep_stmt_count);
sys_var_long_ptr	sys_max_relay_log_size("max_relay_log_size",
                                               &max_relay_log_size,
                                               fix_max_relay_log_size);
sys_var_thd_ulong	sys_max_sort_length("max_sort_length",
					    &SV::max_sort_length);
sys_var_long_ptr	sys_max_user_connections("max_user_connections",
						 &max_user_connections);
sys_var_thd_ulong	sys_max_tmp_tables("max_tmp_tables",
					   &SV::max_tmp_tables);
sys_var_long_ptr	sys_max_write_lock_count("max_write_lock_count",
						 &max_write_lock_count);
sys_var_thd_ulonglong	sys_myisam_max_extra_sort_file_size("myisam_max_extra_sort_file_size", &SV::myisam_max_extra_sort_file_size, fix_myisam_max_extra_sort_file_size, 1);
sys_var_thd_ulonglong	sys_myisam_max_sort_file_size("myisam_max_sort_file_size", &SV::myisam_max_sort_file_size, fix_myisam_max_sort_file_size, 1);
sys_var_thd_ulong       sys_myisam_repair_threads("myisam_repair_threads", &SV::myisam_repair_threads);
sys_var_thd_ulong	sys_myisam_sort_buffer_size("myisam_sort_buffer_size", &SV::myisam_sort_buff_size);
sys_var_thd_ulong	sys_net_buffer_length("net_buffer_length",
					      &SV::net_buffer_length);
sys_var_thd_ulong	sys_net_read_timeout("net_read_timeout",
					     &SV::net_read_timeout,
					     fix_net_read_timeout);
sys_var_thd_ulong	sys_net_write_timeout("net_write_timeout",
					      &SV::net_write_timeout,
					      fix_net_write_timeout);
sys_var_thd_ulong	sys_net_retry_count("net_retry_count",
					    &SV::net_retry_count,
					    fix_net_retry_count);
sys_var_thd_bool	sys_new_mode("new", &SV::new_mode);
sys_var_thd_ulong       sys_preload_buff_size("preload_buffer_size",
                                              &SV::preload_buff_size);
sys_var_thd_ulong	sys_read_buff_size("read_buffer_size",
					   &SV::read_buff_size);
sys_var_bool_ptr	sys_readonly("read_only", &opt_readonly);
sys_var_thd_ulong	sys_read_rnd_buff_size("read_rnd_buffer_size",
					       &SV::read_rnd_buff_size);
#ifdef HAVE_REPLICATION
sys_var_bool_ptr	sys_relay_log_purge("relay_log_purge",
                                            &relay_log_purge);
#endif
sys_var_long_ptr	sys_rpl_recovery_rank("rpl_recovery_rank",
					      &rpl_recovery_rank);
sys_var_long_ptr	sys_query_cache_size("query_cache_size",
					     &query_cache_size,
					     fix_query_cache_size);
#ifdef HAVE_QUERY_CACHE
sys_var_long_ptr	sys_query_cache_limit("query_cache_limit",
					      &query_cache.query_cache_limit);
sys_var_long_ptr        sys_query_cache_min_res_unit("query_cache_min_res_unit",
						     &query_cache_min_res_unit,
						     fix_query_cache_min_res_unit);
sys_var_thd_enum	sys_query_cache_type("query_cache_type",
					     &SV::query_cache_type,
					     &query_cache_type_typelib);
#endif /* HAVE_QUERY_CACHE */
sys_var_long_ptr	sys_server_id("server_id",&server_id);
sys_var_bool_ptr	sys_slave_compressed_protocol("slave_compressed_protocol",
						      &opt_slave_compressed_protocol);
#ifdef HAVE_REPLICATION
sys_var_long_ptr	sys_slave_net_timeout("slave_net_timeout",
					      &slave_net_timeout);
#endif
sys_var_long_ptr	sys_slow_launch_time("slow_launch_time",
					     &slow_launch_time);
sys_var_thd_ulong	sys_sort_buffer("sort_buffer_size",
					&SV::sortbuff_size);
sys_var_thd_sql_mode    sys_sql_mode("sql_mode",
                                     &SV::sql_mode);
sys_var_thd_enum        sys_table_type("table_type", &SV::table_type,
                                       &ha_table_typelib);
sys_var_long_ptr	sys_table_cache_size("table_cache",
					     &table_cache_size);
sys_var_long_ptr	sys_thread_cache_size("thread_cache_size",
					      &thread_cache_size);
sys_var_thd_enum	sys_tx_isolation("tx_isolation",
					 &SV::tx_isolation,
					 &tx_isolation_typelib,
					 fix_tx_isolation);
sys_var_thd_ulong	sys_tmp_table_size("tmp_table_size",
					   &SV::tmp_table_size);
sys_var_thd_ulong	sys_net_wait_timeout("wait_timeout",
					     &SV::net_wait_timeout);
					     
#ifdef HAVE_INNOBASE_DB
sys_var_long_ptr        sys_innodb_max_dirty_pages_pct("innodb_max_dirty_pages_pct",
                                                        &srv_max_buf_pool_modified_pct);
#endif 					     
/*
  Variables that are bits in THD
*/

static sys_var_thd_bit	sys_autocommit("autocommit",
				       set_option_autocommit,
				       OPTION_NOT_AUTOCOMMIT,
				       1);
static sys_var_thd_bit	sys_big_tables("big_tables",
				       set_option_bit,
				       OPTION_BIG_TABLES);
#ifndef TO_BE_DELETED	/* Alias for big_tables */
static sys_var_thd_bit	sys_sql_big_tables("sql_big_tables",
					   set_option_bit,
					   OPTION_BIG_TABLES);
#endif
static sys_var_thd_bit	sys_big_selects("sql_big_selects",
					set_option_bit,
					OPTION_BIG_SELECTS);
static sys_var_thd_bit	sys_log_off("sql_log_off",
				    set_option_bit,
				    OPTION_LOG_OFF);
static sys_var_thd_bit	sys_log_update("sql_log_update",
				       set_log_update,
				       OPTION_UPDATE_LOG);
static sys_var_thd_bit	sys_log_binlog("sql_log_bin",
					set_log_update,
					OPTION_BIN_LOG);
static sys_var_thd_bit	sys_sql_warnings("sql_warnings",
					 set_option_bit,
					 OPTION_WARNINGS);
static sys_var_thd_bit	sys_auto_is_null("sql_auto_is_null",
					 set_option_bit,
					 OPTION_AUTO_IS_NULL);
static sys_var_thd_bit	sys_safe_updates("sql_safe_updates",
					 set_option_bit,
					 OPTION_SAFE_UPDATES);
static sys_var_thd_bit	sys_buffer_results("sql_buffer_result",
					   set_option_bit,
					   OPTION_BUFFER_RESULT);
static sys_var_thd_bit	sys_quote_show_create("sql_quote_show_create",
					      set_option_bit,
					      OPTION_QUOTE_SHOW_CREATE);
static sys_var_thd_bit	sys_foreign_key_checks("foreign_key_checks",
					       set_option_bit,
					       OPTION_NO_FOREIGN_KEY_CHECKS,
					       1);
static sys_var_thd_bit	sys_unique_checks("unique_checks",
					  set_option_bit,
					  OPTION_RELAXED_UNIQUE_CHECKS,
					  1);

/* Local state variables */

static sys_var_thd_ha_rows	sys_select_limit("sql_select_limit",
						 &SV::select_limit);
static sys_var_timestamp	sys_timestamp("timestamp");
static sys_var_last_insert_id	sys_last_insert_id("last_insert_id");
static sys_var_last_insert_id	sys_identity("identity");
static sys_var_insert_id	sys_insert_id("insert_id");
static sys_var_readonly		sys_error_count("error_count",
						OPT_SESSION,
						SHOW_LONG,
						get_error_count);
static sys_var_readonly		sys_warning_count("warning_count",
						  OPT_SESSION,
						  SHOW_LONG,
						  get_warning_count);

/* alias for last_insert_id() to be compatible with Sybase */
#ifdef HAVE_REPLICATION
static sys_var_slave_skip_counter sys_slave_skip_counter("sql_slave_skip_counter");
#endif
static sys_var_rand_seed1	sys_rand_seed1("rand_seed1");
static sys_var_rand_seed2	sys_rand_seed2("rand_seed2");

static sys_var_thd_ulong        sys_default_week_format("default_week_format",
					                &SV::default_week_format);

sys_var_thd_ulong               sys_group_concat_max_len("group_concat_max_len",
                                                         &SV::group_concat_max_len);

/*
  List of all variables for initialisation and storage in hash
  This is sorted in alphabetical order to make it easy to add new variables

  If the variable is not in this list, it can't be changed with
  SET variable_name=
*/

sys_var *sys_variables[]=
{
  &sys_auto_is_null,
  &sys_autocommit,
  &sys_big_tables,
  &sys_big_selects,
  &sys_binlog_cache_size,
  &sys_buffer_results,
  &sys_bulk_insert_buff_size,
  &sys_character_set_server,
  &sys_character_set_database,
  &sys_character_set_client,
  &sys_character_set_connection,
  &sys_character_set_results,
  &sys_collation_connection,
  &sys_concurrent_insert,
  &sys_connect_timeout,
  &sys_default_week_format,
  &sys_delay_key_write,
  &sys_delayed_insert_limit,
  &sys_delayed_insert_timeout,
  &sys_delayed_queue_size,
  &sys_error_count,
  &sys_expire_logs_days,
  &sys_flush,
  &sys_flush_time,
  &sys_foreign_key_checks,
  &sys_group_concat_max_len,
  &sys_identity,
  &sys_insert_id,
  &sys_interactive_timeout,
  &sys_join_buffer_size,
  &sys_key_buffer_size,
  &sys_key_cache_block_size,
  &sys_key_cache_division_limit,
  &sys_key_cache_age_threshold,
  &sys_last_insert_id,
  &sys_local_infile,
  &sys_log_binlog,
  &sys_log_off,
  &sys_log_update,
  &sys_log_warnings,
  &sys_long_query_time,
  &sys_low_priority_updates,
  &sys_max_allowed_packet,
  &sys_max_binlog_cache_size,
  &sys_max_binlog_size,
  &sys_max_connect_errors,
  &sys_max_connections,
  &sys_max_delayed_threads,
  &sys_max_error_count,
  &sys_max_heap_table_size,
  &sys_max_join_size,
  &sys_max_length_for_sort_data,
  &sys_max_prep_stmt_count,
  &sys_max_relay_log_size,
  &sys_max_seeks_for_key,
  &sys_max_sort_length,
  &sys_max_tmp_tables,
  &sys_max_user_connections,
  &sys_max_write_lock_count,
  &sys_myisam_max_extra_sort_file_size,
  &sys_myisam_max_sort_file_size,
  &sys_myisam_repair_threads,
  &sys_myisam_sort_buffer_size,
  &sys_net_buffer_length,
  &sys_net_read_timeout,
  &sys_net_retry_count,
  &sys_net_wait_timeout,
  &sys_net_write_timeout,
  &sys_new_mode,
  &sys_preload_buff_size,
  &sys_pseudo_thread_id,
  &sys_query_cache_size,
#ifdef HAVE_QUERY_CACHE
  &sys_query_cache_limit,
  &sys_query_cache_min_res_unit,
  &sys_query_cache_type,
#endif /* HAVE_QUERY_CACHE */
  &sys_quote_show_create,
  &sys_rand_seed1,
  &sys_rand_seed2,
  &sys_read_buff_size,
  &sys_read_rnd_buff_size,
#ifdef HAVE_REPLICATION
  &sys_relay_log_purge,
#endif
  &sys_rpl_recovery_rank,
  &sys_safe_updates,
  &sys_select_limit,
  &sys_server_id,
#ifdef HAVE_REPLICATION
  &sys_slave_compressed_protocol,
  &sys_slave_net_timeout,
  &sys_slave_skip_counter,
#endif
  &sys_readonly,
  &sys_slow_launch_time,
  &sys_sort_buffer,
  &sys_sql_big_tables,
  &sys_sql_low_priority_updates,
  &sys_sql_max_join_size,
  &sys_sql_mode,
  &sys_sql_warnings,
  &sys_table_cache_size,
  &sys_table_type,
  &sys_thread_cache_size,
  &sys_timestamp,
  &sys_tmp_table_size,
  &sys_tx_isolation,
#ifdef HAVE_INNOBASE_DB
  &sys_innodb_max_dirty_pages_pct,
#endif    
  &sys_unique_checks,
  &sys_warning_count
};


/*
  Variables shown by SHOW variables in alphabetical order
*/

struct show_var_st init_vars[]= {
  {"back_log",                (char*) &back_log,                    SHOW_LONG},
  {"basedir",                 mysql_home,                           SHOW_CHAR},
#ifdef HAVE_BERKELEY_DB
  {"bdb_cache_size",          (char*) &berkeley_cache_size,         SHOW_LONG},
  {"bdb_log_buffer_size",     (char*) &berkeley_log_buffer_size,    SHOW_LONG},
  {"bdb_home",                (char*) &berkeley_home,               SHOW_CHAR_PTR},
  {"bdb_max_lock",            (char*) &berkeley_max_lock,	    SHOW_LONG},
  {"bdb_logdir",              (char*) &berkeley_logdir,             SHOW_CHAR_PTR},
  {"bdb_shared_data",	      (char*) &berkeley_shared_data,	    SHOW_BOOL},
  {"bdb_tmpdir",              (char*) &berkeley_tmpdir,             SHOW_CHAR_PTR},
  {"bdb_version",             (char*) DB_VERSION_STRING,            SHOW_CHAR},
#endif
  {sys_binlog_cache_size.name,(char*) &sys_binlog_cache_size,	    SHOW_SYS},
  {sys_bulk_insert_buff_size.name,(char*) &sys_bulk_insert_buff_size,SHOW_SYS},
  {sys_character_set_server.name, (char*) &sys_character_set_server,SHOW_SYS},
  {sys_charset_system.name,   (char*) &sys_charset_system,          SHOW_SYS},
  {sys_character_set_database.name, (char*) &sys_character_set_database,SHOW_SYS},
  {sys_character_set_client.name,(char*) &sys_character_set_client,SHOW_SYS},
  {sys_character_set_connection.name,(char*) &sys_character_set_connection,SHOW_SYS},
  {sys_character_set_results.name,(char*) &sys_character_set_results, SHOW_SYS},
  {sys_collation_connection.name,(char*) &sys_collation_connection, SHOW_SYS},
  {sys_concurrent_insert.name,(char*) &sys_concurrent_insert,       SHOW_SYS},
  {sys_connect_timeout.name,  (char*) &sys_connect_timeout,         SHOW_SYS},
  {"datadir",                 mysql_real_data_home,                 SHOW_CHAR},
  {"default_week_format",     (char*) &sys_default_week_format,     SHOW_SYS},
  {sys_delay_key_write.name,  (char*) &sys_delay_key_write,         SHOW_SYS},
  {sys_delayed_insert_limit.name, (char*) &sys_delayed_insert_limit,SHOW_SYS},
  {sys_delayed_insert_timeout.name, (char*) &sys_delayed_insert_timeout, SHOW_SYS},
  {sys_delayed_queue_size.name,(char*) &sys_delayed_queue_size,     SHOW_SYS},
  {sys_expire_logs_days.name, (char*) &sys_expire_logs_days,        SHOW_SYS},
  {sys_flush.name,             (char*) &sys_flush,                  SHOW_SYS},
  {sys_flush_time.name,        (char*) &sys_flush_time,             SHOW_SYS},
  {"ft_boolean_syntax",       (char*) ft_boolean_syntax,	    SHOW_CHAR},
  {"ft_min_word_len",         (char*) &ft_min_word_len,             SHOW_LONG},
  {"ft_max_word_len",         (char*) &ft_max_word_len,             SHOW_LONG},
  {"ft_max_word_len_for_sort",(char*) &ft_max_word_len_for_sort,    SHOW_LONG},
  {"ft_stopword_file",        (char*) &ft_stopword_file,            SHOW_CHAR_PTR},
  {"have_bdb",		      (char*) &have_berkeley_db,	    SHOW_HAVE},
  {"have_crypt",	      (char*) &have_crypt,		    SHOW_HAVE},
  {"have_compress",	      (char*) &have_compress,		    SHOW_HAVE},
  {"have_innodb",	      (char*) &have_innodb,		    SHOW_HAVE},
  {"have_isam",	      	      (char*) &have_isam,		    SHOW_HAVE},
  {"have_raid",		      (char*) &have_raid,		    SHOW_HAVE},
  {"have_symlink",            (char*) &have_symlink,         	    SHOW_HAVE},
  {"have_openssl",	      (char*) &have_openssl,		    SHOW_HAVE},
  {"have_query_cache",        (char*) &have_query_cache,            SHOW_HAVE},
  {"init_file",               (char*) &opt_init_file,               SHOW_CHAR_PTR},
#ifdef HAVE_INNOBASE_DB
  {"innodb_additional_mem_pool_size", (char*) &innobase_additional_mem_pool_size, SHOW_LONG },
  {"innodb_buffer_pool_size", (char*) &innobase_buffer_pool_size, SHOW_LONG },
  {"innodb_buffer_pool_awe_mem_mb", (char*) &innobase_buffer_pool_awe_mem_mb, SHOW_LONG },
  {"innodb_data_file_path", (char*) &innobase_data_file_path,	    SHOW_CHAR_PTR},
  {"innodb_data_home_dir",  (char*) &innobase_data_home_dir,	    SHOW_CHAR_PTR},
  {"innodb_file_io_threads", (char*) &innobase_file_io_threads, SHOW_LONG },
  {"innodb_force_recovery", (char*) &innobase_force_recovery, SHOW_LONG },
  {"innodb_thread_concurrency", (char*) &innobase_thread_concurrency, SHOW_LONG },
  {"innodb_flush_log_at_trx_commit", (char*) &innobase_flush_log_at_trx_commit, SHOW_INT},
  {"innodb_fast_shutdown", (char*) &innobase_fast_shutdown, SHOW_MY_BOOL},
  {"innodb_flush_method",    (char*) &innobase_unix_file_flush_method, SHOW_CHAR_PTR},
  {"innodb_lock_wait_timeout", (char*) &innobase_lock_wait_timeout, SHOW_LONG },
  {"innodb_log_arch_dir",   (char*) &innobase_log_arch_dir, 	    SHOW_CHAR_PTR},
  {"innodb_log_archive",    (char*) &innobase_log_archive, 	    SHOW_MY_BOOL},
  {"innodb_log_buffer_size", (char*) &innobase_log_buffer_size, SHOW_LONG },
  {"innodb_log_file_size", (char*) &innobase_log_file_size, SHOW_LONG},
  {"innodb_log_files_in_group", (char*) &innobase_log_files_in_group,	SHOW_LONG},
  {"innodb_log_group_home_dir", (char*) &innobase_log_group_home_dir, SHOW_CHAR_PTR},
  {"innodb_mirrored_log_groups", (char*) &innobase_mirrored_log_groups, SHOW_LONG},
  {sys_innodb_max_dirty_pages_pct.name, (char*) &sys_innodb_max_dirty_pages_pct, SHOW_SYS},
#endif
  {sys_interactive_timeout.name,(char*) &sys_interactive_timeout,   SHOW_SYS},
  {sys_join_buffer_size.name,   (char*) &sys_join_buffer_size,	    SHOW_SYS},
  {sys_key_buffer_size.name,	(char*) &sys_key_buffer_size,	    SHOW_SYS},
  {sys_key_cache_block_size.name,   (char*) &sys_key_cache_block_size,
                                                         	    SHOW_SYS},
  {sys_key_cache_division_limit.name,   (char*) &sys_key_cache_division_limit,
                                                         	    SHOW_SYS},
  {sys_key_cache_age_threshold.name,   (char*) &sys_key_cache_age_threshold,
                                                         	    SHOW_SYS},
  {"language",                language,                             SHOW_CHAR},
  {"large_files_support",     (char*) &opt_large_files,             SHOW_BOOL},	
  {sys_local_infile.name,     (char*) &sys_local_infile,	    SHOW_SYS},
#ifdef HAVE_MLOCKALL
  {"locked_in_memory",	      (char*) &locked_in_memory,	    SHOW_BOOL},
#endif
  {"log",                     (char*) &opt_log,                     SHOW_BOOL},
  {"log_update",              (char*) &opt_update_log,              SHOW_BOOL},
  {"log_bin",                 (char*) &opt_bin_log,                 SHOW_BOOL},
#ifdef HAVE_REPLICATION
  {"log_slave_updates",       (char*) &opt_log_slave_updates,       SHOW_MY_BOOL},
#endif
  {"log_slow_queries",        (char*) &opt_slow_log,                SHOW_BOOL},
  {sys_log_warnings.name,     (char*) &sys_log_warnings,	    SHOW_SYS},
  {sys_long_query_time.name,  (char*) &sys_long_query_time, 	    SHOW_SYS},
  {sys_low_priority_updates.name, (char*) &sys_low_priority_updates, SHOW_SYS},
  {"lower_case_table_names",  (char*) &lower_case_table_names,      SHOW_MY_BOOL},
  {sys_max_allowed_packet.name,(char*) &sys_max_allowed_packet,	    SHOW_SYS},
  {sys_max_binlog_cache_size.name,(char*) &sys_max_binlog_cache_size, SHOW_SYS},
  {sys_max_binlog_size.name,    (char*) &sys_max_binlog_size,	    SHOW_SYS},
  {sys_max_connections.name,    (char*) &sys_max_connections,	    SHOW_SYS},
  {sys_max_connect_errors.name, (char*) &sys_max_connect_errors,    SHOW_SYS},
  {sys_max_error_count.name,	(char*) &sys_max_error_count,	    SHOW_SYS},
  {sys_max_delayed_threads.name,(char*) &sys_max_delayed_threads,   SHOW_SYS},
  {sys_max_heap_table_size.name,(char*) &sys_max_heap_table_size,   SHOW_SYS},
  {sys_max_join_size.name,	(char*) &sys_max_join_size,	    SHOW_SYS},
  {sys_max_relay_log_size.name, (char*) &sys_max_relay_log_size,    SHOW_SYS},
  {sys_max_seeks_for_key.name,  (char*) &sys_max_seeks_for_key,	    SHOW_SYS},
  {sys_max_length_for_sort_data.name, (char*) &sys_max_length_for_sort_data,
   SHOW_SYS},
  {sys_max_prep_stmt_count.name,(char*) &sys_max_prep_stmt_count,   SHOW_SYS},
  {sys_max_sort_length.name,	(char*) &sys_max_sort_length,	    SHOW_SYS},
  {sys_max_user_connections.name,(char*) &sys_max_user_connections, SHOW_SYS},
  {sys_max_tmp_tables.name,	(char*) &sys_max_tmp_tables,	    SHOW_SYS},
  {sys_max_write_lock_count.name, (char*) &sys_max_write_lock_count,SHOW_SYS},
  {sys_myisam_max_extra_sort_file_size.name,
   (char*) &sys_myisam_max_extra_sort_file_size,
   SHOW_SYS},
  {sys_myisam_max_sort_file_size.name, (char*) &sys_myisam_max_sort_file_size,
   SHOW_SYS},
  {sys_myisam_repair_threads.name, (char*) &sys_myisam_repair_threads,
   SHOW_SYS},
  {"myisam_recover_options",  (char*) &myisam_recover_options_str,  SHOW_CHAR_PTR},
  {sys_myisam_sort_buffer_size.name, (char*) &sys_myisam_sort_buffer_size, SHOW_SYS},
#ifdef __NT__
  {"named_pipe",	      (char*) &opt_enable_named_pipe,       SHOW_MY_BOOL},
#endif
  {sys_net_buffer_length.name,(char*) &sys_net_buffer_length,       SHOW_SYS},
  {sys_net_read_timeout.name, (char*) &sys_net_read_timeout,        SHOW_SYS},
  {sys_net_retry_count.name,  (char*) &sys_net_retry_count,	    SHOW_SYS},
  {sys_net_write_timeout.name,(char*) &sys_net_write_timeout,       SHOW_SYS},
  {sys_new_mode.name,         (char*) &sys_new_mode,                SHOW_SYS},
  {"open_files_limit",	      (char*) &open_files_limit,	    SHOW_LONG},
  {"pid_file",                (char*) pidfile_name,                 SHOW_CHAR},
  {"log_error",               (char*) log_error_file,               SHOW_CHAR},
  {"port",                    (char*) &mysqld_port,                  SHOW_INT},
  {"protocol_version",        (char*) &protocol_version,            SHOW_INT},
  {sys_preload_buff_size.name, (char*) &sys_preload_buff_size,      SHOW_SYS},
  {sys_pseudo_thread_id.name, (char*) &sys_pseudo_thread_id,        SHOW_SYS},
  {sys_read_buff_size.name,   (char*) &sys_read_buff_size,	    SHOW_SYS},
  {sys_readonly.name,         (char*) &sys_readonly,                SHOW_SYS},
  {sys_read_rnd_buff_size.name,(char*) &sys_read_rnd_buff_size,	    SHOW_SYS},
#ifdef HAVE_REPLICATION
  {sys_relay_log_purge.name,  (char*) &sys_relay_log_purge,         SHOW_SYS},
#endif
  {sys_rpl_recovery_rank.name,(char*) &sys_rpl_recovery_rank,       SHOW_SYS},
#ifdef HAVE_QUERY_CACHE
  {sys_query_cache_limit.name,(char*) &sys_query_cache_limit,	    SHOW_SYS},
  {sys_query_cache_min_res_unit.name, (char*) &sys_query_cache_min_res_unit,
   SHOW_SYS},
  {sys_query_cache_size.name, (char*) &sys_query_cache_size,	    SHOW_SYS},
  {sys_query_cache_type.name, (char*) &sys_query_cache_type,        SHOW_SYS},
#endif /* HAVE_QUERY_CACHE */
#ifdef HAVE_SMEM
  {"shared_memory",           (char*) &opt_enable_shared_memory,    SHOW_MY_BOOL},
  {"shared_memory_base_name", (char*) &shared_memory_base_name,     SHOW_CHAR_PTR},
#endif
  {sys_server_id.name,	      (char*) &sys_server_id,		    SHOW_SYS},
#ifdef HAVE_REPLICATION
  {sys_slave_net_timeout.name,(char*) &sys_slave_net_timeout,	    SHOW_SYS},
#endif
  {sys_readonly.name,         (char*) &sys_readonly,                SHOW_SYS},
  {"skip_external_locking",   (char*) &my_disable_locking,          SHOW_MY_BOOL},
  {"skip_networking",         (char*) &opt_disable_networking,      SHOW_BOOL},
  {"skip_show_database",      (char*) &opt_skip_show_db,            SHOW_BOOL},
  {sys_slow_launch_time.name, (char*) &sys_slow_launch_time,        SHOW_SYS},
#ifdef HAVE_SYS_UN_H
  {"socket",                  (char*) &mysqld_unix_port,             SHOW_CHAR_PTR},
#endif
  {sys_sort_buffer.name,      (char*) &sys_sort_buffer, 	    SHOW_SYS},
  {sys_sql_mode.name,         (char*) &sys_sql_mode,                SHOW_SYS},
  {"table_cache",             (char*) &table_cache_size,            SHOW_LONG},
  {sys_table_type.name,	      (char*) &sys_table_type,	            SHOW_SYS},
  {sys_thread_cache_size.name,(char*) &sys_thread_cache_size,       SHOW_SYS},
#ifdef HAVE_THR_SETCONCURRENCY
  {"thread_concurrency",      (char*) &concurrency,                 SHOW_LONG},
#endif
  {"thread_stack",            (char*) &thread_stack,                SHOW_LONG},
  {sys_tx_isolation.name,     (char*) &sys_tx_isolation,	    SHOW_SYS},
#ifdef HAVE_TZNAME
  {"timezone",                time_zone,                            SHOW_CHAR},
#endif
  {sys_tmp_table_size.name,   (char*) &sys_tmp_table_size,	    SHOW_SYS},
  {"tmpdir",                  (char*) &opt_mysql_tmpdir,            SHOW_CHAR_PTR},
  {"version",                 server_version,                       SHOW_CHAR},
  {sys_net_wait_timeout.name, (char*) &sys_net_wait_timeout,	    SHOW_SYS},
  {NullS, NullS, SHOW_LONG}
};

/*
  Functions to check and update variables
*/

/*
  The following 3 functions need to be changed in 4.1 when we allow
  one to change character sets
*/

static bool sys_check_charset(THD *thd, set_var *var)
{
  return 0;
}


static bool sys_update_charset(THD *thd, set_var *var)
{
  return 0;
}


static void sys_set_default_charset(THD *thd, enum_var_type type)
{
}


/*
  If one sets the LOW_PRIORIY UPDATES flag, we also must change the
  used lock type
*/

static void fix_low_priority_updates(THD *thd, enum_var_type type)
{
  if (type != OPT_GLOBAL)
    thd->update_lock_default= (thd->variables.low_priority_updates ?
			       TL_WRITE_LOW_PRIORITY : TL_WRITE);
}


static void
fix_myisam_max_extra_sort_file_size(THD *thd, enum_var_type type)
{
  myisam_max_extra_temp_length=
    (my_off_t) global_system_variables.myisam_max_extra_sort_file_size;
}


static void
fix_myisam_max_sort_file_size(THD *thd, enum_var_type type)
{
  myisam_max_temp_length=
    (my_off_t) global_system_variables.myisam_max_sort_file_size;
}

/*
  Set the OPTION_BIG_SELECTS flag if max_join_size == HA_POS_ERROR
*/

static void fix_max_join_size(THD *thd, enum_var_type type)
{
  if (type != OPT_GLOBAL)
  {
    if (thd->variables.max_join_size == HA_POS_ERROR)
      thd->options|= OPTION_BIG_SELECTS;
    else
      thd->options&= ~OPTION_BIG_SELECTS;
  }
}
  

/*
  If one doesn't use the SESSION modifier, the isolation level
  is only active for the next command
*/

static void fix_tx_isolation(THD *thd, enum_var_type type)
{
  if (type == OPT_SESSION)
    thd->session_tx_isolation= ((enum_tx_isolation)
				thd->variables.tx_isolation);
}


/*
  If we are changing the thread variable, we have to copy it to NET too
*/

#ifdef HAVE_REPLICATION
static void fix_net_read_timeout(THD *thd, enum_var_type type)
{
  if (type != OPT_GLOBAL)
    thd->net.read_timeout=thd->variables.net_read_timeout;
}


static void fix_net_write_timeout(THD *thd, enum_var_type type)
{
  if (type != OPT_GLOBAL)
    thd->net.write_timeout=thd->variables.net_write_timeout;
}

static void fix_net_retry_count(THD *thd, enum_var_type type)
{
  if (type != OPT_GLOBAL)
    thd->net.retry_count=thd->variables.net_retry_count;
}
#else /* HAVE_REPLICATION */
static void fix_net_read_timeout(THD *thd __attribute__(unused),
				 enum_var_type type __attribute__(unused))
{}
static void fix_net_write_timeout(THD *thd __attribute__(unused),
				  enum_var_type type __attribute__(unused))
{}
static void fix_net_retry_count(THD *thd __attribute__(unused),
				enum_var_type type __attribute__(unused))
{}
#endif /* HAVE_REPLICATION */


static void fix_query_cache_size(THD *thd, enum_var_type type)
{
#ifdef HAVE_QUERY_CACHE
  query_cache.resize(query_cache_size);
#endif
}


#ifdef HAVE_QUERY_CACHE
static void fix_query_cache_min_res_unit(THD *thd, enum_var_type type)
{
  query_cache_min_res_unit= 
    query_cache.set_min_res_unit(query_cache_min_res_unit);
}
#endif


void fix_delay_key_write(THD *thd, enum_var_type type)
{
  switch ((enum_delay_key_write) delay_key_write_options) {
  case DELAY_KEY_WRITE_NONE:
    myisam_delay_key_write=0;
    break;
  case DELAY_KEY_WRITE_ON:
    myisam_delay_key_write=1;
    break;
  case DELAY_KEY_WRITE_ALL:
    myisam_delay_key_write=1;
    ha_open_options|= HA_OPEN_DELAY_KEY_WRITE;
    break;
  }
}

void fix_max_binlog_size(THD *thd, enum_var_type type)
{
  DBUG_ENTER("fix_max_binlog_size");
  DBUG_PRINT("info",("max_binlog_size=%lu max_relay_log_size=%lu",
                     max_binlog_size, max_relay_log_size));
  mysql_bin_log.set_max_size(max_binlog_size);
#ifdef HAVE_REPLICATION
  if (!max_relay_log_size)
    active_mi->rli.relay_log.set_max_size(max_binlog_size);
#endif
  DBUG_VOID_RETURN;
}

void fix_max_relay_log_size(THD *thd, enum_var_type type)
{
  DBUG_ENTER("fix_max_relay_log_size");
  DBUG_PRINT("info",("max_binlog_size=%lu max_relay_log_size=%lu",
                     max_binlog_size, max_relay_log_size));
#ifdef HAVE_REPLICATION
  active_mi->rli.relay_log.set_max_size(max_relay_log_size ?
                                        max_relay_log_size: max_binlog_size);
#endif
  DBUG_VOID_RETURN;
}

bool sys_var_long_ptr::update(THD *thd, set_var *var)
{
  ulonglong tmp= var->value->val_int();
  if (option_limits)
    *value= (ulong) getopt_ull_limit_value(tmp, option_limits);
  else
    *value= (ulong) tmp;
  return 0;
}


void sys_var_long_ptr::set_default(THD *thd, enum_var_type type)
{
  *value= (ulong) option_limits->def_value;
}


bool sys_var_ulonglong_ptr::update(THD *thd, set_var *var)
{
  ulonglong tmp= var->value->val_int();
  if (option_limits)
    *value= (ulonglong) getopt_ull_limit_value(tmp, option_limits);
  else
    *value= (ulonglong) tmp;
  return 0;
}


void sys_var_ulonglong_ptr::set_default(THD *thd, enum_var_type type)
{
  *value= (ulonglong) option_limits->def_value;
}


bool sys_var_bool_ptr::update(THD *thd, set_var *var)
{
  *value= (my_bool) var->save_result.ulong_value;
  return 0;
}


void sys_var_bool_ptr::set_default(THD *thd, enum_var_type type)
{
  *value= (my_bool) option_limits->def_value;
}


bool sys_var_enum::update(THD *thd, set_var *var)
{
  *value= (uint) var->save_result.ulong_value;
  return 0;
}


byte *sys_var_enum::value_ptr(THD *thd, enum_var_type type, LEX_STRING *base)
{
  return (byte*) enum_names->type_names[*value];
}


bool sys_var_thd_ulong::update(THD *thd, set_var *var)
{
  ulonglong tmp= var->value->val_int();

  /* Don't use bigger value than given with --maximum-variable-name=.. */
  if ((ulong) tmp > max_system_variables.*offset)
    tmp= max_system_variables.*offset;

  if (option_limits)
    tmp= (ulong) getopt_ull_limit_value(tmp, option_limits);
  if (var->type == OPT_GLOBAL)
    global_system_variables.*offset= (ulong) tmp;
  else
    thd->variables.*offset= (ulong) tmp;
  return 0;
}


void sys_var_thd_ulong::set_default(THD *thd, enum_var_type type)
{
  if (type == OPT_GLOBAL)
  {
    /* We will not come here if option_limits is not set */
    global_system_variables.*offset= (ulong) option_limits->def_value;
  }
  else
    thd->variables.*offset= global_system_variables.*offset;
}


byte *sys_var_thd_ulong::value_ptr(THD *thd, enum_var_type type,
				   LEX_STRING *base)
{
  if (type == OPT_GLOBAL)
    return (byte*) &(global_system_variables.*offset);
  return (byte*) &(thd->variables.*offset);
}


bool sys_var_thd_ha_rows::update(THD *thd, set_var *var)
{
  ulonglong tmp= var->value->val_int();

  /* Don't use bigger value than given with --maximum-variable-name=.. */
  if ((ha_rows) tmp > max_system_variables.*offset)
    tmp= max_system_variables.*offset;

  if (option_limits)
    tmp= (ha_rows) getopt_ull_limit_value(tmp, option_limits);
  if (var->type == OPT_GLOBAL)
  {
    /* Lock is needed to make things safe on 32 bit systems */
    pthread_mutex_lock(&LOCK_global_system_variables);    
    global_system_variables.*offset= (ha_rows) tmp;
    pthread_mutex_unlock(&LOCK_global_system_variables);
  }
  else
    thd->variables.*offset= (ha_rows) tmp;
  return 0;
}


void sys_var_thd_ha_rows::set_default(THD *thd, enum_var_type type)
{
  if (type == OPT_GLOBAL)
  {
    /* We will not come here if option_limits is not set */
    pthread_mutex_lock(&LOCK_global_system_variables);
    global_system_variables.*offset= (ha_rows) option_limits->def_value;
    pthread_mutex_unlock(&LOCK_global_system_variables);
  }
  else
    thd->variables.*offset= global_system_variables.*offset;
}


byte *sys_var_thd_ha_rows::value_ptr(THD *thd, enum_var_type type,
				     LEX_STRING *base)
{
  if (type == OPT_GLOBAL)
    return (byte*) &(global_system_variables.*offset);
  return (byte*) &(thd->variables.*offset);
}


bool sys_var_thd_ulonglong::update(THD *thd,  set_var *var)
{
  ulonglong tmp= var->value->val_int();

  if ((ulonglong) tmp > max_system_variables.*offset)
    tmp= max_system_variables.*offset;

  if (option_limits)
    tmp= (ulong) getopt_ull_limit_value(tmp, option_limits);
  if (var->type == OPT_GLOBAL)
  {
    /* Lock is needed to make things safe on 32 bit systems */
    pthread_mutex_lock(&LOCK_global_system_variables);
    global_system_variables.*offset= (ulonglong) tmp;
    pthread_mutex_unlock(&LOCK_global_system_variables);
  }
  else
    thd->variables.*offset= (ulonglong) tmp;
  return 0;
}


void sys_var_thd_ulonglong::set_default(THD *thd, enum_var_type type)
{
  if (type == OPT_GLOBAL)
  {
    pthread_mutex_lock(&LOCK_global_system_variables);
    global_system_variables.*offset= (ulonglong) option_limits->def_value;
    pthread_mutex_unlock(&LOCK_global_system_variables);
  }
  else
    thd->variables.*offset= global_system_variables.*offset;
}


byte *sys_var_thd_ulonglong::value_ptr(THD *thd, enum_var_type type,
				       LEX_STRING *base)
{
  if (type == OPT_GLOBAL)
    return (byte*) &(global_system_variables.*offset);
  return (byte*) &(thd->variables.*offset);
}


bool sys_var_thd_bool::update(THD *thd,  set_var *var)
{
  if (var->type == OPT_GLOBAL)
    global_system_variables.*offset= (my_bool) var->save_result.ulong_value;
  else
    thd->variables.*offset= (my_bool) var->save_result.ulong_value;
  return 0;
}


void sys_var_thd_bool::set_default(THD *thd,  enum_var_type type)
{
  if (type == OPT_GLOBAL)
    global_system_variables.*offset= (my_bool) option_limits->def_value;
  else
    thd->variables.*offset= global_system_variables.*offset;
}


byte *sys_var_thd_bool::value_ptr(THD *thd, enum_var_type type,
				  LEX_STRING *base)
{
  if (type == OPT_GLOBAL)
    return (byte*) &(global_system_variables.*offset);
  return (byte*) &(thd->variables.*offset);
}


bool sys_var::check_enum(THD *thd, set_var *var, TYPELIB *enum_names)
{
  char buff[80], *value;
  String str(buff, sizeof(buff), system_charset_info), *res;

  if (var->value->result_type() == STRING_RESULT)
  {
    if (!(res=var->value->val_str(&str)) ||
	((long) (var->save_result.ulong_value=
		 (ulong) find_type(res->c_ptr(), enum_names, 3)-1))
	< 0)
    {
      value=res->c_ptr();
      goto err;
    }
  }
  else
  {
    ulonglong tmp=var->value->val_int();
    if (tmp >= enum_names->count)
    {
      llstr(tmp,buff);
      value=buff;				// Wrong value is here
      goto err;
    }
    var->save_result.ulong_value= (ulong) tmp;	// Save for update
  }
  return 0;

err:
  my_error(ER_WRONG_VALUE_FOR_VAR, MYF(0), name, value);
  return 1;
}


bool sys_var::check_set(THD *thd, set_var *var, TYPELIB *enum_names)
{
  bool not_used;
  char buff[80], *error= 0;
  uint error_len= 0;
  String str(buff, sizeof(buff), system_charset_info), *res;

  if (var->value->result_type() == STRING_RESULT)
  {
    if (!(res= var->value->val_str(&str)))
      goto err;
    var->save_result.ulong_value= ((ulong)
				   find_set(enum_names, res->c_ptr(),
					    res->length(), &error, &error_len,
					    &not_used));
    if (error_len)
    {
      strmake(buff, error, min(sizeof(buff), error_len));
      goto err;
    }
  }
  else
  {
    ulonglong tmp= var->value->val_int();
    if (tmp >= enum_names->count)
    {
      llstr(tmp, buff);
      goto err;
    }
    var->save_result.ulong_value= (ulong) tmp;  // Save for update
  }
  return 0;

err:
  my_error(ER_WRONG_VALUE_FOR_VAR, MYF(0), name, buff);
  return 1;
}


/*
  Return an Item for a variable.  Used with @@[global.]variable_name

  If type is not given, return local value if exists, else global

  We have to use netprintf() instead of my_error() here as this is
  called on the parsing stage.

  TODO:
    With prepared statements/stored procedures this has to be fixed
    to create an item that gets the current value at fix_fields() stage.
*/

Item *sys_var::item(THD *thd, enum_var_type var_type, LEX_STRING *base)
{
  if (check_type(var_type))
  {
    if (var_type != OPT_DEFAULT)
    {
      net_printf(thd,
		 var_type == OPT_GLOBAL ? ER_LOCAL_VARIABLE :
		 ER_GLOBAL_VARIABLE, name);
      return 0;
    }
    /* As there was no local variable, return the global value */
    var_type= OPT_GLOBAL;
  }
  switch (type()) {
  case SHOW_LONG:
    return new Item_uint((int32) *(ulong*) value_ptr(thd, var_type, base));
  case SHOW_LONGLONG:
    return new Item_int(*(longlong*) value_ptr(thd, var_type, base));
  case SHOW_HA_ROWS:
    return new Item_int((longlong) *(ha_rows*) value_ptr(thd, var_type, base));
  case SHOW_MY_BOOL:
    return new Item_int((int32) *(my_bool*) value_ptr(thd, var_type, base),1);
  case SHOW_CHAR:
  {
    char *str= (char*) value_ptr(thd, var_type, base);
    return new Item_string(str, strlen(str), system_charset_info);
  }
  default:
    net_printf(thd, ER_VAR_CANT_BE_READ, name);
  }
  return 0;
}


bool sys_var_thd_enum::update(THD *thd, set_var *var)
{
  if (var->type == OPT_GLOBAL)
    global_system_variables.*offset= var->save_result.ulong_value;
  else
    thd->variables.*offset= var->save_result.ulong_value;
  return 0;
}


void sys_var_thd_enum::set_default(THD *thd, enum_var_type type)
{
  if (type == OPT_GLOBAL)
    global_system_variables.*offset= (ulong) option_limits->def_value;
  else
    thd->variables.*offset= global_system_variables.*offset;
}


byte *sys_var_thd_enum::value_ptr(THD *thd, enum_var_type type,
				  LEX_STRING *base)
{
  ulong tmp= ((type == OPT_GLOBAL) ?
	      global_system_variables.*offset :
	      thd->variables.*offset);
  return (byte*) enum_names->type_names[tmp];
}


bool sys_var_thd_bit::update(THD *thd, set_var *var)
{
  int res= (*update_func)(thd, var);
  thd->lex.select_lex.options=thd->options;
  return res;
}


byte *sys_var_thd_bit::value_ptr(THD *thd, enum_var_type type,
				 LEX_STRING *base)
{
  /*
    If reverse is 0 (default) return 1 if bit is set.
    If reverse is 1, return 0 if bit is set
  */
  thd->sys_var_tmp.my_bool_value= ((thd->options & bit_flag) ?
				   !reverse : reverse);
  return (byte*) &thd->sys_var_tmp.my_bool_value;
}


typedef struct old_names_map_st
{
  const char *old_name;
  const char *new_name;
} my_old_conv;

static my_old_conv old_conv[]= 
{
	{	"cp1251_koi8"		,	"cp1251"	},
	{	"cp1250_latin2"		,	"cp1250"	},
	{	"kam_latin2"		,	"keybcs2"	},
	{	"mac_latin2"		,	"MacRoman"	},
	{	"macce_latin2"		,	"MacCE"		},
	{	"pc2_latin2"		,	"pclatin2"	},
	{	"vga_latin2"		,	"pclatin1"	},
	{	"koi8_cp1251"		,	"koi8r"		},
	{	"win1251ukr_koi8_ukr"	,	"win1251ukr"	},
	{	"koi8_ukr_win1251ukr"	,	"koi8u"		},
	{	NULL			,	NULL		}
};

CHARSET_INFO *get_old_charset_by_name(const char *name)
{
  my_old_conv *conv;
 
  for (conv= old_conv; conv->old_name; conv++)
  {
    if (!my_strcasecmp(&my_charset_latin1, name, conv->old_name))
      return get_charset_by_csname(conv->new_name, MY_CS_PRIMARY, MYF(0));
  }
  return NULL;
}


bool sys_var_collation::check(THD *thd, set_var *var)
{
  CHARSET_INFO *tmp;
  char buff[80];
  String str(buff,sizeof(buff), system_charset_info), *res;

  if (!(res=var->value->val_str(&str)))
    res= &empty_string;

  if (!(tmp=get_charset_by_name(res->c_ptr(),MYF(0))))
  {
    my_error(ER_UNKNOWN_COLLATION, MYF(0), res->c_ptr());
    return 1;
  }
  var->save_result.charset= tmp;	// Save for update
  return 0;
}


bool sys_var_character_set::check(THD *thd, set_var *var)
{
  CHARSET_INFO *tmp;
  char buff[80];
  String str(buff,sizeof(buff), system_charset_info), *res;

  if (!(res=var->value->val_str(&str)))
  { 
    if (!nullable)
    {
      my_error(ER_UNKNOWN_CHARACTER_SET, MYF(0), "NULL");
      return 1;
    }
    tmp= NULL;
  }
  else if (!(tmp=get_charset_by_csname(res->c_ptr(),MY_CS_PRIMARY,MYF(0))) &&
	   !(tmp=get_old_charset_by_name(res->c_ptr())))
  {
    my_error(ER_UNKNOWN_CHARACTER_SET, MYF(0), res->c_ptr());
    return 1;
  }
  var->save_result.charset= tmp;	// Save for update
  return 0;
}


bool sys_var_character_set::update(THD *thd, set_var *var)
{
  ci_ptr(thd,var->type)[0]= var->save_result.charset;
  return 0;
}


byte *sys_var_character_set::value_ptr(THD *thd, enum_var_type type,
				       LEX_STRING *base)
{
  CHARSET_INFO *cs= ci_ptr(thd,type)[0];
  return cs ? (byte*) cs->csname : (byte*) "NULL";
}


CHARSET_INFO ** sys_var_character_set_connection::ci_ptr(THD *thd,
							 enum_var_type type)
{
  if (type == OPT_GLOBAL)
    return &global_system_variables.collation_connection;
  else
    return &thd->variables.collation_connection;
}


void sys_var_character_set_connection::set_default(THD *thd,
						   enum_var_type type)
{
 if (type == OPT_GLOBAL)
   global_system_variables.collation_connection= default_charset_info;
 else
 {
   thd->variables.collation_connection= global_system_variables.collation_connection;
   thd->update_charset();
 }
}


CHARSET_INFO ** sys_var_character_set_client::ci_ptr(THD *thd,
						     enum_var_type type)
{
  if (type == OPT_GLOBAL)
    return &global_system_variables.character_set_client;
  else
    return &thd->variables.character_set_client;
}


void sys_var_character_set_client::set_default(THD *thd, enum_var_type type)
{
 if (type == OPT_GLOBAL)
   global_system_variables.character_set_client= default_charset_info;
 else
 {
   thd->variables.character_set_client= (global_system_variables.
					 character_set_client);
   thd->update_charset();
 }
}


CHARSET_INFO **
sys_var_character_set_results::ci_ptr(THD *thd, enum_var_type type)
{
  if (type == OPT_GLOBAL)
    return &global_system_variables.character_set_results;
  else
    return &thd->variables.character_set_results;
}


void sys_var_character_set_results::set_default(THD *thd, enum_var_type type)
{
 if (type == OPT_GLOBAL)
   global_system_variables.character_set_results= default_charset_info;
 else
 {
   thd->variables.character_set_results= (global_system_variables.
					  character_set_results);
   thd->update_charset();
 }
}


CHARSET_INFO **
sys_var_character_set_server::ci_ptr(THD *thd, enum_var_type type)
{
  if (type == OPT_GLOBAL)
    return &global_system_variables.character_set_server;
  else
    return &thd->variables.character_set_server;
}


void sys_var_character_set_server::set_default(THD *thd, enum_var_type type)
{
 if (type == OPT_GLOBAL)
   global_system_variables.character_set_server= default_charset_info;
 else
 {
   thd->variables.character_set_server= (global_system_variables.
					 character_set_server);
   thd->update_charset();
 }
}


CHARSET_INFO ** sys_var_character_set_database::ci_ptr(THD *thd,
						       enum_var_type type)
{
  if (type == OPT_GLOBAL)
    return &global_system_variables.character_set_database;
  else
    return &thd->variables.character_set_database;
}


void sys_var_character_set_database::set_default(THD *thd, enum_var_type type)
{
 if (type == OPT_GLOBAL)
    global_system_variables.character_set_database= default_charset_info;
  else
  {
    thd->variables.character_set_database= thd->db_charset;
    thd->update_charset();
  }
}


bool sys_var_collation_connection::update(THD *thd, set_var *var)
{
  if (var->type == OPT_GLOBAL)
    global_system_variables.collation_connection= var->save_result.charset;
  else
  {
    thd->variables.collation_connection= var->save_result.charset;
    thd->update_charset();
  }
  return 0;
}


byte *sys_var_collation_connection::value_ptr(THD *thd, enum_var_type type,
					      LEX_STRING *base)
{
  CHARSET_INFO *cs= ((type == OPT_GLOBAL) ?
		  global_system_variables.collation_connection :
		  thd->variables.collation_connection);
  return cs ? (byte*) cs->name : (byte*) "NULL";
}


void sys_var_collation_connection::set_default(THD *thd, enum_var_type type)
{
 if (type == OPT_GLOBAL)
   global_system_variables.collation_connection= default_charset_info;
 else
 {
   thd->variables.collation_connection= (global_system_variables.
					 collation_connection);
   thd->update_charset();
 }
}


static LEX_STRING default_key_cache_base= {(char *) DEFAULT_KEY_CACHE_NAME, 7};

static KEY_CACHE_VAR zero_key_cache= { 0, 0, 0, 0, 0, 0, 0, 0, 0, 0, 0, 0, 0 };

static KEY_CACHE_VAR *get_key_cache(LEX_STRING *cache_name)
{
  if (!cache_name || !cache_name->str || !cache_name->length ||
       cache_name->str == default_key_cache_base.str ||
      (cache_name->length == default_key_cache_base.length &&
       !memcmp(cache_name->str, default_key_cache_base.str,
               default_key_cache_base.length)))
    cache_name= &default_key_cache_base;
  return ((KEY_CACHE_VAR*) find_named(&key_caches,
                                       cache_name->str, cache_name->length));
}

byte *sys_var_key_cache_param::value_ptr(THD *thd, enum_var_type type,
					 LEX_STRING *base)
{
  KEY_CACHE_VAR *key_cache= get_key_cache(base);
  if (!key_cache)
    key_cache= &zero_key_cache;
  return (byte*) key_cache + offset ;
}
    
bool sys_var_key_buffer_size::update(THD *thd, set_var *var)
{
  int rc;
  ulonglong tmp= var->value->val_int();
<<<<<<< HEAD
  NAMED_LIST *list;
  LEX_STRING *base_name= &var->base;

  if (!base_name->length)
  {
    /* We are using SET KEY_BUFFER_SIZE=# */
    base_name->str= (char*) "default";
    base_name->length= 7;
  }
  KEY_CACHE *key_cache= (KEY_CACHE*) find_named(&key_caches, base_name->str,
						base_name->length, &list);
=======

  if (!base_name.length)
    base_name= default_key_cache_base;
  KEY_CACHE_VAR *key_cache= get_key_cache(&base_name);
                            
>>>>>>> b9a90dff
  if (!key_cache)
  {
    if (!tmp)					// Tried to delete cache
      return 0;					// Ok, nothing to do
<<<<<<< HEAD
    if (!(key_cache= create_key_cache(base_name->str,
				      base_name->length)))
=======
      
    if (!(key_cache= create_key_cache(base_name.str,
				      base_name.length)))
>>>>>>> b9a90dff
      return 1;
  }
  if (!tmp)					// Zero size means delete
  {
<<<<<<< HEAD
    /* Don't delete the default key cache */
    if (base_name->length != 7 || memcmp(base_name->str, "default", 7))
    {
      /*
	QQ: Here we should move tables that is using the found key cache
	to the default key cache
      */
      delete list;
      my_free((char*) key_cache, MYF(0));
      return 0;
=======
    if (!key_cache->cache)
      return 0;
    /* Delete not default key caches */
    if (key_cache != &dflt_key_cache_var)
    {
      /*
         Move tables using this key cache to the default key cache
         and remove this key cache if no tables are assigned to it
      */
      return (reassign_keycache_tables(thd, key_cache,
                                       default_key_cache_base.str, 1));
>>>>>>> b9a90dff
    }
    return 0;
  }

  key_cache->buff_size= (ulonglong) getopt_ull_limit_value(tmp, option_limits);

  if (!key_cache->cache)
    return (bool)(ha_key_cache(key_cache));
  else
    return (bool)(ha_resize_key_cache(key_cache));
}

bool sys_var_key_cache_block_size::update(THD *thd, set_var *var)
{
  ulong tmp= var->value->val_int();

  if (!base_name.length)
    base_name= default_key_cache_base;
  KEY_CACHE_VAR *key_cache= get_key_cache(&base_name);
                            
  if (!key_cache && !(key_cache= create_key_cache(base_name.str,
				                  base_name.length)))
    return 1;
 
  key_cache->block_size= (ulong) getopt_ull_limit_value(tmp, option_limits);

  if (key_cache->cache)
    /* Do not build a new key cache here */ 
    return (bool) (ha_resize_key_cache(key_cache));
  return 0;
}

<<<<<<< HEAD

static ulonglong zero=0;
=======
bool sys_var_key_cache_division_limit::update(THD *thd, set_var *var)
{
  ulong tmp= var->value->val_int();
>>>>>>> b9a90dff

  if (!base_name.length)
    base_name= default_key_cache_base;
  KEY_CACHE_VAR *key_cache= get_key_cache(&base_name);
                            
  if (!key_cache && !(key_cache= create_key_cache(base_name.str,
				                  base_name.length)))
    return 1;
 
  key_cache->division_limit=
    (ulong) getopt_ull_limit_value(tmp, option_limits);

  if (key_cache->cache)
    /* Do not build a new key cache here */ 
    return (bool) (ha_change_key_cache_param(key_cache));
  return 0;
}

bool sys_var_key_cache_age_threshold::update(THD *thd, set_var *var)
{
<<<<<<< HEAD
  const char *name;
  uint length;
  KEY_CACHE *key_cache;
  NAMED_LIST *not_used;

  if (!base->str)
  {
    name= "default";
    length= 7;
  }
  else
  {
    name=   base->str;
    length= base->length;
  }
  key_cache= (KEY_CACHE*) find_named(&key_caches, name, length, &not_used);
  if (!key_cache)
    return (byte*) &zero;
  return (byte*) &key_cache->size;
=======
  ulong tmp= var->value->val_int();

  if (!base_name.length)
    base_name= default_key_cache_base;
  KEY_CACHE_VAR *key_cache= get_key_cache(&base_name);
                            
  if (!key_cache && !(key_cache= create_key_cache(base_name.str,
				                  base_name.length)))
    return 1;
 
  key_cache->division_limit=
    (ulong) getopt_ull_limit_value(tmp, option_limits);

  if (key_cache->cache)
    /* Do not build a new key cache here */ 
    return (bool) (ha_change_key_cache_param(key_cache));
  return 0;
>>>>>>> b9a90dff
}


/*****************************************************************************
  Functions to handle SET NAMES and SET CHARACTER SET
*****************************************************************************/

int set_var_collation_client::check(THD *thd)
{
  return 0;
}

int set_var_collation_client::update(THD *thd)
{
  thd->variables.character_set_client= character_set_client;
  thd->variables.character_set_results= character_set_results;
  thd->variables.collation_connection= collation_connection;
  thd->update_charset();
  thd->protocol_simple.init(thd);
  thd->protocol_prep.init(thd);
  return 0;
}

/****************************************************************************/

bool sys_var_timestamp::update(THD *thd,  set_var *var)
{
  thd->set_time((time_t) var->value->val_int());
  return 0;
}


void sys_var_timestamp::set_default(THD *thd, enum_var_type type)
{
  thd->user_time=0;
}


byte *sys_var_timestamp::value_ptr(THD *thd, enum_var_type type,
				   LEX_STRING *base)
{
  thd->sys_var_tmp.long_value= (long) thd->start_time;
  return (byte*) &thd->sys_var_tmp.long_value;
}


bool sys_var_last_insert_id::update(THD *thd, set_var *var)
{
  thd->insert_id(var->value->val_int());
  return 0;
}


byte *sys_var_last_insert_id::value_ptr(THD *thd, enum_var_type type,
					LEX_STRING *base)
{
  thd->sys_var_tmp.long_value= (long) thd->insert_id();
  return (byte*) &thd->last_insert_id;
}


bool sys_var_insert_id::update(THD *thd, set_var *var)
{
  thd->next_insert_id=var->value->val_int();
  return 0;
}


byte *sys_var_insert_id::value_ptr(THD *thd, enum_var_type type,
				   LEX_STRING *base)
{
  return (byte*) &thd->current_insert_id;
}

bool sys_var_pseudo_thread_id::check(THD *thd, set_var *var)
{
  if (thd->master_access & SUPER_ACL)
    return 0;
  else
  {
    my_error(ER_SPECIFIC_ACCESS_DENIED_ERROR, MYF(0), "SUPER");
    return 1;
  }
}


#ifdef HAVE_REPLICATION
bool sys_var_slave_skip_counter::check(THD *thd, set_var *var)
{
  int result= 0;
  LOCK_ACTIVE_MI;
  pthread_mutex_lock(&active_mi->rli.run_lock);
  if (active_mi->rli.slave_running)
  {
    my_error(ER_SLAVE_MUST_STOP, MYF(0));
    result=1;
  }
  pthread_mutex_unlock(&active_mi->rli.run_lock);
  UNLOCK_ACTIVE_MI;
  return result;
}


bool sys_var_slave_skip_counter::update(THD *thd, set_var *var)
{
  LOCK_ACTIVE_MI;
  pthread_mutex_lock(&active_mi->rli.run_lock);
  /*
    The following test should normally never be true as we test this
    in the check function;  To be safe against multiple
    SQL_SLAVE_SKIP_COUNTER request, we do the check anyway
  */
  if (!active_mi->rli.slave_running)
  {
    pthread_mutex_lock(&active_mi->rli.data_lock);
    active_mi->rli.slave_skip_counter= (ulong) var->value->val_int();
    pthread_mutex_unlock(&active_mi->rli.data_lock);
  }
  pthread_mutex_unlock(&active_mi->rli.run_lock);
  UNLOCK_ACTIVE_MI;
  return 0;
}
#endif /* HAVE_REPLICATION */

bool sys_var_rand_seed1::update(THD *thd, set_var *var)
{
  thd->rand.seed1= (ulong) var->value->val_int();
  return 0;
}

bool sys_var_rand_seed2::update(THD *thd, set_var *var)
{
  thd->rand.seed2= (ulong) var->value->val_int();
  return 0;
}


/*
  Functions to update thd->options bits
*/

static bool set_option_bit(THD *thd, set_var *var)
{
  sys_var_thd_bit *sys_var= ((sys_var_thd_bit*) var->var);
  if ((var->save_result.ulong_value != 0) == sys_var->reverse)
    thd->options&= ~sys_var->bit_flag;
  else
    thd->options|= sys_var->bit_flag;
  return 0;
}


static bool set_option_autocommit(THD *thd, set_var *var)
{
  /* The test is negative as the flag we use is NOT autocommit */

  ulong org_options=thd->options;

  if (var->save_result.ulong_value != 0)
    thd->options&= ~((sys_var_thd_bit*) var->var)->bit_flag;
  else
    thd->options|= ((sys_var_thd_bit*) var->var)->bit_flag;

  if ((org_options ^ thd->options) & OPTION_NOT_AUTOCOMMIT)
  {
    if ((org_options & OPTION_NOT_AUTOCOMMIT))
    {
      /* We changed to auto_commit mode */
      thd->options&= ~(ulong) (OPTION_BEGIN | OPTION_STATUS_NO_TRANS_UPDATE);
      thd->server_status|= SERVER_STATUS_AUTOCOMMIT;
      if (ha_commit(thd))
	return 1;
    }
    else
    {
      thd->options&= ~(ulong) (OPTION_STATUS_NO_TRANS_UPDATE);
      thd->server_status&= ~SERVER_STATUS_AUTOCOMMIT;
    }
  }
  return 0;
}


static bool set_log_update(THD *thd, set_var *var)
{
  if (opt_sql_bin_update)
    ((sys_var_thd_bit*) var->var)->bit_flag|= (OPTION_BIN_LOG |
					       OPTION_UPDATE_LOG);
  set_option_bit(thd, var);
  return 0;
}

static byte *get_warning_count(THD *thd)
{
  thd->sys_var_tmp.long_value=
    (thd->warn_count[(uint) MYSQL_ERROR::WARN_LEVEL_NOTE] +
     thd->warn_count[(uint) MYSQL_ERROR::WARN_LEVEL_WARN]);
  return (byte*) &thd->sys_var_tmp.long_value;
}

static byte *get_error_count(THD *thd)
{
  thd->sys_var_tmp.long_value= 
    thd->warn_count[(uint) MYSQL_ERROR::WARN_LEVEL_ERROR];
  return (byte*) &thd->sys_var_tmp.long_value;
}


/****************************************************************************
  Main handling of variables:
  - Initialisation
  - Searching during parsing
  - Update loop
****************************************************************************/

/*
  Find variable name in option my_getopt structure used for command line args

  SYNOPSIS
    find_option()
    opt		option structure array to search in
    name	variable name

  RETURN VALUES
    0		Error
    ptr		pointer to option structure
*/

static struct my_option *find_option(struct my_option *opt, const char *name) 
{
  uint length=strlen(name);
  for (; opt->name; opt++)
  {
    if (!getopt_compare_strings(opt->name, name, length) &&
	!opt->name[length])
    {
      /*
	Only accept the option if one can set values through it.
	If not, there is no default value or limits in the option.
      */
      return (opt->value) ? opt : 0;
    }
  }
  return 0;
}


/*
  Return variable name and length for hashing of variables
*/

static byte *get_sys_var_length(const sys_var *var, uint *length,
				my_bool first)
{
  *length= var->name_length;
  return (byte*) var->name;
}


/*
  Initialises sys variables and put them in system_variable_hash
*/


void set_var_init()
{
  extern struct my_option my_long_options[];	// From mysqld

  hash_init(&system_variable_hash, system_charset_info,
	    array_elements(sys_variables),0,0,
	    (hash_get_key) get_sys_var_length,0,0);
  sys_var **var, **end;
  for (var= sys_variables, end= sys_variables+array_elements(sys_variables) ;
       var < end;
       var++)
  {
    (*var)->name_length= strlen((*var)->name);
    (*var)->option_limits= find_option(my_long_options, (*var)->name);
    hash_insert(&system_variable_hash, (byte*) *var);
  }
  /*
    Special cases
    Needed because MySQL can't find the limits for a variable it it has
    a different name than the command line option.
    As these variables are deprecated, this code will disappear soon...
  */
  sys_sql_max_join_size.option_limits= sys_max_join_size.option_limits;
}


void set_var_free()
{
  hash_free(&system_variable_hash);
}


/*
  Find a user set-table variable

  SYNOPSIS
    find_sys_var()
    str		Name of system variable to find
    length	Length of variable.  zero means that we should use strlen()
		on the variable

  NOTE
    We have to use net_printf() as this is called during the parsing stage

  RETURN VALUES
    pointer	pointer to variable definitions
    0		Unknown variable (error message is given)
*/

sys_var *find_sys_var(const char *str, uint length)
{
  sys_var *var= (sys_var*) hash_search(&system_variable_hash,
				       (byte*) str,
				       length ? length :
				       strlen(str));
  if (!var)
    net_printf(current_thd, ER_UNKNOWN_SYSTEM_VARIABLE, (char*) str);
  return var;
}


/*
  Execute update of all variables

  SYNOPSIS

  sql_set
    THD		Thread id
    set_var	List of variables to update

  DESCRIPTION
    First run a check of all variables that all updates will go ok.
    If yes, then execute all updates, returning an error if any one failed.

    This should ensure that in all normal cases none all or variables are
    updated

    RETURN VALUE
    0	ok
    1	ERROR, message sent (normally no variables was updated)
    -1  ERROR, message not sent
*/

int sql_set_variables(THD *thd, List<set_var_base> *var_list)
{
  int error= 0;
  List_iterator_fast<set_var_base> it(*var_list);
  DBUG_ENTER("sql_set_variables");

  set_var_base *var;
  while ((var=it++))
  {
    if ((error=var->check(thd)))
      DBUG_RETURN(error);
  }
  it.rewind();
  while ((var=it++))
    error|= var->update(thd);			// Returns 0, -1 or 1
  DBUG_RETURN(error);
}


/*****************************************************************************
  Functions to handle SET mysql_internal_variable=const_expr
*****************************************************************************/

int set_var::check(THD *thd)
{
  if (var->check_type(type))
  {
    my_error(type == OPT_GLOBAL ? ER_LOCAL_VARIABLE : ER_GLOBAL_VARIABLE,
	     MYF(0),
	     var->name);
    return -1;
  }
  if ((type == OPT_GLOBAL && check_global_access(thd, SUPER_ACL)))
    return 1;

  /* value is a NULL pointer if we are using SET ... = DEFAULT */
  if (!value)
  {
    if (var->check_default(type))
    {
      my_error(ER_NO_DEFAULT, MYF(0), var->name);
      return -1;
    }
    return 0;
  }

  if (value->fix_fields(thd, 0, &value) || value->check_cols(1))
    return -1;
  if (var->check_update_type(value->result_type()))
  {
    my_error(ER_WRONG_TYPE_FOR_VAR, MYF(0), var->name);
    return -1;
  }    
  return var->check(thd, this) ? -1 : 0;
}


int set_var::update(THD *thd)
{
  if (!value)
    var->set_default(thd, type);
  else if (var->update(thd, this))
    return -1;				// should never happen
  if (var->after_update)
    (*var->after_update)(thd, type);
  return 0;
}


/*****************************************************************************
  Functions to handle SET @user_variable=const_expr
*****************************************************************************/

int set_var_user::check(THD *thd)
{
  return user_var_item->fix_fields(thd,0, (Item**) 0) ? -1 : 0;
}


int set_var_user::update(THD *thd)
{
  if (user_var_item->update())
  {
    /* Give an error if it's not given already */
    my_error(ER_SET_CONSTANTS_ONLY, MYF(0));
    return -1;
  }
  return 0;
}


/*****************************************************************************
  Functions to handle SET PASSWORD
*****************************************************************************/

int set_var_password::check(THD *thd)
{
  if (!user->host.str)
    user->host.str= (char*) thd->host_or_ip;
  /* Returns 1 as the function sends error to client */
  return check_change_password(thd, user->host.str, user->user.str) ? 1 : 0;
}

int set_var_password::update(THD *thd)
{
  /* Returns 1 as the function sends error to client */
  return (change_password(thd, user->host.str, user->user.str, password) ?
	  1 : 0);
}

/****************************************************************************
 Functions to handle sql_mode
****************************************************************************/

byte *sys_var_thd_sql_mode::value_ptr(THD *thd, enum_var_type type,
				      LEX_STRING *base)
{
  ulong val;
  char buff[256];
  String tmp(buff, sizeof(buff), &my_charset_latin1);
  my_bool found= 0;

  tmp.length(0);
  val= ((type == OPT_GLOBAL) ? global_system_variables.*offset :
        thd->variables.*offset);
  for (uint i= 0; val; val>>= 1, i++)
  {
    if (val & 1)
    {
      tmp.append(enum_names->type_names[i]);
      tmp.append(',');
    }
  }
  if (tmp.length())
    tmp.length(tmp.length() - 1);
  return (byte*) thd->strmake(tmp.ptr(), tmp.length());
}


void sys_var_thd_sql_mode::set_default(THD *thd, enum_var_type type)
{
  if (type == OPT_GLOBAL)
    global_system_variables.*offset= 0;
  else
    thd->variables.*offset= global_system_variables.*offset;
}

void fix_sql_mode_var(THD *thd, enum_var_type type)
{
  if (type == OPT_GLOBAL)
    global_system_variables.sql_mode=
      fix_sql_mode(global_system_variables.sql_mode);
  else
    thd->variables.sql_mode= fix_sql_mode(thd->variables.sql_mode);
}

/* Map database specific bits to function bits */

ulong fix_sql_mode(ulong sql_mode)
{
  /*
    Note that we dont set 
    MODE_NO_KEY_OPTIONS | MODE_NO_TABLE_OPTIONS | MODE_NO_FIELD_OPTIONS
    to allow one to get full use of MySQL in this mode.
  */

  if (sql_mode & MODE_ANSI)
    sql_mode|= (MODE_REAL_AS_FLOAT | MODE_PIPES_AS_CONCAT | MODE_ANSI_QUOTES |
		MODE_IGNORE_SPACE | MODE_ONLY_FULL_GROUP_BY);
  if (sql_mode & MODE_ORACLE)
    sql_mode|= (MODE_PIPES_AS_CONCAT | MODE_ANSI_QUOTES |
		MODE_IGNORE_SPACE |
		MODE_NO_KEY_OPTIONS | MODE_NO_TABLE_OPTIONS |
		MODE_NO_FIELD_OPTIONS);
  if (sql_mode & MODE_MSSQL)
    sql_mode|= (MODE_PIPES_AS_CONCAT | MODE_ANSI_QUOTES |
		MODE_IGNORE_SPACE |
		MODE_NO_KEY_OPTIONS | MODE_NO_TABLE_OPTIONS |
		MODE_NO_FIELD_OPTIONS);
  if (sql_mode & MODE_MSSQL)
    sql_mode|= (MODE_PIPES_AS_CONCAT | MODE_ANSI_QUOTES |
		MODE_IGNORE_SPACE |
		MODE_NO_KEY_OPTIONS | MODE_NO_TABLE_OPTIONS |
		MODE_NO_FIELD_OPTIONS);
  if (sql_mode & MODE_POSTGRESQL)
    sql_mode|= (MODE_PIPES_AS_CONCAT | MODE_ANSI_QUOTES |
		MODE_IGNORE_SPACE |
		MODE_NO_KEY_OPTIONS | MODE_NO_TABLE_OPTIONS |
		MODE_NO_FIELD_OPTIONS);
  if (sql_mode & MODE_DB2)
    sql_mode|= (MODE_PIPES_AS_CONCAT | MODE_ANSI_QUOTES |
		MODE_IGNORE_SPACE |
		MODE_NO_KEY_OPTIONS | MODE_NO_TABLE_OPTIONS |
		MODE_NO_FIELD_OPTIONS);
  if (sql_mode & MODE_DB2)
    sql_mode|= (MODE_PIPES_AS_CONCAT | MODE_ANSI_QUOTES |
		MODE_IGNORE_SPACE |
		MODE_NO_KEY_OPTIONS | MODE_NO_TABLE_OPTIONS |
		MODE_NO_FIELD_OPTIONS);
  if (sql_mode & MODE_SAPDB)
    sql_mode|= (MODE_PIPES_AS_CONCAT | MODE_ANSI_QUOTES |
		MODE_IGNORE_SPACE |
		MODE_NO_KEY_OPTIONS | MODE_NO_TABLE_OPTIONS |
		MODE_NO_FIELD_OPTIONS);
  if (sql_mode & MODE_MYSQL40)
    sql_mode|= MODE_NO_FIELD_OPTIONS;
  if (sql_mode & MODE_MYSQL323)
    sql_mode|= MODE_NO_FIELD_OPTIONS;
  return sql_mode;
}


/****************************************************************************
  Named list handling
****************************************************************************/

gptr find_named(I_List<NAMED_LIST> *list, const char *name, uint length,
		NAMED_LIST **found)
{
  I_List_iterator<NAMED_LIST> it(*list);
  NAMED_LIST *element;
  while ((element= it++))
  {
    if (element->cmp(name, length))
    {
      *found= element;
      return element->data;
    }
  }
  return 0;
}


void delete_elements(I_List<NAMED_LIST> *list, void (*free_element)(gptr))
{
  NAMED_LIST *element;
  DBUG_ENTER("delete_elements");
  while ((element= list->get()))
  {
    (*free_element)(element->data);
    delete element;
  }
  DBUG_VOID_RETURN;
}


/* Key cache functions */

static KEY_CACHE_VAR *create_key_cache(const char *name, uint length)
{
<<<<<<< HEAD
  KEY_CACHE *key_cache;
  DBUG_PRINT("info",("Creating key cache: %.*s  length: %d", length, name,
		     length));
  if ((key_cache= (KEY_CACHE*) my_malloc(sizeof(KEY_CACHE),
					 MYF(MY_ZEROFILL | MY_WME))))
=======
  KEY_CACHE_VAR *key_cache;
  DBUG_PRINT("info",("Creating key cache: %s", name));
  if (length != default_key_cache_base.length ||
      memcmp(name, default_key_cache_base.str, length))
>>>>>>> b9a90dff
  {
    if ((key_cache= (KEY_CACHE_VAR*) my_malloc(sizeof(KEY_CACHE_VAR),
					       MYF(MY_ZEROFILL | MY_WME))))
    {
      if (!new NAMED_LIST(&key_caches, name, length, (gptr) key_cache))
      {
        my_free((char*) key_cache, MYF(0));
        key_cache= 0;
      }
    }
  }
  else
  {
    key_cache= &dflt_key_cache_var;
    if (!new NAMED_LIST(&key_caches, name, length, (gptr) key_cache))
      key_cache= 0;
  }
     
  return key_cache;
}


KEY_CACHE_VAR *get_or_create_key_cache(const char *name, uint length)
{
<<<<<<< HEAD
  NAMED_LIST *not_used;
  KEY_CACHE *key_cache= (KEY_CACHE*) find_named(&key_caches, name,
						length, &not_used);
=======
  LEX_STRING key_cache_name;
  key_cache_name.str= (char *) name;
  key_cache_name.length= length;
  KEY_CACHE_VAR *key_cache= get_key_cache(&key_cache_name);
>>>>>>> b9a90dff
  if (!key_cache)
    key_cache= create_key_cache(name, length);
  return key_cache;
}


void free_key_cache(gptr key_cache)
{
  if (key_cache != (gptr) &dflt_key_cache_var)
    my_free(key_cache, MYF(0));
}

bool process_key_caches(int (* func) (KEY_CACHE_VAR *))
{

  I_List_iterator<NAMED_LIST> it(key_caches);
  NAMED_LIST *element;
  while ((element= it++))
  {
    KEY_CACHE_VAR *key_cache= (KEY_CACHE_VAR *) element->data;
    if (key_cache != &dflt_key_cache_var)
      func(key_cache);     
  }
  return 0;
}


/****************************************************************************
  Used templates
****************************************************************************/

#ifdef __GNUC__
template class List<set_var_base>;
template class List_iterator_fast<set_var_base>;
template class I_List_iterator<NAMED_LIST>;
#endif<|MERGE_RESOLUTION|>--- conflicted
+++ resolved
@@ -93,13 +93,9 @@
 static void fix_query_cache_min_res_unit(THD *thd, enum_var_type type);
 static void fix_myisam_max_extra_sort_file_size(THD *thd, enum_var_type type);
 static void fix_myisam_max_sort_file_size(THD *thd, enum_var_type type);
-<<<<<<< HEAD
 static void fix_max_binlog_size(THD *thd, enum_var_type type);
 static void fix_max_relay_log_size(THD *thd, enum_var_type type);
-static KEY_CACHE *create_key_cache(const char *name, uint length);
-=======
 static KEY_CACHE_VAR *create_key_cache(const char *name, uint length);
->>>>>>> b9a90dff
 void fix_sql_mode_var(THD *thd, enum_var_type type);
 static byte *get_error_count(THD *thd);
 static byte *get_warning_count(THD *thd);
@@ -1523,57 +1519,27 @@
   return (byte*) key_cache + offset ;
 }
     
-bool sys_var_key_buffer_size::update(THD *thd, set_var *var)
-{
-  int rc;
+bool sys_var_key_buffer_size::update(THD *thd, set_var *var
   ulonglong tmp= var->value->val_int();
-<<<<<<< HEAD
-  NAMED_LIST *list;
-  LEX_STRING *base_name= &var->base;
-
-  if (!base_name->length)
-  {
-    /* We are using SET KEY_BUFFER_SIZE=# */
-    base_name->str= (char*) "default";
-    base_name->length= 7;
-  }
-  KEY_CACHE *key_cache= (KEY_CACHE*) find_named(&key_caches, base_name->str,
-						base_name->length, &list);
-=======
-
-  if (!base_name.length)
-    base_name= default_key_cache_base;
-  KEY_CACHE_VAR *key_cache= get_key_cache(&base_name);
+  base_name= &default_key_cache_base;
+  KEY_CACHE_VAR *key_cache= get_key_cache(base_name);
                             
->>>>>>> b9a90dff
+
+
+
+  }
+  KEY_CACHE *key_cache= (KEY_CACHE*) find_named(&key_caches, base_name.str,
+						base_name.length);
   if (!key_cache)
   {
     if (!tmp)					// Tried to delete cache
       return 0;					// Ok, nothing to do
-<<<<<<< HEAD
     if (!(key_cache= create_key_cache(base_name->str,
-				      base_name->length)))
-=======
-      
-    if (!(key_cache= create_key_cache(base_name.str,
-				      base_name.length)))
->>>>>>> b9a90dff
+                                      base_name->length)
       return 1;
   }
   if (!tmp)					// Zero size means delete
   {
-<<<<<<< HEAD
-    /* Don't delete the default key cache */
-    if (base_name->length != 7 || memcmp(base_name->str, "default", 7))
-    {
-      /*
-	QQ: Here we should move tables that is using the found key cache
-	to the default key cache
-      */
-      delete list;
-      my_free((char*) key_cache, MYF(0));
-      return 0;
-=======
     if (!key_cache->cache)
       return 0;
     /* Delete not default key caches */
@@ -1585,7 +1551,6 @@
       */
       return (reassign_keycache_tables(thd, key_cache,
                                        default_key_cache_base.str, 1));
->>>>>>> b9a90dff
     }
     return 0;
   }
@@ -1603,11 +1568,11 @@
   ulong tmp= var->value->val_int();
 
   if (!base_name.length)
-    base_name= default_key_cache_base;
-  KEY_CACHE_VAR *key_cache= get_key_cache(&base_name);
+    base_name= &default_key_cache_base;
+  KEY_CACHE_VAR *key_cache= get_key_cache(base_name);
                             
-  if (!key_cache && !(key_cache= create_key_cache(base_name.str,
-				                  base_name.length)))
+  if (!key_cache && !(key_cache= create_key_cache(base_name->str,
+				                  base_name->length)))
     return 1;
  
   key_cache->block_size= (ulong) getopt_ull_limit_value(tmp, option_limits);
@@ -1618,21 +1583,16 @@
   return 0;
 }
 
-<<<<<<< HEAD
-
-static ulonglong zero=0;
-=======
 bool sys_var_key_cache_division_limit::update(THD *thd, set_var *var)
 {
   ulong tmp= var->value->val_int();
->>>>>>> b9a90dff
 
   if (!base_name.length)
-    base_name= default_key_cache_base;
-  KEY_CACHE_VAR *key_cache= get_key_cache(&base_name);
+    base_name= &default_key_cache_base;
+  KEY_CACHE_VAR *key_cache= get_key_cache(base_name);
                             
-  if (!key_cache && !(key_cache= create_key_cache(base_name.str,
-				                  base_name.length)))
+  if (!key_cache && !(key_cache= create_key_cache(base_name->str,
+				                  base_name->length)))
     return 1;
  
   key_cache->division_limit=
@@ -1644,37 +1604,16 @@
   return 0;
 }
 
-bool sys_var_key_cache_age_threshold::update(THD *thd, set_var *var)
-{
-<<<<<<< HEAD
-  const char *name;
-  uint length;
-  KEY_CACHE *key_cache;
-  NAMED_LIST *not_used;
-
-  if (!base->str)
-  {
-    name= "default";
-    length= 7;
-  }
-  else
-  {
-    name=   base->str;
-    length= base->length;
-  }
-  key_cache= (KEY_CACHE*) find_named(&key_caches, name, length, &not_used);
-  if (!key_cache)
-    return (byte*) &zero;
-  return (byte*) &key_cache->size;
-=======
+bool sys_var_key_age_threshold::update(THD *thd, set_var *var)
+{
   ulong tmp= var->value->val_int();
 
   if (!base_name.length)
-    base_name= default_key_cache_base;
-  KEY_CACHE_VAR *key_cache= get_key_cache(&base_name);
+    base_name= &default_key_cache_base;
+  KEY_CACHE_VAR *key_cache= get_key_cache(base_name);
                             
-  if (!key_cache && !(key_cache= create_key_cache(base_name.str,
-				                  base_name.length)))
+  if (!key_cache && !(key_cache= create_key_cache(base_name->str,
+				                  base_name->length)))
     return 1;
  
   key_cache->division_limit=
@@ -1684,7 +1623,6 @@
     /* Do not build a new key cache here */ 
     return (bool) (ha_change_key_cache_param(key_cache));
   return 0;
->>>>>>> b9a90dff
 }
 
 
@@ -2282,18 +2220,11 @@
 
 static KEY_CACHE_VAR *create_key_cache(const char *name, uint length)
 {
-<<<<<<< HEAD
-  KEY_CACHE *key_cache;
+  KEY_CACHE_VAR *key_cache;
   DBUG_PRINT("info",("Creating key cache: %.*s  length: %d", length, name,
 		     length));
-  if ((key_cache= (KEY_CACHE*) my_malloc(sizeof(KEY_CACHE),
-					 MYF(MY_ZEROFILL | MY_WME))))
-=======
-  KEY_CACHE_VAR *key_cache;
-  DBUG_PRINT("info",("Creating key cache: %s", name));
   if (length != default_key_cache_base.length ||
       memcmp(name, default_key_cache_base.str, length))
->>>>>>> b9a90dff
   {
     if ((key_cache= (KEY_CACHE_VAR*) my_malloc(sizeof(KEY_CACHE_VAR),
 					       MYF(MY_ZEROFILL | MY_WME))))
@@ -2318,16 +2249,10 @@
 
 KEY_CACHE_VAR *get_or_create_key_cache(const char *name, uint length)
 {
-<<<<<<< HEAD
-  NAMED_LIST *not_used;
-  KEY_CACHE *key_cache= (KEY_CACHE*) find_named(&key_caches, name,
-						length, &not_used);
-=======
   LEX_STRING key_cache_name;
   key_cache_name.str= (char *) name;
   key_cache_name.length= length;
   KEY_CACHE_VAR *key_cache= get_key_cache(&key_cache_name);
->>>>>>> b9a90dff
   if (!key_cache)
     key_cache= create_key_cache(name, length);
   return key_cache;
