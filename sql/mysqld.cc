/* Copyright (c) 2000, 2014, Oracle and/or its affiliates.
   Copyright (c) 2008, 2014, SkySQL Ab.

   This program is free software; you can redistribute it and/or modify
   it under the terms of the GNU General Public License as published by
   the Free Software Foundation; version 2 of the License.

   This program is distributed in the hope that it will be useful,
   but WITHOUT ANY WARRANTY; without even the implied warranty of
   MERCHANTABILITY or FITNESS FOR A PARTICULAR PURPOSE.  See the
   GNU General Public License for more details.

   You should have received a copy of the GNU General Public License
   along with this program; if not, write to the Free Software
   Foundation, Inc., 51 Franklin Street, Fifth Floor, Boston, MA  02110-1301, USA */

#include "sql_plugin.h"                         // Includes my_global.h
#include "sql_priv.h"
#include "unireg.h"
#include <signal.h>
#ifndef __WIN__
#include <netdb.h>        // getservbyname, servent
#endif
#include "sql_parse.h"    // test_if_data_home_dir
#include "sql_cache.h"    // query_cache, query_cache_*
#include "sql_locale.h"   // MY_LOCALES, my_locales, my_locale_by_name
#include "sql_show.h"     // free_status_vars, add_status_vars,
                          // reset_status_vars
#include "strfunc.h"      // find_set_from_flags
#include "parse_file.h"   // File_parser_dummy_hook
#include "sql_db.h"       // my_dboptions_cache_free
                          // my_dboptions_cache_init
#include "sql_table.h"    // release_ddl_log, execute_ddl_log_recovery
#include "sql_connect.h"  // free_max_user_conn, init_max_user_conn,
                          // handle_one_connection
#include "sql_time.h"     // known_date_time_formats,
                          // get_date_time_format_str,
                          // date_time_format_make
#include "tztime.h"       // my_tz_free, my_tz_init, my_tz_SYSTEM
#include "hostname.h"     // hostname_cache_free, hostname_cache_init
#include "sql_acl.h"      // acl_free, grant_free, acl_init,
                          // grant_init
#include "sql_base.h"
#include "sql_test.h"     // mysql_print_status
#include "item_create.h"  // item_create_cleanup, item_create_init
#include "sql_servers.h"  // servers_free, servers_init
#include "init.h"         // unireg_init
#include "derror.h"       // init_errmessage
#include "derror.h"       // init_errmessage
#include "des_key_file.h" // load_des_key_file
#include "sql_manager.h"  // stop_handle_manager, start_handle_manager
#include "sql_expression_cache.h" // subquery_cache_miss, subquery_cache_hit
#include "sys_vars_shared.h"

#include <m_ctype.h>
#include <my_dir.h>
#include <my_bit.h>
#include "slave.h"
#include "rpl_mi.h"
#include "sql_repl.h"
#include "rpl_filter.h"
#include "client_settings.h"
#include "repl_failsafe.h"
#include <sql_common.h>
#include <my_stacktrace.h>
#include "mysqld_suffix.h"
#include "mysys_err.h"
#include "events.h"
#include "sql_audit.h"
#include "probes_mysql.h"
#include "scheduler.h"
#include <waiting_threads.h>
#include "debug_sync.h"
#include "wsrep_mysqld.h"
#include "wsrep_var.h"
#include "wsrep_thd.h"
#include "wsrep_sst.h"

#include "sql_callback.h"
#include "threadpool.h"

#ifdef WITH_PERFSCHEMA_STORAGE_ENGINE
#include "../storage/perfschema/pfs_server.h"
#endif /* WITH_PERFSCHEMA_STORAGE_ENGINE */
#include <mysql/psi/mysql_idle.h>
#include <mysql/psi/mysql_socket.h>
#include <mysql/psi/mysql_statement.h>
#include "mysql_com_server.h"

#include "keycaches.h"
#include "../storage/myisam/ha_myisam.h"
#include "set_var.h"

#include "rpl_injector.h"

#include "rpl_handler.h"

#ifdef HAVE_SYS_PRCTL_H
#include <sys/prctl.h>
#endif

#include <thr_alarm.h>
#include <ft_global.h>
#include <errmsg.h>
#include "sp_rcontext.h"
#include "sp_cache.h"
#include "sql_reload.h"  // reload_acl_and_cache
#include <my_aes.h>

#ifdef HAVE_POLL_H
#include <poll.h>
#endif

#define mysqld_charset &my_charset_latin1

/* We have HAVE_valgrind below as this speeds up the shutdown of MySQL */

#if defined(SIGNALS_DONT_BREAK_READ) || defined(HAVE_valgrind) && defined(__linux__)
#define HAVE_CLOSE_SERVER_SOCK 1
#endif

extern "C" {					// Because of SCO 3.2V4.2
#include <sys/stat.h>
#ifndef __GNU_LIBRARY__
#define __GNU_LIBRARY__				// Skip warnings in getopt.h
#endif
#include <my_getopt.h>
#ifdef HAVE_SYSENT_H
#include <sysent.h>
#endif
#ifdef HAVE_PWD_H
#include <pwd.h>				// For getpwent
#endif
#ifdef HAVE_GRP_H
#include <grp.h>
#endif
#include <my_net.h>

#if !defined(__WIN__)
#include <sys/resource.h>
#ifdef HAVE_SYS_UN_H
#include <sys/un.h>
#endif
#ifdef HAVE_SELECT_H
#include <select.h>
#endif
#ifdef HAVE_SYS_SELECT_H
#include <sys/select.h>
#endif
#include <sys/utsname.h>
#endif /* __WIN__ */

#include <my_libwrap.h>

#ifdef HAVE_SYS_MMAN_H
#include <sys/mman.h>
#endif

#ifdef __WIN__ 
#include <crtdbg.h>
#endif

#ifdef HAVE_SOLARIS_LARGE_PAGES
#include <sys/mman.h>
#if defined(__sun__) && defined(__GNUC__) && defined(__cplusplus) \
    && defined(_XOPEN_SOURCE)
extern int getpagesizes(size_t *, int);
extern int getpagesizes2(size_t *, int);
extern int memcntl(caddr_t, size_t, int, caddr_t, int, int);
#endif /* __sun__ ... */
#endif /* HAVE_SOLARIS_LARGE_PAGES */

#ifdef _AIX41
int initgroups(const char *,unsigned int);
#endif

#if defined(__FreeBSD__) && defined(HAVE_IEEEFP_H) && !defined(HAVE_FEDISABLEEXCEPT)
#include <ieeefp.h>
#ifdef HAVE_FP_EXCEPT				// Fix type conflict
typedef fp_except fp_except_t;
#endif
#endif /* __FreeBSD__ && HAVE_IEEEFP_H && !HAVE_FEDISABLEEXCEPT */
#ifdef HAVE_SYS_FPU_H
/* for IRIX to use set_fpc_csr() */
#include <sys/fpu.h>
#endif
#ifdef HAVE_FPU_CONTROL_H
#include <fpu_control.h>
#endif
#if defined(__i386__) && !defined(HAVE_FPU_CONTROL_H)
# define fpu_control_t unsigned int
# define _FPU_EXTENDED 0x300
# define _FPU_DOUBLE 0x200
# if defined(__GNUC__) || (defined(__SUNPRO_CC) && __SUNPRO_CC >= 0x590)
#  define _FPU_GETCW(cw) asm volatile ("fnstcw %0" : "=m" (*&cw))
#  define _FPU_SETCW(cw) asm volatile ("fldcw %0" : : "m" (*&cw))
# else
#  define _FPU_GETCW(cw) (cw= 0)
#  define _FPU_SETCW(cw)
# endif
#endif

#ifndef HAVE_FCNTL
#define fcntl(X,Y,Z) 0
#endif

extern "C" my_bool reopen_fstreams(const char *filename,
                                   FILE *outstream, FILE *errstream);

inline void setup_fpu()
{
#if defined(__FreeBSD__) && defined(HAVE_IEEEFP_H) && !defined(HAVE_FEDISABLEEXCEPT)
  /* We can't handle floating point exceptions with threads, so disable
     this on freebsd
     Don't fall for overflow, underflow,divide-by-zero or loss of precision.
     fpsetmask() is deprecated in favor of fedisableexcept() in C99.
  */
#if defined(FP_X_DNML)
  fpsetmask(~(FP_X_INV | FP_X_DNML | FP_X_OFL | FP_X_UFL | FP_X_DZ |
	      FP_X_IMP));
#else
  fpsetmask(~(FP_X_INV |             FP_X_OFL | FP_X_UFL | FP_X_DZ |
              FP_X_IMP));
#endif /* FP_X_DNML */
#endif /* __FreeBSD__ && HAVE_IEEEFP_H && !HAVE_FEDISABLEEXCEPT */

#ifdef HAVE_FEDISABLEEXCEPT
  fedisableexcept(FE_ALL_EXCEPT);
#endif

#ifdef HAVE_FESETROUND
    /* Set FPU rounding mode to "round-to-nearest" */
  fesetround(FE_TONEAREST);
#endif /* HAVE_FESETROUND */

  /*
    x86 (32-bit) requires FPU precision to be explicitly set to 64 bit
    (double precision) for portable results of floating point operations.
    However, there is no need to do so if compiler is using SSE2 for floating
    point, double values will be stored and processed in 64 bits anyway.
  */
#if defined(__i386__) && !defined(__SSE2_MATH__)
#if defined(_WIN32)
#if !defined(_WIN64)
  _control87(_PC_53, MCW_PC);
#endif /* !_WIN64 */
#else /* !_WIN32 */
  fpu_control_t cw;
  _FPU_GETCW(cw);
  cw= (cw & ~_FPU_EXTENDED) | _FPU_DOUBLE;
  _FPU_SETCW(cw);
#endif /* _WIN32 && */
#endif /* __i386__ */

#if defined(__sgi) && defined(HAVE_SYS_FPU_H)
  /* Enable denormalized DOUBLE values support for IRIX */
  union fpc_csr n;
  n.fc_word = get_fpc_csr();
  n.fc_struct.flush = 0;
  set_fpc_csr(n.fc_word);
#endif
}

} /* cplusplus */

#define MYSQL_KILL_SIGNAL SIGTERM

#include <my_pthread.h>			// For thr_setconcurency()

#ifdef SOLARIS
extern "C" int gethostname(char *name, int namelen);
#endif

extern "C" sig_handler handle_fatal_signal(int sig);

#if defined(__linux__)
#define ENABLE_TEMP_POOL 1
#else
#define ENABLE_TEMP_POOL 0
#endif

/* Constants */

#include <welcome_copyright_notice.h> // ORACLE_WELCOME_COPYRIGHT_NOTICE

const char *show_comp_option_name[]= {"YES", "NO", "DISABLED"};

static const char *tc_heuristic_recover_names[]=
{
  "COMMIT", "ROLLBACK", NullS
};
static TYPELIB tc_heuristic_recover_typelib=
{
  array_elements(tc_heuristic_recover_names)-1,"",
  tc_heuristic_recover_names, NULL
};

const char *first_keyword= "first", *binary_keyword= "BINARY";
const char *my_localhost= "localhost", *delayed_user= "DELAYED";

bool opt_large_files= sizeof(my_off_t) > 4;
static my_bool opt_autocommit; ///< for --autocommit command-line option

/*
  Used with --help for detailed option
*/
static my_bool opt_verbose= 0;

arg_cmp_func Arg_comparator::comparator_matrix[6][2] =
{{&Arg_comparator::compare_string,     &Arg_comparator::compare_e_string},
 {&Arg_comparator::compare_real,       &Arg_comparator::compare_e_real},
 {&Arg_comparator::compare_int_signed, &Arg_comparator::compare_e_int},
 {&Arg_comparator::compare_row,        &Arg_comparator::compare_e_row},
 {&Arg_comparator::compare_decimal,    &Arg_comparator::compare_e_decimal},
 {&Arg_comparator::compare_datetime,   &Arg_comparator::compare_e_datetime}};

/* static variables */

#ifdef HAVE_PSI_INTERFACE
#if (defined(_WIN32) || defined(HAVE_SMEM)) && !defined(EMBEDDED_LIBRARY)
static PSI_thread_key key_thread_handle_con_namedpipes;
static PSI_cond_key key_COND_handler_count;
#endif /* _WIN32 || HAVE_SMEM && !EMBEDDED_LIBRARY */

#if defined(HAVE_SMEM) && !defined(EMBEDDED_LIBRARY)
static PSI_thread_key key_thread_handle_con_sharedmem;
#endif /* HAVE_SMEM && !EMBEDDED_LIBRARY */

#if (defined(_WIN32) || defined(HAVE_SMEM)) && !defined(EMBEDDED_LIBRARY)
static PSI_thread_key key_thread_handle_con_sockets;
#endif /* _WIN32 || HAVE_SMEM && !EMBEDDED_LIBRARY */

#ifdef __WIN__
static PSI_thread_key key_thread_handle_shutdown;
#endif /* __WIN__ */

#if defined (HAVE_OPENSSL) && !defined(HAVE_YASSL)
static PSI_rwlock_key key_rwlock_openssl;
#endif
#endif /* HAVE_PSI_INTERFACE */

#ifdef HAVE_NPTL
volatile sig_atomic_t ld_assume_kernel_is_set= 0;
#endif

/**
  Statement instrumentation key for replication.
*/
#ifdef HAVE_PSI_STATEMENT_INTERFACE
PSI_statement_info stmt_info_rpl;
#endif

/* the default log output is log tables */
static bool lower_case_table_names_used= 0;
static bool max_long_data_size_used= false;
static bool volatile select_thread_in_use, signal_thread_in_use;
static volatile bool ready_to_exit;
static my_bool opt_debugging= 0, opt_external_locking= 0, opt_console= 0;
static my_bool opt_short_log_format= 0;
uint kill_cached_threads;
static uint wake_thread;
ulong max_used_connections;
static volatile ulong cached_thread_count= 0;
static char *mysqld_user, *mysqld_chroot;
static char *default_character_set_name;
static char *character_set_filesystem_name;
static char *lc_messages;
static char *lc_time_names_name;
char *my_bind_addr_str;
static char *default_collation_name;
char *default_storage_engine, *default_tmp_storage_engine;
char *enforced_storage_engine=NULL;
static char compiled_default_collation_name[]= MYSQL_DEFAULT_COLLATION_NAME;
static I_List<THD> thread_cache;
static bool binlog_format_used= false;
LEX_STRING opt_init_connect, opt_init_slave;
mysql_cond_t COND_thread_cache;
static mysql_cond_t COND_flush_thread_cache;
mysql_cond_t COND_slave_init;
static DYNAMIC_ARRAY all_options;

/* Global variables */

bool opt_bin_log, opt_bin_log_used=0, opt_ignore_builtin_innodb= 0;
my_bool opt_log, debug_assert_if_crashed_table= 0, opt_help= 0;
static my_bool opt_abort;
ulonglong log_output_options;
my_bool opt_userstat_running;
my_bool opt_log_queries_not_using_indexes= 0;
bool opt_error_log= IF_WIN(1,0);
bool opt_disable_networking=0, opt_skip_show_db=0;
bool opt_skip_name_resolve=0;
my_bool opt_character_set_client_handshake= 1;
bool server_id_supplied = 0;
bool opt_endinfo, using_udf_functions;
my_bool locked_in_memory;
bool opt_using_transactions;
bool volatile abort_loop;
bool volatile shutdown_in_progress;
uint volatile global_disable_checkpoint;
#if defined(_WIN32) && !defined(EMBEDDED_LIBRARY)
ulong slow_start_timeout;
#endif
/*
  True if the bootstrap thread is running. Protected by LOCK_thread_count,
  just like thread_count.
  Used in bootstrap() function to determine if the bootstrap thread
  has completed. Note, that we can't use 'thread_count' instead,
  since in 5.1, in presence of the Event Scheduler, there may be
  event threads running in parallel, so it's impossible to know
  what value of 'thread_count' is a sign of completion of the
  bootstrap thread.

  At the same time, we can't start the event scheduler after
  bootstrap either, since we want to be able to process event-related
  SQL commands in the init file and in --bootstrap mode.
*/
bool in_bootstrap= FALSE;
/**
   @brief 'grant_option' is used to indicate if privileges needs
   to be checked, in which case the lock, LOCK_grant, is used
   to protect access to the grant table.
   @note This flag is dropped in 5.1
   @see grant_init()
 */
bool volatile grant_option;

my_bool opt_skip_slave_start = 0; ///< If set, slave is not autostarted
my_bool opt_reckless_slave = 0;
my_bool opt_enable_named_pipe= 0;
my_bool opt_local_infile, opt_slave_compressed_protocol;
my_bool opt_safe_user_create = 0;
my_bool opt_show_slave_auth_info;
my_bool opt_log_slave_updates= 0;
my_bool opt_replicate_annotate_row_events= 0;
my_bool opt_mysql56_temporal_format=0, strict_password_validation= 1;
char *opt_slave_skip_errors;

/*
  Legacy global handlerton. These will be removed (please do not add more).
*/
handlerton *heap_hton;
handlerton *myisam_hton;
handlerton *partition_hton;

my_bool read_only= 0, opt_readonly= 0;
my_bool use_temp_pool, relay_log_purge;
my_bool relay_log_recovery;
my_bool opt_sync_frm, opt_allow_suspicious_udfs;
my_bool opt_secure_auth= 0;
char* opt_secure_file_priv;
my_bool opt_log_slow_admin_statements= 0;
my_bool opt_log_slow_slave_statements= 0;
my_bool lower_case_file_system= 0;
my_bool opt_large_pages= 0;
my_bool opt_super_large_pages= 0;
my_bool opt_myisam_use_mmap= 0;
uint   opt_large_page_size= 0;
#if defined(ENABLED_DEBUG_SYNC)
MYSQL_PLUGIN_IMPORT uint    opt_debug_sync_timeout= 0;
#endif /* defined(ENABLED_DEBUG_SYNC) */
my_bool opt_old_style_user_limits= 0, trust_function_creators= 0;
ulong opt_replicate_events_marked_for_skip;

/*
  True if there is at least one per-hour limit for some user, so we should
  check them before each query (and possibly reset counters when hour is
  changed). False otherwise.
*/
volatile bool mqh_used = 0;
my_bool opt_noacl;
my_bool sp_automatic_privileges= 1;

ulong opt_binlog_rows_event_max_size;
my_bool opt_master_verify_checksum= 0;
my_bool opt_slave_sql_verify_checksum= 1;
const char *binlog_format_names[]= {"MIXED", "STATEMENT", "ROW", NullS};
#ifdef HAVE_INITGROUPS
volatile sig_atomic_t calling_initgroups= 0; /**< Used in SIGSEGV handler. */
#endif
uint mysqld_port, test_flags, select_errors, dropping_tables, ha_open_options;
uint mysqld_extra_port;
uint mysqld_port_timeout;
ulong delay_key_write_options;
uint protocol_version;
uint lower_case_table_names;
ulong tc_heuristic_recover= 0;
int32 thread_count;
int32 thread_running;
int32 slave_open_temp_tables;
ulong thread_created;
ulong back_log, connect_timeout, concurrency, server_id;
ulong what_to_log;
ulong slow_launch_time;
ulong open_files_limit, max_binlog_size;
ulong slave_trans_retries;
uint  slave_net_timeout;
ulong slave_exec_mode_options;
ulong slave_run_triggers_for_rbr= 0;
ulong slave_ddl_exec_mode_options= SLAVE_EXEC_MODE_IDEMPOTENT;
ulonglong slave_type_conversions_options;
ulong thread_cache_size=0;
ulonglong binlog_cache_size=0;
ulonglong max_binlog_cache_size=0;
ulong slave_max_allowed_packet= 0;
ulonglong binlog_stmt_cache_size=0;
ulonglong  max_binlog_stmt_cache_size=0;
ulonglong query_cache_size=0;
ulong query_cache_limit=0;
ulong executed_events=0;
query_id_t global_query_id;
ulong aborted_threads, aborted_connects;
ulong delayed_insert_timeout, delayed_insert_limit, delayed_queue_size;
ulong delayed_insert_threads, delayed_insert_writes, delayed_rows_in_use;
ulong delayed_insert_errors,flush_time;
ulong specialflag=0;
ulong binlog_cache_use= 0, binlog_cache_disk_use= 0;
ulong binlog_stmt_cache_use= 0, binlog_stmt_cache_disk_use= 0;
ulong max_connections, max_connect_errors;
ulong extra_max_connections;
ulong slave_retried_transactions;
ulong feature_files_opened_with_delayed_keys;
ulonglong denied_connections;
my_decimal decimal_zero;

/*
  Maximum length of parameter value which can be set through
  mysql_send_long_data() call.
*/
ulong max_long_data_size;

bool max_user_connections_checking=0;
/**
  Limit of the total number of prepared statements in the server.
  Is necessary to protect the server against out-of-memory attacks.
*/
ulong max_prepared_stmt_count;
/**
  Current total number of prepared statements in the server. This number
  is exact, and therefore may not be equal to the difference between
  `com_stmt_prepare' and `com_stmt_close' (global status variables), as
  the latter ones account for all registered attempts to prepare
  a statement (including unsuccessful ones).  Prepared statements are
  currently connection-local: if the same SQL query text is prepared in
  two different connections, this counts as two distinct prepared
  statements.
*/
ulong prepared_stmt_count=0;
ulong thread_id=1L,current_pid;
ulong slow_launch_threads = 0;
uint sync_binlog_period= 0, sync_relaylog_period= 0,
     sync_relayloginfo_period= 0, sync_masterinfo_period= 0;
ulong expire_logs_days = 0;
ulong rpl_recovery_rank=0;
/**
  Soft upper limit for number of sp_head objects that can be stored
  in the sp_cache for one connection.
*/
ulong stored_program_cache_size= 0;

ulong opt_slave_parallel_threads= 0;
ulong opt_slave_domain_parallel_threads= 0;
ulong opt_slave_parallel_mode= SLAVE_PARALLEL_CONSERVATIVE;
ulong opt_binlog_commit_wait_count= 0;
ulong opt_binlog_commit_wait_usec= 0;
ulong opt_slave_parallel_max_queued= 131072;
my_bool opt_gtid_ignore_duplicates= FALSE;

const double log_10[] = {
  1e000, 1e001, 1e002, 1e003, 1e004, 1e005, 1e006, 1e007, 1e008, 1e009,
  1e010, 1e011, 1e012, 1e013, 1e014, 1e015, 1e016, 1e017, 1e018, 1e019,
  1e020, 1e021, 1e022, 1e023, 1e024, 1e025, 1e026, 1e027, 1e028, 1e029,
  1e030, 1e031, 1e032, 1e033, 1e034, 1e035, 1e036, 1e037, 1e038, 1e039,
  1e040, 1e041, 1e042, 1e043, 1e044, 1e045, 1e046, 1e047, 1e048, 1e049,
  1e050, 1e051, 1e052, 1e053, 1e054, 1e055, 1e056, 1e057, 1e058, 1e059,
  1e060, 1e061, 1e062, 1e063, 1e064, 1e065, 1e066, 1e067, 1e068, 1e069,
  1e070, 1e071, 1e072, 1e073, 1e074, 1e075, 1e076, 1e077, 1e078, 1e079,
  1e080, 1e081, 1e082, 1e083, 1e084, 1e085, 1e086, 1e087, 1e088, 1e089,
  1e090, 1e091, 1e092, 1e093, 1e094, 1e095, 1e096, 1e097, 1e098, 1e099,
  1e100, 1e101, 1e102, 1e103, 1e104, 1e105, 1e106, 1e107, 1e108, 1e109,
  1e110, 1e111, 1e112, 1e113, 1e114, 1e115, 1e116, 1e117, 1e118, 1e119,
  1e120, 1e121, 1e122, 1e123, 1e124, 1e125, 1e126, 1e127, 1e128, 1e129,
  1e130, 1e131, 1e132, 1e133, 1e134, 1e135, 1e136, 1e137, 1e138, 1e139,
  1e140, 1e141, 1e142, 1e143, 1e144, 1e145, 1e146, 1e147, 1e148, 1e149,
  1e150, 1e151, 1e152, 1e153, 1e154, 1e155, 1e156, 1e157, 1e158, 1e159,
  1e160, 1e161, 1e162, 1e163, 1e164, 1e165, 1e166, 1e167, 1e168, 1e169,
  1e170, 1e171, 1e172, 1e173, 1e174, 1e175, 1e176, 1e177, 1e178, 1e179,
  1e180, 1e181, 1e182, 1e183, 1e184, 1e185, 1e186, 1e187, 1e188, 1e189,
  1e190, 1e191, 1e192, 1e193, 1e194, 1e195, 1e196, 1e197, 1e198, 1e199,
  1e200, 1e201, 1e202, 1e203, 1e204, 1e205, 1e206, 1e207, 1e208, 1e209,
  1e210, 1e211, 1e212, 1e213, 1e214, 1e215, 1e216, 1e217, 1e218, 1e219,
  1e220, 1e221, 1e222, 1e223, 1e224, 1e225, 1e226, 1e227, 1e228, 1e229,
  1e230, 1e231, 1e232, 1e233, 1e234, 1e235, 1e236, 1e237, 1e238, 1e239,
  1e240, 1e241, 1e242, 1e243, 1e244, 1e245, 1e246, 1e247, 1e248, 1e249,
  1e250, 1e251, 1e252, 1e253, 1e254, 1e255, 1e256, 1e257, 1e258, 1e259,
  1e260, 1e261, 1e262, 1e263, 1e264, 1e265, 1e266, 1e267, 1e268, 1e269,
  1e270, 1e271, 1e272, 1e273, 1e274, 1e275, 1e276, 1e277, 1e278, 1e279,
  1e280, 1e281, 1e282, 1e283, 1e284, 1e285, 1e286, 1e287, 1e288, 1e289,
  1e290, 1e291, 1e292, 1e293, 1e294, 1e295, 1e296, 1e297, 1e298, 1e299,
  1e300, 1e301, 1e302, 1e303, 1e304, 1e305, 1e306, 1e307, 1e308
};

time_t server_start_time, flush_status_time;

char mysql_home[FN_REFLEN], pidfile_name[FN_REFLEN], system_time_zone[30];
char *default_tz_name;
char log_error_file[FN_REFLEN], glob_hostname[FN_REFLEN], *opt_log_basename;
char mysql_real_data_home[FN_REFLEN],
     lc_messages_dir[FN_REFLEN], reg_ext[FN_EXTLEN],
     mysql_charsets_dir[FN_REFLEN],
     *opt_init_file, *opt_tc_log_file;
char *lc_messages_dir_ptr= lc_messages_dir, *log_error_file_ptr;
char mysql_unpacked_real_data_home[FN_REFLEN];
int mysql_unpacked_real_data_home_len;
uint mysql_real_data_home_len, mysql_data_home_len= 1;
uint reg_ext_length;
const key_map key_map_empty(0);
key_map key_map_full(0);                        // Will be initialized later

DATE_TIME_FORMAT global_date_format, global_datetime_format, global_time_format;
Time_zone *default_tz;

const char *mysql_real_data_home_ptr= mysql_real_data_home;
char server_version[SERVER_VERSION_LENGTH];
char *mysqld_unix_port, *opt_mysql_tmpdir;
ulong thread_handling;

my_bool encrypt_tmp_disk_tables;
ulong   encryption_algorithm;

/** name of reference on left expression in rewritten IN subquery */
const char *in_left_expr_name= "<left expr>";
/** name of additional condition */
const char *in_additional_cond= "<IN COND>";
const char *in_having_cond= "<IN HAVING>";

/** Number of connection errors when selecting on the listening port */
ulong connection_errors_select= 0;
/** Number of connection errors when accepting sockets in the listening port. */
ulong connection_errors_accept= 0;
/** Number of connection errors from TCP wrappers. */
ulong connection_errors_tcpwrap= 0;
/** Number of connection errors from internal server errors. */
ulong connection_errors_internal= 0;
/** Number of connection errors from the server max_connection limit. */
ulong connection_errors_max_connection= 0;
/** Number of errors when reading the peer address. */
ulong connection_errors_peer_addr= 0;

/* classes for comparation parsing/processing */
Eq_creator eq_creator;
Ne_creator ne_creator;
Gt_creator gt_creator;
Lt_creator lt_creator;
Ge_creator ge_creator;
Le_creator le_creator;

MYSQL_FILE *bootstrap_file;
int bootstrap_error;

I_List<THD> threads;
Rpl_filter* cur_rpl_filter;
Rpl_filter* global_rpl_filter;
Rpl_filter* binlog_filter;

THD *first_global_thread()
{
  if (threads.is_empty())
    return NULL;
  return threads.head();
}

THD *next_global_thread(THD *thd)
{
  if (threads.is_last(thd))
    return NULL;
  struct ilink *next= thd->next;
  return static_cast<THD*>(next);
}

struct system_variables global_system_variables;
struct system_variables max_system_variables;
struct system_status_var global_status_var;

MY_TMPDIR mysql_tmpdir_list;
MY_BITMAP temp_pool;

CHARSET_INFO *system_charset_info, *files_charset_info ;
CHARSET_INFO *national_charset_info, *table_alias_charset;
CHARSET_INFO *character_set_filesystem;
CHARSET_INFO *error_message_charset_info;

MY_LOCALE *my_default_lc_messages;
MY_LOCALE *my_default_lc_time_names;

SHOW_COMP_OPTION have_ssl, have_symlink, have_dlopen, have_query_cache;
SHOW_COMP_OPTION have_geometry, have_rtree_keys;
SHOW_COMP_OPTION have_crypt, have_compress;
SHOW_COMP_OPTION have_profiling;
SHOW_COMP_OPTION have_openssl;

/* Thread specific variables */

pthread_key(MEM_ROOT**,THR_MALLOC);
pthread_key(THD*, THR_THD);
mysql_mutex_t LOCK_thread_count, LOCK_thread_cache;
mysql_mutex_t
  LOCK_status, LOCK_show_status, LOCK_error_log, LOCK_short_uuid_generator,
  LOCK_delayed_insert, LOCK_delayed_status, LOCK_delayed_create,
  LOCK_crypt,
  LOCK_global_system_variables,
  LOCK_user_conn, LOCK_slave_list, LOCK_active_mi,
  LOCK_connection_count, LOCK_error_messages, LOCK_slave_init;

mysql_mutex_t LOCK_stats, LOCK_global_user_client_stats,
              LOCK_global_table_stats, LOCK_global_index_stats;

/**
  The below lock protects access to two global server variables:
  max_prepared_stmt_count and prepared_stmt_count. These variables
  set the limit and hold the current total number of prepared statements
  in the server, respectively. As PREPARE/DEALLOCATE rate in a loaded
  server may be fairly high, we need a dedicated lock.
*/
mysql_mutex_t LOCK_prepared_stmt_count;
#ifdef HAVE_OPENSSL
mysql_mutex_t LOCK_des_key_file;
#endif
mysql_rwlock_t LOCK_grant, LOCK_sys_init_connect, LOCK_sys_init_slave;
mysql_rwlock_t LOCK_system_variables_hash;
mysql_cond_t COND_thread_count;
pthread_t signal_thread;
pthread_attr_t connection_attrib;
mysql_mutex_t LOCK_server_started;
mysql_cond_t COND_server_started;

int mysqld_server_started=0, mysqld_server_initialized= 0;
File_parser_dummy_hook file_parser_dummy_hook;

/* replication parameters, if master_host is not NULL, we are a slave */
uint report_port= 0;
ulong master_retry_count=0;
char *master_info_file;
char *relay_log_info_file, *report_user, *report_password, *report_host;
char *opt_relay_logname = 0, *opt_relaylog_index_name=0;
char *opt_logname, *opt_slow_logname, *opt_bin_logname;

/* Static variables */

static volatile sig_atomic_t kill_in_progress;
my_bool opt_stack_trace;
my_bool opt_expect_abort= 0, opt_bootstrap= 0;
static my_bool opt_myisam_log;
static int cleanup_done;
static ulong opt_specialflag;
static char *opt_binlog_index_name;
char *mysql_home_ptr, *pidfile_name_ptr;
/** Initial command line arguments (count), after load_defaults().*/
static int defaults_argc;
/**
  Initial command line arguments (arguments), after load_defaults().
  This memory is allocated by @c load_defaults() and should be freed
  using @c free_defaults().
  Do not modify defaults_argc / defaults_argv,
  use remaining_argc / remaining_argv instead to parse the command
  line arguments in multiple steps.
*/
static char **defaults_argv;
/** Remaining command line arguments (count), filtered by handle_options().*/
static int remaining_argc;
/** Remaining command line arguments (arguments), filtered by handle_options().*/
static char **remaining_argv;

int orig_argc;
char **orig_argv;

static struct my_option pfs_early_options[]=
{
#ifdef WITH_PERFSCHEMA_STORAGE_ENGINE
  {"performance_schema_instrument", OPT_PFS_INSTRUMENT,
    "Default startup value for a performance schema instrument.",
    &pfs_param.m_pfs_instrument, &pfs_param.m_pfs_instrument, 0, GET_STR,
    OPT_ARG, 0, 0, 0, 0, 0, 0},
  {"performance_schema_consumer_events_stages_current", 0,
    "Default startup value for the events_stages_current consumer.",
    &pfs_param.m_consumer_events_stages_current_enabled,
    &pfs_param.m_consumer_events_stages_current_enabled, 0, GET_BOOL,
    OPT_ARG, FALSE, 0, 0, 0, 0, 0},
  {"performance_schema_consumer_events_stages_history", 0,
    "Default startup value for the events_stages_history consumer.",
    &pfs_param.m_consumer_events_stages_history_enabled,
    &pfs_param.m_consumer_events_stages_history_enabled, 0,
    GET_BOOL, OPT_ARG, FALSE, 0, 0, 0, 0, 0},
  {"performance_schema_consumer_events_stages_history_long", 0,
    "Default startup value for the events_stages_history_long consumer.",
    &pfs_param.m_consumer_events_stages_history_long_enabled,
    &pfs_param.m_consumer_events_stages_history_long_enabled, 0,
    GET_BOOL, OPT_ARG, FALSE, 0, 0, 0, 0, 0},
  {"performance_schema_consumer_events_statements_current", 0,
    "Default startup value for the events_statements_current consumer.",
    &pfs_param.m_consumer_events_statements_current_enabled,
    &pfs_param.m_consumer_events_statements_current_enabled, 0,
    GET_BOOL, OPT_ARG, TRUE, 0, 0, 0, 0, 0},
  {"performance_schema_consumer_events_statements_history", 0,
    "Default startup value for the events_statements_history consumer.",
    &pfs_param.m_consumer_events_statements_history_enabled,
    &pfs_param.m_consumer_events_statements_history_enabled, 0,
    GET_BOOL, OPT_ARG, FALSE, 0, 0, 0, 0, 0},
  {"performance_schema_consumer_events_statements_history_long", 0,
    "Default startup value for the events_statements_history_long consumer.",
    &pfs_param.m_consumer_events_statements_history_long_enabled,
    &pfs_param.m_consumer_events_statements_history_long_enabled, 0,
    GET_BOOL, OPT_ARG, FALSE, 0, 0, 0, 0, 0},
  {"performance_schema_consumer_events_waits_current", 0,
    "Default startup value for the events_waits_current consumer.",
    &pfs_param.m_consumer_events_waits_current_enabled,
    &pfs_param.m_consumer_events_waits_current_enabled, 0,
    GET_BOOL, OPT_ARG, FALSE, 0, 0, 0, 0, 0},
  {"performance_schema_consumer_events_waits_history", 0,
    "Default startup value for the events_waits_history consumer.",
    &pfs_param.m_consumer_events_waits_history_enabled,
    &pfs_param.m_consumer_events_waits_history_enabled, 0,
    GET_BOOL, OPT_ARG, FALSE, 0, 0, 0, 0, 0},
  {"performance_schema_consumer_events_waits_history_long", 0,
    "Default startup value for the events_waits_history_long consumer.",
    &pfs_param.m_consumer_events_waits_history_long_enabled,
    &pfs_param.m_consumer_events_waits_history_long_enabled, 0,
    GET_BOOL, OPT_ARG, FALSE, 0, 0, 0, 0, 0},
  {"performance_schema_consumer_global_instrumentation", 0,
    "Default startup value for the global_instrumentation consumer.",
    &pfs_param.m_consumer_global_instrumentation_enabled,
    &pfs_param.m_consumer_global_instrumentation_enabled, 0,
    GET_BOOL, OPT_ARG, TRUE, 0, 0, 0, 0, 0},
  {"performance_schema_consumer_thread_instrumentation", 0,
    "Default startup value for the thread_instrumentation consumer.",
    &pfs_param.m_consumer_thread_instrumentation_enabled,
    &pfs_param.m_consumer_thread_instrumentation_enabled, 0,
    GET_BOOL, OPT_ARG, TRUE, 0, 0, 0, 0, 0},
  {"performance_schema_consumer_statements_digest", 0,
    "Default startup value for the statements_digest consumer.",
    &pfs_param.m_consumer_statement_digest_enabled,
    &pfs_param.m_consumer_statement_digest_enabled, 0,
    GET_BOOL, OPT_ARG, TRUE, 0, 0, 0, 0, 0},
#endif /* WITH_PERFSCHEMA_STORAGE_ENGINE */
  {"getopt-prefix-matching", 0,
    "Recognize command-line options by their unambiguos prefixes.",
    &my_getopt_prefix_matching, &my_getopt_prefix_matching, 0, GET_BOOL,
    NO_ARG, 1, 0, 1, 0, 0, 0}
};

#ifdef HAVE_PSI_INTERFACE
#ifdef HAVE_MMAP
PSI_mutex_key key_PAGE_lock, key_LOCK_sync, key_LOCK_active, key_LOCK_pool,
  key_LOCK_pending_checkpoint;
#endif /* HAVE_MMAP */

#ifdef HAVE_OPENSSL
PSI_mutex_key key_LOCK_des_key_file;
#endif /* HAVE_OPENSSL */

PSI_mutex_key key_BINLOG_LOCK_index, key_BINLOG_LOCK_xid_list,
  key_BINLOG_LOCK_binlog_background_thread,
  m_key_LOCK_binlog_end_pos,
  key_delayed_insert_mutex, key_hash_filo_lock, key_LOCK_active_mi,
  key_LOCK_connection_count, key_LOCK_crypt, key_LOCK_delayed_create,
  key_LOCK_delayed_insert, key_LOCK_delayed_status, key_LOCK_error_log,
  key_LOCK_gdl, key_LOCK_global_system_variables,
  key_LOCK_manager,
  key_LOCK_prepared_stmt_count,
  key_LOCK_rpl_status, key_LOCK_server_started,
  key_LOCK_status, key_LOCK_show_status,
  key_LOCK_system_variables_hash, key_LOCK_thd_data,
  key_LOCK_user_conn, key_LOCK_uuid_short_generator, key_LOG_LOCK_log,
  key_master_info_data_lock, key_master_info_run_lock,
  key_master_info_sleep_lock,
  key_mutex_slave_reporting_capability_err_lock, key_relay_log_info_data_lock,
  key_rpl_group_info_sleep_lock,
  key_relay_log_info_log_space_lock, key_relay_log_info_run_lock,
  key_structure_guard_mutex, key_TABLE_SHARE_LOCK_ha_data,
  key_LOCK_error_messages, key_LOG_INFO_lock,
  key_LOCK_thread_count, key_LOCK_thread_cache,
  key_PARTITION_LOCK_auto_inc;
PSI_mutex_key key_RELAYLOG_LOCK_index;
PSI_mutex_key key_LOCK_slave_state, key_LOCK_binlog_state,
  key_LOCK_rpl_thread, key_LOCK_rpl_thread_pool, key_LOCK_parallel_entry;

PSI_mutex_key key_LOCK_stats,
  key_LOCK_global_user_client_stats, key_LOCK_global_table_stats,
  key_LOCK_global_index_stats,
  key_LOCK_wakeup_ready, key_LOCK_wait_commit;
PSI_mutex_key key_LOCK_gtid_waiting;

PSI_mutex_key key_LOCK_after_binlog_sync;
PSI_mutex_key key_LOCK_prepare_ordered, key_LOCK_commit_ordered,
  key_LOCK_slave_init;
PSI_mutex_key key_TABLE_SHARE_LOCK_share;

static PSI_mutex_info all_server_mutexes[]=
{
#ifdef HAVE_MMAP
  { &key_PAGE_lock, "PAGE::lock", 0},
  { &key_LOCK_sync, "TC_LOG_MMAP::LOCK_sync", 0},
  { &key_LOCK_active, "TC_LOG_MMAP::LOCK_active", 0},
  { &key_LOCK_pool, "TC_LOG_MMAP::LOCK_pool", 0},
  { &key_LOCK_pool, "TC_LOG_MMAP::LOCK_pending_checkpoint", 0},
#endif /* HAVE_MMAP */

#ifdef HAVE_OPENSSL
  { &key_LOCK_des_key_file, "LOCK_des_key_file", PSI_FLAG_GLOBAL},
#endif /* HAVE_OPENSSL */

  { &key_BINLOG_LOCK_index, "MYSQL_BIN_LOG::LOCK_index", 0},
  { &key_BINLOG_LOCK_xid_list, "MYSQL_BIN_LOG::LOCK_xid_list", 0},
  { &key_BINLOG_LOCK_binlog_background_thread, "MYSQL_BIN_LOG::LOCK_binlog_background_thread", 0},
  { &m_key_LOCK_binlog_end_pos, "MYSQL_BIN_LOG::LOCK_binlog_end_pos", 0 },
  { &key_RELAYLOG_LOCK_index, "MYSQL_RELAY_LOG::LOCK_index", 0},
  { &key_delayed_insert_mutex, "Delayed_insert::mutex", 0},
  { &key_hash_filo_lock, "hash_filo::lock", 0},
  { &key_LOCK_active_mi, "LOCK_active_mi", PSI_FLAG_GLOBAL},
  { &key_LOCK_connection_count, "LOCK_connection_count", PSI_FLAG_GLOBAL},
  { &key_LOCK_crypt, "LOCK_crypt", PSI_FLAG_GLOBAL},
  { &key_LOCK_delayed_create, "LOCK_delayed_create", PSI_FLAG_GLOBAL},
  { &key_LOCK_delayed_insert, "LOCK_delayed_insert", PSI_FLAG_GLOBAL},
  { &key_LOCK_delayed_status, "LOCK_delayed_status", PSI_FLAG_GLOBAL},
  { &key_LOCK_error_log, "LOCK_error_log", PSI_FLAG_GLOBAL},
  { &key_LOCK_gdl, "LOCK_gdl", PSI_FLAG_GLOBAL},
  { &key_LOCK_global_system_variables, "LOCK_global_system_variables", PSI_FLAG_GLOBAL},
  { &key_LOCK_manager, "LOCK_manager", PSI_FLAG_GLOBAL},
  { &key_LOCK_prepared_stmt_count, "LOCK_prepared_stmt_count", PSI_FLAG_GLOBAL},
  { &key_LOCK_rpl_status, "LOCK_rpl_status", PSI_FLAG_GLOBAL},
  { &key_LOCK_server_started, "LOCK_server_started", PSI_FLAG_GLOBAL},
  { &key_LOCK_status, "LOCK_status", PSI_FLAG_GLOBAL},
  { &key_LOCK_show_status, "LOCK_show_status", PSI_FLAG_GLOBAL},
  { &key_LOCK_system_variables_hash, "LOCK_system_variables_hash", PSI_FLAG_GLOBAL},
  { &key_LOCK_stats, "LOCK_stats", PSI_FLAG_GLOBAL},
  { &key_LOCK_global_user_client_stats, "LOCK_global_user_client_stats", PSI_FLAG_GLOBAL},
  { &key_LOCK_global_table_stats, "LOCK_global_table_stats", PSI_FLAG_GLOBAL},
  { &key_LOCK_global_index_stats, "LOCK_global_index_stats", PSI_FLAG_GLOBAL},
  { &key_LOCK_wakeup_ready, "THD::LOCK_wakeup_ready", 0},
  { &key_LOCK_wait_commit, "wait_for_commit::LOCK_wait_commit", 0},
  { &key_LOCK_gtid_waiting, "gtid_waiting::LOCK_gtid_waiting", 0},
  { &key_LOCK_thd_data, "THD::LOCK_thd_data", 0},
  { &key_LOCK_user_conn, "LOCK_user_conn", PSI_FLAG_GLOBAL},
  { &key_LOCK_uuid_short_generator, "LOCK_uuid_short_generator", PSI_FLAG_GLOBAL},
  { &key_LOG_LOCK_log, "LOG::LOCK_log", 0},
  { &key_master_info_data_lock, "Master_info::data_lock", 0},
  { &key_master_info_run_lock, "Master_info::run_lock", 0},
  { &key_master_info_sleep_lock, "Master_info::sleep_lock", 0},
  { &key_mutex_slave_reporting_capability_err_lock, "Slave_reporting_capability::err_lock", 0},
  { &key_relay_log_info_data_lock, "Relay_log_info::data_lock", 0},
  { &key_relay_log_info_log_space_lock, "Relay_log_info::log_space_lock", 0},
  { &key_relay_log_info_run_lock, "Relay_log_info::run_lock", 0},
  { &key_rpl_group_info_sleep_lock, "Rpl_group_info::sleep_lock", 0},
  { &key_structure_guard_mutex, "Query_cache::structure_guard_mutex", 0},
  { &key_TABLE_SHARE_LOCK_ha_data, "TABLE_SHARE::LOCK_ha_data", 0},
  { &key_TABLE_SHARE_LOCK_share, "TABLE_SHARE::LOCK_share", 0},
  { &key_LOCK_error_messages, "LOCK_error_messages", PSI_FLAG_GLOBAL},
  { &key_LOCK_prepare_ordered, "LOCK_prepare_ordered", PSI_FLAG_GLOBAL},
  { &key_LOCK_after_binlog_sync, "LOCK_after_binlog_sync", PSI_FLAG_GLOBAL},
  { &key_LOCK_commit_ordered, "LOCK_commit_ordered", PSI_FLAG_GLOBAL},
  { &key_LOCK_slave_init, "LOCK_slave_init", PSI_FLAG_GLOBAL},
  { &key_LOG_INFO_lock, "LOG_INFO::lock", 0},
  { &key_LOCK_thread_count, "LOCK_thread_count", PSI_FLAG_GLOBAL},
  { &key_LOCK_thread_cache, "LOCK_thread_cache", PSI_FLAG_GLOBAL},
  { &key_PARTITION_LOCK_auto_inc, "HA_DATA_PARTITION::LOCK_auto_inc", 0},
  { &key_LOCK_slave_state, "LOCK_slave_state", 0},
  { &key_LOCK_binlog_state, "LOCK_binlog_state", 0},
  { &key_LOCK_rpl_thread, "LOCK_rpl_thread", 0},
  { &key_LOCK_rpl_thread_pool, "LOCK_rpl_thread_pool", 0},
  { &key_LOCK_parallel_entry, "LOCK_parallel_entry", 0}
};

PSI_rwlock_key key_rwlock_LOCK_grant, key_rwlock_LOCK_logger,
  key_rwlock_LOCK_sys_init_connect, key_rwlock_LOCK_sys_init_slave,
  key_rwlock_LOCK_system_variables_hash, key_rwlock_query_cache_query_lock;

static PSI_rwlock_info all_server_rwlocks[]=
{
#if defined (HAVE_OPENSSL) && !defined(HAVE_YASSL)
  { &key_rwlock_openssl, "CRYPTO_dynlock_value::lock", 0},
#endif
  { &key_rwlock_LOCK_grant, "LOCK_grant", PSI_FLAG_GLOBAL},
  { &key_rwlock_LOCK_logger, "LOGGER::LOCK_logger", 0},
  { &key_rwlock_LOCK_sys_init_connect, "LOCK_sys_init_connect", PSI_FLAG_GLOBAL},
  { &key_rwlock_LOCK_sys_init_slave, "LOCK_sys_init_slave", PSI_FLAG_GLOBAL},
  { &key_rwlock_LOCK_system_variables_hash, "LOCK_system_variables_hash", PSI_FLAG_GLOBAL},
  { &key_rwlock_query_cache_query_lock, "Query_cache_query::lock", 0}
};

#ifdef HAVE_MMAP
PSI_cond_key key_PAGE_cond, key_COND_active, key_COND_pool;
#endif /* HAVE_MMAP */

PSI_cond_key key_BINLOG_COND_xid_list, key_BINLOG_update_cond,
  key_BINLOG_COND_binlog_background_thread,
  key_BINLOG_COND_binlog_background_thread_end,
  key_COND_cache_status_changed, key_COND_manager,
  key_COND_rpl_status, key_COND_server_started,
  key_delayed_insert_cond, key_delayed_insert_cond_client,
  key_item_func_sleep_cond, key_master_info_data_cond,
  key_master_info_start_cond, key_master_info_stop_cond,
  key_master_info_sleep_cond,
  key_relay_log_info_data_cond, key_relay_log_info_log_space_cond,
  key_relay_log_info_start_cond, key_relay_log_info_stop_cond,
  key_rpl_group_info_sleep_cond,
  key_TABLE_SHARE_cond, key_user_level_lock_cond,
  key_COND_thread_count, key_COND_thread_cache, key_COND_flush_thread_cache,
  key_BINLOG_COND_queue_busy;
PSI_cond_key key_RELAYLOG_update_cond, key_COND_wakeup_ready,
  key_COND_wait_commit;
PSI_cond_key key_RELAYLOG_COND_queue_busy;
PSI_cond_key key_TC_LOG_MMAP_COND_queue_busy;
PSI_cond_key key_COND_rpl_thread_queue, key_COND_rpl_thread,
  key_COND_rpl_thread_pool,
  key_COND_parallel_entry, key_COND_group_commit_orderer,
  key_COND_prepare_ordered, key_COND_slave_init;
PSI_cond_key key_COND_wait_gtid, key_COND_gtid_ignore_duplicates;

static PSI_cond_info all_server_conds[]=
{
#if (defined(_WIN32) || defined(HAVE_SMEM)) && !defined(EMBEDDED_LIBRARY)
  { &key_COND_handler_count, "COND_handler_count", PSI_FLAG_GLOBAL},
#endif /* _WIN32 || HAVE_SMEM && !EMBEDDED_LIBRARY */
#ifdef HAVE_MMAP
  { &key_PAGE_cond, "PAGE::cond", 0},
  { &key_COND_active, "TC_LOG_MMAP::COND_active", 0},
  { &key_COND_pool, "TC_LOG_MMAP::COND_pool", 0},
  { &key_TC_LOG_MMAP_COND_queue_busy, "TC_LOG_MMAP::COND_queue_busy", 0},
#endif /* HAVE_MMAP */
  { &key_BINLOG_COND_xid_list, "MYSQL_BIN_LOG::COND_xid_list", 0},
  { &key_BINLOG_update_cond, "MYSQL_BIN_LOG::update_cond", 0},
  { &key_BINLOG_COND_binlog_background_thread, "MYSQL_BIN_LOG::COND_binlog_background_thread", 0},
  { &key_BINLOG_COND_binlog_background_thread_end, "MYSQL_BIN_LOG::COND_binlog_background_thread_end", 0},
  { &key_BINLOG_COND_queue_busy, "MYSQL_BIN_LOG::COND_queue_busy", 0},
  { &key_RELAYLOG_update_cond, "MYSQL_RELAY_LOG::update_cond", 0},
  { &key_RELAYLOG_COND_queue_busy, "MYSQL_RELAY_LOG::COND_queue_busy", 0},
  { &key_COND_wakeup_ready, "THD::COND_wakeup_ready", 0},
  { &key_COND_wait_commit, "wait_for_commit::COND_wait_commit", 0},
  { &key_COND_cache_status_changed, "Query_cache::COND_cache_status_changed", 0},
  { &key_COND_manager, "COND_manager", PSI_FLAG_GLOBAL},
  { &key_COND_server_started, "COND_server_started", PSI_FLAG_GLOBAL},
  { &key_delayed_insert_cond, "Delayed_insert::cond", 0},
  { &key_delayed_insert_cond_client, "Delayed_insert::cond_client", 0},
  { &key_item_func_sleep_cond, "Item_func_sleep::cond", 0},
  { &key_master_info_data_cond, "Master_info::data_cond", 0},
  { &key_master_info_start_cond, "Master_info::start_cond", 0},
  { &key_master_info_stop_cond, "Master_info::stop_cond", 0},
  { &key_master_info_sleep_cond, "Master_info::sleep_cond", 0},
  { &key_relay_log_info_data_cond, "Relay_log_info::data_cond", 0},
  { &key_relay_log_info_log_space_cond, "Relay_log_info::log_space_cond", 0},
  { &key_relay_log_info_start_cond, "Relay_log_info::start_cond", 0},
  { &key_relay_log_info_stop_cond, "Relay_log_info::stop_cond", 0},
  { &key_rpl_group_info_sleep_cond, "Rpl_group_info::sleep_cond", 0},
  { &key_TABLE_SHARE_cond, "TABLE_SHARE::cond", 0},
  { &key_user_level_lock_cond, "User_level_lock::cond", 0},
  { &key_COND_thread_count, "COND_thread_count", PSI_FLAG_GLOBAL},
  { &key_COND_thread_cache, "COND_thread_cache", PSI_FLAG_GLOBAL},
  { &key_COND_flush_thread_cache, "COND_flush_thread_cache", PSI_FLAG_GLOBAL},
  { &key_COND_rpl_thread, "COND_rpl_thread", 0},
  { &key_COND_rpl_thread_queue, "COND_rpl_thread_queue", 0},
  { &key_COND_rpl_thread_pool, "COND_rpl_thread_pool", 0},
  { &key_COND_parallel_entry, "COND_parallel_entry", 0},
  { &key_COND_group_commit_orderer, "COND_group_commit_orderer", 0},
  { &key_COND_prepare_ordered, "COND_prepare_ordered", 0},
  { &key_COND_slave_init, "COND_slave_init", 0},
  { &key_COND_wait_gtid, "COND_wait_gtid", 0},
  { &key_COND_gtid_ignore_duplicates, "COND_gtid_ignore_duplicates", 0}
};

PSI_thread_key key_thread_bootstrap, key_thread_delayed_insert,
  key_thread_handle_manager, key_thread_main,
  key_thread_one_connection, key_thread_signal_hand,
  key_thread_slave_init, key_rpl_parallel_thread;

static PSI_thread_info all_server_threads[]=
{
#if (defined(_WIN32) || defined(HAVE_SMEM)) && !defined(EMBEDDED_LIBRARY)
  { &key_thread_handle_con_namedpipes, "con_named_pipes", PSI_FLAG_GLOBAL},
#endif /* _WIN32 || HAVE_SMEM && !EMBEDDED_LIBRARY */

#if defined(HAVE_SMEM) && !defined(EMBEDDED_LIBRARY)
  { &key_thread_handle_con_sharedmem, "con_shared_mem", PSI_FLAG_GLOBAL},
#endif /* HAVE_SMEM && !EMBEDDED_LIBRARY */

#if (defined(_WIN32) || defined(HAVE_SMEM)) && !defined(EMBEDDED_LIBRARY)
  { &key_thread_handle_con_sockets, "con_sockets", PSI_FLAG_GLOBAL},
#endif /* _WIN32 || HAVE_SMEM && !EMBEDDED_LIBRARY */

#ifdef __WIN__
  { &key_thread_handle_shutdown, "shutdown", PSI_FLAG_GLOBAL},
#endif /* __WIN__ */

  { &key_thread_bootstrap, "bootstrap", PSI_FLAG_GLOBAL},
  { &key_thread_delayed_insert, "delayed_insert", 0},
  { &key_thread_handle_manager, "manager", PSI_FLAG_GLOBAL},
  { &key_thread_main, "main", PSI_FLAG_GLOBAL},
  { &key_thread_one_connection, "one_connection", 0},
  { &key_thread_signal_hand, "signal_handler", PSI_FLAG_GLOBAL},
  { &key_thread_slave_init, "slave_init", PSI_FLAG_GLOBAL},
  { &key_rpl_parallel_thread, "rpl_parallel_thread", 0}
};

#ifdef HAVE_MMAP
PSI_file_key key_file_map;
#endif /* HAVE_MMAP */

PSI_file_key key_file_binlog, key_file_binlog_index, key_file_casetest,
  key_file_dbopt, key_file_des_key_file, key_file_ERRMSG, key_select_to_file,
  key_file_fileparser, key_file_frm, key_file_global_ddl_log, key_file_load,
  key_file_loadfile, key_file_log_event_data, key_file_log_event_info,
  key_file_master_info, key_file_misc, key_file_partition,
  key_file_pid, key_file_relay_log_info, key_file_send_file, key_file_tclog,
  key_file_trg, key_file_trn, key_file_init;
PSI_file_key key_file_query_log, key_file_slow_log;
PSI_file_key key_file_relaylog, key_file_relaylog_index;
PSI_file_key key_file_binlog_state;

#endif /* HAVE_PSI_INTERFACE */

#ifdef HAVE_PSI_STATEMENT_INTERFACE
PSI_statement_info stmt_info_new_packet;
#endif

#ifndef EMBEDDED_LIBRARY
void net_before_header_psi(struct st_net *net, void *user_data, size_t /* unused: count */)
{
  THD *thd;
  thd= static_cast<THD*> (user_data);
  DBUG_ASSERT(thd != NULL);

  /*
    We only come where when the server is IDLE, waiting for the next command.
    Technically, it is a wait on a socket, which may take a long time,
    because the call is blocking.
    Disable the socket instrumentation, to avoid recording a SOCKET event.
    Instead, start explicitly an IDLE event.
  */
  MYSQL_SOCKET_SET_STATE(net->vio->mysql_socket, PSI_SOCKET_STATE_IDLE);
  MYSQL_START_IDLE_WAIT(thd->m_idle_psi, &thd->m_idle_state);
}

void net_after_header_psi(struct st_net *net, void *user_data,
                          size_t /* unused: count */, my_bool rc)
{
  THD *thd;
  thd= static_cast<THD*> (user_data);
  DBUG_ASSERT(thd != NULL);

  /*
    The server just got data for a network packet header,
    from the network layer.
    The IDLE event is now complete, since we now have a message to process.
    We need to:
    - start a new STATEMENT event
    - start a new STAGE event, within this statement,
    - start recording SOCKET WAITS events, within this stage.
    The proper order is critical to get events numbered correctly,
    and nested in the proper parent.
  */
  MYSQL_END_IDLE_WAIT(thd->m_idle_psi);

  if (! rc)
  {
    thd->m_statement_psi= MYSQL_START_STATEMENT(&thd->m_statement_state,
                                                stmt_info_new_packet.m_key,
                                                thd->db, thd->db_length,
                                                thd->charset());

    THD_STAGE_INFO(thd, stage_init);
  }

  /*
    TODO: consider recording a SOCKET event for the bytes just read,
    by also passing count here.
  */
  MYSQL_SOCKET_SET_STATE(net->vio->mysql_socket, PSI_SOCKET_STATE_ACTIVE);
}


void init_net_server_extension(THD *thd)
{
  /* Start with a clean state for connection events. */
  thd->m_idle_psi= NULL;
  thd->m_statement_psi= NULL;
  /* Hook up the NET_SERVER callback in the net layer. */
  thd->m_net_server_extension.m_user_data= thd;
  thd->m_net_server_extension.m_before_header= net_before_header_psi;
  thd->m_net_server_extension.m_after_header= net_after_header_psi;
  /* Activate this private extension for the mysqld server. */
  thd->net.extension= & thd->m_net_server_extension;
}
#endif /* EMBEDDED_LIBRARY */

/**
  A log message for the error log, buffered in memory.
  Log messages are temporarily buffered when generated before the error log
  is initialized, and then printed once the error log is ready.
*/
class Buffered_log : public Sql_alloc
{
public:
  Buffered_log(enum loglevel level, const char *message);

  ~Buffered_log()
  {}

  void print(void);

private:
  /** Log message level. */
  enum loglevel m_level;
  /** Log message text. */
  String m_message;
};

/**
  Constructor.
  @param level          the message log level
  @param message        the message text
*/
Buffered_log::Buffered_log(enum loglevel level, const char *message)
  : m_level(level), m_message()
{
  m_message.copy(message, strlen(message), &my_charset_latin1);
}

/**
  Print a buffered log to the real log file.
*/
void Buffered_log::print()
{
  /*
    Since messages are buffered, they can be printed out
    of order with other entries in the log.
    Add "Buffered xxx" to the message text to prevent confusion.
  */
  switch(m_level)
  {
  case ERROR_LEVEL:
    sql_print_error("Buffered error: %s\n", m_message.c_ptr_safe());
    break;
  case WARNING_LEVEL:
    sql_print_warning("Buffered warning: %s\n", m_message.c_ptr_safe());
    break;
  case INFORMATION_LEVEL:
    /*
      Messages printed as "information" still end up in the mysqld *error* log,
      but with a [Note] tag instead of an [ERROR] tag.
      While this is probably fine for a human reading the log,
      it is upsetting existing automated scripts used to parse logs,
      because such scripts are likely to not already handle [Note] properly.
      INFORMATION_LEVEL messages are simply silenced, on purpose,
      to avoid un needed verbosity.
    */
    break;
  }
}

/**
  Collection of all the buffered log messages.
*/
class Buffered_logs
{
public:
  Buffered_logs()
  {}

  ~Buffered_logs()
  {}

  void init();
  void cleanup();

  void buffer(enum loglevel m_level, const char *msg);
  void print();
private:
  /**
    Memory root to use to store buffered logs.
    This memory root lifespan is between init and cleanup.
    Once the buffered logs are printed, they are not needed anymore,
    and all the memory used is reclaimed.
  */
  MEM_ROOT m_root;
  /** List of buffered log messages. */
  List<Buffered_log> m_list;
};

void Buffered_logs::init()
{
  init_alloc_root(&m_root, 1024, 0, MYF(0));
}

void Buffered_logs::cleanup()
{
  m_list.delete_elements();
  free_root(&m_root, MYF(0));
}

/**
  Add a log message to the buffer.
*/
void Buffered_logs::buffer(enum loglevel level, const char *msg)
{
  /*
    Do not let Sql_alloc::operator new(size_t) allocate memory,
    there is no memory root associated with the main() thread.
    Give explicitly the proper memory root to use to
    Sql_alloc::operator new(size_t, MEM_ROOT *) instead.
  */
  Buffered_log *log= new (&m_root) Buffered_log(level, msg);
  if (log)
    m_list.push_back(log, &m_root);
}

/**
  Print buffered log messages.
*/
void Buffered_logs::print()
{
  Buffered_log *log;
  List_iterator_fast<Buffered_log> it(m_list);
  while ((log= it++))
    log->print();
}

/** Logs reported before a logger is available. */
static Buffered_logs buffered_logs;

static MYSQL_SOCKET unix_sock, base_ip_sock, extra_ip_sock;
struct my_rnd_struct sql_rand; ///< used by sql_class.cc:THD::THD()

#ifndef EMBEDDED_LIBRARY
/**
  Error reporter that buffer log messages.
  @param level          log message level
  @param format         log message format string
*/
C_MODE_START
static void buffered_option_error_reporter(enum loglevel level,
                                           const char *format, ...)
{
  va_list args;
  char buffer[1024];

  va_start(args, format);
  my_vsnprintf(buffer, sizeof(buffer), format, args);
  va_end(args);
  buffered_logs.buffer(level, buffer);
}


/**
  Character set and collation error reporter that prints to sql error log.
  @param level          log message level
  @param format         log message format string

  This routine is used to print character set and collation
  warnings and errors inside an already running mysqld server,
  e.g. when a character set or collation is requested for the very first time
  and its initialization does not go well for some reasons.

  Note: At early mysqld initialization stage,
  when error log is not yet available,
  we use buffered_option_error_reporter() instead,
  to print general character set subsystem initialization errors,
  such as Index.xml syntax problems, bad XML tag hierarchy, etc.
*/
static void charset_error_reporter(enum loglevel level,
                                   const char *format, ...)
{
  va_list args;
  va_start(args, format);
  vprint_msg_to_log(level, format, args);
  va_end(args);                      
}
C_MODE_END

struct passwd *user_info;
static pthread_t select_thread;
#endif

/* OS specific variables */

#ifdef __WIN__
#undef	 getpid
#include <process.h>

static mysql_cond_t COND_handler_count;
static uint handler_count;
static bool start_mode=0, use_opt_args;
static int opt_argc;
static char **opt_argv;

#if !defined(EMBEDDED_LIBRARY)
static HANDLE hEventShutdown;
static char shutdown_event_name[40];
#include "nt_servc.h"
static	 NTService  Service;	      ///< Service object for WinNT
#endif /* EMBEDDED_LIBRARY */
#endif /* __WIN__ */

#ifdef _WIN32
static char pipe_name[512];
static SECURITY_ATTRIBUTES saPipeSecurity;
static SECURITY_DESCRIPTOR sdPipeDescriptor;
static HANDLE hPipe = INVALID_HANDLE_VALUE;
#endif

#ifndef EMBEDDED_LIBRARY
bool mysqld_embedded=0;
#else
bool mysqld_embedded=1;
#endif

my_bool plugins_are_initialized= FALSE;

#ifndef DBUG_OFF
static const char* default_dbug_option;
#endif
const char *current_dbug_option="";
#ifdef HAVE_LIBWRAP
const char *libwrapName= NULL;
int allow_severity = LOG_INFO;
int deny_severity = LOG_WARNING;
#endif
#ifdef HAVE_QUERY_CACHE
ulong query_cache_min_res_unit= QUERY_CACHE_MIN_RESULT_DATA_SIZE;
Query_cache query_cache;
#endif
#ifdef HAVE_SMEM
char *shared_memory_base_name= default_shared_memory_base_name;
my_bool opt_enable_shared_memory;
HANDLE smem_event_connect_request= 0;
#endif

my_bool opt_use_ssl  = 0;
char *opt_ssl_ca= NULL, *opt_ssl_capath= NULL, *opt_ssl_cert= NULL,
  *opt_ssl_cipher= NULL, *opt_ssl_key= NULL, *opt_ssl_crl= NULL,
  *opt_ssl_crlpath= NULL;


static scheduler_functions thread_scheduler_struct, extra_thread_scheduler_struct;
scheduler_functions *thread_scheduler= &thread_scheduler_struct,
                    *extra_thread_scheduler= &extra_thread_scheduler_struct;

#ifdef HAVE_OPENSSL
#include <openssl/crypto.h>
#ifndef HAVE_YASSL
typedef struct CRYPTO_dynlock_value
{
  mysql_rwlock_t lock;
} openssl_lock_t;

static openssl_lock_t *openssl_stdlocks;
static openssl_lock_t *openssl_dynlock_create(const char *, int);
static void openssl_dynlock_destroy(openssl_lock_t *, const char *, int);
static void openssl_lock_function(int, int, const char *, int);
static void openssl_lock(int, openssl_lock_t *, const char *, int);
static unsigned long openssl_id_function();
#endif
char *des_key_file;
#ifndef EMBEDDED_LIBRARY
struct st_VioSSLFd *ssl_acceptor_fd;
#endif
#endif /* HAVE_OPENSSL */

/**
  Number of currently active user connections. The variable is protected by
  LOCK_connection_count.
*/
uint connection_count= 0, extra_connection_count= 0;

my_bool opt_gtid_strict_mode= FALSE;


/* Function declarations */

pthread_handler_t signal_hand(void *arg);
static int mysql_init_variables(void);
static int get_options(int *argc_ptr, char ***argv_ptr);
static bool add_terminator(DYNAMIC_ARRAY *options);
static bool add_many_options(DYNAMIC_ARRAY *, my_option *, size_t);
extern "C" my_bool mysqld_get_one_option(int, const struct my_option *, char *);
static int init_thread_environment();
static char *get_relative_path(const char *path);
static int fix_paths(void);
void handle_connections_sockets();
#ifdef _WIN32
pthread_handler_t handle_connections_sockets_thread(void *arg);
#endif
pthread_handler_t kill_server_thread(void *arg);
static void bootstrap(MYSQL_FILE *file);
static bool read_init_file(char *file_name);
#ifdef _WIN32
pthread_handler_t handle_connections_namedpipes(void *arg);
#endif
#ifdef HAVE_SMEM
pthread_handler_t handle_connections_shared_memory(void *arg);
#endif
pthread_handler_t handle_slave(void *arg);
static void clean_up(bool print_message);
static int test_if_case_insensitive(const char *dir_name);

#ifndef EMBEDDED_LIBRARY
static bool pid_file_created= false;
static void usage(void);
static void start_signal_handler(void);
static void close_server_sock();
static void clean_up_mutexes(void);
static void wait_for_signal_thread_to_end(void);
static void create_pid_file();
static void mysqld_exit(int exit_code) __attribute__((noreturn));
#endif
static void delete_pid_file(myf flags);
static void end_ssl();


#ifndef EMBEDDED_LIBRARY
/****************************************************************************
** Code to end mysqld
****************************************************************************/

static void close_connections(void)
{
#ifdef EXTRA_DEBUG
  int count=0;
#endif
  DBUG_ENTER("close_connections");

  /* Clear thread cache */
  kill_cached_threads++;
  flush_thread_cache();

  /* kill connection thread */
#if !defined(__WIN__)
  DBUG_PRINT("quit", ("waiting for select thread: 0x%lx",
                      (ulong) select_thread));
  mysql_mutex_lock(&LOCK_thread_count);

  while (select_thread_in_use)
  {
    struct timespec abstime;
    int UNINIT_VAR(error);
    DBUG_PRINT("info",("Waiting for select thread"));

#ifndef DONT_USE_THR_ALARM
    if (pthread_kill(select_thread, thr_client_alarm))
      break;					// allready dead
#endif
    set_timespec(abstime, 2);
    for (uint tmp=0 ; tmp < 10 && select_thread_in_use; tmp++)
    {
      error= mysql_cond_timedwait(&COND_thread_count, &LOCK_thread_count,
                                  &abstime);
      if (error != EINTR)
	break;
    }
#ifdef EXTRA_DEBUG
    if (error != 0 && error != ETIMEDOUT && !count++)
      sql_print_error("Got error %d from mysql_cond_timedwait", error);
#endif
    close_server_sock();
  }
  mysql_mutex_unlock(&LOCK_thread_count);
#endif /* __WIN__ */


  /* Abort listening to new connections */
  DBUG_PRINT("quit",("Closing sockets"));
  if (!opt_disable_networking )
  {
    if (mysql_socket_getfd(base_ip_sock) != INVALID_SOCKET)
    {
      (void) mysql_socket_shutdown(base_ip_sock, SHUT_RDWR);
      (void) mysql_socket_close(base_ip_sock);
      base_ip_sock= MYSQL_INVALID_SOCKET;
    }
    if (mysql_socket_getfd(extra_ip_sock) != INVALID_SOCKET)
    {
      (void) mysql_socket_shutdown(extra_ip_sock, SHUT_RDWR);
      (void) mysql_socket_close(extra_ip_sock);
      extra_ip_sock= MYSQL_INVALID_SOCKET;
    }
  }
#ifdef _WIN32
  if (hPipe != INVALID_HANDLE_VALUE && opt_enable_named_pipe)
  {
    HANDLE temp;
    DBUG_PRINT("quit", ("Closing named pipes") );

    /* Create connection to the handle named pipe handler to break the loop */
    if ((temp = CreateFile(pipe_name,
			   GENERIC_READ | GENERIC_WRITE,
			   0,
			   NULL,
			   OPEN_EXISTING,
			   0,
			   NULL )) != INVALID_HANDLE_VALUE)
    {
      WaitNamedPipe(pipe_name, 1000);
      DWORD dwMode = PIPE_READMODE_BYTE | PIPE_WAIT;
      SetNamedPipeHandleState(temp, &dwMode, NULL, NULL);
      CancelIo(temp);
      DisconnectNamedPipe(temp);
      CloseHandle(temp);
    }
  }
#endif
#ifdef HAVE_SYS_UN_H
  if (mysql_socket_getfd(unix_sock) != INVALID_SOCKET)
  {
    (void) mysql_socket_shutdown(unix_sock, SHUT_RDWR);
    (void) mysql_socket_close(unix_sock);
    (void) unlink(mysqld_unix_port);
    unix_sock= MYSQL_INVALID_SOCKET;
  }
#endif
  end_thr_alarm(0);			 // Abort old alarms.

  /*
    First signal all threads that it's time to die
    This will give the threads some time to gracefully abort their
    statements and inform their clients that the server is about to die.
  */

  THD *tmp;
  mysql_mutex_lock(&LOCK_thread_count); // For unlink from list

  I_List_iterator<THD> it(threads);
  while ((tmp=it++))
  {
    DBUG_PRINT("quit",("Informing thread %ld that it's time to die",
		       tmp->thread_id));
    /* We skip slave threads & scheduler on this first loop through. */
    if (tmp->slave_thread)
      continue;

#ifdef WITH_WSREP
    /* skip wsrep system threads as well */
    if (WSREP(tmp) && (tmp->wsrep_exec_mode==REPL_RECV || tmp->wsrep_applier))
      continue;
#endif
    tmp->killed= KILL_SERVER_HARD;
    MYSQL_CALLBACK(thread_scheduler, post_kill_notification, (tmp));
    mysql_mutex_lock(&tmp->LOCK_thd_data);
    if (tmp->mysys_var)
    {
      tmp->mysys_var->abort=1;
      mysql_mutex_lock(&tmp->mysys_var->mutex);
      if (tmp->mysys_var->current_cond)
      {
        uint i;
        for (i=0; i < 2; i++)
        {
          int ret= mysql_mutex_trylock(tmp->mysys_var->current_mutex);
          mysql_cond_broadcast(tmp->mysys_var->current_cond);
          if (!ret)
          {
            /* Thread has surely got the signal, unlock and abort */
            mysql_mutex_unlock(tmp->mysys_var->current_mutex);
            break;
          }
          sleep(1);
        }
      }
      mysql_mutex_unlock(&tmp->mysys_var->mutex);
    }
    mysql_mutex_unlock(&tmp->LOCK_thd_data);
  }
  mysql_mutex_unlock(&LOCK_thread_count); // For unlink from list

  Events::deinit();
  end_slave();

  /*
    Give threads time to die.

    In 5.5, this was waiting 100 rounds @ 20 milliseconds/round, so as little
    as 2 seconds, depending on thread scheduling.

    From 10.0, we increase this to 1000 rounds / 20 seconds. The rationale is
    that on a server with heavy I/O load, it is quite possible for eg. an
    fsync() of the binlog or whatever to cause something like LOCK_log to be
    held for more than 2 seconds. We do not want to force kill threads in
    such cases, if it can be avoided. Note that normally, the wait will be
    much smaller than even 2 seconds, this is only a safety fallback against
    stuck threads so server shutdown is not held up forever.
  */
  for (int i= 0; *(volatile int32*) &thread_count && i < 1000; i++)
    my_sleep(20000);

  /*
    Force remaining threads to die by closing the connection to the client
    This will ensure that threads that are waiting for a command from the
    client on a blocking read call are aborted.
  */

  for (;;)
  {
    DBUG_PRINT("quit",("Locking LOCK_thread_count"));
    mysql_mutex_lock(&LOCK_thread_count); // For unlink from list
    if (!(tmp=threads.get()))
    {
      DBUG_PRINT("quit",("Unlocking LOCK_thread_count"));
      mysql_mutex_unlock(&LOCK_thread_count);
      break;
    }
#ifndef __bsdi__				// Bug in BSDI kernel
    if (tmp->vio_ok())
    {
      if (global_system_variables.log_warnings)
        sql_print_warning(ER_DEFAULT(ER_FORCING_CLOSE),my_progname,
                          tmp->thread_id,
                          (tmp->main_security_ctx.user ?
                           tmp->main_security_ctx.user : ""));
      close_connection(tmp,ER_SERVER_SHUTDOWN);
    }
#endif
#ifdef WITH_WSREP
    /*
     * WSREP_TODO:
     *       this code block may turn out redundant. wsrep->disconnect()
     *       should terminate slave threads gracefully, and we don't need
     *       to signal them here. 
     *       The code here makes sure mysqld will not hang during shutdown
     *       even if wsrep provider has problems in shutting down.
     */
    if (WSREP(tmp) && tmp->wsrep_exec_mode==REPL_RECV)
    {
      sql_print_information("closing wsrep system thread");
      tmp->killed= KILL_CONNECTION;
      MYSQL_CALLBACK(thread_scheduler, post_kill_notification, (tmp));
      if (tmp->mysys_var)
      {
        tmp->mysys_var->abort=1;
        mysql_mutex_lock(&tmp->mysys_var->mutex);
        if (tmp->mysys_var->current_cond)
        {
          mysql_mutex_lock(tmp->mysys_var->current_mutex);
          mysql_cond_broadcast(tmp->mysys_var->current_cond);
          mysql_mutex_unlock(tmp->mysys_var->current_mutex);
        }
        mysql_mutex_unlock(&tmp->mysys_var->mutex);
      }
    }
#endif
    DBUG_PRINT("quit",("Unlocking LOCK_thread_count"));
    mysql_mutex_unlock(&LOCK_thread_count);
  }
  /* All threads has now been aborted */
  DBUG_PRINT("quit",("Waiting for threads to die (count=%u)",thread_count));
  mysql_mutex_lock(&LOCK_thread_count);
  while (thread_count)
  {
    mysql_cond_wait(&COND_thread_count, &LOCK_thread_count);
    DBUG_PRINT("quit",("One thread died (count=%u)",thread_count));
  }
  mysql_mutex_unlock(&LOCK_thread_count);

  DBUG_PRINT("quit",("close_connections thread"));
  DBUG_VOID_RETURN;
}


#ifdef HAVE_CLOSE_SERVER_SOCK
static void close_socket(MYSQL_SOCKET sock, const char *info)
{
  DBUG_ENTER("close_socket");

  if (mysql_socket_getfd(sock) != INVALID_SOCKET)
  {
    DBUG_PRINT("info", ("calling shutdown on %s socket", info));
    (void) mysql_socket_shutdown(sock, SHUT_RDWR);
  }
  DBUG_VOID_RETURN;
}
#endif


static void close_server_sock()
{
#ifdef HAVE_CLOSE_SERVER_SOCK
  DBUG_ENTER("close_server_sock");

  close_socket(base_ip_sock, "TCP/IP");
  close_socket(extra_ip_sock, "TCP/IP");
  close_socket(unix_sock, "unix/IP");

  if (mysql_socket_getfd(unix_sock) != INVALID_SOCKET)
    (void) unlink(mysqld_unix_port);
  base_ip_sock= extra_ip_sock= unix_sock= MYSQL_INVALID_SOCKET;

  DBUG_VOID_RETURN;
#endif
}

#endif /*EMBEDDED_LIBRARY*/


void kill_mysql(void)
{
  DBUG_ENTER("kill_mysql");

#if defined(SIGNALS_DONT_BREAK_READ) && !defined(EMBEDDED_LIBRARY)
  abort_loop=1;					// Break connection loops
  close_server_sock();				// Force accept to wake up
#endif

#if defined(__WIN__)
#if !defined(EMBEDDED_LIBRARY)
  {
    if (!SetEvent(hEventShutdown))
    {
      DBUG_PRINT("error",("Got error: %ld from SetEvent",GetLastError()));
    }
    /*
      or:
      HANDLE hEvent=OpenEvent(0, FALSE, "MySqlShutdown");
      SetEvent(hEventShutdown);
      CloseHandle(hEvent);
    */
  }
#endif
#elif defined(HAVE_PTHREAD_KILL)
  if (pthread_kill(signal_thread, MYSQL_KILL_SIGNAL))
  {
    DBUG_PRINT("error",("Got error %d from pthread_kill",errno)); /* purecov: inspected */
  }
#elif !defined(SIGNALS_DONT_BREAK_READ)
  kill(current_pid, MYSQL_KILL_SIGNAL);
#endif
  DBUG_PRINT("quit",("After pthread_kill"));
  shutdown_in_progress=1;			// Safety if kill didn't work
#ifdef SIGNALS_DONT_BREAK_READ
  if (!kill_in_progress)
  {
    pthread_t tmp;
    int error;
    abort_loop=1;
    if ((error= mysql_thread_create(0, /* Not instrumented */
                                    &tmp, &connection_attrib,
                                    kill_server_thread, (void*) 0)))
      sql_print_error("Can't create thread to kill server (errno= %d).", error);
  }
#endif
  DBUG_VOID_RETURN;
}

/**
  Force server down. Kill all connections and threads and exit.

  @param  sig_ptr       Signal number that caused kill_server to be called.

  @note
    A signal number of 0 mean that the function was not called
    from a signal handler and there is thus no signal to block
    or stop, we just want to kill the server.
*/

#if !defined(__WIN__)
static void *kill_server(void *sig_ptr)
#define RETURN_FROM_KILL_SERVER return 0
#else
static void __cdecl kill_server(int sig_ptr)
#define RETURN_FROM_KILL_SERVER return
#endif
{
  DBUG_ENTER("kill_server");
#ifndef EMBEDDED_LIBRARY
  int sig=(int) (long) sig_ptr;			// This is passed a int
  // if there is a signal during the kill in progress, ignore the other
  if (kill_in_progress)				// Safety
  {
    DBUG_LEAVE;
    RETURN_FROM_KILL_SERVER;
  }
  kill_in_progress=TRUE;
  abort_loop=1;					// This should be set
  if (sig != 0) // 0 is not a valid signal number
    my_sigset(sig, SIG_IGN);                    /* purify inspected */
  if (sig == MYSQL_KILL_SIGNAL || sig == 0)
    sql_print_information(ER_DEFAULT(ER_NORMAL_SHUTDOWN),my_progname);
  else
    sql_print_error(ER_DEFAULT(ER_GOT_SIGNAL),my_progname,sig); /* purecov: inspected */

#ifdef HAVE_SMEM
  /*
    Send event to smem_event_connect_request for aborting
  */
  if (opt_enable_shared_memory)
  {
    if (!SetEvent(smem_event_connect_request))
    {
      DBUG_PRINT("error",
                 ("Got error: %ld from SetEvent of smem_event_connect_request",
                  GetLastError()));
    }
  }
#endif

  if (WSREP_ON)
    wsrep_stop_replication(NULL);

  close_connections();

  if (wsrep_inited == 1)
    wsrep_deinit(true);

  if (sig != MYSQL_KILL_SIGNAL &&
      sig != 0)
    unireg_abort(1);				/* purecov: inspected */
  else
    unireg_end();

  /* purecov: begin deadcode */
  DBUG_LEAVE;                                   // Must match DBUG_ENTER()
  my_thread_end();
  pthread_exit(0);
  /* purecov: end */

  RETURN_FROM_KILL_SERVER;                      // Avoid compiler warnings

#else /* EMBEDDED_LIBRARY*/

  DBUG_LEAVE;
  RETURN_FROM_KILL_SERVER;

#endif /* EMBEDDED_LIBRARY */
}


#if defined(USE_ONE_SIGNAL_HAND)
pthread_handler_t kill_server_thread(void *arg __attribute__((unused)))
{
  my_thread_init();				// Initialize new thread
  kill_server(0);
  /* purecov: begin deadcode */
  my_thread_end();
  pthread_exit(0);
  return 0;
  /* purecov: end */
}
#endif


extern "C" sig_handler print_signal_warning(int sig)
{
  if (global_system_variables.log_warnings)
    sql_print_warning("Got signal %d from thread %ld", sig,my_thread_id());
#ifdef SIGNAL_HANDLER_RESET_ON_DELIVERY
  my_sigset(sig,print_signal_warning);		/* int. thread system calls */
#endif
#if !defined(__WIN__)
  if (sig == SIGALRM)
    alarm(2);					/* reschedule alarm */
#endif
}

#ifndef EMBEDDED_LIBRARY

static void init_error_log_mutex()
{
  mysql_mutex_init(key_LOCK_error_log, &LOCK_error_log, MY_MUTEX_INIT_FAST);
}


static void clean_up_error_log_mutex()
{
  mysql_mutex_destroy(&LOCK_error_log);
}


/**
  cleanup all memory and end program nicely.

    If SIGNALS_DONT_BREAK_READ is defined, this function is called
    by the main thread. To get MySQL to shut down nicely in this case
    (Mac OS X) we have to call exit() instead if pthread_exit().

  @note
    This function never returns.
*/
void unireg_end(void)
{
  clean_up(1);
  my_thread_end();
#if defined(SIGNALS_DONT_BREAK_READ)
  exit(0);
#else
  pthread_exit(0);				// Exit is in main thread
#endif
}


extern "C" void unireg_abort(int exit_code)
{
  DBUG_ENTER("unireg_abort");

  if (opt_help)
    usage();
  if (exit_code)
    sql_print_error("Aborting\n");

#ifdef WITH_WSREP
  /* Check if wsrep class is used. If yes, then cleanup wsrep */
  if (wsrep)
  {
    /*
      This is an abort situation, we cannot expect to gracefully close all
      wsrep threads here, we can only diconnect from service
    */
    wsrep_close_client_connections(FALSE);
    shutdown_in_progress= 1;
    wsrep->disconnect(wsrep);
    WSREP_INFO("Service disconnected.");
    wsrep_close_threads(NULL); /* this won't close all threads */
    sleep(1); /* so give some time to exit for those which can */
    WSREP_INFO("Some threads may fail to exit.");

    /* In bootstrap mode we deinitialize wsrep here. */
    if (opt_bootstrap && wsrep_inited)
      wsrep_deinit(true);
  }
#endif // WITH_WSREP

  clean_up(!opt_abort && (exit_code || !opt_bootstrap)); /* purecov: inspected */
  DBUG_PRINT("quit",("done with cleanup in unireg_abort"));
  mysqld_exit(exit_code);
}

static void mysqld_exit(int exit_code)
{
  DBUG_ENTER("mysqld_exit");
  /*
    Important note: we wait for the signal thread to end,
    but if a kill -15 signal was sent, the signal thread did
    spawn the kill_server_thread thread, which is running concurrently.
  */
  rpl_deinit_gtid_waiting();
  rpl_deinit_gtid_slave_state();
  wait_for_signal_thread_to_end();
  mysql_audit_finalize();
  clean_up_mutexes();
  clean_up_error_log_mutex();
  my_end((opt_endinfo ? MY_CHECK_ERROR | MY_GIVE_INFO : 0));
#ifdef WITH_PERFSCHEMA_STORAGE_ENGINE
  shutdown_performance_schema();        // we do it as late as possible
#endif
  DBUG_LEAVE;
  exit(exit_code); /* purecov: inspected */
}

#endif /* !EMBEDDED_LIBRARY */

void clean_up(bool print_message)
{
  DBUG_PRINT("exit",("clean_up"));
  if (cleanup_done++)
    return; /* purecov: inspected */

#ifdef HAVE_REPLICATION
  // We must call end_slave() as clean_up may have been called during startup
  end_slave();
  if (use_slave_mask)
    my_bitmap_free(&slave_error_mask);
#endif
  stop_handle_manager();
  release_ddl_log();

  logger.cleanup_base();

  injector::free_instance();
  mysql_bin_log.cleanup();

  my_tz_free();
  my_dboptions_cache_free();
  ignore_db_dirs_free();
  servers_free(1);
#ifndef NO_EMBEDDED_ACCESS_CHECKS
  acl_free(1);
  grant_free();
#endif
  query_cache_destroy();
  hostname_cache_free();
  item_func_sleep_free();
  lex_free();				/* Free some memory */
  item_create_cleanup();
  if (!opt_noacl)
  {
#ifdef HAVE_DLOPEN
    udf_free();
#endif
  }
  tdc_start_shutdown();
  plugin_shutdown();
  ha_end();
  if (tc_log)
    tc_log->close();
  delegates_destroy();
  xid_cache_free();
  tdc_deinit();
  mdl_destroy();
  key_caches.delete_elements((void (*)(const char*, uchar*)) free_key_cache);
  wt_end();
  multi_keycache_free();
  sp_cache_end();
  free_status_vars();
  end_thr_alarm(1);			/* Free allocated memory */
#ifndef EMBEDDED_LIBRARY
  end_thr_timer();
#endif
  my_free_open_file_info();
  if (defaults_argv)
    free_defaults(defaults_argv);
  free_tmpdir(&mysql_tmpdir_list);
  my_bitmap_free(&temp_pool);
  free_max_user_conn();
  free_global_user_stats();
  free_global_client_stats();
  free_global_table_stats();
  free_global_index_stats();
  delete_dynamic(&all_options);
  free_all_rpl_filters();
#ifdef HAVE_REPLICATION
  end_slave_list();
#endif
  my_uuid_end();
  delete binlog_filter;
  delete global_rpl_filter;
  end_ssl();
#ifndef EMBEDDED_LIBRARY
  vio_end();
#endif /*!EMBEDDED_LIBRARY*/
#if defined(ENABLED_DEBUG_SYNC)
  /* End the debug sync facility. See debug_sync.cc. */
  debug_sync_end();
#endif /* defined(ENABLED_DEBUG_SYNC) */

  delete_pid_file(MYF(0));

  if (print_message && my_default_lc_messages && server_start_time)
    sql_print_information(ER_DEFAULT(ER_SHUTDOWN_COMPLETE),my_progname);
  cleanup_errmsgs();
  MYSQL_CALLBACK(thread_scheduler, end, ());
  mysql_library_end();
  finish_client_errs();
  (void) my_error_unregister(ER_ERROR_FIRST, ER_ERROR_LAST); // finish server errs
  DBUG_PRINT("quit", ("Error messages freed"));
  /* Tell main we are ready */
  logger.cleanup_end();
  sys_var_end();
  free_charsets();
  mysql_mutex_lock(&LOCK_thread_count);
  DBUG_PRINT("quit", ("got thread count lock"));
  ready_to_exit=1;
  /* do the broadcast inside the lock to ensure that my_end() is not called */
  mysql_cond_broadcast(&COND_thread_count);
  mysql_mutex_unlock(&LOCK_thread_count);

  free_list(opt_plugin_load_list_ptr);

  if (THR_THD)
    (void) pthread_key_delete(THR_THD);

  if (THR_MALLOC)
    (void) pthread_key_delete(THR_MALLOC);

  /*
    The following lines may never be executed as the main thread may have
    killed us
  */
  DBUG_PRINT("quit", ("done with cleanup"));
} /* clean_up */


#ifndef EMBEDDED_LIBRARY

/**
  This is mainly needed when running with purify, but it's still nice to
  know that all child threads have died when mysqld exits.
*/
static void wait_for_signal_thread_to_end()
{
  uint i;
  /*
    Wait up to 10 seconds for signal thread to die. We use this mainly to
    avoid getting warnings that my_thread_end has not been called
  */
  for (i= 0 ; i < 100 && signal_thread_in_use; i++)
  {
    if (pthread_kill(signal_thread, MYSQL_KILL_SIGNAL) == ESRCH)
      break;
    my_sleep(100);				// Give it time to die
  }
}
#endif /*EMBEDDED_LIBRARY*/

static void clean_up_mutexes()
{
  DBUG_ENTER("clean_up_mutexes");
  mysql_rwlock_destroy(&LOCK_grant);
  mysql_mutex_destroy(&LOCK_thread_count);
  mysql_mutex_destroy(&LOCK_thread_cache);
  mysql_mutex_destroy(&LOCK_status);
  mysql_mutex_destroy(&LOCK_show_status);
  mysql_mutex_destroy(&LOCK_delayed_insert);
  mysql_mutex_destroy(&LOCK_delayed_status);
  mysql_mutex_destroy(&LOCK_delayed_create);
  mysql_mutex_destroy(&LOCK_crypt);
  mysql_mutex_destroy(&LOCK_user_conn);
  mysql_mutex_destroy(&LOCK_connection_count);
  mysql_mutex_destroy(&LOCK_stats);
  mysql_mutex_destroy(&LOCK_global_user_client_stats);
  mysql_mutex_destroy(&LOCK_global_table_stats);
  mysql_mutex_destroy(&LOCK_global_index_stats);
#ifdef HAVE_OPENSSL
  mysql_mutex_destroy(&LOCK_des_key_file);
#ifndef HAVE_YASSL
  for (int i= 0; i < CRYPTO_num_locks(); ++i)
    mysql_rwlock_destroy(&openssl_stdlocks[i].lock);
  OPENSSL_free(openssl_stdlocks);
#endif /* HAVE_YASSL */
#endif /* HAVE_OPENSSL */
#ifdef HAVE_REPLICATION
  mysql_mutex_destroy(&LOCK_rpl_status);
#endif /* HAVE_REPLICATION */
  mysql_mutex_destroy(&LOCK_active_mi);
  mysql_rwlock_destroy(&LOCK_sys_init_connect);
  mysql_rwlock_destroy(&LOCK_sys_init_slave);
  mysql_mutex_destroy(&LOCK_global_system_variables);
  mysql_rwlock_destroy(&LOCK_system_variables_hash);
  mysql_mutex_destroy(&LOCK_short_uuid_generator);
  mysql_mutex_destroy(&LOCK_prepared_stmt_count);
  mysql_mutex_destroy(&LOCK_error_messages);
  mysql_cond_destroy(&COND_thread_count);
  mysql_cond_destroy(&COND_thread_cache);
  mysql_cond_destroy(&COND_flush_thread_cache);
  mysql_mutex_destroy(&LOCK_server_started);
  mysql_cond_destroy(&COND_server_started);
  mysql_mutex_destroy(&LOCK_prepare_ordered);
  mysql_cond_destroy(&COND_prepare_ordered);
  mysql_mutex_destroy(&LOCK_after_binlog_sync);
  mysql_mutex_destroy(&LOCK_commit_ordered);
  mysql_mutex_destroy(&LOCK_slave_init);
  mysql_cond_destroy(&COND_slave_init);
  DBUG_VOID_RETURN;
}


/****************************************************************************
** Init IP and UNIX socket
****************************************************************************/

#ifdef EMBEDDED_LIBRARY
static void set_ports()
{
}

#else
static void set_ports()
{
  char	*env;
  if (!mysqld_port && !opt_disable_networking)
  {					// Get port if not from commandline
    mysqld_port= MYSQL_PORT;

    /*
      if builder specifically requested a default port, use that
      (even if it coincides with our factory default).
      only if they didn't do we check /etc/services (and, failing
      on that, fall back to the factory default of 3306).
      either default can be overridden by the environment variable
      MYSQL_TCP_PORT, which in turn can be overridden with command
      line options.
    */

#if MYSQL_PORT_DEFAULT == 0
    struct  servent *serv_ptr;
    if ((serv_ptr= getservbyname("mysql", "tcp")))
      SYSVAR_AUTOSIZE(mysqld_port, ntohs((u_short) serv_ptr->s_port));
#endif
    if ((env = getenv("MYSQL_TCP_PORT")))
    {
      mysqld_port= (uint) atoi(env);
      mark_sys_var_value_origin(&mysqld_port, sys_var::ENV);
    }
  }
  if (!mysqld_unix_port)
  {
#ifdef __WIN__
    mysqld_unix_port= (char*) MYSQL_NAMEDPIPE;
#else
    mysqld_unix_port= (char*) MYSQL_UNIX_ADDR;
#endif
    if ((env = getenv("MYSQL_UNIX_PORT")))
    {
      mysqld_unix_port= env;
      mark_sys_var_value_origin(&mysqld_unix_port, sys_var::ENV);
    }
  }
}

/* Change to run as another user if started with --user */

static struct passwd *check_user(const char *user)
{
#if !defined(__WIN__)
  struct passwd *tmp_user_info;
  uid_t user_id= geteuid();

  // Don't bother if we aren't superuser
  if (user_id)
  {
    if (user)
    {
      /* Don't give a warning, if real user is same as given with --user */
      /* purecov: begin tested */
      tmp_user_info= getpwnam(user);
      if ((!tmp_user_info || user_id != tmp_user_info->pw_uid) &&
	  global_system_variables.log_warnings)
        sql_print_warning(
                    "One can only use the --user switch if running as root\n");
      /* purecov: end */
    }
    return NULL;
  }
  if (!user)
  {
    if (!opt_bootstrap && !opt_help)
    {
      sql_print_error("Fatal error: Please read \"Security\" section of the manual to find out how to run mysqld as root!\n");
      unireg_abort(1);
    }
    return NULL;
  }
  /* purecov: begin tested */
  if (!strcmp(user,"root"))
    return NULL;                        // Avoid problem with dynamic libraries

  if (!(tmp_user_info= getpwnam(user)))
  {
    // Allow a numeric uid to be used
    const char *pos;
    for (pos= user; my_isdigit(mysqld_charset,*pos); pos++) ;
    if (*pos)                                   // Not numeric id
      goto err;
    if (!(tmp_user_info= getpwuid(atoi(user))))
      goto err;
  }

  return tmp_user_info;
  /* purecov: end */

err:
  sql_print_error("Fatal error: Can't change to run as user '%s' ;  Please check that the user exists!\n",user);
  unireg_abort(1);
#endif
  return NULL;
}

static inline void allow_coredumps()
{
#ifdef PR_SET_DUMPABLE
  if (test_flags & TEST_CORE_ON_SIGNAL)
  {
    /* inform kernel that process is dumpable */
    (void) prctl(PR_SET_DUMPABLE, 1);
  }
#endif
}


static void set_user(const char *user, struct passwd *user_info_arg)
{
  /* purecov: begin tested */
#if !defined(__WIN__)
  DBUG_ASSERT(user_info_arg != 0);
#ifdef HAVE_INITGROUPS
  /*
    We can get a SIGSEGV when calling initgroups() on some systems when NSS
    is configured to use LDAP and the server is statically linked.  We set
    calling_initgroups as a flag to the SIGSEGV handler that is then used to
    output a specific message to help the user resolve this problem.
  */
  calling_initgroups= 1;
  initgroups((char*) user, user_info_arg->pw_gid);
  calling_initgroups= 0;
#endif
  if (setgid(user_info_arg->pw_gid) == -1)
  {
    sql_perror("setgid");
    unireg_abort(1);
  }
  if (setuid(user_info_arg->pw_uid) == -1)
  {
    sql_perror("setuid");
    unireg_abort(1);
  }
  allow_coredumps();
#endif
  /* purecov: end */
}


static void set_effective_user(struct passwd *user_info_arg)
{
#if !defined(__WIN__)
  DBUG_ASSERT(user_info_arg != 0);
  if (setregid((gid_t)-1, user_info_arg->pw_gid) == -1)
  {
    sql_perror("setregid");
    unireg_abort(1);
  }
  if (setreuid((uid_t)-1, user_info_arg->pw_uid) == -1)
  {
    sql_perror("setreuid");
    unireg_abort(1);
  }
  allow_coredumps();
#endif
}


/** Change root user if started with @c --chroot . */
static void set_root(const char *path)
{
#if !defined(__WIN__)
  if (chroot(path) == -1)
  {
    sql_perror("chroot");
    unireg_abort(1);
  }
  my_setwd("/", MYF(0));
#endif
}

/**
   Activate usage of a tcp port
*/

static MYSQL_SOCKET activate_tcp_port(uint port)
{
  struct addrinfo *ai, *a;
  struct addrinfo hints;
  int error;
  int	arg;
  char port_buf[NI_MAXSERV];
  const char *real_bind_addr_str;
  MYSQL_SOCKET ip_sock= MYSQL_INVALID_SOCKET;
  DBUG_ENTER("activate_tcp_port");
  DBUG_PRINT("general",("IP Socket is %d",port));

  bzero(&hints, sizeof (hints));
  hints.ai_flags= AI_PASSIVE;
  hints.ai_socktype= SOCK_STREAM;
  hints.ai_family= AF_UNSPEC;
  
  if (my_bind_addr_str && strcmp(my_bind_addr_str, "*") == 0)
    real_bind_addr_str= NULL; // windows doesn't seem to support * here
  else
    real_bind_addr_str= my_bind_addr_str;

  my_snprintf(port_buf, NI_MAXSERV, "%d", port);
  error= getaddrinfo(real_bind_addr_str, port_buf, &hints, &ai);
  if (error != 0)
  {
    DBUG_PRINT("error",("Got error: %d from getaddrinfo()", error));

    sql_print_error("%s: %s", ER_DEFAULT(ER_IPSOCK_ERROR), gai_strerror(error));
    unireg_abort(1);				/* purecov: tested */
  }

  /*
    special case: for wildcard addresses prefer ipv6 over ipv4,
    because we later switch off IPV6_V6ONLY, so ipv6 wildcard
    addresses will work for ipv4 too
  */
  if (!real_bind_addr_str && ai->ai_family == AF_INET && ai->ai_next
      && ai->ai_next->ai_family == AF_INET6)
  {
    a= ai;
    ai= ai->ai_next;
    a->ai_next= ai->ai_next;
    ai->ai_next= a;
  }

  for (a= ai; a != NULL; a= a->ai_next)
  {
    ip_sock= mysql_socket_socket(key_socket_tcpip, a->ai_family,
                                 a->ai_socktype, a->ai_protocol);

    char ip_addr[INET6_ADDRSTRLEN];
    if (vio_get_normalized_ip_string(a->ai_addr, a->ai_addrlen,
                                     ip_addr, sizeof (ip_addr)))
    {
      ip_addr[0]= 0;
    }

    if (mysql_socket_getfd(ip_sock) == INVALID_SOCKET)
    {
      sql_print_error("Failed to create a socket for %s '%s': errno: %d.",
                      (a->ai_family == AF_INET) ? "IPv4" : "IPv6",
                      (const char *) ip_addr,
                      (int) socket_errno);
    }
    else 
    {
      sql_print_information("Server socket created on IP: '%s'.",
                          (const char *) ip_addr);
      break;
    }
  }

  if (mysql_socket_getfd(ip_sock) == INVALID_SOCKET)
  {
    DBUG_PRINT("error",("Got error: %d from socket()",socket_errno));
    sql_perror(ER_DEFAULT(ER_IPSOCK_ERROR));  /* purecov: tested */
    unireg_abort(1);				/* purecov: tested */
  }

  mysql_socket_set_thread_owner(ip_sock);

#ifndef __WIN__
  /*
    We should not use SO_REUSEADDR on windows as this would enable a
    user to open two mysqld servers with the same TCP/IP port.
  */
  arg= 1;
  (void) mysql_socket_setsockopt(ip_sock,SOL_SOCKET,SO_REUSEADDR,(char*)&arg,
                                 sizeof(arg));
#endif /* __WIN__ */

#ifdef IPV6_V6ONLY
   /*
     For interoperability with older clients, IPv6 socket should
     listen on both IPv6 and IPv4 wildcard addresses.
     Turn off IPV6_V6ONLY option.

     NOTE: this will work starting from Windows Vista only.
     On Windows XP dual stack is not available, so it will not
     listen on the corresponding IPv4-address.
   */
  if (a->ai_family == AF_INET6)
  {
    arg= 0;
    (void) mysql_socket_setsockopt(ip_sock, IPPROTO_IPV6, IPV6_V6ONLY,
                                   (char*)&arg, sizeof(arg));
  }
#endif
  /*
    Sometimes the port is not released fast enough when stopping and
    restarting the server. This happens quite often with the test suite
    on busy Linux systems. Retry to bind the address at these intervals:
    Sleep intervals: 1, 2, 4,  6,  9, 13, 17, 22, ...
    Retry at second: 1, 3, 7, 13, 22, 35, 52, 74, ...
    Limit the sequence by mysqld_port_timeout (set --port-open-timeout=#).
  */
  int ret;
  uint waited, retry, this_wait;
  for (waited= 0, retry= 1; ; retry++, waited+= this_wait)
  {
    if (((ret= mysql_socket_bind(ip_sock, a->ai_addr, a->ai_addrlen)) >= 0 ) ||
        (socket_errno != SOCKET_EADDRINUSE) ||
        (waited >= mysqld_port_timeout))
      break;
    sql_print_information("Retrying bind on TCP/IP port %u", port);
    this_wait= retry * retry / 3 + 1;
    sleep(this_wait);
  }
  freeaddrinfo(ai);
  if (ret < 0)
  {
    char buff[100];
    sprintf(buff, "Can't start server: Bind on TCP/IP port. Got error: %d",
            (int) socket_errno);
    sql_perror(buff);
    sql_print_error("Do you already have another mysqld server running on "
                    "port: %u ?", port);
    unireg_abort(1);
  }
  if (mysql_socket_listen(ip_sock,(int) back_log) < 0)
  {
    sql_perror("Can't start server: listen() on TCP/IP port");
    sql_print_error("listen() on TCP/IP failed with error %d",
                    socket_errno);
    unireg_abort(1);
  }

#ifdef FD_CLOEXEC
  (void) fcntl(mysql_socket_getfd(ip_sock), F_SETFD, FD_CLOEXEC);
#endif

  DBUG_RETURN(ip_sock);
}

static void network_init(void)
{
#ifdef HAVE_SYS_UN_H
  struct sockaddr_un	UNIXaddr;
  int	arg;
#endif
  DBUG_ENTER("network_init");

  if (MYSQL_CALLBACK_ELSE(thread_scheduler, init, (), 0))
    unireg_abort(1);			/* purecov: inspected */

  set_ports();

  if (report_port == 0)
  {
    SYSVAR_AUTOSIZE(report_port, mysqld_port);
  }
#ifndef DBUG_OFF
  if (!opt_disable_networking)
    DBUG_ASSERT(report_port != 0);
#endif
  if (!opt_disable_networking && !opt_bootstrap)
  {
    if (mysqld_port)
      base_ip_sock= activate_tcp_port(mysqld_port);
    if (mysqld_extra_port)
      extra_ip_sock= activate_tcp_port(mysqld_extra_port);
  }

#ifdef _WIN32
  /* create named pipe */
  if (Service.IsNT() && mysqld_unix_port[0] && !opt_bootstrap &&
      opt_enable_named_pipe)
  {

    strxnmov(pipe_name, sizeof(pipe_name)-1, "\\\\.\\pipe\\",
	     mysqld_unix_port, NullS);
    bzero((char*) &saPipeSecurity, sizeof(saPipeSecurity));
    bzero((char*) &sdPipeDescriptor, sizeof(sdPipeDescriptor));
    if (!InitializeSecurityDescriptor(&sdPipeDescriptor,
				      SECURITY_DESCRIPTOR_REVISION))
    {
      sql_perror("Can't start server : Initialize security descriptor");
      unireg_abort(1);
    }
    if (!SetSecurityDescriptorDacl(&sdPipeDescriptor, TRUE, NULL, FALSE))
    {
      sql_perror("Can't start server : Set security descriptor");
      unireg_abort(1);
    }
    saPipeSecurity.nLength = sizeof(SECURITY_ATTRIBUTES);
    saPipeSecurity.lpSecurityDescriptor = &sdPipeDescriptor;
    saPipeSecurity.bInheritHandle = FALSE;
    if ((hPipe= CreateNamedPipe(pipe_name,
				PIPE_ACCESS_DUPLEX|FILE_FLAG_OVERLAPPED,
				PIPE_TYPE_BYTE |
				PIPE_READMODE_BYTE |
				PIPE_WAIT,
				PIPE_UNLIMITED_INSTANCES,
				(int) global_system_variables.net_buffer_length,
				(int) global_system_variables.net_buffer_length,
				NMPWAIT_USE_DEFAULT_WAIT,
				&saPipeSecurity)) == INVALID_HANDLE_VALUE)
      {
	LPVOID lpMsgBuf;
	int error=GetLastError();
	FormatMessage(FORMAT_MESSAGE_ALLOCATE_BUFFER |
		      FORMAT_MESSAGE_FROM_SYSTEM,
		      NULL, error, MAKELANGID(LANG_NEUTRAL, SUBLANG_DEFAULT),
		      (LPTSTR) &lpMsgBuf, 0, NULL );
	sql_perror((char *)lpMsgBuf);
	LocalFree(lpMsgBuf);
	unireg_abort(1);
      }
  }
#endif

#if defined(HAVE_SYS_UN_H)
  /*
  ** Create the UNIX socket
  */
  if (mysqld_unix_port[0] && !opt_bootstrap)
  {
    DBUG_PRINT("general",("UNIX Socket is %s",mysqld_unix_port));

    if (strlen(mysqld_unix_port) > (sizeof(UNIXaddr.sun_path) - 1))
    {
      sql_print_error("The socket file path is too long (> %u): %s",
                      (uint) sizeof(UNIXaddr.sun_path) - 1, mysqld_unix_port);
      unireg_abort(1);
    }
    unix_sock= mysql_socket_socket(key_socket_unix, AF_UNIX, SOCK_STREAM, 0);
    if (mysql_socket_getfd(unix_sock) < 0)
    {
      sql_perror("Can't start server : UNIX Socket "); /* purecov: inspected */
      unireg_abort(1);				/* purecov: inspected */
    }

    mysql_socket_set_thread_owner(unix_sock);

    bzero((char*) &UNIXaddr, sizeof(UNIXaddr));
    UNIXaddr.sun_family = AF_UNIX;
    strmov(UNIXaddr.sun_path, mysqld_unix_port);
    (void) unlink(mysqld_unix_port);
    arg= 1;
    (void) mysql_socket_setsockopt(unix_sock,SOL_SOCKET,SO_REUSEADDR,
                                   (char*)&arg, sizeof(arg));
    umask(0);
    if (mysql_socket_bind(unix_sock,
                          reinterpret_cast<struct sockaddr *>(&UNIXaddr),
                          sizeof(UNIXaddr)) < 0)
    {
      sql_perror("Can't start server : Bind on unix socket"); /* purecov: tested */
      sql_print_error("Do you already have another mysqld server running on socket: %s ?",mysqld_unix_port);
      unireg_abort(1);					/* purecov: tested */
    }
    umask(((~my_umask) & 0666));
#if defined(S_IFSOCK) && defined(SECURE_SOCKETS)
    (void) chmod(mysqld_unix_port,S_IFSOCK);	/* Fix solaris 2.6 bug */
#endif
    if (mysql_socket_listen(unix_sock,(int) back_log) < 0)
      sql_print_warning("listen() on Unix socket failed with error %d",
		      socket_errno);
#ifdef FD_CLOEXEC
    (void) fcntl(mysql_socket_getfd(unix_sock), F_SETFD, FD_CLOEXEC);
#endif
  }
#endif
  DBUG_PRINT("info",("server started"));
  DBUG_VOID_RETURN;
}


/**
  Close a connection.

  @param thd        Thread handle.
  @param sql_errno  The error code to send before disconnect.

  @note
    For the connection that is doing shutdown, this is called twice
*/
void close_connection(THD *thd, uint sql_errno)
{
  DBUG_ENTER("close_connection");

  if (sql_errno)
    net_send_error(thd, sql_errno, ER_DEFAULT(sql_errno), NULL);

  thd->print_aborted_warning(3, sql_errno ? ER_DEFAULT(sql_errno)
                                          : "CLOSE_CONNECTION");

  thd->disconnect();

  MYSQL_CONNECTION_DONE((int) sql_errno, thd->thread_id);

  if (MYSQL_CONNECTION_DONE_ENABLED())
  {
    sleep(0); /* Workaround to avoid tailcall optimisation */
  }
  mysql_audit_notify_connection_disconnect(thd, sql_errno);
  DBUG_VOID_RETURN;
}
#endif /* EMBEDDED_LIBRARY */


/** Called when mysqld is aborted with ^C */
/* ARGSUSED */
extern "C" sig_handler end_mysqld_signal(int sig __attribute__((unused)))
{
  DBUG_ENTER("end_mysqld_signal");
  /* Don't call kill_mysql() if signal thread is not running */
  if (signal_thread_in_use)
    kill_mysql();                          // Take down mysqld nicely
  DBUG_VOID_RETURN;				/* purecov: deadcode */
}


/*
  Cleanup THD object

  SYNOPSIS
    thd_cleanup()
    thd		 Thread handler
*/

void thd_cleanup(THD *thd)
{
  thd->cleanup();
}

/*
  Decrease number of connections

  SYNOPSIS
    dec_connection_count()
*/

void dec_connection_count(THD *thd)
{
#ifdef WITH_WSREP
  /*
    Do not decrement when its wsrep system thread. wsrep_applier is set for
    applier as well as rollbacker threads.
  */
  if (thd->wsrep_applier)
    return;
#endif /* WITH_WSREP */

  DBUG_ASSERT(*thd->scheduler->connection_count > 0);
  mysql_mutex_lock(&LOCK_connection_count);
  (*thd->scheduler->connection_count)--;
  mysql_mutex_unlock(&LOCK_connection_count);
}


/*
  Delete THD and decrement thread counters, including thread_running
*/

void delete_running_thd(THD *thd)
{
  mysql_mutex_lock(&LOCK_thread_count);
  thd->unlink();
  mysql_mutex_unlock(&LOCK_thread_count);

  delete thd;
  dec_thread_running();
  thread_safe_decrement32(&thread_count);
  if (!thread_count)
  {
    mysql_mutex_lock(&LOCK_thread_count);
    mysql_cond_broadcast(&COND_thread_count);
    mysql_mutex_unlock(&LOCK_thread_count);
  }
}


/*
  Unlink thd from global list of available connections and free thd

  SYNOPSIS
    unlink_thd()
    thd		 Thread handler

  NOTES
    LOCK_thread_count is locked and left locked
*/

void unlink_thd(THD *thd)
{
  DBUG_ENTER("unlink_thd");
  DBUG_PRINT("enter", ("thd: 0x%lx", (long) thd));

  thd_cleanup(thd);
  dec_connection_count(thd);

  thd->add_status_to_global();

  mysql_mutex_lock(&LOCK_thread_count);
  thd->unlink();
  /*
    Used by binlog_reset_master.  It would be cleaner to use
    DEBUG_SYNC here, but that's not possible because the THD's debug
    sync feature has been shut down at this point.
  */
  DBUG_EXECUTE_IF("sleep_after_lock_thread_count_before_delete_thd", sleep(5););
  mysql_mutex_unlock(&LOCK_thread_count);

  delete thd;
  thread_safe_decrement32(&thread_count);

  DBUG_VOID_RETURN;
}


/*
  Store thread in cache for reuse by new connections

  SYNOPSIS
    cache_thread()

  NOTES
    LOCK_thread_cache is used to protect the cache variables

  RETURN
    0  Thread was not put in cache
    1  Thread is to be reused by new connection.
       (ie, caller should return, not abort with pthread_exit())
*/


static bool cache_thread()
{
  DBUG_ENTER("cache_thread");

  mysql_mutex_lock(&LOCK_thread_cache);
  if (cached_thread_count < thread_cache_size &&
      ! abort_loop && !kill_cached_threads)
  {
    /* Don't kill the thread, just put it in cache for reuse */
    DBUG_PRINT("info", ("Adding thread to cache"));
    cached_thread_count++;

#ifdef HAVE_PSI_THREAD_INTERFACE
    /*
      Delete the instrumentation for the job that just completed,
      before parking this pthread in the cache (blocked on COND_thread_cache).
    */
    PSI_THREAD_CALL(delete_current_thread)();
#endif

    while (!abort_loop && ! wake_thread && ! kill_cached_threads)
      mysql_cond_wait(&COND_thread_cache, &LOCK_thread_cache);
    cached_thread_count--;
    if (kill_cached_threads)
      mysql_cond_signal(&COND_flush_thread_cache);
    if (wake_thread)
    {
      THD *thd;
      wake_thread--;
      thd= thread_cache.get();
      mysql_mutex_unlock(&LOCK_thread_cache);

      thd->thread_stack= (char*) &thd;          // For store_globals
      (void) thd->store_globals();

#ifdef HAVE_PSI_THREAD_INTERFACE
      /*
        Create new instrumentation for the new THD job,
        and attach it to this running pthread.
      */
      PSI_thread *psi= PSI_THREAD_CALL(new_thread)(key_thread_one_connection,
                                                   thd, thd->thread_id);
      PSI_THREAD_CALL(set_thread)(psi);
#endif

      /*
        THD::mysys_var::abort is associated with physical thread rather
        than with THD object. So we need to reset this flag before using
        this thread for handling of new THD object/connection.
      */
      thd->mysys_var->abort= 0;
      thd->thr_create_utime= microsecond_interval_timer();
      thd->start_utime= thd->thr_create_utime;

      /* Link thd into list of all active threads (THD's) */
      mysql_mutex_lock(&LOCK_thread_count);
      threads.append(thd);
      mysql_mutex_unlock(&LOCK_thread_count);
      DBUG_RETURN(1);
    }
  }
  mysql_mutex_unlock(&LOCK_thread_cache);
  DBUG_RETURN(0);
}


/*
  End thread for the current connection

  SYNOPSIS
    one_thread_per_connection_end()
    thd		  Thread handler
    put_in_cache  Store thread in cache, if there is room in it
                  Normally this is true in all cases except when we got
                  out of resources initializing the current thread

  NOTES
    If thread is cached, we will wait until thread is scheduled to be
    reused and then we will return.
    If thread is not cached, we end the thread.

  RETURN
    0    Signal to handle_one_connection to reuse connection
*/

bool one_thread_per_connection_end(THD *thd, bool put_in_cache)
{
  DBUG_ENTER("one_thread_per_connection_end");
  const bool wsrep_applier= IF_WSREP(thd->wsrep_applier, false);

  unlink_thd(thd);

  if (put_in_cache && cache_thread() && !wsrep_applier)
    DBUG_RETURN(0);                             // Thread is reused

  /*
    It's safe to check for thread_count outside of the mutex
    as we are only interested to see if it was counted to 0 by the
    above unlink_thd() call. We should only signal COND_thread_count if
    thread_count is likely to be 0. (false positives are ok)
  */
  if (!thread_count)
  {
    mysql_mutex_lock(&LOCK_thread_count);
    DBUG_PRINT("signal", ("Broadcasting COND_thread_count"));
    mysql_cond_broadcast(&COND_thread_count);
    mysql_mutex_unlock(&LOCK_thread_count);
  }
  DBUG_LEAVE;                                   // Must match DBUG_ENTER()
#if defined(HAVE_OPENSSL) && !defined(EMBEDDED_LIBRARY)
  ERR_remove_state(0);
#endif
  my_thread_end();

  pthread_exit(0);
  return 0;                                     // Avoid compiler warnings
}


void flush_thread_cache()
{
  DBUG_ENTER("flush_thread_cache");
  mysql_mutex_lock(&LOCK_thread_cache);
  kill_cached_threads++;
  while (cached_thread_count)
  {
    mysql_cond_broadcast(&COND_thread_cache);
    mysql_cond_wait(&COND_flush_thread_cache, &LOCK_thread_cache);
  }
  kill_cached_threads--;
  mysql_mutex_unlock(&LOCK_thread_cache);
  DBUG_VOID_RETURN;
}


/******************************************************************************
  Setup a signal thread with handles all signals.
  Because Linux doesn't support schemas use a mutex to check that
  the signal thread is ready before continuing
******************************************************************************/

#if defined(__WIN__)


/*
  On Windows, we use native SetConsoleCtrlHandler for handle events like Ctrl-C
  with graceful shutdown.
  Also, we do not use signal(), but SetUnhandledExceptionFilter instead - as it
  provides possibility to pass the exception to just-in-time debugger, collect
  dumps and potentially also the exception and thread context used to output
  callstack.
*/

static BOOL WINAPI console_event_handler( DWORD type ) 
{
  DBUG_ENTER("console_event_handler");
#ifndef EMBEDDED_LIBRARY
  if(type == CTRL_C_EVENT)
  {
     /*
       Do not shutdown before startup is finished and shutdown
       thread is initialized. Otherwise there is a race condition 
       between main thread doing initialization and CTRL-C thread doing
       cleanup, which can result into crash.
     */
#ifndef EMBEDDED_LIBRARY
     if(hEventShutdown)
       kill_mysql();
     else
#endif
       sql_print_warning("CTRL-C ignored during startup");
     DBUG_RETURN(TRUE);
  }
#endif
  DBUG_RETURN(FALSE);
}




#ifdef DEBUG_UNHANDLED_EXCEPTION_FILTER
#define DEBUGGER_ATTACH_TIMEOUT 120
/*
  Wait for debugger to attach and break into debugger. If debugger is
  not attached, resume after timeout.
*/
static void wait_for_debugger(int timeout_sec)
{
   if(!IsDebuggerPresent())
   {
     int i;
     printf("Waiting for debugger to attach, pid=%u\n",GetCurrentProcessId());
     fflush(stdout);
     for(i= 0; i < timeout_sec; i++)
     {
       Sleep(1000);
       if(IsDebuggerPresent())
       {
         /* Break into debugger */
         __debugbreak();
         return;
       }
     }
     printf("pid=%u, debugger not attached after %d seconds, resuming\n",GetCurrentProcessId(),
       timeout_sec);
     fflush(stdout);
   }
}
#endif /* DEBUG_UNHANDLED_EXCEPTION_FILTER */

LONG WINAPI my_unhandler_exception_filter(EXCEPTION_POINTERS *ex_pointers)
{
   static BOOL first_time= TRUE;
   if(!first_time)
   {
     /*
       This routine can be called twice, typically
       when detaching in JIT debugger.
       Return EXCEPTION_EXECUTE_HANDLER to terminate process.
     */
     return EXCEPTION_EXECUTE_HANDLER;
   }
   first_time= FALSE;
#ifdef DEBUG_UNHANDLED_EXCEPTION_FILTER
   /*
    Unfortunately there is no clean way to debug unhandled exception filters,
    as debugger does not stop there(also documented in MSDN) 
    To overcome, one could put a MessageBox, but this will not work in service.
    Better solution is to print error message and sleep some minutes 
    until debugger is attached
  */
  wait_for_debugger(DEBUGGER_ATTACH_TIMEOUT);
#endif /* DEBUG_UNHANDLED_EXCEPTION_FILTER */
  __try
  {
    my_set_exception_pointers(ex_pointers);
    handle_fatal_signal(ex_pointers->ExceptionRecord->ExceptionCode);
  }
  __except(EXCEPTION_EXECUTE_HANDLER)
  {
    DWORD written;
    const char msg[] = "Got exception in exception handler!\n";
    WriteFile(GetStdHandle(STD_OUTPUT_HANDLE),msg, sizeof(msg)-1, 
      &written,NULL);
  }
  /*
    Return EXCEPTION_CONTINUE_SEARCH to give JIT debugger
    (drwtsn32 or vsjitdebugger) possibility to attach,
    if JIT debugger is configured.
    Windows Error reporting might generate a dump here.
  */
  return EXCEPTION_CONTINUE_SEARCH;
}


static void init_signals(void)
{
  if(opt_console)
    SetConsoleCtrlHandler(console_event_handler,TRUE);

    /* Avoid MessageBox()es*/
  _CrtSetReportMode(_CRT_WARN, _CRTDBG_MODE_FILE);
  _CrtSetReportFile(_CRT_WARN, _CRTDBG_FILE_STDERR);
  _CrtSetReportMode(_CRT_ERROR, _CRTDBG_MODE_FILE);
  _CrtSetReportFile(_CRT_ERROR, _CRTDBG_FILE_STDERR);
  _CrtSetReportMode(_CRT_ASSERT, _CRTDBG_MODE_FILE);
  _CrtSetReportFile(_CRT_ASSERT, _CRTDBG_FILE_STDERR);

   /*
     Do not use SEM_NOGPFAULTERRORBOX in the following SetErrorMode (),
     because it would prevent JIT debugger and Windows error reporting
     from working. We need WER or JIT-debugging, since our own unhandled
     exception filter is not guaranteed to work in all situation
     (like heap corruption or stack overflow)
   */
  SetErrorMode(SetErrorMode(0) | SEM_FAILCRITICALERRORS
                               | SEM_NOOPENFILEERRORBOX);
  SetUnhandledExceptionFilter(my_unhandler_exception_filter);
}


static void start_signal_handler(void)
{
#ifndef EMBEDDED_LIBRARY
  // Save vm id of this process
  if (!opt_bootstrap)
    create_pid_file();
#endif /* EMBEDDED_LIBRARY */
}


static void check_data_home(const char *path)
{}

#endif /* __WIN__ */


#if BACKTRACE_DEMANGLE
#include <cxxabi.h>
extern "C" char *my_demangle(const char *mangled_name, int *status)
{
  return abi::__cxa_demangle(mangled_name, NULL, NULL, status);
}
#endif


/*
  pthread_attr_setstacksize() without so much platform-dependency

  Return: The actual stack size if possible.
*/

#ifndef EMBEDDED_LIBRARY
static size_t my_setstacksize(pthread_attr_t *attr, size_t stacksize)
{
  size_t guard_size __attribute__((unused))= 0;

#if defined(__ia64__) || defined(__ia64)
  /*
    On IA64, half of the requested stack size is used for "normal stack"
    and half for "register stack".  The space measured by check_stack_overrun
    is the "normal stack", so double the request to make sure we have the
    caller-expected amount of normal stack.

    NOTE: there is no guarantee that the register stack can't grow faster
    than normal stack, so it's very unclear that we won't dump core due to
    stack overrun despite check_stack_overrun's efforts.  Experimentation
    shows that in the execution_constants test, the register stack grows
    less than half as fast as normal stack, but perhaps other scenarios are
    less forgiving.  If it turns out that more space is needed for the
    register stack, that could be forced (rather inefficiently) by using a
    multiplier higher than 2 here.
  */
  stacksize *= 2;
#endif

  /*
    On many machines, the "guard space" is subtracted from the requested
    stack size, and that space is quite large on some platforms.  So add
    it to our request, if we can find out what it is.
  */
#ifdef HAVE_PTHREAD_ATTR_GETGUARDSIZE
  if (pthread_attr_getguardsize(attr, &guard_size))
    guard_size = 0;		/* if can't find it out, treat as 0 */
#endif

  pthread_attr_setstacksize(attr, stacksize + guard_size);

  /* Retrieve actual stack size if possible */
#ifdef HAVE_PTHREAD_ATTR_GETSTACKSIZE
  {
    size_t real_stack_size= 0;
    /* We must ignore real_stack_size = 0 as Solaris 2.9 can return 0 here */
    if (pthread_attr_getstacksize(attr, &real_stack_size) == 0 &&
	real_stack_size > guard_size)
    {
      real_stack_size -= guard_size;
      if (real_stack_size < stacksize)
      {
	if (global_system_variables.log_warnings)
          sql_print_warning("Asked for %zu thread stack, but got %zu",
                            stacksize, real_stack_size);
	stacksize= real_stack_size;
      }
    }
  }
#endif /* !EMBEDDED_LIBRARY */

#if defined(__ia64__) || defined(__ia64)
  stacksize /= 2;
#endif
  return stacksize;
}
#endif


#if !defined(__WIN__)
#ifndef SA_RESETHAND
#define SA_RESETHAND 0
#endif /* SA_RESETHAND */
#ifndef SA_NODEFER
#define SA_NODEFER 0
#endif /* SA_NODEFER */

#ifndef EMBEDDED_LIBRARY

static void init_signals(void)
{
  sigset_t set;
  struct sigaction sa;
  DBUG_ENTER("init_signals");

  my_sigset(THR_SERVER_ALARM,print_signal_warning); // Should never be called!

  if (opt_stack_trace || (test_flags & TEST_CORE_ON_SIGNAL))
  {
    sa.sa_flags = SA_RESETHAND | SA_NODEFER;
    sigemptyset(&sa.sa_mask);
    sigprocmask(SIG_SETMASK,&sa.sa_mask,NULL);

    my_init_stacktrace();
#if defined(__amiga__)
    sa.sa_handler=(void(*)())handle_fatal_signal;
#else
    sa.sa_handler=handle_fatal_signal;
#endif
    sigaction(SIGSEGV, &sa, NULL);
    sigaction(SIGABRT, &sa, NULL);
#ifdef SIGBUS
    sigaction(SIGBUS, &sa, NULL);
#endif
    sigaction(SIGILL, &sa, NULL);
    sigaction(SIGFPE, &sa, NULL);
  }

#ifdef HAVE_GETRLIMIT
  if (test_flags & TEST_CORE_ON_SIGNAL)
  {
    /* Change limits so that we will get a core file */
    STRUCT_RLIMIT rl;
    rl.rlim_cur = rl.rlim_max = (rlim_t) RLIM_INFINITY;
    if (setrlimit(RLIMIT_CORE, &rl) && global_system_variables.log_warnings)
      sql_print_warning("setrlimit could not change the size of core files to 'infinity';  We may not be able to generate a core file on signals");
  }
#endif
  (void) sigemptyset(&set);
  my_sigset(SIGPIPE,SIG_IGN);
  sigaddset(&set,SIGPIPE);
#ifndef IGNORE_SIGHUP_SIGQUIT
  sigaddset(&set,SIGQUIT);
  sigaddset(&set,SIGHUP);
#endif
  sigaddset(&set,SIGTERM);

  /* Fix signals if blocked by parents (can happen on Mac OS X) */
  sigemptyset(&sa.sa_mask);
  sa.sa_flags = 0;
  sa.sa_handler = print_signal_warning;
  sigaction(SIGTERM, &sa, (struct sigaction*) 0);
  sa.sa_flags = 0;
  sa.sa_handler = print_signal_warning;
  sigaction(SIGHUP, &sa, (struct sigaction*) 0);
  if (thd_lib_detected != THD_LIB_LT)
    sigaddset(&set,THR_SERVER_ALARM);
  if (test_flags & TEST_SIGINT)
  {
    /* Allow SIGINT to break mysqld. This is for debugging with --gdb */
    my_sigset(SIGINT, end_mysqld_signal);
    sigdelset(&set, SIGINT);
  }
  else
  {
    sigaddset(&set,SIGINT);
#ifdef SIGTSTP
    sigaddset(&set,SIGTSTP);
#endif
  }

  sigprocmask(SIG_SETMASK,&set,NULL);
  pthread_sigmask(SIG_SETMASK,&set,NULL);
  DBUG_VOID_RETURN;
}


static void start_signal_handler(void)
{
  int error;
  pthread_attr_t thr_attr;
  DBUG_ENTER("start_signal_handler");

  (void) pthread_attr_init(&thr_attr);
  pthread_attr_setscope(&thr_attr,PTHREAD_SCOPE_SYSTEM);
  (void) pthread_attr_setdetachstate(&thr_attr,PTHREAD_CREATE_DETACHED);
  (void) my_setstacksize(&thr_attr,my_thread_stack_size);

  mysql_mutex_lock(&LOCK_thread_count);
  if ((error= mysql_thread_create(key_thread_signal_hand,
                                  &signal_thread, &thr_attr, signal_hand, 0)))
  {
    sql_print_error("Can't create interrupt-thread (error %d, errno: %d)",
		    error,errno);
    exit(1);
  }
  mysql_cond_wait(&COND_thread_count, &LOCK_thread_count);
  mysql_mutex_unlock(&LOCK_thread_count);

  (void) pthread_attr_destroy(&thr_attr);
  DBUG_VOID_RETURN;
}


/** This threads handles all signals and alarms. */
/* ARGSUSED */
pthread_handler_t signal_hand(void *arg __attribute__((unused)))
{
  sigset_t set;
  int sig;
  my_thread_init();				// Init new thread
  DBUG_ENTER("signal_hand");
  signal_thread_in_use= 1;

  /*
    Setup alarm handler
    This should actually be '+ max_number_of_slaves' instead of +10,
    but the +10 should be quite safe.
  */
  init_thr_alarm(thread_scheduler->max_threads + extra_max_connections +
		 global_system_variables.max_insert_delayed_threads + 10);
  if (test_flags & TEST_SIGINT)
  {
    /* Allow SIGINT to break mysqld. This is for debugging with --gdb */
    (void) sigemptyset(&set);
    (void) sigaddset(&set,SIGINT);
    (void) pthread_sigmask(SIG_UNBLOCK,&set,NULL);
  }
  (void) sigemptyset(&set);			// Setup up SIGINT for debug
#ifdef USE_ONE_SIGNAL_HAND
  (void) sigaddset(&set,THR_SERVER_ALARM);	// For alarms
#endif
#ifndef IGNORE_SIGHUP_SIGQUIT
  (void) sigaddset(&set,SIGQUIT);
  (void) sigaddset(&set,SIGHUP);
#endif
  (void) sigaddset(&set,SIGTERM);
  (void) sigaddset(&set,SIGTSTP);

  /* Save pid to this process (or thread on Linux) */
  if (!opt_bootstrap)
    create_pid_file();

  /*
    signal to start_signal_handler that we are ready
    This works by waiting for start_signal_handler to free mutex,
    after which we signal it that we are ready.
    At this pointer there is no other threads running, so there
    should not be any other mysql_cond_signal() calls.
  */
  mysql_mutex_lock(&LOCK_thread_count);
  mysql_mutex_unlock(&LOCK_thread_count);
  mysql_cond_broadcast(&COND_thread_count);

  (void) pthread_sigmask(SIG_BLOCK,&set,NULL);
  for (;;)
  {
    int error;					// Used when debugging
    if (shutdown_in_progress && !abort_loop)
    {
      sig= SIGTERM;
      error=0;
    }
    else
      while ((error=my_sigwait(&set,&sig)) == EINTR) ;
    if (cleanup_done)
    {
      DBUG_PRINT("quit",("signal_handler: calling my_thread_end()"));
      my_thread_end();
      DBUG_LEAVE;                               // Must match DBUG_ENTER()
      signal_thread_in_use= 0;
      pthread_exit(0);				// Safety
      return 0;                                 // Avoid compiler warnings
    }
    switch (sig) {
    case SIGTERM:
    case SIGQUIT:
    case SIGKILL:
#ifdef EXTRA_DEBUG
      sql_print_information("Got signal %d to shutdown mysqld",sig);
#endif
      /* switch to the old log message processing */
      logger.set_handlers(LOG_FILE, global_system_variables.sql_log_slow ? LOG_FILE:LOG_NONE,
                          opt_log ? LOG_FILE:LOG_NONE);
      DBUG_PRINT("info",("Got signal: %d  abort_loop: %d",sig,abort_loop));
      if (!abort_loop)
      {
	abort_loop=1;				// mark abort for threads
#ifdef HAVE_PSI_THREAD_INTERFACE
        /* Delete the instrumentation for the signal thread */
        PSI_THREAD_CALL(delete_current_thread)();
#endif
#ifdef USE_ONE_SIGNAL_HAND
	pthread_t tmp;
        if ((error= mysql_thread_create(0, /* Not instrumented */
                                        &tmp, &connection_attrib,
                                        kill_server_thread,
                                        (void*) &sig)))
          sql_print_error("Can't create thread to kill server (errno= %d)",
                          error);
#else
	kill_server((void*) sig);	// MIT THREAD has a alarm thread
#endif
      }
      break;
    case SIGHUP:
      if (!abort_loop)
      {
        int not_used;
	mysql_print_status();		// Print some debug info
	reload_acl_and_cache((THD*) 0,
			     (REFRESH_LOG | REFRESH_TABLES | REFRESH_FAST |
			      REFRESH_GRANT |
			      REFRESH_THREADS | REFRESH_HOSTS),
			     (TABLE_LIST*) 0, &not_used); // Flush logs
      }
      /* reenable logs after the options were reloaded */
      if (log_output_options & LOG_NONE)
      {
        logger.set_handlers(LOG_FILE,
                            global_system_variables.sql_log_slow ?
                            LOG_TABLE : LOG_NONE,
                            opt_log ? LOG_TABLE : LOG_NONE);
      }
      else
      {
        logger.set_handlers(LOG_FILE,
                            global_system_variables.sql_log_slow ?
                            log_output_options : LOG_NONE,
                            opt_log ? log_output_options : LOG_NONE);
      }
      break;
#ifdef USE_ONE_SIGNAL_HAND
    case THR_SERVER_ALARM:
      process_alarm(sig);			// Trigger alarms.
      break;
#endif
    default:
#ifdef EXTRA_DEBUG
      sql_print_warning("Got signal: %d  error: %d",sig,error); /* purecov: tested */
#endif
      break;					/* purecov: tested */
    }
  }
  return(0);					/* purecov: deadcode */
}

static void check_data_home(const char *path)
{}

#endif /*!EMBEDDED_LIBRARY*/
#endif	/* __WIN__*/


/**
  All global error messages are sent here where the first one is stored
  for the client.
*/
/* ARGSUSED */
extern "C" void my_message_sql(uint error, const char *str, myf MyFlags);

void my_message_sql(uint error, const char *str, myf MyFlags)
{
  THD *thd= current_thd;
  Sql_condition::enum_warning_level level;
  sql_print_message_func func;
  DBUG_ENTER("my_message_sql");
  DBUG_PRINT("error", ("error: %u  message: '%s'  Flag: %lu", error, str,
                       MyFlags));

  DBUG_ASSERT(str != NULL);
  DBUG_ASSERT(error != 0);

  if (MyFlags & ME_JUST_INFO)
  {
    level= Sql_condition::WARN_LEVEL_NOTE;
    func= sql_print_information;
  }
  else if (MyFlags & ME_JUST_WARNING)
  {
    level= Sql_condition::WARN_LEVEL_WARN;
    func= sql_print_warning;
  }
  else
  {
    level= Sql_condition::WARN_LEVEL_ERROR;
    func= sql_print_error;
  }

  if (thd)
  {
    if (MyFlags & ME_FATALERROR)
      thd->is_fatal_error= 1;
    (void) thd->raise_condition(error, NULL, level, str);
  }
  else
    mysql_audit_general(0, MYSQL_AUDIT_GENERAL_ERROR, error, str);

  /* When simulating OOM, skip writing to error log to avoid mtr errors */
  DBUG_EXECUTE_IF("simulate_out_of_memory", DBUG_VOID_RETURN;);

  if (!thd || thd->log_all_errors || (MyFlags & ME_NOREFRESH))
    (*func)("%s: %s", my_progname_short, str); /* purecov: inspected */
  DBUG_VOID_RETURN;
}


extern "C" void *my_str_malloc_mysqld(size_t size);
extern "C" void my_str_free_mysqld(void *ptr);
extern "C" void *my_str_realloc_mysqld(void *ptr, size_t size);

void *my_str_malloc_mysqld(size_t size)
{
  return my_malloc(size, MYF(MY_FAE));
}


void my_str_free_mysqld(void *ptr)
{
  my_free(ptr);
}

void *my_str_realloc_mysqld(void *ptr, size_t size)
{
  return my_realloc(ptr, size, MYF(MY_FAE));
}


#ifdef __WIN__

pthread_handler_t handle_shutdown(void *arg)
{
  MSG msg;
  my_thread_init();

  /* this call should create the message queue for this thread */
  PeekMessage(&msg, NULL, 1, 65534,PM_NOREMOVE);
#if !defined(EMBEDDED_LIBRARY)
  if (WaitForSingleObject(hEventShutdown,INFINITE)==WAIT_OBJECT_0)
#endif /* EMBEDDED_LIBRARY */
     kill_server(MYSQL_KILL_SIGNAL);
  return 0;
}
#endif

#include <mysqld_default_groups.h>

#if defined(__WIN__) && !defined(EMBEDDED_LIBRARY)
static const int load_default_groups_sz=
sizeof(load_default_groups)/sizeof(load_default_groups[0]);
#endif


#ifndef EMBEDDED_LIBRARY
/**
  This function is used to check for stack overrun for pathological
  cases of  regular expressions and 'like' expressions.
*/
extern "C" int
check_enough_stack_size_slow()
{
  uchar stack_top;
  THD *my_thd= current_thd;
  if (my_thd != NULL)
    return check_stack_overrun(my_thd, STACK_MIN_SIZE * 2, &stack_top);
  return 0;
}


/*
  The call to current_thd in check_enough_stack_size_slow is quite expensive,
  so we try to avoid it for the normal cases.
  The size of  each stack frame for the wildcmp() routines is ~128 bytes,
  so checking  *every* recursive call is not necessary.
 */
extern "C" int
check_enough_stack_size(int recurse_level)
{
  if (recurse_level % 16 != 0)
    return 0;
  return check_enough_stack_size_slow();
}
#endif



/*
   Initialize my_str_malloc() and my_str_free()
*/
static void init_libstrings()
{
  my_str_malloc= &my_str_malloc_mysqld;
  my_str_free= &my_str_free_mysqld;
  my_str_realloc= &my_str_realloc_mysqld;
#ifndef EMBEDDED_LIBRARY
  my_string_stack_guard= check_enough_stack_size;
#endif
}


static void init_pcre()
{
  pcre_malloc= pcre_stack_malloc= my_str_malloc_mysqld;
  pcre_free= pcre_stack_free= my_str_free_mysqld;
#ifndef EMBEDDED_LIBRARY
  pcre_stack_guard= check_enough_stack_size_slow;
#endif
}


/**
  Initialize one of the global date/time format variables.

  @param format_type		What kind of format should be supported
  @param var_ptr		Pointer to variable that should be updated

  @retval
    0 ok
  @retval
    1 error
*/

static bool init_global_datetime_format(timestamp_type format_type,
                                        DATE_TIME_FORMAT *format)
{
  /*
    Get command line option
    format->format.str is already set by my_getopt
  */
  format->format.length= strlen(format->format.str);

  if (parse_date_time_format(format_type, format))
  {
    fprintf(stderr, "Wrong date/time format specifier: %s\n",
            format->format.str);
    return true;
  }
  return false;
}

#define COM_STATUS(X)  (void*) offsetof(STATUS_VAR, X), SHOW_LONG_STATUS
#define STMT_STATUS(X) COM_STATUS(com_stat[(uint) X])

SHOW_VAR com_status_vars[]= {
  {"admin_commands",       COM_STATUS(com_other)},
  {"alter_db",             STMT_STATUS(SQLCOM_ALTER_DB)},
  {"alter_db_upgrade",     STMT_STATUS(SQLCOM_ALTER_DB_UPGRADE)},
  {"alter_event",          STMT_STATUS(SQLCOM_ALTER_EVENT)},
  {"alter_function",       STMT_STATUS(SQLCOM_ALTER_FUNCTION)},
  {"alter_procedure",      STMT_STATUS(SQLCOM_ALTER_PROCEDURE)},
  {"alter_server",         STMT_STATUS(SQLCOM_ALTER_SERVER)},
  {"alter_table",          STMT_STATUS(SQLCOM_ALTER_TABLE)},
  {"alter_tablespace",     STMT_STATUS(SQLCOM_ALTER_TABLESPACE)},
  {"analyze",              STMT_STATUS(SQLCOM_ANALYZE)},
  {"assign_to_keycache",   STMT_STATUS(SQLCOM_ASSIGN_TO_KEYCACHE)},
  {"begin",                STMT_STATUS(SQLCOM_BEGIN)},
  {"binlog",               STMT_STATUS(SQLCOM_BINLOG_BASE64_EVENT)},
  {"call_procedure",       STMT_STATUS(SQLCOM_CALL)},
  {"change_db",            STMT_STATUS(SQLCOM_CHANGE_DB)},
  {"change_master",        STMT_STATUS(SQLCOM_CHANGE_MASTER)},
  {"check",                STMT_STATUS(SQLCOM_CHECK)},
  {"checksum",             STMT_STATUS(SQLCOM_CHECKSUM)},
  {"commit",               STMT_STATUS(SQLCOM_COMMIT)},
  {"compound_sql",         STMT_STATUS(SQLCOM_COMPOUND)},
  {"create_db",            STMT_STATUS(SQLCOM_CREATE_DB)},
  {"create_event",         STMT_STATUS(SQLCOM_CREATE_EVENT)},
  {"create_function",      STMT_STATUS(SQLCOM_CREATE_SPFUNCTION)},
  {"create_index",         STMT_STATUS(SQLCOM_CREATE_INDEX)},
  {"create_procedure",     STMT_STATUS(SQLCOM_CREATE_PROCEDURE)},
  {"create_role",          STMT_STATUS(SQLCOM_CREATE_ROLE)},
  {"create_server",        STMT_STATUS(SQLCOM_CREATE_SERVER)},
  {"create_table",         STMT_STATUS(SQLCOM_CREATE_TABLE)},
  {"create_trigger",       STMT_STATUS(SQLCOM_CREATE_TRIGGER)},
  {"create_udf",           STMT_STATUS(SQLCOM_CREATE_FUNCTION)},
  {"create_user",          STMT_STATUS(SQLCOM_CREATE_USER)},
  {"create_view",          STMT_STATUS(SQLCOM_CREATE_VIEW)},
  {"dealloc_sql",          STMT_STATUS(SQLCOM_DEALLOCATE_PREPARE)},
  {"delete",               STMT_STATUS(SQLCOM_DELETE)},
  {"delete_multi",         STMT_STATUS(SQLCOM_DELETE_MULTI)},
  {"do",                   STMT_STATUS(SQLCOM_DO)},
  {"drop_db",              STMT_STATUS(SQLCOM_DROP_DB)},
  {"drop_event",           STMT_STATUS(SQLCOM_DROP_EVENT)},
  {"drop_function",        STMT_STATUS(SQLCOM_DROP_FUNCTION)},
  {"drop_index",           STMT_STATUS(SQLCOM_DROP_INDEX)},
  {"drop_procedure",       STMT_STATUS(SQLCOM_DROP_PROCEDURE)},
  {"drop_role",            STMT_STATUS(SQLCOM_DROP_ROLE)},
  {"drop_server",          STMT_STATUS(SQLCOM_DROP_SERVER)},
  {"drop_table",           STMT_STATUS(SQLCOM_DROP_TABLE)},
  {"drop_trigger",         STMT_STATUS(SQLCOM_DROP_TRIGGER)},
  {"drop_user",            STMT_STATUS(SQLCOM_DROP_USER)},
  {"drop_view",            STMT_STATUS(SQLCOM_DROP_VIEW)},
  {"empty_query",          STMT_STATUS(SQLCOM_EMPTY_QUERY)},
  {"execute_sql",          STMT_STATUS(SQLCOM_EXECUTE)},
  {"flush",                STMT_STATUS(SQLCOM_FLUSH)},
  {"get_diagnostics",      STMT_STATUS(SQLCOM_GET_DIAGNOSTICS)},
  {"grant",                STMT_STATUS(SQLCOM_GRANT)},
  {"grant_role",           STMT_STATUS(SQLCOM_GRANT_ROLE)},
  {"ha_close",             STMT_STATUS(SQLCOM_HA_CLOSE)},
  {"ha_open",              STMT_STATUS(SQLCOM_HA_OPEN)},
  {"ha_read",              STMT_STATUS(SQLCOM_HA_READ)},
  {"help",                 STMT_STATUS(SQLCOM_HELP)},
  {"insert",               STMT_STATUS(SQLCOM_INSERT)},
  {"insert_select",        STMT_STATUS(SQLCOM_INSERT_SELECT)},
  {"install_plugin",       STMT_STATUS(SQLCOM_INSTALL_PLUGIN)},
  {"kill",                 STMT_STATUS(SQLCOM_KILL)},
  {"load",                 STMT_STATUS(SQLCOM_LOAD)},
  {"lock_tables",          STMT_STATUS(SQLCOM_LOCK_TABLES)},
  {"optimize",             STMT_STATUS(SQLCOM_OPTIMIZE)},
  {"preload_keys",         STMT_STATUS(SQLCOM_PRELOAD_KEYS)},
  {"prepare_sql",          STMT_STATUS(SQLCOM_PREPARE)},
  {"purge",                STMT_STATUS(SQLCOM_PURGE)},
  {"purge_before_date",    STMT_STATUS(SQLCOM_PURGE_BEFORE)},
  {"release_savepoint",    STMT_STATUS(SQLCOM_RELEASE_SAVEPOINT)},
  {"rename_table",         STMT_STATUS(SQLCOM_RENAME_TABLE)},
  {"rename_user",          STMT_STATUS(SQLCOM_RENAME_USER)},
  {"repair",               STMT_STATUS(SQLCOM_REPAIR)},
  {"replace",              STMT_STATUS(SQLCOM_REPLACE)},
  {"replace_select",       STMT_STATUS(SQLCOM_REPLACE_SELECT)},
  {"reset",                STMT_STATUS(SQLCOM_RESET)},
  {"resignal",             STMT_STATUS(SQLCOM_RESIGNAL)},
  {"revoke",               STMT_STATUS(SQLCOM_REVOKE)},
  {"revoke_all",           STMT_STATUS(SQLCOM_REVOKE_ALL)},
  {"revoke_role",          STMT_STATUS(SQLCOM_REVOKE_ROLE)},
  {"rollback",             STMT_STATUS(SQLCOM_ROLLBACK)},
  {"rollback_to_savepoint",STMT_STATUS(SQLCOM_ROLLBACK_TO_SAVEPOINT)},
  {"savepoint",            STMT_STATUS(SQLCOM_SAVEPOINT)},
  {"select",               STMT_STATUS(SQLCOM_SELECT)},
  {"set_option",           STMT_STATUS(SQLCOM_SET_OPTION)},
  {"show_authors",         STMT_STATUS(SQLCOM_SHOW_AUTHORS)},
  {"show_binlog_events",   STMT_STATUS(SQLCOM_SHOW_BINLOG_EVENTS)},
  {"show_binlogs",         STMT_STATUS(SQLCOM_SHOW_BINLOGS)},
  {"show_charsets",        STMT_STATUS(SQLCOM_SHOW_CHARSETS)},
  {"show_collations",      STMT_STATUS(SQLCOM_SHOW_COLLATIONS)},
  {"show_contributors",    STMT_STATUS(SQLCOM_SHOW_CONTRIBUTORS)},
  {"show_create_db",       STMT_STATUS(SQLCOM_SHOW_CREATE_DB)},
  {"show_create_event",    STMT_STATUS(SQLCOM_SHOW_CREATE_EVENT)},
  {"show_create_func",     STMT_STATUS(SQLCOM_SHOW_CREATE_FUNC)},
  {"show_create_proc",     STMT_STATUS(SQLCOM_SHOW_CREATE_PROC)},
  {"show_create_table",    STMT_STATUS(SQLCOM_SHOW_CREATE)},
  {"show_create_trigger",  STMT_STATUS(SQLCOM_SHOW_CREATE_TRIGGER)},
  {"show_databases",       STMT_STATUS(SQLCOM_SHOW_DATABASES)},
  {"show_engine_logs",     STMT_STATUS(SQLCOM_SHOW_ENGINE_LOGS)},
  {"show_engine_mutex",    STMT_STATUS(SQLCOM_SHOW_ENGINE_MUTEX)},
  {"show_engine_status",   STMT_STATUS(SQLCOM_SHOW_ENGINE_STATUS)},
  {"show_errors",          STMT_STATUS(SQLCOM_SHOW_ERRORS)},
  {"show_events",          STMT_STATUS(SQLCOM_SHOW_EVENTS)},
  {"show_explain",         STMT_STATUS(SQLCOM_SHOW_EXPLAIN)},
  {"show_fields",          STMT_STATUS(SQLCOM_SHOW_FIELDS)},
#ifndef DBUG_OFF
  {"show_function_code",   STMT_STATUS(SQLCOM_SHOW_FUNC_CODE)},
#endif
  {"show_function_status", STMT_STATUS(SQLCOM_SHOW_STATUS_FUNC)},
  {"show_generic",         STMT_STATUS(SQLCOM_SHOW_GENERIC)},
  {"show_grants",          STMT_STATUS(SQLCOM_SHOW_GRANTS)},
  {"show_keys",            STMT_STATUS(SQLCOM_SHOW_KEYS)},
  {"show_master_status",   STMT_STATUS(SQLCOM_SHOW_MASTER_STAT)},
  {"show_open_tables",     STMT_STATUS(SQLCOM_SHOW_OPEN_TABLES)},
  {"show_plugins",         STMT_STATUS(SQLCOM_SHOW_PLUGINS)},
  {"show_privileges",      STMT_STATUS(SQLCOM_SHOW_PRIVILEGES)},
#ifndef DBUG_OFF
  {"show_procedure_code",  STMT_STATUS(SQLCOM_SHOW_PROC_CODE)},
#endif
  {"show_procedure_status",STMT_STATUS(SQLCOM_SHOW_STATUS_PROC)},
  {"show_processlist",     STMT_STATUS(SQLCOM_SHOW_PROCESSLIST)},
  {"show_profile",         STMT_STATUS(SQLCOM_SHOW_PROFILE)},
  {"show_profiles",        STMT_STATUS(SQLCOM_SHOW_PROFILES)},
  {"show_relaylog_events", STMT_STATUS(SQLCOM_SHOW_RELAYLOG_EVENTS)},
  {"show_slave_hosts",     STMT_STATUS(SQLCOM_SHOW_SLAVE_HOSTS)},
  {"show_slave_status",    STMT_STATUS(SQLCOM_SHOW_SLAVE_STAT)},
  {"show_status",          STMT_STATUS(SQLCOM_SHOW_STATUS)},
  {"show_storage_engines", STMT_STATUS(SQLCOM_SHOW_STORAGE_ENGINES)},
  {"show_table_status",    STMT_STATUS(SQLCOM_SHOW_TABLE_STATUS)},
  {"show_tables",          STMT_STATUS(SQLCOM_SHOW_TABLES)},
  {"show_triggers",        STMT_STATUS(SQLCOM_SHOW_TRIGGERS)},
  {"show_variables",       STMT_STATUS(SQLCOM_SHOW_VARIABLES)},
  {"show_warnings",        STMT_STATUS(SQLCOM_SHOW_WARNS)},
  {"shutdown",             STMT_STATUS(SQLCOM_SHUTDOWN)},
  {"signal",               STMT_STATUS(SQLCOM_SIGNAL)},
  {"start_all_slaves",     STMT_STATUS(SQLCOM_SLAVE_ALL_START)},
  {"start_slave",          STMT_STATUS(SQLCOM_SLAVE_START)},
  {"stmt_close",           COM_STATUS(com_stmt_close)},
  {"stmt_execute",         COM_STATUS(com_stmt_execute)},
  {"stmt_fetch",           COM_STATUS(com_stmt_fetch)},
  {"stmt_prepare",         COM_STATUS(com_stmt_prepare)},
  {"stmt_reprepare",       COM_STATUS(com_stmt_reprepare)},
  {"stmt_reset",           COM_STATUS(com_stmt_reset)},
  {"stmt_send_long_data",  COM_STATUS(com_stmt_send_long_data)},
  {"stop_all_slaves",      STMT_STATUS(SQLCOM_SLAVE_ALL_STOP)},
  {"stop_slave",           STMT_STATUS(SQLCOM_SLAVE_STOP)},
  {"truncate",             STMT_STATUS(SQLCOM_TRUNCATE)},
  {"uninstall_plugin",     STMT_STATUS(SQLCOM_UNINSTALL_PLUGIN)},
  {"unlock_tables",        STMT_STATUS(SQLCOM_UNLOCK_TABLES)},
  {"update",               STMT_STATUS(SQLCOM_UPDATE)},
  {"update_multi",         STMT_STATUS(SQLCOM_UPDATE_MULTI)},
  {"xa_commit",            STMT_STATUS(SQLCOM_XA_COMMIT)},
  {"xa_end",               STMT_STATUS(SQLCOM_XA_END)},
  {"xa_prepare",           STMT_STATUS(SQLCOM_XA_PREPARE)},
  {"xa_recover",           STMT_STATUS(SQLCOM_XA_RECOVER)},
  {"xa_rollback",          STMT_STATUS(SQLCOM_XA_ROLLBACK)},
  {"xa_start",             STMT_STATUS(SQLCOM_XA_START)},
  {NullS, NullS, SHOW_LONG}
};


#ifdef HAVE_PSI_STATEMENT_INTERFACE
PSI_statement_info sql_statement_info[(uint) SQLCOM_END + 1];
PSI_statement_info com_statement_info[(uint) COM_END + 1];

/**
  Initialize the command names array.
  Since we do not want to maintain a separate array,
  this is populated from data mined in com_status_vars,
  which already has one name for each command.
*/
void init_sql_statement_info()
{
  size_t first_com= offsetof(STATUS_VAR, com_stat[0]);
  size_t last_com=  offsetof(STATUS_VAR, com_stat[(uint) SQLCOM_END]);
  int record_size= offsetof(STATUS_VAR, com_stat[1])
                   - offsetof(STATUS_VAR, com_stat[0]);
  size_t ptr;
  uint i;
  uint com_index;

  static const char* dummy= "";
  for (i= 0; i < ((uint) SQLCOM_END + 1); i++)
  {
    sql_statement_info[i].m_name= dummy;
    sql_statement_info[i].m_flags= 0;
  }

  SHOW_VAR *var= &com_status_vars[0];
  while (var->name != NULL)
  {
    ptr= (size_t)(var->value);
    if ((first_com <= ptr) && (ptr <= last_com))
    {
      com_index= ((int)(ptr - first_com))/record_size;
      DBUG_ASSERT(com_index < (uint) SQLCOM_END);
      sql_statement_info[com_index].m_name= var->name;
    }
    var++;
  }

  DBUG_ASSERT(strcmp(sql_statement_info[(uint) SQLCOM_SELECT].m_name, "select") == 0);
  DBUG_ASSERT(strcmp(sql_statement_info[(uint) SQLCOM_SIGNAL].m_name, "signal") == 0);

  sql_statement_info[(uint) SQLCOM_END].m_name= "error";
}

void init_com_statement_info()
{
  uint index;

  for (index= 0; index < (uint) COM_END + 1; index++)
  {
    com_statement_info[index].m_name= command_name[index].str;
    com_statement_info[index].m_flags= 0;
  }

  /* "statement/abstract/query" can mutate into "statement/sql/..." */
  com_statement_info[(uint) COM_QUERY].m_flags= PSI_FLAG_MUTABLE;
}
#endif


#ifdef SAFEMALLOC
/*
  Return the id for the current THD, to allow safemalloc to associate
  the memory with the right id.
*/

extern "C" my_thread_id mariadb_dbug_id()
{
  THD *thd;
  if ((thd= current_thd))
  {
    return thd->thread_id;
  }
  return my_thread_dbug_id();
}
#endif /* SAFEMALLOC */

/* Thread Mem Usage By P.Linux */
extern "C" {
static void my_malloc_size_cb_func(long long size, my_bool is_thread_specific)
{
  THD *thd= current_thd;
  /* If thread specific memory */
  if (likely(is_thread_specific))
  {
    if (mysqld_server_initialized || thd)
    {
      /*
        THD may not be set if we are called from my_net_init() before THD
        thread has started.
        However, this should never happen, so better to assert and
        fix this.
      */
      DBUG_ASSERT(thd);
      if (thd)
      {
        DBUG_PRINT("info", ("memory_used: %lld  size: %lld",
                            (longlong) thd->status_var.local_memory_used,
                            size));
        thd->status_var.local_memory_used+= size;
        DBUG_ASSERT((longlong) thd->status_var.local_memory_used >= 0);
      }
    }
  }
  else if (likely(thd))
    thd->status_var.global_memory_used+= size;
  else
  {
    // workaround for gcc 4.2.4-1ubuntu4 -fPIE (from DEB_BUILD_HARDENING=1)
    int64 volatile * volatile ptr=&global_status_var.global_memory_used;
    my_atomic_add64_explicit(ptr, size, MY_MEMORY_ORDER_RELAXED);
  }
}
}

static int init_common_variables()
{
  umask(((~my_umask) & 0666));
  connection_errors_select= 0;
  connection_errors_accept= 0;
  connection_errors_tcpwrap= 0;
  connection_errors_internal= 0;
  connection_errors_max_connection= 0;
  connection_errors_peer_addr= 0;
  my_decimal_set_zero(&decimal_zero); // set decimal_zero constant;

  if (pthread_key_create(&THR_THD,NULL) ||
      pthread_key_create(&THR_MALLOC,NULL))
  {
    sql_print_error("Can't create thread-keys");
    return 1;
  }

  set_current_thd(0);
  set_malloc_size_cb(my_malloc_size_cb_func);

  init_libstrings();
  tzset();			// Set tzname

  sf_leaking_memory= 0; // no memory leaks from now on
#ifdef SAFEMALLOC
  sf_malloc_dbug_id= mariadb_dbug_id;
#endif

  max_system_variables.pseudo_thread_id= (ulong)~0;
  server_start_time= flush_status_time= my_time(0);

  global_rpl_filter= new Rpl_filter;
  binlog_filter= new Rpl_filter;
  if (!global_rpl_filter || !binlog_filter)
  {
    sql_perror("Could not allocate replication and binlog filters");
    return 1;
  }

#if defined(HAVE_POOL_OF_THREADS) && !defined(_WIN32)
  SYSVAR_AUTOSIZE(threadpool_size, my_getncpus());
#endif

  if (init_thread_environment() ||
      mysql_init_variables())
    return 1;

  if (ignore_db_dirs_init())
    return 1;

#ifdef HAVE_TZNAME
  struct tm tm_tmp;
  localtime_r(&server_start_time,&tm_tmp);
  const char *tz_name=  tzname[tm_tmp.tm_isdst != 0 ? 1 : 0];
#ifdef _WIN32
  /*
    Time zone name may be localized and contain non-ASCII characters,
    Convert from ANSI encoding to UTF8.
  */
  wchar_t wtz_name[sizeof(system_time_zone)];
  mbstowcs(wtz_name, tz_name, sizeof(system_time_zone)-1);
  WideCharToMultiByte(CP_UTF8,0, wtz_name, -1, system_time_zone, 
    sizeof(system_time_zone) - 1, NULL, NULL);
#else
  strmake_buf(system_time_zone, tz_name);
#endif /* _WIN32 */
#endif /* HAVE_TZNAME */

  /*
    We set SYSTEM time zone as reasonable default and
    also for failure of my_tz_init() and bootstrap mode.
    If user explicitly set time zone with --default-time-zone
    option we will change this value in my_tz_init().
  */
  global_system_variables.time_zone= my_tz_SYSTEM;

#ifdef HAVE_PSI_INTERFACE
  /*
    Complete the mysql_bin_log initialization.
    Instrumentation keys are known only after the performance schema
    initialization, and can not be set in the MYSQL_BIN_LOG
    constructor (called before main()).
  */
  mysql_bin_log.set_psi_keys(key_BINLOG_LOCK_index,
                             key_BINLOG_update_cond,
                             key_file_binlog,
                             key_file_binlog_index,
                             key_BINLOG_COND_queue_busy);
#endif

  /*
    Init mutexes for the global MYSQL_BIN_LOG objects.
    As safe_mutex depends on what MY_INIT() does, we can't init the mutexes of
    global MYSQL_BIN_LOGs in their constructors, because then they would be
    inited before MY_INIT(). So we do it here.
  */
  mysql_bin_log.init_pthread_objects();

  /* TODO: remove this when my_time_t is 64 bit compatible */
  if (!IS_TIME_T_VALID_FOR_TIMESTAMP(server_start_time))
  {
    sql_print_error("This MySQL server doesn't support dates later then 2038");
    return 1;
  }

  if (gethostname(glob_hostname,sizeof(glob_hostname)) < 0)
  {
    /*
      Get hostname of computer (used by 'show variables') and as default
      basename for the pid file if --log-basename is not given.
    */
    strmake(glob_hostname, STRING_WITH_LEN("localhost"));
    sql_print_warning("gethostname failed, using '%s' as hostname",
                        glob_hostname);
    opt_log_basename= const_cast<char *>("mysql");
  }
  else
    opt_log_basename= glob_hostname;

#ifdef WITH_WSREP
  if (wsrep_node_name == 0 || wsrep_node_name[0] == 0)
  {
    my_free((void *)wsrep_node_name);
    wsrep_node_name= my_strdup(glob_hostname, MYF(MY_WME));
  }
#endif /* WITH_WSREP */

  strmake(pidfile_name, opt_log_basename, sizeof(pidfile_name)-5);
  strmov(fn_ext(pidfile_name),".pid");		// Add proper extension
  SYSVAR_AUTOSIZE(pidfile_name_ptr, pidfile_name);
  mark_sys_var_value_origin(&opt_tc_log_size, sys_var::AUTO);

  /*
    The default-storage-engine entry in my_long_options should have a
    non-null default value. It was earlier intialized as
    (longlong)"MyISAM" in my_long_options but this triggered a
    compiler error in the Sun Studio 12 compiler. As a work-around we
    set the def_value member to 0 in my_long_options and initialize it
    to the correct value here.

    From MySQL 5.5 onwards, the default storage engine is InnoDB
    (except in the embedded server, where the default continues to
    be MyISAM)
  */
#if defined(WITH_INNOBASE_STORAGE_ENGINE) || defined(WITH_XTRADB_STORAGE_ENGINE)
  default_storage_engine= const_cast<char *>("InnoDB");
#else
  default_storage_engine= const_cast<char *>("MyISAM");
#endif
  default_tmp_storage_engine= NULL;

  /*
    Add server status variables to the dynamic list of
    status variables that is shown by SHOW STATUS.
    Later, in plugin_init, and mysql_install_plugin
    new entries could be added to that list.
  */
  if (add_status_vars(status_vars))
    return 1; // an error was already reported

#ifndef DBUG_OFF
  /*
    We have few debug-only commands in com_status_vars, only visible in debug
    builds. for simplicity we enable the assert only in debug builds

    There are 8 Com_ variables which don't have corresponding SQLCOM_ values:
    (TODO strictly speaking they shouldn't be here, should not have Com_ prefix
    that is. Perhaps Stmt_ ? Comstmt_ ? Prepstmt_ ?)

      Com_admin_commands       => com_other
      Com_stmt_close           => com_stmt_close
      Com_stmt_execute         => com_stmt_execute
      Com_stmt_fetch           => com_stmt_fetch
      Com_stmt_prepare         => com_stmt_prepare
      Com_stmt_reprepare       => com_stmt_reprepare
      Com_stmt_reset           => com_stmt_reset
      Com_stmt_send_long_data  => com_stmt_send_long_data

    With this correction the number of Com_ variables (number of elements in
    the array, excluding the last element - terminator) must match the number
    of SQLCOM_ constants.
  */
  compile_time_assert(sizeof(com_status_vars)/sizeof(com_status_vars[0]) - 1 ==
                     SQLCOM_END + 8);
#endif

  if (get_options(&remaining_argc, &remaining_argv))
    return 1;
  set_server_version();

#ifndef EMBEDDED_LIBRARY
  if (opt_abort && !opt_verbose)
    unireg_abort(0);
#endif /*!EMBEDDED_LIBRARY*/

  DBUG_PRINT("info",("%s  Ver %s for %s on %s\n",my_progname,
		     server_version, SYSTEM_TYPE,MACHINE_TYPE));

#ifdef HAVE_LARGE_PAGES
  /* Initialize large page size */
  if (opt_large_pages)
  {
    SYSVAR_AUTOSIZE(opt_large_page_size, my_get_large_page_size());
    if (opt_large_page_size)
    {
      DBUG_PRINT("info", ("Large page set, large_page_size = %d",
                 opt_large_page_size));
      my_use_large_pages= 1;
      my_large_page_size= opt_large_page_size;
    }
    else
      SYSVAR_AUTOSIZE(opt_large_pages, 0);
  }
#endif /* HAVE_LARGE_PAGES */
#ifdef HAVE_SOLARIS_LARGE_PAGES
#define LARGE_PAGESIZE (4*1024*1024)  /* 4MB */
#define SUPER_LARGE_PAGESIZE (256*1024*1024)  /* 256MB */
  if (opt_large_pages)
  {
  /*
    tell the kernel that we want to use 4/256MB page for heap storage
    and also for the stack. We use 4 MByte as default and if the
    super-large-page is set we increase it to 256 MByte. 256 MByte
    is for server installations with GBytes of RAM memory where
    the MySQL Server will have page caches and other memory regions
    measured in a number of GBytes.
    We use as big pages as possible which isn't bigger than the above
    desired page sizes.
  */
   int nelem;
   size_t max_desired_page_size;
   if (opt_super_large_pages)
     max_desired_page_size= SUPER_LARGE_PAGESIZE;
   else
     max_desired_page_size= LARGE_PAGESIZE;
   nelem = getpagesizes(NULL, 0);
   if (nelem > 0)
   {
     size_t *pagesize = (size_t *) malloc(sizeof(size_t) * nelem);
     if (pagesize != NULL && getpagesizes(pagesize, nelem) > 0)
     {
       size_t max_page_size= 0;
       for (int i= 0; i < nelem; i++)
       {
         if (pagesize[i] > max_page_size &&
             pagesize[i] <= max_desired_page_size)
            max_page_size= pagesize[i];
       }
       free(pagesize);
       if (max_page_size > 0)
       {
         struct memcntl_mha mpss;

         mpss.mha_cmd= MHA_MAPSIZE_BSSBRK;
         mpss.mha_pagesize= max_page_size;
         mpss.mha_flags= 0;
         memcntl(NULL, 0, MC_HAT_ADVISE, (caddr_t)&mpss, 0, 0);
         mpss.mha_cmd= MHA_MAPSIZE_STACK;
         memcntl(NULL, 0, MC_HAT_ADVISE, (caddr_t)&mpss, 0, 0);
       }
     }
   }
  }
#endif /* HAVE_SOLARIS_LARGE_PAGES */

  /* connections and databases needs lots of files */
  {
    uint files, wanted_files, max_open_files;

    /* MyISAM requires two file handles per table. */
    wanted_files= (10 + max_connections + extra_max_connections +
                   tc_size * 2);
    /*
      We are trying to allocate no less than max_connections*5 file
      handles (i.e. we are trying to set the limit so that they will
      be available).  In addition, we allocate no less than how much
      was already allocated.  However below we report a warning and
      recompute values only if we got less file handles than were
      explicitly requested.  No warning and re-computation occur if we
      can't get max_connections*5 but still got no less than was
      requested (value of wanted_files).
    */
    max_open_files= MY_MAX(MY_MAX(wanted_files,
                            (max_connections + extra_max_connections)*5),
                        open_files_limit);
    files= my_set_max_open_files(max_open_files);

    if (files < wanted_files)
    {
      if (!open_files_limit)
      {
        /*
          If we have requested too much file handles than we bring
          max_connections in supported bounds.
        */
        SYSVAR_AUTOSIZE(max_connections,
           (ulong) MY_MIN(files-10-TABLE_OPEN_CACHE_MIN*2, max_connections));
        /*
          Decrease tc_size according to max_connections, but
          not below TABLE_OPEN_CACHE_MIN.  Outer MY_MIN() ensures that we
          never increase tc_size automatically (that could
          happen if max_connections is decreased above).
        */
        SYSVAR_AUTOSIZE(tc_size, 
                        (ulong) MY_MIN(MY_MAX((files - 10 - max_connections) / 2,
                                              TABLE_OPEN_CACHE_MIN), tc_size));
	DBUG_PRINT("warning",
		   ("Changed limits: max_open_files: %u  max_connections: %ld  table_cache: %ld",
		    files, max_connections, tc_size));
	if (global_system_variables.log_warnings)
	  sql_print_warning("Changed limits: max_open_files: %u  max_connections: %ld  table_cache: %ld",
			files, max_connections, tc_size);
      }
      else if (global_system_variables.log_warnings)
	sql_print_warning("Could not increase number of max_open_files to more than %u (request: %u)", files, wanted_files);
    }
    SYSVAR_AUTOSIZE(open_files_limit, files);
  }
  unireg_init(opt_specialflag); /* Set up extern variabels */
  if (!(my_default_lc_messages=
        my_locale_by_name(lc_messages)))
  {
    sql_print_error("Unknown locale: '%s'", lc_messages);
    return 1;
  }
  global_system_variables.lc_messages= my_default_lc_messages;
  if (init_errmessage())	/* Read error messages from file */
    return 1;
  init_client_errs();
  mysql_library_init(unused,unused,unused); /* for replication */
  lex_init();
  if (item_create_init())
    return 1;
  item_init();
  init_pcre();
  /*
    Process a comma-separated character set list and choose
    the first available character set. This is mostly for
    test purposes, to be able to start "mysqld" even if
    the requested character set is not available (see bug#18743).
  */
  for (;;)
  {
    char *next_character_set_name= strchr(default_character_set_name, ',');
    if (next_character_set_name)
      *next_character_set_name++= '\0';
    if (!(default_charset_info=
          get_charset_by_csname(default_character_set_name,
                                MY_CS_PRIMARY, MYF(MY_WME))))
    {
      if (next_character_set_name)
      {
        default_character_set_name= next_character_set_name;
        default_collation_name= 0;          // Ignore collation
      }
      else
        return 1;                           // Eof of the list
    }
    else
      break;
  }

  if (default_collation_name)
  {
    CHARSET_INFO *default_collation;
    default_collation= get_charset_by_name(default_collation_name, MYF(0));
    if (!default_collation)
    {
#ifdef WITH_PERFSCHEMA_STORAGE_ENGINE
      buffered_logs.print();
      buffered_logs.cleanup();
#endif
      sql_print_error(ER_DEFAULT(ER_UNKNOWN_COLLATION), default_collation_name);
      return 1;
    }
    if (!my_charset_same(default_charset_info, default_collation))
    {
      sql_print_error(ER_DEFAULT(ER_COLLATION_CHARSET_MISMATCH),
		      default_collation_name,
		      default_charset_info->csname);
      return 1;
    }
    default_charset_info= default_collation;
  }
  /* Set collactions that depends on the default collation */
  global_system_variables.collation_server=	 default_charset_info;
  global_system_variables.collation_database=	 default_charset_info;
  global_system_variables.collation_connection=  default_charset_info;
  global_system_variables.character_set_results= default_charset_info;
  if (default_charset_info->mbminlen > 1)
  {
    global_system_variables.character_set_client=  &my_charset_latin1;
    sql_print_warning("Cannot use %s as character_set_client, %s will be used instead",
                      default_charset_info->csname,
                      global_system_variables.character_set_client->csname);
  }
  else
    global_system_variables.character_set_client=  default_charset_info;

  if (!(character_set_filesystem=
        get_charset_by_csname(character_set_filesystem_name,
                              MY_CS_PRIMARY, MYF(MY_WME))))
    return 1;
  global_system_variables.character_set_filesystem= character_set_filesystem;

  if (!(my_default_lc_time_names=
        my_locale_by_name(lc_time_names_name)))
  {
    sql_print_error("Unknown locale: '%s'", lc_time_names_name);
    return 1;
  }
  global_system_variables.lc_time_names= my_default_lc_time_names;

  /* check log options and issue warnings if needed */
  if (opt_log && opt_logname && *opt_logname &&
      !(log_output_options & (LOG_FILE | LOG_NONE)))
    sql_print_warning("Although a path was specified for the "
                      "--log option, log tables are used. "
                      "To enable logging to files use the --log-output option.");

  if (global_system_variables.sql_log_slow && opt_slow_logname &&
      *opt_slow_logname &&
      !(log_output_options & (LOG_FILE | LOG_NONE)))
    sql_print_warning("Although a path was specified for the "
                      "--log-slow-queries option, log tables are used. "
                      "To enable logging to files use the --log-output=file option.");

  if (!opt_logname || !*opt_logname)
    make_default_log_name(&opt_logname, ".log", false);
  if (!opt_slow_logname || !*opt_slow_logname)
    make_default_log_name(&opt_slow_logname, "-slow.log", false);

#if defined(ENABLED_DEBUG_SYNC)
  /* Initialize the debug sync facility. See debug_sync.cc. */
  if (debug_sync_init())
    return 1; /* purecov: tested */
#endif /* defined(ENABLED_DEBUG_SYNC) */

#if (ENABLE_TEMP_POOL)
  if (use_temp_pool && my_bitmap_init(&temp_pool,0,1024,1))
    return 1;
#else
  use_temp_pool= 0;
#endif

  if (my_dboptions_cache_init())
    return 1;

  /*
    Ensure that lower_case_table_names is set on system where we have case
    insensitive names.  If this is not done the users MyISAM tables will
    get corrupted if accesses with names of different case.
  */
  DBUG_PRINT("info", ("lower_case_table_names: %d", lower_case_table_names));
  SYSVAR_AUTOSIZE(lower_case_file_system,
                  test_if_case_insensitive(mysql_real_data_home));
  if (!lower_case_table_names && lower_case_file_system == 1)
  {
    if (lower_case_table_names_used)
    {
      if (global_system_variables.log_warnings)
	sql_print_warning("\
You have forced lower_case_table_names to 0 through a command-line \
option, even though your file system '%s' is case insensitive.  This means \
that you can corrupt a MyISAM table by accessing it with different cases. \
You should consider changing lower_case_table_names to 1 or 2",
			mysql_real_data_home);
    }
    else
    {
      if (global_system_variables.log_warnings)
	sql_print_warning("Setting lower_case_table_names=2 because file "
                  "system for %s is case insensitive", mysql_real_data_home);
      SYSVAR_AUTOSIZE(lower_case_table_names, 2);
    }
  }
  else if (lower_case_table_names == 2 &&
           !(lower_case_file_system= (lower_case_file_system == 1)))
  {
    if (global_system_variables.log_warnings)
      sql_print_warning("lower_case_table_names was set to 2, even though your "
                        "the file system '%s' is case sensitive.  Now setting "
                        "lower_case_table_names to 0 to avoid future problems.",
			mysql_real_data_home);
    SYSVAR_AUTOSIZE(lower_case_table_names, 0);
  }
  else
  {
    lower_case_file_system= (lower_case_file_system == 1);
  }

  /* Reset table_alias_charset, now that lower_case_table_names is set. */
  table_alias_charset= (lower_case_table_names ?
			files_charset_info :
			&my_charset_bin);

  if (ignore_db_dirs_process_additions())
  {
    sql_print_error("An error occurred while storing ignore_db_dirs to a hash.");
    return 1;
  }

  return 0;
}


static int init_thread_environment()
{
  DBUG_ENTER("init_thread_environment");
  mysql_mutex_init(key_LOCK_thread_count, &LOCK_thread_count, MY_MUTEX_INIT_FAST);
  mysql_mutex_init(key_LOCK_thread_cache, &LOCK_thread_cache, MY_MUTEX_INIT_FAST);
  mysql_mutex_init(key_LOCK_status, &LOCK_status, MY_MUTEX_INIT_FAST);
  mysql_mutex_init(key_LOCK_show_status, &LOCK_show_status, MY_MUTEX_INIT_SLOW);
  mysql_mutex_init(key_LOCK_delayed_insert,
                   &LOCK_delayed_insert, MY_MUTEX_INIT_FAST);
  mysql_mutex_init(key_LOCK_delayed_status,
                   &LOCK_delayed_status, MY_MUTEX_INIT_FAST);
  mysql_mutex_init(key_LOCK_delayed_create,
                   &LOCK_delayed_create, MY_MUTEX_INIT_SLOW);
  mysql_mutex_init(key_LOCK_crypt, &LOCK_crypt, MY_MUTEX_INIT_FAST);
  mysql_mutex_init(key_LOCK_user_conn, &LOCK_user_conn, MY_MUTEX_INIT_FAST);
  mysql_mutex_init(key_LOCK_active_mi, &LOCK_active_mi, MY_MUTEX_INIT_FAST);
  mysql_mutex_init(key_LOCK_global_system_variables,
                   &LOCK_global_system_variables, MY_MUTEX_INIT_FAST);
  mysql_mutex_record_order(&LOCK_active_mi, &LOCK_global_system_variables);
  mysql_rwlock_init(key_rwlock_LOCK_system_variables_hash,
                    &LOCK_system_variables_hash);
  mysql_mutex_init(key_LOCK_prepared_stmt_count,
                   &LOCK_prepared_stmt_count, MY_MUTEX_INIT_FAST);
  mysql_mutex_init(key_LOCK_error_messages,
                   &LOCK_error_messages, MY_MUTEX_INIT_FAST);
  mysql_mutex_init(key_LOCK_uuid_short_generator,
                   &LOCK_short_uuid_generator, MY_MUTEX_INIT_FAST);
  mysql_mutex_init(key_LOCK_connection_count,
                   &LOCK_connection_count, MY_MUTEX_INIT_FAST);
  mysql_mutex_init(key_LOCK_stats, &LOCK_stats, MY_MUTEX_INIT_FAST);
  mysql_mutex_init(key_LOCK_global_user_client_stats,
                   &LOCK_global_user_client_stats, MY_MUTEX_INIT_FAST);
  mysql_mutex_init(key_LOCK_global_table_stats,
                   &LOCK_global_table_stats, MY_MUTEX_INIT_FAST);
  mysql_mutex_init(key_LOCK_global_index_stats,
                   &LOCK_global_index_stats, MY_MUTEX_INIT_FAST);
  mysql_mutex_init(key_LOCK_prepare_ordered, &LOCK_prepare_ordered,
                   MY_MUTEX_INIT_SLOW);
  mysql_cond_init(key_COND_prepare_ordered, &COND_prepare_ordered, NULL);
  mysql_mutex_init(key_LOCK_after_binlog_sync, &LOCK_after_binlog_sync,
                   MY_MUTEX_INIT_SLOW);
  mysql_mutex_init(key_LOCK_commit_ordered, &LOCK_commit_ordered,
                   MY_MUTEX_INIT_SLOW);
  mysql_mutex_init(key_LOCK_slave_init, &LOCK_slave_init,
                   MY_MUTEX_INIT_SLOW);
  mysql_cond_init(key_COND_slave_init, &COND_slave_init, NULL);

#ifdef HAVE_OPENSSL
  mysql_mutex_init(key_LOCK_des_key_file,
                   &LOCK_des_key_file, MY_MUTEX_INIT_FAST);
#ifndef HAVE_YASSL
  openssl_stdlocks= (openssl_lock_t*) OPENSSL_malloc(CRYPTO_num_locks() *
                                                     sizeof(openssl_lock_t));
  for (int i= 0; i < CRYPTO_num_locks(); ++i)
    mysql_rwlock_init(key_rwlock_openssl, &openssl_stdlocks[i].lock);
  CRYPTO_set_dynlock_create_callback(openssl_dynlock_create);
  CRYPTO_set_dynlock_destroy_callback(openssl_dynlock_destroy);
  CRYPTO_set_dynlock_lock_callback(openssl_lock);
  CRYPTO_set_locking_callback(openssl_lock_function);
  CRYPTO_set_id_callback(openssl_id_function);
#endif
#endif
  mysql_rwlock_init(key_rwlock_LOCK_sys_init_connect, &LOCK_sys_init_connect);
  mysql_rwlock_init(key_rwlock_LOCK_sys_init_slave, &LOCK_sys_init_slave);
  mysql_rwlock_init(key_rwlock_LOCK_grant, &LOCK_grant);
  mysql_cond_init(key_COND_thread_count, &COND_thread_count, NULL);
  mysql_cond_init(key_COND_thread_cache, &COND_thread_cache, NULL);
  mysql_cond_init(key_COND_flush_thread_cache, &COND_flush_thread_cache, NULL);
#ifdef HAVE_REPLICATION
  mysql_mutex_init(key_LOCK_rpl_status, &LOCK_rpl_status, MY_MUTEX_INIT_FAST);
#endif
  mysql_mutex_init(key_LOCK_server_started,
                   &LOCK_server_started, MY_MUTEX_INIT_FAST);
  mysql_cond_init(key_COND_server_started, &COND_server_started, NULL);
  sp_cache_init();
#ifdef HAVE_EVENT_SCHEDULER
  Events::init_mutexes();
#endif
  init_show_explain_psi_keys();
  /* Parameter for threads created for connections */
  (void) pthread_attr_init(&connection_attrib);
  (void) pthread_attr_setdetachstate(&connection_attrib,
				     PTHREAD_CREATE_DETACHED);
  pthread_attr_setscope(&connection_attrib, PTHREAD_SCOPE_SYSTEM);

#ifdef HAVE_REPLICATION
  rpl_init_gtid_slave_state();
  rpl_init_gtid_waiting();
#endif

  DBUG_RETURN(0);
}


#if defined(HAVE_OPENSSL) && !defined(HAVE_YASSL)
static unsigned long openssl_id_function()
{
  return (unsigned long) pthread_self();
}


static openssl_lock_t *openssl_dynlock_create(const char *file, int line)
{
  openssl_lock_t *lock= new openssl_lock_t;
  mysql_rwlock_init(key_rwlock_openssl, &lock->lock);
  return lock;
}


static void openssl_dynlock_destroy(openssl_lock_t *lock, const char *file,
				    int line)
{
  mysql_rwlock_destroy(&lock->lock);
  delete lock;
}


static void openssl_lock_function(int mode, int n, const char *file, int line)
{
  if (n < 0 || n > CRYPTO_num_locks())
  {
    /* Lock number out of bounds. */
    sql_print_error("Fatal: OpenSSL interface problem (n = %d)", n);
    abort();
  }
  openssl_lock(mode, &openssl_stdlocks[n], file, line);
}


static void openssl_lock(int mode, openssl_lock_t *lock, const char *file,
			 int line)
{
  int err;
  char const *what;

  switch (mode) {
  case CRYPTO_LOCK|CRYPTO_READ:
    what = "read lock";
    err= mysql_rwlock_rdlock(&lock->lock);
    break;
  case CRYPTO_LOCK|CRYPTO_WRITE:
    what = "write lock";
    err= mysql_rwlock_wrlock(&lock->lock);
    break;
  case CRYPTO_UNLOCK|CRYPTO_READ:
  case CRYPTO_UNLOCK|CRYPTO_WRITE:
    what = "unlock";
    err= mysql_rwlock_unlock(&lock->lock);
    break;
  default:
    /* Unknown locking mode. */
    sql_print_error("Fatal: OpenSSL interface problem (mode=0x%x)", mode);
    abort();
  }
  if (err)
  {
    sql_print_error("Fatal: can't %s OpenSSL lock", what);
    abort();
  }
}
#endif /* HAVE_OPENSSL */


static void init_ssl()
{
#if defined(HAVE_OPENSSL) && !defined(EMBEDDED_LIBRARY)
  if (opt_use_ssl)
  {
    enum enum_ssl_init_error error= SSL_INITERR_NOERROR;

    /* having ssl_acceptor_fd != 0 signals the use of SSL */
    ssl_acceptor_fd= new_VioSSLAcceptorFd(opt_ssl_key, opt_ssl_cert,
					  opt_ssl_ca, opt_ssl_capath,
					  opt_ssl_cipher, &error,
                                          opt_ssl_crl, opt_ssl_crlpath);
    DBUG_PRINT("info",("ssl_acceptor_fd: 0x%lx", (long) ssl_acceptor_fd));
    ERR_remove_state(0);
    if (!ssl_acceptor_fd)
    {
      sql_print_warning("Failed to setup SSL");
      sql_print_warning("SSL error: %s", sslGetErrString(error));
      opt_use_ssl = 0;
      have_ssl= SHOW_OPTION_DISABLED;
    }
  }
  else
  {
    have_ssl= SHOW_OPTION_DISABLED;
  }
  if (des_key_file)
    load_des_key_file(des_key_file);
#endif /* HAVE_OPENSSL && ! EMBEDDED_LIBRARY */
}


static void end_ssl()
{
#ifdef HAVE_OPENSSL
#ifndef EMBEDDED_LIBRARY
  if (ssl_acceptor_fd)
  {
    free_vio_ssl_acceptor_fd(ssl_acceptor_fd);
    ssl_acceptor_fd= 0;
  }
#endif /* ! EMBEDDED_LIBRARY */
#endif /* HAVE_OPENSSL */
}

#ifdef _WIN32
/**
  Registers a file to be collected when Windows Error Reporting creates a crash 
  report.

  @note only works on Vista and later, since WerRegisterFile() is not available
  on earlier Windows.
*/
#include <werapi.h>
static void add_file_to_crash_report(char *file)
{
  /* Load WerRegisterFile function dynamically.*/
  HRESULT (WINAPI *pWerRegisterFile)(PCWSTR, WER_REGISTER_FILE_TYPE, DWORD)
    =(HRESULT (WINAPI *) (PCWSTR, WER_REGISTER_FILE_TYPE, DWORD))
    GetProcAddress(GetModuleHandle("kernel32"),"WerRegisterFile");

  if (pWerRegisterFile)
  {
    wchar_t wfile[MAX_PATH+1]= {0};
    if (mbstowcs(wfile, file, MAX_PATH) != (size_t)-1)
    {
      pWerRegisterFile(wfile, WerRegFileTypeOther, WER_FILE_ANONYMOUS_DATA);
    }
  }
}
#endif

#define init_default_storage_engine(X,Y) \
  init_default_storage_engine_impl(#X, X, &global_system_variables.Y)

static int init_default_storage_engine_impl(const char *opt_name,
                                            char *engine_name, plugin_ref *res)
{
  if (!engine_name)
  {
    *res= 0;
    return 0;
  }

  LEX_STRING name= { engine_name, strlen(engine_name) };
  plugin_ref plugin;
  handlerton *hton;
  if ((plugin= ha_resolve_by_name(0, &name, false)))
    hton= plugin_hton(plugin);
  else
  {
    sql_print_error("Unknown/unsupported storage engine: %s", engine_name);
    return 1;
  }
  if (!ha_storage_engine_is_enabled(hton))
  {
    if (!opt_bootstrap)
    {
      sql_print_error("%s (%s) is not available", opt_name, engine_name);
      return 1;
    }
    DBUG_ASSERT(*res);
  }
  else
  {
    /*
      Need to unlock as global_system_variables.table_plugin
      was acquired during plugin_init()
    */
    mysql_mutex_lock(&LOCK_global_system_variables);
    if (*res)
      plugin_unlock(0, *res);
    *res= plugin;
    mysql_mutex_unlock(&LOCK_global_system_variables);
  }
  return 0;
}

static int init_server_components()
{
  DBUG_ENTER("init_server_components");
  /*
    We need to call each of these following functions to ensure that
    all things are initialized so that unireg_abort() doesn't fail
  */
  mdl_init();
  tdc_init();
  if (hostname_cache_init())
    unireg_abort(1);

  query_cache_set_min_res_unit(query_cache_min_res_unit);
  query_cache_init();
  query_cache_resize(query_cache_size);
  query_cache_result_size_limit(query_cache_limit);
  my_rnd_init(&sql_rand,(ulong) server_start_time,(ulong) server_start_time/2);
  setup_fpu();
  init_thr_lock();
  if (my_aes_init_dynamic_encrypt((enum_my_aes_encryption_algorithm)
                                  encryption_algorithm))
  {
    fprintf(stderr, "Can't initialize encryption algorithm to \"%s\".\nCheck that the program is linked with the right library (openssl?)\n",
            encryption_algorithm_names[encryption_algorithm]);
    unireg_abort(1);
  }

#ifndef EMBEDDED_LIBRARY
  if (init_thr_timer(thread_scheduler->max_threads + extra_max_connections))
  {
    fprintf(stderr, "Can't initialize timers\n");
    unireg_abort(1);
  }
#endif

  my_uuid_init((ulong) (my_rnd(&sql_rand))*12345,12345);
#ifdef HAVE_REPLICATION
  init_slave_list();
#endif
  wt_init();

  /* Setup logs */

  /*
    Enable old-fashioned error log, except when the user has requested
    help information. Since the implementation of plugin server
    variables the help output is now written much later.
  */
  if (opt_error_log && !opt_abort)
  {
    if (!log_error_file_ptr[0])
    {
      fn_format(log_error_file, pidfile_name, mysql_data_home, ".err",
                MY_REPLACE_EXT); /* replace '.<domain>' by '.err', bug#4997 */
      SYSVAR_AUTOSIZE(log_error_file_ptr, log_error_file);
    }
    else
    {
      fn_format(log_error_file, log_error_file_ptr, mysql_data_home, ".err",
                MY_UNPACK_FILENAME | MY_SAFE_PATH);
      log_error_file_ptr= log_error_file;
    }
    if (!log_error_file[0])
      opt_error_log= 0;                         // Too long file name
    else
    {
      my_bool res;
#ifndef EMBEDDED_LIBRARY
      res= reopen_fstreams(log_error_file, stdout, stderr);
#else
      res= reopen_fstreams(log_error_file, NULL, stderr);
#endif

      if (!res)
        setbuf(stderr, NULL);

#ifdef _WIN32
      /* Add error log to windows crash reporting. */
      add_file_to_crash_report(log_error_file);
#endif
    }
  }

  /* set up the hook before initializing plugins which may use it */
  error_handler_hook= my_message_sql;
  proc_info_hook= set_thd_stage_info;

#ifdef WITH_PERFSCHEMA_STORAGE_ENGINE
  /*
    Parsing the performance schema command line option may have reported
    warnings/information messages.
    Now that the logger is finally available, and redirected
    to the proper file when the --log--error option is used,
    print the buffered messages to the log.
  */
  buffered_logs.print();
  buffered_logs.cleanup();
#endif /* WITH_PERFSCHEMA_STORAGE_ENGINE */

#ifndef EMBEDDED_LIBRARY
  /*
    Now that the logger is available, redirect character set
    errors directly to the logger
    (instead of the buffered_logs used at the server startup time).
  */
  my_charset_error_reporter= charset_error_reporter;
#endif

  if (xid_cache_init())
  {
    sql_print_error("Out of memory");
    unireg_abort(1);
  }

  /*
    initialize delegates for extension observers, errors have already
    been reported in the function
  */
  if (delegates_init())
    unireg_abort(1);

  /* need to configure logging before initializing storage engines */
  if (!opt_bin_log_used && !WSREP_ON)
  {
    if (opt_log_slave_updates)
      sql_print_warning("You need to use --log-bin to make "
                        "--log-slave-updates work.");
    if (binlog_format_used)
      sql_print_warning("You need to use --log-bin to make "
                        "--binlog-format work.");
  }

  /* Check that we have not let the format to unspecified at this point */
  DBUG_ASSERT((uint)global_system_variables.binlog_format <=
              array_elements(binlog_format_names)-1);

#ifdef HAVE_REPLICATION
  if (opt_log_slave_updates && replicate_same_server_id)
  {
    if (opt_bin_log)
    {
      sql_print_error("using --replicate-same-server-id in conjunction with \
--log-slave-updates is impossible, it would lead to infinite loops in this \
server.");
      unireg_abort(1);
    }
    else
      sql_print_warning("using --replicate-same-server-id in conjunction with \
--log-slave-updates would lead to infinite loops in this server. However this \
will be ignored as the --log-bin option is not defined.");
  }
#endif

  DBUG_ASSERT(!opt_bin_log || opt_bin_logname);

  if (opt_bin_log)
  {
    /* Reports an error and aborts, if the --log-bin's path 
       is a directory.*/
    if (opt_bin_logname[0] && 
        opt_bin_logname[strlen(opt_bin_logname) - 1] == FN_LIBCHAR)
    {
      sql_print_error("Path '%s' is a directory name, please specify \
a file name for --log-bin option", opt_bin_logname);
      unireg_abort(1);
    }

    /* Reports an error and aborts, if the --log-bin-index's path 
       is a directory.*/
    if (opt_binlog_index_name && 
        opt_binlog_index_name[strlen(opt_binlog_index_name) - 1] 
        == FN_LIBCHAR)
    {
      sql_print_error("Path '%s' is a directory name, please specify \
a file name for --log-bin-index option", opt_binlog_index_name);
      unireg_abort(1);
    }

    char buf[FN_REFLEN];
    const char *ln;
    ln= mysql_bin_log.generate_name(opt_bin_logname, "-bin", 1, buf);
    if (!opt_bin_logname[0] && !opt_binlog_index_name)
    {
      /*
        User didn't give us info to name the binlog index file.
        Picking `hostname`-bin.index like did in 4.x, causes replication to
        fail if the hostname is changed later. So, we would like to instead
        require a name. But as we don't want to break many existing setups, we
        only give warning, not error.
      */
      sql_print_warning("No argument was provided to --log-bin and "
                        "neither --log-basename or --log-bin-index where "
                        "used;  This may cause repliction to break when this "
                        "server acts as a master and has its hostname "
                        "changed! Please use '--log-basename=%s' or "
                        "'--log-bin=%s' to avoid this problem.",
                        opt_log_basename, ln);
    }
    if (ln == buf)
      opt_bin_logname= my_once_strdup(buf, MYF(MY_WME));
  }

    /*
      Wsrep initialization must happen at this point, because:
      - opt_bin_logname must be known when starting replication
        since SST may need it
      - SST may modify binlog index file, so it must be opened
        after SST has happened
     */
  if (WSREP_ON && !wsrep_recovery && !opt_abort) /* WSREP BEFORE SE */
  {
    if (opt_bootstrap) // bootsrap option given - disable wsrep functionality
    {
      wsrep_provider_init(WSREP_NONE);
      if (wsrep_init())
        unireg_abort(1);
    }
    else // full wsrep initialization
    {
      // add basedir/bin to PATH to resolve wsrep script names
      char* const tmp_path= (char*)my_alloca(strlen(mysql_home) +
                                             strlen("/bin") + 1);
      if (tmp_path)
      {
        strcpy(tmp_path, mysql_home);
        strcat(tmp_path, "/bin");
        wsrep_prepend_PATH(tmp_path);
      }
      else
      {
        WSREP_ERROR("Could not append %s/bin to PATH", mysql_home);
      }
      my_afree(tmp_path);

      if (wsrep_before_SE())
      {
        set_ports(); // this is also called in network_init() later but we need
                     // to know mysqld_port now - lp:1071882
        wsrep_init_startup(true);
      }
    }
  }

  if (opt_bin_log)
  {
    if (mysql_bin_log.open_index_file(opt_binlog_index_name, opt_bin_logname,
                                      TRUE))
    {
      unireg_abort(1);
    }
  }

  /* call ha_init_key_cache() on all key caches to init them */
  process_key_caches(&ha_init_key_cache, 0);

  init_global_table_stats();
  init_global_index_stats();

  /* Allow storage engine to give real error messages */
  if (ha_init_errors())
    DBUG_RETURN(1);

  tc_log= 0; // ha_initialize_handlerton() needs that

  if (plugin_init(&remaining_argc, remaining_argv,
                  (opt_noacl ? PLUGIN_INIT_SKIP_PLUGIN_TABLE : 0) |
                  (opt_abort ? PLUGIN_INIT_SKIP_INITIALIZATION : 0)))
  {
    sql_print_error("Failed to initialize plugins.");
    unireg_abort(1);
  }
  plugins_are_initialized= TRUE;  /* Don't separate from init function */

  /* we do want to exit if there are any other unknown options */
  if (remaining_argc > 1)
  {
    int ho_error;
    struct my_option no_opts[]=
    {
      {0, 0, 0, 0, 0, 0, GET_NO_ARG, NO_ARG, 0, 0, 0, 0, 0, 0}
    };
    /*
      We need to eat any 'loose' arguments first before we conclude
      that there are unprocessed options.
    */
    my_getopt_skip_unknown= 0;

    if ((ho_error= handle_options(&remaining_argc, &remaining_argv, no_opts,
                                  mysqld_get_one_option)))
      unireg_abort(ho_error);
    /* Add back the program name handle_options removes */
    remaining_argc++;
    remaining_argv--;
    my_getopt_skip_unknown= TRUE;

    if (remaining_argc > 1)
    {
      fprintf(stderr, "%s: Too many arguments (first extra is '%s').\n",
              my_progname, remaining_argv[1]);
      unireg_abort(1);
    }
  }

  if (opt_abort)
    unireg_abort(0);

  /* if the errmsg.sys is not loaded, terminate to maintain behaviour */
  if (!DEFAULT_ERRMSGS[0][0])
    unireg_abort(1);  

  /* We have to initialize the storage engines before CSV logging */
  if (ha_init())
  {
    sql_print_error("Can't init databases");
    unireg_abort(1);
  }

  if (opt_bootstrap)
    log_output_options= LOG_FILE;
  else
    logger.init_log_tables();

  if (log_output_options & LOG_NONE)
  {
    /*
      Issue a warining if there were specified additional options to the
      log-output along with NONE. Probably this wasn't what user wanted.
    */
    if ((log_output_options & LOG_NONE) && (log_output_options & ~LOG_NONE))
      sql_print_warning("There were other values specified to "
                        "log-output besides NONE. Disabling slow "
                        "and general logs anyway.");
    logger.set_handlers(LOG_FILE, LOG_NONE, LOG_NONE);
  }
  else
  {
    /* fall back to the log files if tables are not present */
    LEX_STRING csv_name={C_STRING_WITH_LEN("csv")};
    if (!plugin_is_ready(&csv_name, MYSQL_STORAGE_ENGINE_PLUGIN))
    {
      /* purecov: begin inspected */
      sql_print_error("CSV engine is not present, falling back to the "
                      "log files");
      SYSVAR_AUTOSIZE(log_output_options, 
                      (log_output_options & ~LOG_TABLE) | LOG_FILE);
      /* purecov: end */
    }

    logger.set_handlers(LOG_FILE,
                        global_system_variables.sql_log_slow ?
                        log_output_options:LOG_NONE,
                        opt_log ? log_output_options:LOG_NONE);
  }

  if (init_default_storage_engine(default_storage_engine, table_plugin))
    unireg_abort(1);

  if (default_tmp_storage_engine && !*default_tmp_storage_engine)
    default_tmp_storage_engine= NULL;

  if (init_default_storage_engine(default_tmp_storage_engine, tmp_table_plugin))
    unireg_abort(1);

  if (init_default_storage_engine(enforced_storage_engine, enforced_table_plugin))
    unireg_abort(1);

#ifdef USE_ARIA_FOR_TMP_TABLES
  if (!ha_storage_engine_is_enabled(maria_hton) && !opt_bootstrap)
  {
    sql_print_error("Aria engine is not enabled or did not start. The Aria engine must be enabled to continue as mysqld was configured with --with-aria-tmp-tables");
    unireg_abort(1);
  }
#endif

#ifdef WITH_WSREP
  if (WSREP_ON && !opt_bin_log)
  {
    wsrep_emulate_bin_log= 1;
  }
#endif

  tc_log= get_tc_log_implementation();

  if (tc_log->open(opt_bin_log ? opt_bin_logname : opt_tc_log_file))
  {
    sql_print_error("Can't init tc log");
    unireg_abort(1);
  }

  if (ha_recover(0))
  {
    unireg_abort(1);
  }

  if (opt_bin_log)
  {
    /**
     * mutex lock is not needed here.
     * but to be able to have mysql_mutex_assert_owner() in code,
     * we do it anyway */
    mysql_mutex_lock(mysql_bin_log.get_log_lock());
    if (mysql_bin_log.open(opt_bin_logname, LOG_BIN, 0,
                           WRITE_CACHE, max_binlog_size, 0, TRUE))
      unireg_abort(1);
    mysql_mutex_unlock(mysql_bin_log.get_log_lock());
  }

#ifdef HAVE_REPLICATION
  if (opt_bin_log && expire_logs_days)
  {
    time_t purge_time= server_start_time - expire_logs_days*24*60*60;
    if (purge_time >= 0)
      mysql_bin_log.purge_logs_before_date(purge_time);
  }
#endif

  if (opt_myisam_log)
    (void) mi_log(1);

#if defined(HAVE_MLOCKALL) && defined(MCL_CURRENT) && !defined(EMBEDDED_LIBRARY)
  if (locked_in_memory && !getuid())
  {
    if (setreuid((uid_t)-1, 0) == -1)
    {                        // this should never happen
      sql_perror("setreuid");
      unireg_abort(1);
    }
    if (mlockall(MCL_CURRENT))
    {
      if (global_system_variables.log_warnings)
	sql_print_warning("Failed to lock memory. Errno: %d\n",errno);
      locked_in_memory= 0;
    }
    if (user_info)
      set_user(mysqld_user, user_info);
  }
  else
#endif
    locked_in_memory=0;

  ft_init_stopwords();

  init_max_user_conn();
  init_update_queries();
  init_global_user_stats();
  init_global_client_stats();
  if (!opt_bootstrap)
    servers_init(0);
  DBUG_RETURN(0);
}


#ifndef EMBEDDED_LIBRARY

static void create_shutdown_thread()
{
#ifdef __WIN__
  hEventShutdown=CreateEvent(0, FALSE, FALSE, shutdown_event_name);
  pthread_t hThread;
  int error;
  if ((error= mysql_thread_create(key_thread_handle_shutdown,
                                  &hThread, &connection_attrib,
                                  handle_shutdown, 0)))
    sql_print_warning("Can't create thread to handle shutdown requests"
                      " (errno= %d)", error);

  // On "Stop Service" we have to do regular shutdown
  Service.SetShutdownEvent(hEventShutdown);
#endif /* __WIN__ */
}

#endif /* EMBEDDED_LIBRARY */


#if (defined(_WIN32) || defined(HAVE_SMEM)) && !defined(EMBEDDED_LIBRARY)
static void handle_connections_methods()
{
  pthread_t hThread;
  int error;
  DBUG_ENTER("handle_connections_methods");
  if (hPipe == INVALID_HANDLE_VALUE &&
      (!have_tcpip || opt_disable_networking) &&
      !opt_enable_shared_memory)
  {
    sql_print_error("TCP/IP, --shared-memory, or --named-pipe should be configured on NT OS");
    unireg_abort(1);				// Will not return
  }

  mysql_mutex_lock(&LOCK_thread_count);
  mysql_cond_init(key_COND_handler_count, &COND_handler_count, NULL);
  handler_count=0;
  if (hPipe != INVALID_HANDLE_VALUE)
  {
    handler_count++;
    if ((error= mysql_thread_create(key_thread_handle_con_namedpipes,
                                    &hThread, &connection_attrib,
                                    handle_connections_namedpipes, 0)))
    {
      sql_print_warning("Can't create thread to handle named pipes"
                        " (errno= %d)", error);
      handler_count--;
    }
  }
  if (have_tcpip && !opt_disable_networking)
  {
    handler_count++;
    if ((error= mysql_thread_create(key_thread_handle_con_sockets,
                                    &hThread, &connection_attrib,
                                    handle_connections_sockets_thread, 0)))
    {
      sql_print_warning("Can't create thread to handle TCP/IP",
                        " (errno= %d)", error);
      handler_count--;
    }
  }
#ifdef HAVE_SMEM
  if (opt_enable_shared_memory)
  {
    handler_count++;
    if ((error= mysql_thread_create(key_thread_handle_con_sharedmem,
                                    &hThread, &connection_attrib,
                                    handle_connections_shared_memory, 0)))
    {
      sql_print_warning("Can't create thread to handle shared memory",
                        " (errno= %d)", error);
      handler_count--;
    }
  }
#endif

  while (handler_count > 0)
    mysql_cond_wait(&COND_handler_count, &LOCK_thread_count);
  mysql_mutex_unlock(&LOCK_thread_count);
  DBUG_VOID_RETURN;
}

void decrement_handler_count()
{
  mysql_mutex_lock(&LOCK_thread_count);
  handler_count--;
  mysql_cond_signal(&COND_handler_count);
  mysql_mutex_unlock(&LOCK_thread_count);
  my_thread_end();
}
#else
#define decrement_handler_count()
#endif /* defined(_WIN32) || defined(HAVE_SMEM) */


#ifndef EMBEDDED_LIBRARY

LEX_STRING sql_statement_names[(uint) SQLCOM_END + 1];

static void init_sql_statement_names()
{
  size_t first_com= offsetof(STATUS_VAR, com_stat[0]);
  size_t last_com= offsetof(STATUS_VAR, com_stat[(uint) SQLCOM_END]);
  int record_size= offsetof(STATUS_VAR, com_stat[1])
                   - offsetof(STATUS_VAR, com_stat[0]);
  size_t ptr;
  uint i;
  uint com_index;

  for (i= 0; i < ((uint) SQLCOM_END + 1); i++)
    sql_statement_names[i]= empty_lex_str;

  SHOW_VAR *var= &com_status_vars[0];
  while (var->name != NULL)
  {
    ptr= (size_t)(var->value);
    if ((first_com <= ptr) && (ptr <= last_com))
    {
      com_index= ((int)(ptr - first_com))/record_size;
      DBUG_ASSERT(com_index < (uint) SQLCOM_END);
      sql_statement_names[com_index].str= const_cast<char *>(var->name);
      sql_statement_names[com_index].length= strlen(var->name);
    }
    var++;
  }

  DBUG_ASSERT(strcmp(sql_statement_names[(uint) SQLCOM_SELECT].str, "select") == 0);
  DBUG_ASSERT(strcmp(sql_statement_names[(uint) SQLCOM_SIGNAL].str, "signal") == 0);

  sql_statement_names[(uint) SQLCOM_END].str= const_cast<char*>("error");
}

#ifndef DBUG_OFF
/*
  Debugging helper function to keep the locale database
  (see sql_locale.cc) and max_month_name_length and
  max_day_name_length variable values in consistent state.
*/
static void test_lc_time_sz()
{
  DBUG_ENTER("test_lc_time_sz");
  for (MY_LOCALE **loc= my_locales; *loc; loc++)
  {
    uint max_month_len= 0;
    uint max_day_len = 0;
    for (const char **month= (*loc)->month_names->type_names; *month; month++)
    {
      set_if_bigger(max_month_len,
                    my_numchars_mb(&my_charset_utf8_general_ci,
                                   *month, *month + strlen(*month)));
    }
    for (const char **day= (*loc)->day_names->type_names; *day; day++)
    {
      set_if_bigger(max_day_len,
                    my_numchars_mb(&my_charset_utf8_general_ci,
                                   *day, *day + strlen(*day)));
    }
    if ((*loc)->max_month_name_length != max_month_len ||
        (*loc)->max_day_name_length != max_day_len)
    {
      DBUG_PRINT("Wrong max day name(or month name) length for locale:",
                 ("%s", (*loc)->name));
      DBUG_ASSERT(0);
    }
  }
  DBUG_VOID_RETURN;
}
#endif//DBUG_OFF


#ifdef __WIN__
int win_main(int argc, char **argv)
#else
int mysqld_main(int argc, char **argv)
#endif
{
  /*
    Perform basic thread library and malloc initialization,
    to be able to read defaults files and parse options.
  */
  my_progname= argv[0];
  sf_leaking_memory= 1; // no safemalloc memory leak reports if we exit early
  mysqld_server_started= mysqld_server_initialized= 0;

#ifdef HAVE_NPTL
  ld_assume_kernel_is_set= (getenv("LD_ASSUME_KERNEL") != 0);
#endif
#ifndef _WIN32
  // For windows, my_init() is called from the win specific mysqld_main
  if (my_init())                 // init my_sys library & pthreads
  {
    fprintf(stderr, "my_init() failed.");
    return 1;
  }
#endif

  orig_argc= argc;
  orig_argv= argv;
  my_getopt_use_args_separator= TRUE;
  if (load_defaults(MYSQL_CONFIG_NAME, load_default_groups, &argc, &argv))
    return 1;
  my_getopt_use_args_separator= FALSE;
  defaults_argc= argc;
  defaults_argv= argv;
  remaining_argc= argc;
  remaining_argv= argv;

  /* Must be initialized early for comparison of options name */
  system_charset_info= &my_charset_utf8_general_ci;

  init_sql_statement_names();
  sys_var_init();

#ifdef WITH_PERFSCHEMA_STORAGE_ENGINE
  /*
    Initialize the array of performance schema instrument configurations.
  */
  init_pfs_instrument_array();
#endif /* WITH_PERFSCHEMA_STORAGE_ENGINE */
  /*
    Logs generated while parsing the command line
    options are buffered and printed later.
  */
  buffered_logs.init();
  my_getopt_error_reporter= buffered_option_error_reporter;
  my_charset_error_reporter= buffered_option_error_reporter;
#ifdef WITH_PERFSCHEMA_STORAGE_ENGINE
  pfs_param.m_pfs_instrument= const_cast<char*>("");
#endif /* WITH_PERFSCHEMA_STORAGE_ENGINE */

  int ho_error __attribute__((unused))= handle_early_options();

#ifdef WITH_PERFSCHEMA_STORAGE_ENGINE
  if (ho_error == 0)
  {
    if (pfs_param.m_enabled  && !opt_help && !opt_bootstrap)
    {
      /* Add sizing hints from the server sizing parameters. */
      pfs_param.m_hints.m_table_definition_cache= tdc_size;
      pfs_param.m_hints.m_table_open_cache= tc_size;
      pfs_param.m_hints.m_max_connections= max_connections;
      pfs_param.m_hints.m_open_files_limit= open_files_limit;
      PSI_hook= initialize_performance_schema(&pfs_param);
      if (PSI_hook == NULL)
      {
        pfs_param.m_enabled= false;
        buffered_logs.buffer(WARNING_LEVEL,
                             "Performance schema disabled (reason: init failed).");
      }
    }
  }
#else
  /*
    Other provider of the instrumentation interface should
    initialize PSI_hook here:
    - HAVE_PSI_INTERFACE is for the instrumentation interface
    - WITH_PERFSCHEMA_STORAGE_ENGINE is for one implementation
      of the interface,
    but there could be alternate implementations, which is why
    these two defines are kept separate.
  */
#endif /* WITH_PERFSCHEMA_STORAGE_ENGINE */

#ifdef HAVE_PSI_INTERFACE
  /*
    Obtain the current performance schema instrumentation interface,
    if available.
  */
  if (PSI_hook)
  {
    PSI *psi_server= (PSI*) PSI_hook->get_interface(PSI_CURRENT_VERSION);
    if (likely(psi_server != NULL))
    {
      set_psi_server(psi_server);

      /*
        Now that we have parsed the command line arguments, and have
        initialized the performance schema itself, the next step is to
        register all the server instruments.
      */
      init_server_psi_keys();
      /* Instrument the main thread */
      PSI_thread *psi= PSI_THREAD_CALL(new_thread)(key_thread_main, NULL, 0);
      PSI_THREAD_CALL(set_thread)(psi);

      /*
        Now that some instrumentation is in place,
        recreate objects which were initialised early,
        so that they are instrumented as well.
      */
      my_thread_global_reinit();
    }
  }
#endif /* HAVE_PSI_INTERFACE */

  init_error_log_mutex();

  /* Initialize audit interface globals. Audit plugins are inited later. */
  mysql_audit_initialize();

  /*
    Perform basic logger initialization logger. Should be called after
    MY_INIT, as it initializes mutexes. Log tables are inited later.
  */
  logger.init_base();

#ifdef WITH_PERFSCHEMA_STORAGE_ENGINE
  if (ho_error)
  {
    /*
      Parsing command line option failed,
      Since we don't have a workable remaining_argc/remaining_argv
      to continue the server initialization, this is as far as this
      code can go.
      This is the best effort to log meaningful messages:
      - messages will be printed to stderr, which is not redirected yet,
      - messages will be printed in the NT event log, for windows.
    */
    buffered_logs.print();
    buffered_logs.cleanup();
    /*
      Not enough initializations for unireg_abort()
      Using exit() for windows.
    */
    exit (ho_error);
  }
#endif /* WITH_PERFSCHEMA_STORAGE_ENGINE */

#ifdef _CUSTOMSTARTUPCONFIG_
  if (_cust_check_startup())
  {
    / * _cust_check_startup will report startup failure error * /
    exit(1);
  }
#endif

  if (init_common_variables())
    unireg_abort(1);				// Will do exit

  init_signals();

  ulonglong new_thread_stack_size;
  new_thread_stack_size= my_setstacksize(&connection_attrib,
                                         my_thread_stack_size);
  if (new_thread_stack_size != my_thread_stack_size)
    SYSVAR_AUTOSIZE(my_thread_stack_size, new_thread_stack_size);

  (void) thr_setconcurrency(concurrency);	// 10 by default

  select_thread=pthread_self();
  select_thread_in_use=1;

#ifdef HAVE_LIBWRAP
  libwrapName= my_progname+dirname_length(my_progname);
  openlog(libwrapName, LOG_PID, LOG_AUTH);
#endif

#ifndef DBUG_OFF
  test_lc_time_sz();
  srand((uint) time(NULL)); 
#endif

  /*
    We have enough space for fiddling with the argv, continue
  */
  check_data_home(mysql_real_data_home);
  if (my_setwd(mysql_real_data_home, opt_abort ? 0 : MYF(MY_WME)) && !opt_abort)
    unireg_abort(1);				/* purecov: inspected */

  if ((user_info= check_user(mysqld_user)))
  {
#if defined(HAVE_MLOCKALL) && defined(MCL_CURRENT)
    if (locked_in_memory) // getuid() == 0 here
      set_effective_user(user_info);
    else
#endif
      set_user(mysqld_user, user_info);
  }

  if (WSREP_ON && wsrep_check_opts())
    global_system_variables.wsrep_on= 0;

  if (opt_bin_log && !global_system_variables.server_id)
  {
    SYSVAR_AUTOSIZE(global_system_variables.server_id, ::server_id= 1);
#ifdef EXTRA_DEBUG
    sql_print_warning("You have enabled the binary log, but you haven't set "
                      "server-id to a non-zero value: we force server id to 1; "
                      "updates will be logged to the binary log, but "
                      "connections from slaves will not be accepted.");
#endif
  }

  /* 
   The subsequent calls may take a long time : e.g. innodb log read.
   Thus set the long running service control manager timeout
  */
#if defined(_WIN32) && !defined(EMBEDDED_LIBRARY)
  Service.SetSlowStarting(slow_start_timeout);
#endif

  if (init_server_components())
    unireg_abort(1);

  init_ssl();
  network_init();

#ifdef __WIN__
  if (!opt_console)
  {
    if (reopen_fstreams(log_error_file, stdout, stderr))
      unireg_abort(1);
    setbuf(stderr, NULL);
    FreeConsole();				// Remove window
  }
#endif

  // Recover and exit.
  if (wsrep_recovery)
  {
    select_thread_in_use= 0;
    if (WSREP_ON)
      wsrep_recover();
    else
      sql_print_information("WSREP: disabled, skipping position recovery");
    unireg_abort(0);
  }

  /*
    init signals & alarm
    After this we can't quit by a simple unireg_abort
  */
  start_signal_handler();				// Creates pidfile

  if (mysql_rm_tmp_tables() || acl_init(opt_noacl) ||
      my_tz_init((THD *)0, default_tz_name, opt_bootstrap))
  {
    abort_loop=1;
    select_thread_in_use=0;

    (void) pthread_kill(signal_thread, MYSQL_KILL_SIGNAL);

    delete_pid_file(MYF(MY_WME));

    if (mysql_socket_getfd(unix_sock) != INVALID_SOCKET)
      unlink(mysqld_unix_port);
    exit(1);
  }

  if (!opt_noacl)
    (void) grant_init();

  if (!opt_noacl)
  {
#ifdef HAVE_DLOPEN
    udf_init();
#endif
  }

  init_status_vars();
  if (opt_bootstrap) /* If running with bootstrap, do not start replication. */
    opt_skip_slave_start= 1;

  binlog_unsafe_map_init();

#ifdef WITH_PERFSCHEMA_STORAGE_ENGINE
  initialize_performance_schema_acl(opt_bootstrap);
#endif

  initialize_information_schema_acl();

  execute_ddl_log_recovery();

  if (Events::init(opt_noacl || opt_bootstrap))
    unireg_abort(1);

  if (WSREP_ON)
  {
    if (opt_bootstrap)
    {
      /*! bootstrap wsrep init was taken care of above */
    }
    else
    {
      wsrep_SE_initialized();

      if (wsrep_before_SE())
      {
        /*! in case of no SST wsrep waits in view handler callback */
        wsrep_SE_init_grab();
        wsrep_SE_init_done();
        /*! in case of SST wsrep waits for wsrep->sst_received */
        wsrep_sst_continue();
      }
      else
      {
        wsrep_init_startup (false);
      }

      wsrep_create_appliers(wsrep_slave_threads - 1);
    }
  }
  else
    wsrep_init_startup (false);

 if (opt_bootstrap)
  {
    select_thread_in_use= 0;                    // Allow 'kill' to work
    bootstrap(mysql_stdin);
    if (!kill_in_progress)
      unireg_abort(bootstrap_error ? 1 : 0);
    else
    {
      sleep(2);                                 // Wait for kill
      exit(0);
    }
  }

  /* It's now safe to use thread specific memory */
  mysqld_server_initialized= 1;

  create_shutdown_thread();
  start_handle_manager();

  /* Copy default global rpl_filter to global_rpl_filter */
  copy_filter_setting(global_rpl_filter, get_or_create_rpl_filter("", 0));

  /*
    init_slave() must be called after the thread keys are created.
    Some parts of the code (e.g. SHOW STATUS LIKE 'slave_running' and other
    places) assume that active_mi != 0, so let's fail if it's 0 (out of
    memory); a message has already been printed.
  */
  if (init_slave() && !active_mi)
  {
    unireg_abort(1);
  }

  if (opt_init_file && *opt_init_file)
  {
    if (read_init_file(opt_init_file))
      unireg_abort(1);
  }

  sql_print_information(ER_DEFAULT(ER_STARTUP),my_progname,server_version,
                        ((mysql_socket_getfd(unix_sock) == INVALID_SOCKET) ?
                         (char*) "" : mysqld_unix_port),
                         mysqld_port,
                         MYSQL_COMPILATION_COMMENT);
  fclose(stdin);
#if defined(_WIN32) && !defined(EMBEDDED_LIBRARY)
  Service.SetRunning();
#endif

  /* Signal threads waiting for server to be started */
  mysql_mutex_lock(&LOCK_server_started);
  mysqld_server_started= 1;
  mysql_cond_signal(&COND_server_started);
  mysql_mutex_unlock(&LOCK_server_started);

#if defined(_WIN32) || defined(HAVE_SMEM)
  handle_connections_methods();
#else
  handle_connections_sockets();
#endif /* _WIN32 || HAVE_SMEM */

  /* (void) pthread_attr_destroy(&connection_attrib); */

  DBUG_PRINT("quit",("Exiting main thread"));

#ifndef __WIN__
#ifdef EXTRA_DEBUG2
  sql_print_error("Before Lock_thread_count");
#endif
  WSREP_DEBUG("Before Lock_thread_count");
  mysql_mutex_lock(&LOCK_thread_count);
  DBUG_PRINT("quit", ("Got thread_count mutex"));
  select_thread_in_use=0;			// For close_connections
  mysql_mutex_unlock(&LOCK_thread_count);
  mysql_cond_broadcast(&COND_thread_count);
#ifdef EXTRA_DEBUG2
  sql_print_error("After lock_thread_count");
#endif
#endif /* __WIN__ */

#ifdef HAVE_PSI_THREAD_INTERFACE
  /*
    Disable the main thread instrumentation,
    to avoid recording events during the shutdown.
  */
  PSI_THREAD_CALL(delete_current_thread)();
#endif

  /* Wait until cleanup is done */
  mysql_mutex_lock(&LOCK_thread_count);
  while (!ready_to_exit)
    mysql_cond_wait(&COND_thread_count, &LOCK_thread_count);
  mysql_mutex_unlock(&LOCK_thread_count);

#if defined(__WIN__) && !defined(EMBEDDED_LIBRARY)
  if (Service.IsNT() && start_mode)
    Service.Stop();
  else
  {
    Service.SetShutdownEvent(0);
    if (hEventShutdown)
      CloseHandle(hEventShutdown);
  }
#endif
  mysqld_exit(0);
  return 0;
}

#endif /* !EMBEDDED_LIBRARY */


/****************************************************************************
  Main and thread entry function for Win32
  (all this is needed only to run mysqld as a service on WinNT)
****************************************************************************/

#if defined(__WIN__) && !defined(EMBEDDED_LIBRARY)
int mysql_service(void *p)
{
  if (my_thread_init())
    return 1;
  
  if (use_opt_args)
    win_main(opt_argc, opt_argv);
  else
    win_main(Service.my_argc, Service.my_argv);

  my_thread_end();
  return 0;
}


/* Quote string if it contains space, else copy */

static char *add_quoted_string(char *to, const char *from, char *to_end)
{
  uint length= (uint) (to_end-to);

  if (!strchr(from, ' '))
    return strmake(to, from, length-1);
  return strxnmov(to, length-1, "\"", from, "\"", NullS);
}


/**
  Handle basic handling of services, like installation and removal.

  @param argv	   	        Pointer to argument list
  @param servicename		Internal name of service
  @param displayname		Display name of service (in taskbar ?)
  @param file_path		Path to this program
  @param startup_option	Startup option to mysqld

  @retval 0	option handled
  @retval 1	Could not handle option
*/

static bool
default_service_handling(char **argv,
			 const char *servicename,
			 const char *displayname,
			 const char *file_path,
			 const char *extra_opt,
			 const char *account_name)
{
  char path_and_service[FN_REFLEN+FN_REFLEN+32], *pos, *end;
  const char *opt_delim;
  end= path_and_service + sizeof(path_and_service)-3;

  /* We have to quote filename if it contains spaces */
  pos= add_quoted_string(path_and_service, file_path, end);
  if (extra_opt && *extra_opt)
  {
    /* 
     Add option after file_path. There will be zero or one extra option.  It's 
     assumed to be --defaults-file=file but isn't checked.  The variable (not
     the option name) should be quoted if it contains a string.  
    */
    *pos++= ' ';
    if (opt_delim= strchr(extra_opt, '='))
    {
      size_t length= ++opt_delim - extra_opt;
      pos= strnmov(pos, extra_opt, length);
    }
    else
      opt_delim= extra_opt;
    
    pos= add_quoted_string(pos, opt_delim, end);
  }
  /* We must have servicename last */
  *pos++= ' ';
  (void) add_quoted_string(pos, servicename, end);

  if (Service.got_service_option(argv, "install"))
  {
    Service.Install(1, servicename, displayname, path_and_service,
                    account_name);
    return 0;
  }
  if (Service.got_service_option(argv, "install-manual"))
  {
    Service.Install(0, servicename, displayname, path_and_service,
                    account_name);
    return 0;
  }
  if (Service.got_service_option(argv, "remove"))
  {
    Service.Remove(servicename);
    return 0;
  }
  return 1;
}


int mysqld_main(int argc, char **argv)
{
  my_progname= argv[0];

  /*
    When several instances are running on the same machine, we
    need to have an  unique  named  hEventShudown  through the
    application PID e.g.: MySQLShutdown1890; MySQLShutdown2342
  */
  int10_to_str((int) GetCurrentProcessId(),strmov(shutdown_event_name,
                                                  "MySQLShutdown"), 10);

  /* Must be initialized early for comparison of service name */
  system_charset_info= &my_charset_utf8_general_ci;

  if (my_init())
  {
    fprintf(stderr, "my_init() failed.");
    return 1;
  }

  if (Service.GetOS())	/* true NT family */
  {
    char file_path[FN_REFLEN];
    my_path(file_path, argv[0], "");		      /* Find name in path */
    fn_format(file_path,argv[0],file_path,"",
	      MY_REPLACE_DIR | MY_UNPACK_FILENAME | MY_RESOLVE_SYMLINKS);

    if (argc == 2)
    {
      if (!default_service_handling(argv, MYSQL_SERVICENAME, MYSQL_SERVICENAME,
				   file_path, "", NULL))
	return 0;
      if (Service.IsService(argv[1]))        /* Start an optional service */
      {
	/*
	  Only add the service name to the groups read from the config file
	  if it's not "MySQL". (The default service name should be 'mysqld'
	  but we started a bad tradition by calling it MySQL from the start
	  and we are now stuck with it.
	*/
	if (my_strcasecmp(system_charset_info, argv[1],"mysql"))
	  load_default_groups[load_default_groups_sz-2]= argv[1];
        start_mode= 1;
        Service.Init(argv[1], mysql_service);
        return 0;
      }
    }
    else if (argc == 3) /* install or remove any optional service */
    {
      if (!default_service_handling(argv, argv[2], argv[2], file_path, "",
                                    NULL))
	return 0;
      if (Service.IsService(argv[2]))
      {
	/*
	  mysqld was started as
	  mysqld --defaults-file=my_path\my.ini service-name
	*/
	use_opt_args=1;
	opt_argc= 2;				// Skip service-name
	opt_argv=argv;
	start_mode= 1;
	if (my_strcasecmp(system_charset_info, argv[2],"mysql"))
	  load_default_groups[load_default_groups_sz-2]= argv[2];
	Service.Init(argv[2], mysql_service);
	return 0;
      }
    }
    else if (argc == 4 || argc == 5)
    {
      /*
        This may seem strange, because we handle --local-service while
        preserving 4.1's behavior of allowing any one other argument that is
        passed to the service on startup. (The assumption is that this is
        --defaults-file=file, but that was not enforced in 4.1, so we don't
        enforce it here.)
      */
      const char *extra_opt= NullS;
      const char *account_name = NullS;
      int index;
      for (index = 3; index < argc; index++)
      {
        if (!strcmp(argv[index], "--local-service"))
          account_name= "NT AUTHORITY\\LocalService";
        else
          extra_opt= argv[index];
      }

      if (argc == 4 || account_name)
        if (!default_service_handling(argv, argv[2], argv[2], file_path,
                                      extra_opt, account_name))
          return 0;
    }
    else if (argc == 1 && Service.IsService(MYSQL_SERVICENAME))
    {
      /* start the default service */
      start_mode= 1;
      Service.Init(MYSQL_SERVICENAME, mysql_service);
      return 0;
    }
  }
  /* Start as standalone server */
  Service.my_argc=argc;
  Service.my_argv=argv;
  mysql_service(NULL);
  return 0;
}
#endif


/**
  Execute all commands from a file. Used by the mysql_install_db script to
  create MySQL privilege tables without having to start a full MySQL server.
*/

static void bootstrap(MYSQL_FILE *file)
{
  DBUG_ENTER("bootstrap");

  THD *thd= new THD;
#ifdef WITH_WSREP
  thd->variables.wsrep_on= 0;
#endif
  thd->bootstrap=1;
  my_net_init(&thd->net,(st_vio*) 0, MYF(0));
  thd->max_client_packet_length= thd->net.max_packet;
  thd->security_ctx->master_access= ~(ulong)0;
  thd->thread_id= thd->variables.pseudo_thread_id= thread_id++;
  thread_count++;                        // Safe as only one thread running
  in_bootstrap= TRUE;

  bootstrap_file=file;
#ifndef EMBEDDED_LIBRARY			// TODO:  Enable this
  int error;
  if ((error= mysql_thread_create(key_thread_bootstrap,
                                  &thd->real_id, &connection_attrib,
                                  handle_bootstrap,
                                  (void*) thd)))
  {
    sql_print_warning("Can't create thread to handle bootstrap (errno= %d)",
                      error);
    bootstrap_error=-1;
    DBUG_VOID_RETURN;
  }
  /* Wait for thread to die */
  mysql_mutex_lock(&LOCK_thread_count);
  while (in_bootstrap)
  {
    mysql_cond_wait(&COND_thread_count, &LOCK_thread_count);
    DBUG_PRINT("quit",("One thread died (count=%u)",thread_count));
  }
  mysql_mutex_unlock(&LOCK_thread_count);
#else
  thd->mysql= 0;
  do_handle_bootstrap(thd);
#endif

  DBUG_VOID_RETURN;
}


static bool read_init_file(char *file_name)
{
  MYSQL_FILE *file;
  DBUG_ENTER("read_init_file");
  DBUG_PRINT("enter",("name: %s",file_name));
  if (!(file= mysql_file_fopen(key_file_init, file_name,
                               O_RDONLY, MYF(MY_WME))))
    DBUG_RETURN(TRUE);
  bootstrap(file);
  mysql_file_fclose(file, MYF(MY_WME));
  DBUG_RETURN(FALSE);
}


/**
  Increment number of created threads
*/
void inc_thread_created(void)
{
  thread_created++;
}

#ifndef EMBEDDED_LIBRARY

/*
   Simple scheduler that use the main thread to handle the request

   NOTES
     This is only used for debugging, when starting mysqld with
     --thread-handling=no-threads or --one-thread

     When we enter this function, LOCK_thread_count is hold!
*/

void handle_connection_in_main_thread(THD *thd)
{
  mysql_mutex_assert_owner(&LOCK_thread_count);
  thread_cache_size=0;			// Safety
  threads.append(thd);
  mysql_mutex_unlock(&LOCK_thread_count);
  thd->start_utime= microsecond_interval_timer();
  do_handle_one_connection(thd);
}


/*
  Scheduler that uses one thread per connection
*/

void create_thread_to_handle_connection(THD *thd)
{
  DBUG_ENTER("create_thread_to_handle_connection");
  mysql_mutex_assert_owner(&LOCK_thread_count);

  /* Check if we can get thread from the cache */
  if (cached_thread_count > wake_thread)
  {
    mysql_mutex_lock(&LOCK_thread_cache);
    /* Recheck condition when we have the lock */
    if (cached_thread_count > wake_thread)
    {
      mysql_mutex_unlock(&LOCK_thread_count);
      /* Get thread from cache */
      thread_cache.push_back(thd);
      wake_thread++;
      mysql_cond_signal(&COND_thread_cache);
      mysql_mutex_unlock(&LOCK_thread_cache);
      DBUG_PRINT("info",("Thread created"));
      DBUG_VOID_RETURN;
    }
    mysql_mutex_unlock(&LOCK_thread_cache);
  }

  char error_message_buff[MYSQL_ERRMSG_SIZE];
  /* Create new thread to handle connection */
  int error;
  thread_created++;
  threads.append(thd);
  DBUG_PRINT("info",(("creating thread %lu"), thd->thread_id));
  thd->prior_thr_create_utime= microsecond_interval_timer();
  if ((error= mysql_thread_create(key_thread_one_connection,
                                  &thd->real_id, &connection_attrib,
                                  handle_one_connection,
                                  (void*) thd)))
  {
    /* purecov: begin inspected */
    DBUG_PRINT("error",
               ("Can't create thread to handle request (error %d)",
                error));
    thd->killed= KILL_CONNECTION;             // Safety
    mysql_mutex_unlock(&LOCK_thread_count);

    mysql_mutex_lock(&LOCK_connection_count);
    (*thd->scheduler->connection_count)--;
    mysql_mutex_unlock(&LOCK_connection_count);

    statistic_increment(aborted_connects,&LOCK_status);
    statistic_increment(connection_errors_internal, &LOCK_status);
    /* Can't use my_error() since store_globals has not been called. */
    my_snprintf(error_message_buff, sizeof(error_message_buff),
                ER_THD(thd, ER_CANT_CREATE_THREAD), error);
    net_send_error(thd, ER_CANT_CREATE_THREAD, error_message_buff, NULL);
    close_connection(thd, ER_OUT_OF_RESOURCES);

    mysql_mutex_lock(&LOCK_thread_count);
    thd->unlink();
    mysql_mutex_unlock(&LOCK_thread_count);
    delete thd;
    thread_safe_decrement32(&thread_count);
    return;
    /* purecov: end */
  }
  mysql_mutex_unlock(&LOCK_thread_count);
  DBUG_PRINT("info",("Thread created"));
  DBUG_VOID_RETURN;
}


/**
  Create new thread to handle incoming connection.

    This function will create new thread to handle the incoming
    connection.  If there are idle cached threads one will be used.
    'thd' will be pushed into 'threads'.

    In single-threaded mode (\#define ONE_THREAD) connection will be
    handled inside this function.

  @param[in,out] thd    Thread handle of future thread.
*/

static void create_new_thread(THD *thd)
{
  DBUG_ENTER("create_new_thread");

  /*
    Don't allow too many connections. We roughly check here that we allow
    only (max_connections + 1) connections.
  */

  mysql_mutex_lock(&LOCK_connection_count);

  if (*thd->scheduler->connection_count >=
      *thd->scheduler->max_connections + 1|| abort_loop)
  {
    mysql_mutex_unlock(&LOCK_connection_count);

    DBUG_PRINT("error",("Too many connections"));
    close_connection(thd, ER_CON_COUNT_ERROR);
    statistic_increment(denied_connections, &LOCK_status);
    delete thd;
    statistic_increment(connection_errors_max_connection, &LOCK_status);
    DBUG_VOID_RETURN;
  }

  ++*thd->scheduler->connection_count;

  if (connection_count + extra_connection_count > max_used_connections)
    max_used_connections= connection_count + extra_connection_count;

  mysql_mutex_unlock(&LOCK_connection_count);

  thread_safe_increment32(&thread_count);

  /* Start a new thread to handle connection. */
  mysql_mutex_lock(&LOCK_thread_count);
  /*
    The initialization of thread_id is done in create_embedded_thd() for
    the embedded library.
    TODO: refactor this to avoid code duplication there
  */
  thd->thread_id= thd->variables.pseudo_thread_id= thread_id++;

  MYSQL_CALLBACK(thd->scheduler, add_connection, (thd));

  DBUG_VOID_RETURN;
}
#endif /* EMBEDDED_LIBRARY */


#ifdef SIGNALS_DONT_BREAK_READ
inline void kill_broken_server()
{
  /* hack to get around signals ignored in syscalls for problem OS's */
  if (mysql_socket_getfd(unix_sock) == INVALID_SOCKET ||
      (!opt_disable_networking &&
       mysql_socket_getfd(base_ip_sock) == INVALID_SOCKET))
  {
    select_thread_in_use = 0;
    /* The following call will never return */
    DBUG_PRINT("general", ("killing server because socket is closed"));
    kill_server((void*) MYSQL_KILL_SIGNAL);
  }
}
#define MAYBE_BROKEN_SYSCALL kill_broken_server();
#else
#define MAYBE_BROKEN_SYSCALL
#endif

	/* Handle new connections and spawn new process to handle them */

#ifndef EMBEDDED_LIBRARY

void handle_connections_sockets()
{
  MYSQL_SOCKET sock= mysql_socket_invalid();
  MYSQL_SOCKET new_sock= mysql_socket_invalid();
  uint error_count=0;
  THD *thd;
  struct sockaddr_storage cAddr;
  int ip_flags __attribute__((unused))=0;
  int socket_flags __attribute__((unused))= 0;
  int extra_ip_flags __attribute__((unused))=0;
  int flags=0,retval;
  st_vio *vio_tmp;
  bool is_unix_sock;
#ifdef HAVE_POLL
  int socket_count= 0;
  struct pollfd fds[3]; // for ip_sock, unix_sock and extra_ip_sock
  MYSQL_SOCKET  pfs_fds[3]; // for performance schema
#define setup_fds(X)                    \
    mysql_socket_set_thread_owner(X);             \
    pfs_fds[socket_count]= (X);                   \
    fds[socket_count].fd= mysql_socket_getfd(X);  \
    fds[socket_count].events= POLLIN;   \
    socket_count++
#else
#define setup_fds(X)    FD_SET(mysql_socket_getfd(X),&clientFDs)
  fd_set readFDs,clientFDs;
  FD_ZERO(&clientFDs);
#endif

  DBUG_ENTER("handle_connections_sockets");

  if (mysql_socket_getfd(base_ip_sock) != INVALID_SOCKET)
  {
    setup_fds(base_ip_sock);
    ip_flags = fcntl(mysql_socket_getfd(base_ip_sock), F_GETFL, 0);
  }
  if (mysql_socket_getfd(extra_ip_sock) != INVALID_SOCKET)
  {
    setup_fds(extra_ip_sock);
    extra_ip_flags = fcntl(mysql_socket_getfd(extra_ip_sock), F_GETFL, 0);
  }
#ifdef HAVE_SYS_UN_H
  setup_fds(unix_sock);
  socket_flags=fcntl(mysql_socket_getfd(unix_sock), F_GETFL, 0);
#endif

  DBUG_PRINT("general",("Waiting for connections."));
  MAYBE_BROKEN_SYSCALL;
  while (!abort_loop)
  {
#ifdef HAVE_POLL
    retval= poll(fds, socket_count, -1);
#else
    readFDs=clientFDs;
    retval= select((int) 0,&readFDs,0,0,0);
#endif

    if (retval < 0)
    {
      if (socket_errno != SOCKET_EINTR)
      {
        /*
          select(2)/poll(2) failed on the listening port.
          There is not much details to report about the client,
          increment the server global status variable.
        */
        statistic_increment(connection_errors_accept, &LOCK_status);
	if (!select_errors++ && !abort_loop)	/* purecov: inspected */
	  sql_print_error("mysqld: Got error %d from select",socket_errno); /* purecov: inspected */
      }
      MAYBE_BROKEN_SYSCALL
      continue;
    }

    if (abort_loop)
    {
      MAYBE_BROKEN_SYSCALL;
      break;
    }

    /* Is this a new connection request ? */
#ifdef HAVE_POLL
    for (int i= 0; i < socket_count; ++i) 
    {
      if (fds[i].revents & POLLIN)
      {
        sock= pfs_fds[i];
        flags= fcntl(mysql_socket_getfd(sock), F_GETFL, 0);
        break;
      }
    }
#else  // HAVE_POLL
    if (FD_ISSET(mysql_socket_getfd(base_ip_sock),&readFDs))
    {
      sock=  base_ip_sock;
      flags= ip_flags;
    }
    else
    if (FD_ISSET(mysql_socket_getfd(extra_ip_sock),&readFDs))
    {
      sock=  extra_ip_sock;
      flags= extra_ip_flags;
    }
    else
    {
      sock = unix_sock;
      flags= socket_flags;
    }
#endif // HAVE_POLL

#if !defined(NO_FCNTL_NONBLOCK)
    if (!(test_flags & TEST_BLOCKING))
    {
#if defined(O_NONBLOCK)
      fcntl(mysql_socket_getfd(sock), F_SETFL, flags | O_NONBLOCK);
#elif defined(O_NDELAY)
      fcntl(mysql_socket_getfd(sock), F_SETFL, flags | O_NDELAY);
#endif
    }
#endif /* NO_FCNTL_NONBLOCK */
    for (uint retry=0; retry < MAX_ACCEPT_RETRY; retry++)
    {
      size_socket length= sizeof(struct sockaddr_storage);
      new_sock= mysql_socket_accept(key_socket_client_connection, sock,
                                    (struct sockaddr *)(&cAddr),
                                    &length);
      if (mysql_socket_getfd(new_sock) != INVALID_SOCKET ||
	  (socket_errno != SOCKET_EINTR && socket_errno != SOCKET_EAGAIN))
	break;
      MAYBE_BROKEN_SYSCALL;
#if !defined(NO_FCNTL_NONBLOCK)
      if (!(test_flags & TEST_BLOCKING))
      {
	if (retry == MAX_ACCEPT_RETRY - 1)
        {
          // Try without O_NONBLOCK
	  fcntl(mysql_socket_getfd(sock), F_SETFL, flags);
        }
      }
#endif
    }
#if !defined(NO_FCNTL_NONBLOCK)
    if (!(test_flags & TEST_BLOCKING))
      fcntl(mysql_socket_getfd(sock), F_SETFL, flags);
#endif
    if (mysql_socket_getfd(new_sock) == INVALID_SOCKET)
    {
      /*
        accept(2) failed on the listening port, after many retries.
        There is not much details to report about the client,
        increment the server global status variable.
      */
      statistic_increment(connection_errors_accept, &LOCK_status);
      if ((error_count++ & 255) == 0)		// This can happen often
	sql_perror("Error in accept");
      MAYBE_BROKEN_SYSCALL;
      if (socket_errno == SOCKET_ENFILE || socket_errno == SOCKET_EMFILE)
	sleep(1);				// Give other threads some time
      continue;
    }
#ifdef FD_CLOEXEC
    (void) fcntl(mysql_socket_getfd(new_sock), F_SETFD, FD_CLOEXEC);
#endif

#ifdef HAVE_LIBWRAP
    {
      if (mysql_socket_getfd(sock) == mysql_socket_getfd(base_ip_sock) ||
          mysql_socket_getfd(sock) == mysql_socket_getfd(extra_ip_sock))
      {
	struct request_info req;
	signal(SIGCHLD, SIG_DFL);
	request_init(&req, RQ_DAEMON, libwrapName, RQ_FILE,
                     mysql_socket_getfd(new_sock), NULL);
	my_fromhost(&req);
	if (!my_hosts_access(&req))
	{
	  /*
	    This may be stupid but refuse() includes an exit(0)
	    which we surely don't want...
	    clean_exit() - same stupid thing ...
	  */
	  syslog(deny_severity, "refused connect from %s",
		 my_eval_client(&req));

	  /*
	    C++ sucks (the gibberish in front just translates the supplied
	    sink function pointer in the req structure from a void (*sink)();
	    to a void(*sink)(int) if you omit the cast, the C++ compiler
	    will cry...
	  */
	  if (req.sink)
	    ((void (*)(int))req.sink)(req.fd);

	  (void) mysql_socket_shutdown(new_sock, SHUT_RDWR);
	  (void) mysql_socket_close(new_sock);
          /*
            The connection was refused by TCP wrappers.
            There are no details (by client IP) available to update the
            host_cache.
          */
          statistic_increment(connection_errors_tcpwrap, &LOCK_status);
	  continue;
	}
      }
    }
#endif /* HAVE_LIBWRAP */

    /*
    ** Don't allow too many connections
    */

    DBUG_PRINT("info", ("Creating THD for new connection"));
    if (!(thd= new THD))
    {
      (void) mysql_socket_shutdown(new_sock, SHUT_RDWR);
      (void) mysql_socket_close(new_sock);
      statistic_increment(connection_errors_internal, &LOCK_status);
      continue;
    }
    /* Set to get io buffers to be part of THD */
    set_current_thd(thd);

    is_unix_sock= (mysql_socket_getfd(sock) ==
                   mysql_socket_getfd(unix_sock));

    if (!(vio_tmp=
          mysql_socket_vio_new(new_sock,
                               is_unix_sock ? VIO_TYPE_SOCKET : VIO_TYPE_TCPIP,
                               is_unix_sock ? VIO_LOCALHOST: 0)) ||
	my_net_init(&thd->net, vio_tmp, MYF(MY_THREAD_SPECIFIC)))
    {
      /*
        Only delete the temporary vio if we didn't already attach it to the
        NET object. The destructor in THD will delete any initialized net
        structure.
      */
      if (vio_tmp && thd->net.vio != vio_tmp)
        vio_delete(vio_tmp);
      else
      {
	(void) mysql_socket_shutdown(new_sock, SHUT_RDWR);
	(void) mysql_socket_close(new_sock);
      }
      delete thd;
      statistic_increment(connection_errors_internal, &LOCK_status);
      continue;
    }

    init_net_server_extension(thd);
    if (is_unix_sock)
      thd->security_ctx->host=(char*) my_localhost;

    if (mysql_socket_getfd(sock) == mysql_socket_getfd(extra_ip_sock))
    {
      thd->extra_port= 1;
      thd->scheduler= extra_thread_scheduler;
    }
    create_new_thread(thd);
    set_current_thd(0);
  }
  DBUG_VOID_RETURN;
}


#ifdef _WIN32
pthread_handler_t handle_connections_sockets_thread(void *arg)
{
  my_thread_init();
  handle_connections_sockets();
  decrement_handler_count();
  return 0;
}

pthread_handler_t handle_connections_namedpipes(void *arg)
{
  HANDLE hConnectedPipe;
  OVERLAPPED connectOverlapped= {0};
  THD *thd;
  my_thread_init();
  DBUG_ENTER("handle_connections_namedpipes");
  connectOverlapped.hEvent= CreateEvent(NULL, TRUE, FALSE, NULL);
  if (!connectOverlapped.hEvent)
  {
    sql_print_error("Can't create event, last error=%u", GetLastError());
    unireg_abort(1);
  }
  DBUG_PRINT("general",("Waiting for named pipe connections."));
  while (!abort_loop)
  {
    /* wait for named pipe connection */
    BOOL fConnected= ConnectNamedPipe(hPipe, &connectOverlapped);
    if (!fConnected && (GetLastError() == ERROR_IO_PENDING))
    {
        /*
          ERROR_IO_PENDING says async IO has started but not yet finished.
          GetOverlappedResult will wait for completion.
        */
        DWORD bytes;
        fConnected= GetOverlappedResult(hPipe, &connectOverlapped,&bytes, TRUE);
    }
    if (abort_loop)
      break;
    if (!fConnected)
      fConnected = GetLastError() == ERROR_PIPE_CONNECTED;
    if (!fConnected)
    {
      CloseHandle(hPipe);
      if ((hPipe= CreateNamedPipe(pipe_name,
                                  PIPE_ACCESS_DUPLEX |
                                  FILE_FLAG_OVERLAPPED,
                                  PIPE_TYPE_BYTE |
                                  PIPE_READMODE_BYTE |
                                  PIPE_WAIT,
                                  PIPE_UNLIMITED_INSTANCES,
                                  (int) global_system_variables.
                                  net_buffer_length,
                                  (int) global_system_variables.
                                  net_buffer_length,
                                  NMPWAIT_USE_DEFAULT_WAIT,
                                  &saPipeSecurity)) ==
	  INVALID_HANDLE_VALUE)
      {
	sql_perror("Can't create new named pipe!");
	break;					// Abort
      }
    }
    hConnectedPipe = hPipe;
    /* create new pipe for new connection */
    if ((hPipe = CreateNamedPipe(pipe_name,
                 PIPE_ACCESS_DUPLEX |
                 FILE_FLAG_OVERLAPPED,
				 PIPE_TYPE_BYTE |
				 PIPE_READMODE_BYTE |
				 PIPE_WAIT,
				 PIPE_UNLIMITED_INSTANCES,
				 (int) global_system_variables.net_buffer_length,
				 (int) global_system_variables.net_buffer_length,
				 NMPWAIT_USE_DEFAULT_WAIT,
				 &saPipeSecurity)) ==
	INVALID_HANDLE_VALUE)
    {
      sql_perror("Can't create new named pipe!");
      hPipe=hConnectedPipe;
      continue;					// We have to try again
    }

    if (!(thd = new THD))
    {
      DisconnectNamedPipe(hConnectedPipe);
      CloseHandle(hConnectedPipe);
      continue;
    }
    set_current_thd(thd);
    if (!(thd->net.vio= vio_new_win32pipe(hConnectedPipe)) ||
	my_net_init(&thd->net, thd->net.vio, MYF(MY_THREAD_SPECIFIC)))
    {
      close_connection(thd, ER_OUT_OF_RESOURCES);
      delete thd;
      continue;
    }
    /* Host is unknown */
    thd->security_ctx->host= my_strdup(my_localhost, MYF(0));
    create_new_thread(thd);
    set_current_thd(0);
  }
  CloseHandle(connectOverlapped.hEvent);
  DBUG_LEAVE;
  decrement_handler_count();
  return 0;
}
#endif /* _WIN32 */


#ifdef HAVE_SMEM

/**
  Thread of shared memory's service.

  @param arg                              Arguments of thread
*/
pthread_handler_t handle_connections_shared_memory(void *arg)
{
  /* file-mapping object, use for create shared memory */
  HANDLE handle_connect_file_map= 0;
  char  *handle_connect_map= 0;                 // pointer on shared memory
  HANDLE event_connect_answer= 0;
  ulong smem_buffer_length= shared_memory_buffer_length + 4;
  ulong connect_number= 1;
  char *tmp= NULL;
  char *suffix_pos;
  char connect_number_char[22], *p;
  const char *errmsg= 0;
  SECURITY_ATTRIBUTES *sa_event= 0, *sa_mapping= 0;
  my_thread_init();
  DBUG_ENTER("handle_connections_shared_memorys");
  DBUG_PRINT("general",("Waiting for allocated shared memory."));

  /*
     get enough space base-name + '_' + longest suffix we might ever send
   */
  if (!(tmp= (char *)my_malloc(strlen(shared_memory_base_name) + 32L, MYF(MY_FAE))))
    goto error;

  if (my_security_attr_create(&sa_event, &errmsg,
                              GENERIC_ALL, SYNCHRONIZE | EVENT_MODIFY_STATE))
    goto error;

  if (my_security_attr_create(&sa_mapping, &errmsg,
                             GENERIC_ALL, FILE_MAP_READ | FILE_MAP_WRITE))
    goto error;

  /*
    The name of event and file-mapping events create agree next rule:
      shared_memory_base_name+unique_part
    Where:
      shared_memory_base_name is unique value for each server
      unique_part is unique value for each object (events and file-mapping)
  */
  suffix_pos= strxmov(tmp,shared_memory_base_name,"_",NullS);
  strmov(suffix_pos, "CONNECT_REQUEST");
  if ((smem_event_connect_request= CreateEvent(sa_event,
                                               FALSE, FALSE, tmp)) == 0)
  {
    errmsg= "Could not create request event";
    goto error;
  }
  strmov(suffix_pos, "CONNECT_ANSWER");
  if ((event_connect_answer= CreateEvent(sa_event, FALSE, FALSE, tmp)) == 0)
  {
    errmsg="Could not create answer event";
    goto error;
  }
  strmov(suffix_pos, "CONNECT_DATA");
  if ((handle_connect_file_map=
       CreateFileMapping(INVALID_HANDLE_VALUE, sa_mapping,
                         PAGE_READWRITE, 0, sizeof(connect_number), tmp)) == 0)
  {
    errmsg= "Could not create file mapping";
    goto error;
  }
  if ((handle_connect_map= (char *)MapViewOfFile(handle_connect_file_map,
						  FILE_MAP_WRITE,0,0,
						  sizeof(DWORD))) == 0)
  {
    errmsg= "Could not create shared memory service";
    goto error;
  }

  while (!abort_loop)
  {
    /* Wait a request from client */
    WaitForSingleObject(smem_event_connect_request,INFINITE);

    /*
       it can be after shutdown command
    */
    if (abort_loop)
      goto error;

    HANDLE handle_client_file_map= 0;
    char  *handle_client_map= 0;
    HANDLE event_client_wrote= 0;
    HANDLE event_client_read= 0;    // for transfer data server <-> client
    HANDLE event_server_wrote= 0;
    HANDLE event_server_read= 0;
    HANDLE event_conn_closed= 0;
    THD *thd= 0;

    p= int10_to_str(connect_number, connect_number_char, 10);
    /*
      The name of event and file-mapping events create agree next rule:
        shared_memory_base_name+unique_part+number_of_connection
        Where:
	  shared_memory_base_name is uniquel value for each server
	  unique_part is unique value for each object (events and file-mapping)
	  number_of_connection is connection-number between server and client
    */
    suffix_pos= strxmov(tmp,shared_memory_base_name,"_",connect_number_char,
			 "_",NullS);
    strmov(suffix_pos, "DATA");
    if ((handle_client_file_map=
         CreateFileMapping(INVALID_HANDLE_VALUE, sa_mapping,
                           PAGE_READWRITE, 0, smem_buffer_length, tmp)) == 0)
    {
      errmsg= "Could not create file mapping";
      goto errorconn;
    }
    if ((handle_client_map= (char*)MapViewOfFile(handle_client_file_map,
						  FILE_MAP_WRITE,0,0,
						  smem_buffer_length)) == 0)
    {
      errmsg= "Could not create memory map";
      goto errorconn;
    }
    strmov(suffix_pos, "CLIENT_WROTE");
    if ((event_client_wrote= CreateEvent(sa_event, FALSE, FALSE, tmp)) == 0)
    {
      errmsg= "Could not create client write event";
      goto errorconn;
    }
    strmov(suffix_pos, "CLIENT_READ");
    if ((event_client_read= CreateEvent(sa_event, FALSE, FALSE, tmp)) == 0)
    {
      errmsg= "Could not create client read event";
      goto errorconn;
    }
    strmov(suffix_pos, "SERVER_READ");
    if ((event_server_read= CreateEvent(sa_event, FALSE, FALSE, tmp)) == 0)
    {
      errmsg= "Could not create server read event";
      goto errorconn;
    }
    strmov(suffix_pos, "SERVER_WROTE");
    if ((event_server_wrote= CreateEvent(sa_event,
                                         FALSE, FALSE, tmp)) == 0)
    {
      errmsg= "Could not create server write event";
      goto errorconn;
    }
    strmov(suffix_pos, "CONNECTION_CLOSED");
    if ((event_conn_closed= CreateEvent(sa_event,
                                        TRUE, FALSE, tmp)) == 0)
    {
      errmsg= "Could not create closed connection event";
      goto errorconn;
    }
    if (abort_loop)
      goto errorconn;
    if (!(thd= new THD))
      goto errorconn;
    /* Send number of connection to client */
    int4store(handle_connect_map, connect_number);
    if (!SetEvent(event_connect_answer))
    {
      errmsg= "Could not send answer event";
      goto errorconn;
    }
    /* Set event that client should receive data */
    if (!SetEvent(event_client_read))
    {
      errmsg= "Could not set client to read mode";
      goto errorconn;
    }
    set_current_thd(thd);
    if (!(thd->net.vio= vio_new_win32shared_memory(handle_client_file_map,
                                                   handle_client_map,
                                                   event_client_wrote,
                                                   event_client_read,
                                                   event_server_wrote,
                                                   event_server_read,
                                                   event_conn_closed)) ||
        my_net_init(&thd->net, thd->net.vio, MYF(MY_THREAD_SPECIFIC)))
    {
      close_connection(thd, ER_OUT_OF_RESOURCES);
      errmsg= 0;
      goto errorconn;
    }
    thd->security_ctx->host= my_strdup(my_localhost, MYF(0)); /* Host is unknown */
    create_new_thread(thd);
    connect_number++;
    set_current_thd(thd);
    continue;

errorconn:
    /* Could not form connection;  Free used handlers/memort and retry */
    if (errmsg)
    {
      char buff[180];
      strxmov(buff, "Can't create shared memory connection: ", errmsg, ".",
	      NullS);
      sql_perror(buff);
    }
    if (handle_client_file_map)
      CloseHandle(handle_client_file_map);
    if (handle_client_map)
      UnmapViewOfFile(handle_client_map);
    if (event_server_wrote)
      CloseHandle(event_server_wrote);
    if (event_server_read)
      CloseHandle(event_server_read);
    if (event_client_wrote)
      CloseHandle(event_client_wrote);
    if (event_client_read)
      CloseHandle(event_client_read);
    if (event_conn_closed)
      CloseHandle(event_conn_closed);
    delete thd;
  }
  set_current_thd(0);

  /* End shared memory handling */
error:
  if (tmp)
    my_free(tmp);

  if (errmsg)
  {
    char buff[180];
    strxmov(buff, "Can't create shared memory service: ", errmsg, ".", NullS);
    sql_perror(buff);
  }
  my_security_attr_free(sa_event);
  my_security_attr_free(sa_mapping);
  if (handle_connect_map)	UnmapViewOfFile(handle_connect_map);
  if (handle_connect_file_map)	CloseHandle(handle_connect_file_map);
  if (event_connect_answer)	CloseHandle(event_connect_answer);
  if (smem_event_connect_request) CloseHandle(smem_event_connect_request);
  DBUG_LEAVE;
  decrement_handler_count();
  return 0;
}
#endif /* HAVE_SMEM */
#endif /* EMBEDDED_LIBRARY */


/****************************************************************************
  Handle start options
******************************************************************************/


/**
  Process command line options flagged as 'early'.
  Some components needs to be initialized as early as possible,
  because the rest of the server initialization depends on them.
  Options that needs to be parsed early includes:
  - the performance schema, when compiled in,
  - options related to the help,
  - options related to the bootstrap
  The performance schema needs to be initialized as early as possible,
  before to-be-instrumented objects of the server are initialized.
*/

int handle_early_options()
{
  int ho_error;
  DYNAMIC_ARRAY all_early_options;

  my_getopt_register_get_addr(NULL);
  /* Skip unknown options so that they may be processed later */
  my_getopt_skip_unknown= TRUE;

  /* prepare all_early_options array */
  my_init_dynamic_array(&all_early_options, sizeof(my_option), 100, 25, MYF(0));
  add_many_options(&all_early_options, pfs_early_options,
                  array_elements(pfs_early_options));
  sys_var_add_options(&all_early_options, sys_var::PARSE_EARLY);
  add_terminator(&all_early_options);

  ho_error= handle_options(&remaining_argc, &remaining_argv,
                           (my_option*)(all_early_options.buffer),
                           mysqld_get_one_option);
  if (ho_error == 0)
  {
    /* Add back the program name handle_options removes */
    remaining_argc++;
    remaining_argv--;
  }

  delete_dynamic(&all_early_options);

  return ho_error;
}


#define MYSQL_COMPATIBILITY_OPTION(option) \
  { option, OPT_MYSQL_COMPATIBILITY, \
   0, 0, 0, 0, GET_STR, OPT_ARG, 0, 0, 0, 0, 0, 0 }

#define MYSQL_TO_BE_IMPLEMENTED_OPTION(option) \
  { option, OPT_MYSQL_TO_BE_IMPLEMENTED, \
   0, 0, 0, 0, GET_STR, OPT_ARG, 0, 0, 0, 0, 0, 0 }

#define MYSQL_SUGGEST_ANALOG_OPTION(option, str) \
  { option, OPT_MYSQL_COMPATIBILITY, \
   0, 0, 0, 0, GET_STR, OPT_ARG, 0, 0, 0, 0, 0, 0 }


/**
  System variables are automatically command-line options (few
  exceptions are documented in sys_var.h), so don't need
  to be listed here.
*/

struct my_option my_long_options[]=
{
  {"help", '?', "Display this help and exit.", 
   &opt_help, &opt_help, 0, GET_BOOL, NO_ARG, 0, 0, 0, 0,
   0, 0},
  {"allow-suspicious-udfs", 0,
   "Allows use of UDFs consisting of only one symbol xxx() "
   "without corresponding xxx_init() or xxx_deinit(). That also means "
   "that one can load any function from any library, for example exit() "
   "from libc.so",
   &opt_allow_suspicious_udfs, &opt_allow_suspicious_udfs,
   0, GET_BOOL, NO_ARG, 0, 0, 0, 0, 0, 0},
  {"ansi", 'a', "Use ANSI SQL syntax instead of MySQL syntax. This mode "
   "will also set transaction isolation level 'serializable'.", 0, 0, 0,
   GET_NO_ARG, NO_ARG, 0, 0, 0, 0, 0, 0},
  /*
    Because Sys_var_bit does not support command-line options, we need to
    explicitely add one for --autocommit
  */
  {"autocommit", 0, "Set default value for autocommit (0 or 1)",
   &opt_autocommit, &opt_autocommit, 0,
   GET_BOOL, OPT_ARG, 1, 0, 0, 0, 0, NULL},
  {"bind-address", 0, "IP address to bind to.",
   &my_bind_addr_str, &my_bind_addr_str, 0, GET_STR,
   REQUIRED_ARG, 0, 0, 0, 0, 0, 0},
  {"binlog-do-db", OPT_BINLOG_DO_DB,
   "Tells the master it should log updates for the specified database, "
   "and exclude all others not explicitly mentioned.",
   0, 0, 0, GET_STR, REQUIRED_ARG, 0, 0, 0, 0, 0, 0},
  {"binlog-ignore-db", OPT_BINLOG_IGNORE_DB,
   "Tells the master that updates to the given database should not be logged to the binary log.",
   0, 0, 0, GET_STR, REQUIRED_ARG, 0, 0, 0, 0, 0, 0},
  {"binlog-row-event-max-size", 0,
   "The maximum size of a row-based binary log event in bytes. Rows will be "
   "grouped into events smaller than this size if possible. "
   "The value has to be a multiple of 256.",
   &opt_binlog_rows_event_max_size, &opt_binlog_rows_event_max_size,
   0, GET_ULONG, REQUIRED_ARG,
   /* def_value */ 1024, /* min_value */  256, /* max_value */ ULONG_MAX, 
   /* sub_size */     0, /* block_size */ 256, 
   /* app_type */ 0
  },
#ifndef DISABLE_GRANT_OPTIONS
  {"bootstrap", OPT_BOOTSTRAP, "Used by mysql installation scripts.", 0, 0, 0,
   GET_NO_ARG, NO_ARG, 0, 0, 0, 0, 0, 0},
#endif
  {"character-set-client-handshake", 0,
   "Don't ignore client side character set value sent during handshake.",
   &opt_character_set_client_handshake,
   &opt_character_set_client_handshake,
    0, GET_BOOL, NO_ARG, 1, 0, 0, 0, 0, 0},
  {"character-set-filesystem", 0,
   "Set the filesystem character set.",
   &character_set_filesystem_name,
   &character_set_filesystem_name,
   0, GET_STR, REQUIRED_ARG, 0, 0, 0, 0, 0, 0 },
  {"character-set-server", 'C', "Set the default character set.",
   &default_character_set_name, &default_character_set_name,
   0, GET_STR, REQUIRED_ARG, 0, 0, 0, 0, 0, 0 },
  {"chroot", 'r', "Chroot mysqld daemon during startup.",
   &mysqld_chroot, &mysqld_chroot, 0, GET_STR, REQUIRED_ARG,
   0, 0, 0, 0, 0, 0},
  {"collation-server", 0, "Set the default collation.",
   &default_collation_name, &default_collation_name,
   0, GET_STR, REQUIRED_ARG, 0, 0, 0, 0, 0, 0 },
  {"console", OPT_CONSOLE, "Write error output on screen; don't remove the console window on windows.",
   &opt_console, &opt_console, 0, GET_BOOL, NO_ARG, 0, 0, 0,
   0, 0, 0},
  {"core-file", OPT_WANT_CORE, "Write core on errors.", 0, 0, 0, GET_NO_ARG,
   NO_ARG, 0, 0, 0, 0, 0, 0},
#ifdef DBUG_OFF
  {"debug", '#', "Built in DBUG debugger. Disabled in this build.",
   &current_dbug_option, &current_dbug_option, 0, GET_STR, OPT_ARG,
   0, 0, 0, 0, 0, 0},
#endif
#ifdef HAVE_REPLICATION
  {"debug-abort-slave-event-count", 0,
   "Option used by mysql-test for debugging and testing of replication.",
   &abort_slave_event_count,  &abort_slave_event_count,
   0, GET_INT, REQUIRED_ARG, 0, 0, 0, 0, 0, 0},
#endif /* HAVE_REPLICATION */
#ifndef DBUG_OFF
  {"debug-assert-on-error", 0,
   "Do an assert in various functions if we get a fatal error",
   &my_assert_on_error, &my_assert_on_error,
   0, GET_BOOL, NO_ARG, 0, 0, 0, 0, 0, 0},
  {"debug-assert-if-crashed-table", 0,
   "Do an assert in handler::print_error() if we get a crashed table",
   &debug_assert_if_crashed_table, &debug_assert_if_crashed_table,
   0, GET_BOOL, NO_ARG, 0, 0, 0, 0, 0, 0},
#endif
#ifdef HAVE_REPLICATION
  {"debug-disconnect-slave-event-count", 0,
   "Option used by mysql-test for debugging and testing of replication.",
   &disconnect_slave_event_count, &disconnect_slave_event_count,
   0, GET_INT, REQUIRED_ARG, 0, 0, 0, 0, 0, 0},
#endif /* HAVE_REPLICATION */
  {"debug-exit-info", 'T', "Used for debugging. Use at your own risk.",
   0, 0, 0, GET_LONG, OPT_ARG, 0, 0, 0, 0, 0, 0},
  {"debug-gdb", 0,
   "Set up signals usable for debugging.",
   &opt_debugging, &opt_debugging,
   0, GET_BOOL, NO_ARG, 0, 0, 0, 0, 0, 0},
#ifdef HAVE_REPLICATION
  {"debug-max-binlog-dump-events", 0,
   "Option used by mysql-test for debugging and testing of replication.",
   &max_binlog_dump_events, &max_binlog_dump_events, 0,
   GET_INT, REQUIRED_ARG, 0, 0, 0, 0, 0, 0},
#endif /* HAVE_REPLICATION */
#ifdef SAFE_MUTEX
  {"debug-mutex-deadlock-detector", 0,
   "Enable checking of wrong mutex usage.",
   &safe_mutex_deadlock_detector,
   &safe_mutex_deadlock_detector,
   0, GET_BOOL, NO_ARG, 1, 0, 0, 0, 0, 0},
#endif
  {"debug-no-sync", 0,
   "Disables system sync calls. Only for running tests or debugging!",
   &my_disable_sync, &my_disable_sync, 0, GET_BOOL, NO_ARG, 0, 0, 0, 0, 0, 0},
#ifdef HAVE_REPLICATION
  {"debug-sporadic-binlog-dump-fail", 0,
   "Option used by mysql-test for debugging and testing of replication.",
   &opt_sporadic_binlog_dump_fail,
   &opt_sporadic_binlog_dump_fail, 0, GET_BOOL, NO_ARG, 0, 0, 0, 0, 0,
   0},
#endif /* HAVE_REPLICATION */
  /* default-storage-engine should have "MyISAM" as def_value. Instead
     of initializing it here it is done in init_common_variables() due
     to a compiler bug in Sun Studio compiler. */
  {"default-storage-engine", 0, "The default storage engine for new tables",
   &default_storage_engine, 0, 0, GET_STR, REQUIRED_ARG,
   0, 0, 0, 0, 0, 0 },
  {"default-tmp-storage-engine", 0,
    "The default storage engine for user-created temporary tables",
   &default_tmp_storage_engine, 0, 0, GET_STR, REQUIRED_ARG,
   0, 0, 0, 0, 0, 0 },
  {"default-time-zone", 0, "Set the default time zone.",
   &default_tz_name, &default_tz_name,
   0, GET_STR, REQUIRED_ARG, 0, 0, 0, 0, 0, 0 },
#if defined(ENABLED_DEBUG_SYNC)
  {"debug-sync-timeout", OPT_DEBUG_SYNC_TIMEOUT,
   "Enable the debug sync facility "
   "and optionally specify a default wait timeout in seconds. "
   "A zero value keeps the facility disabled.",
   &opt_debug_sync_timeout, 0,
   0, GET_UINT, OPT_ARG, 0, 0, UINT_MAX, 0, 0, 0},
#endif /* defined(ENABLED_DEBUG_SYNC) */
#ifdef HAVE_OPENSSL
  {"des-key-file", 0,
   "Load keys for des_encrypt() and des_encrypt from given file.",
   &des_key_file, &des_key_file, 0, GET_STR, REQUIRED_ARG,
   0, 0, 0, 0, 0, 0},
#endif /* HAVE_OPENSSL */
#ifdef HAVE_STACKTRACE
  {"stack-trace", 0 , "Print a symbolic stack trace on failure",
   &opt_stack_trace, &opt_stack_trace, 0, GET_BOOL, NO_ARG, 1, 0, 0, 0, 0, 0},
#endif /* HAVE_STACKTRACE */
  {"enforce-storage-engine", 0, "Force the use of a storage engine for new tables",
   &enforced_storage_engine, 0, 0, GET_STR, REQUIRED_ARG,
   0, 0, 0, 0, 0, 0 },
  {"external-locking", 0, "Use system (external) locking (disabled by "
   "default).  With this option enabled you can run myisamchk to test "
   "(not repair) tables while the MySQL server is running. Disable with "
   "--skip-external-locking.", &opt_external_locking, &opt_external_locking,
   0, GET_BOOL, NO_ARG, 0, 0, 0, 0, 0, 0},
  /* We must always support the next option to make scripts like mysqltest
     easier to do */
  {"gdb", 0,
   "Set up signals usable for debugging. Deprecated, use --debug-gdb instead.",
   &opt_debugging, &opt_debugging,
   0, GET_BOOL, NO_ARG, 0, 0, 0, 0, 0, 0},
#ifdef HAVE_LARGE_PAGE_OPTION
  {"super-large-pages", 0, "Enable support for super large pages.",
   &opt_super_large_pages, &opt_super_large_pages, 0,
   GET_BOOL, OPT_ARG, 0, 0, 1, 0, 1, 0},
#endif
  {"language", 'L',
   "Client error messages in given language. May be given as a full path. "
   "Deprecated. Use --lc-messages-dir instead.",
   0, 0, 0,
   GET_STR, REQUIRED_ARG, 0, 0, 0, 0, 0, 0},
  {"lc-messages", 0,
   "Set the language used for the error messages.",
   &lc_messages, &lc_messages, 0, GET_STR, REQUIRED_ARG,
   0, 0, 0, 0, 0, 0 },
  {"lc-time-names", 0,
   "Set the language used for the month names and the days of the week.",
   &lc_time_names_name, &lc_time_names_name,
   0, GET_STR, REQUIRED_ARG, 0, 0, 0, 0, 0, 0 },
  {"log-basename", OPT_LOG_BASENAME,
   "Basename for all log files and the .pid file. This sets all log file "
   "names at once (in 'datadir') and is normally the only option you need "
   "for specifying log files. Sets names for --log-bin, --log-bin-index, "
   "--relay-log, --relay-log-index, --general-log-file, "
   "--log-slow-query-log-file, --log-error-file, and --pid-file",
   &opt_log_basename, &opt_log_basename, 0, GET_STR, REQUIRED_ARG,
   0, 0, 0, 0, 0, 0},
  {"log-bin", OPT_BIN_LOG,
   "Log update queries in binary format. Optional argument should be name for "
   "binary log. If not given "
   "'datadir'/'log-basename'-bin or 'datadir'/mysql-bin will be used (the later if "
   "--log-basename is not specified). We strongly recommend to use either "
   "--log-basename or specify a filename to ensure that replication doesn't "
   "stop if the real hostname of the computer changes.",
   &opt_bin_logname, &opt_bin_logname, 0, GET_STR,
   OPT_ARG, 0, 0, 0, 0, 0, 0},
  {"log-bin-index", 0,
   "File that holds the names for last binary log files.",
   &opt_binlog_index_name, &opt_binlog_index_name, 0, GET_STR,
   REQUIRED_ARG, 0, 0, 0, 0, 0, 0},
  {"log-isam", OPT_ISAM_LOG, "Log all MyISAM changes to file.",
   &myisam_log_filename, &myisam_log_filename, 0, GET_STR,
   OPT_ARG, 0, 0, 0, 0, 0, 0},
  {"log-short-format", 0,
   "Don't log extra information to update and slow-query logs.",
   &opt_short_log_format, &opt_short_log_format,
   0, GET_BOOL, NO_ARG, 0, 0, 0, 0, 0, 0},
  {"log-slow-admin-statements", 0,
   "Log slow OPTIMIZE, ANALYZE, ALTER and other administrative statements to "
   "the slow log if it is open.", &opt_log_slow_admin_statements,
   &opt_log_slow_admin_statements, 0, GET_BOOL, NO_ARG, 0, 0, 0, 0, 0, 0},
 {"log-slow-slave-statements", 0,
  "Log slow statements executed by slave thread to the slow log if it is open.",
  &opt_log_slow_slave_statements, &opt_log_slow_slave_statements,
  0, GET_BOOL, NO_ARG, 0, 0, 0, 0, 0, 0},
  {"log-tc", 0,
   "Path to transaction coordinator log (used for transactions that affect "
   "more than one storage engine, when binary log is disabled).",
   &opt_tc_log_file, &opt_tc_log_file, 0, GET_STR,
   REQUIRED_ARG, 0, 0, 0, 0, 0, 0},
  {"master-info-file", 0,
   "The location and name of the file that remembers the master and where "
   "the I/O replication thread is in the master's binlogs. Defaults to "
   "master.info",
   &master_info_file, &master_info_file, 0, GET_STR,
   REQUIRED_ARG, 0, 0, 0, 0, 0, 0},
  {"master-retry-count", 0,
   "The number of tries the slave will make to connect to the master before giving up.",
   &master_retry_count, &master_retry_count, 0, GET_ULONG,
   REQUIRED_ARG, 3600*24, 0, 0, 0, 0, 0},
#ifdef HAVE_REPLICATION
  {"init-rpl-role", 0, "Set the replication role",
   &rpl_status, &rpl_status, &rpl_role_typelib,
   GET_ENUM, REQUIRED_ARG, 0, 0, 0, 0, 0, 0},
#endif /* HAVE_REPLICATION */
  {"memlock", 0, "Lock mysqld in memory.", &locked_in_memory,
   &locked_in_memory, 0, GET_BOOL, NO_ARG, 0, 0, 0, 0, 0, 0},
  {"old-style-user-limits", 0,
   "Enable old-style user limits (before 5.0.3, user resources were counted "
   "per each user+host vs. per account).",
   &opt_old_style_user_limits, &opt_old_style_user_limits,
   0, GET_BOOL, NO_ARG, 0, 0, 0, 0, 0, 0},
  {"port-open-timeout", 0,
   "Maximum time in seconds to wait for the port to become free. "
   "(Default: No wait).", &mysqld_port_timeout, &mysqld_port_timeout, 0,
   GET_UINT, REQUIRED_ARG, 0, 0, 0, 0, 0, 0},
  {"replicate-do-db", OPT_REPLICATE_DO_DB,
   "Tells the slave thread to restrict replication to the specified database. "
   "To specify more than one database, use the directive multiple times, "
   "once for each database. Note that this will only work if you do not use "
   "cross-database queries such as UPDATE some_db.some_table SET foo='bar' "
   "while having selected a different or no database. If you need cross "
   "database updates to work, make sure you have 3.23.28 or later, and use "
   "replicate-wild-do-table=db_name.%.",
   0, 0, 0, GET_STR | GET_ASK_ADDR, REQUIRED_ARG, 0, 0, 0, 0, 0, 0},
  {"replicate-do-table", OPT_REPLICATE_DO_TABLE,
   "Tells the slave thread to restrict replication to the specified table. "
   "To specify more than one table, use the directive multiple times, once "
   "for each table. This will work for cross-database updates, in contrast "
   "to replicate-do-db.", 0, 0, 0, GET_STR | GET_ASK_ADDR, REQUIRED_ARG, 0, 0, 0, 0, 0, 0},
  {"replicate-ignore-db", OPT_REPLICATE_IGNORE_DB,
   "Tells the slave thread to not replicate to the specified database. To "
   "specify more than one database to ignore, use the directive multiple "
   "times, once for each database. This option will not work if you use "
   "cross database updates. If you need cross database updates to work, "
   "make sure you have 3.23.28 or later, and use replicate-wild-ignore-"
   "table=db_name.%. ", 0, 0, 0, GET_STR | GET_ASK_ADDR, REQUIRED_ARG, 0, 0, 0, 0, 0, 0},
  {"replicate-ignore-table", OPT_REPLICATE_IGNORE_TABLE,
   "Tells the slave thread to not replicate to the specified table. To specify "
   "more than one table to ignore, use the directive multiple times, once for "
   "each table. This will work for cross-database updates, in contrast to "
   "replicate-ignore-db.", 0, 0, 0, GET_STR | GET_ASK_ADDR, REQUIRED_ARG, 0, 0, 0, 0, 0, 0},
  {"replicate-rewrite-db", OPT_REPLICATE_REWRITE_DB,
   "Updates to a database with a different name than the original. Example: "
   "replicate-rewrite-db=master_db_name->slave_db_name.",
   0, 0, 0, GET_STR | GET_ASK_ADDR, REQUIRED_ARG, 0, 0, 0, 0, 0, 0},
#ifdef HAVE_REPLICATION
  {"replicate-same-server-id", 0,
   "In replication, if set to 1, do not skip events having our server id. "
   "Default value is 0 (to break infinite loops in circular replication). "
   "Can't be set to 1 if --log-slave-updates is used.",
   &replicate_same_server_id, &replicate_same_server_id,
   0, GET_BOOL, NO_ARG, 0, 0, 0, 0, 0, 0},
#endif
  {"replicate-wild-do-table", OPT_REPLICATE_WILD_DO_TABLE,
   "Tells the slave thread to restrict replication to the tables that match "
   "the specified wildcard pattern. To specify more than one table, use the "
   "directive multiple times, once for each table. This will work for cross-"
   "database updates. Example: replicate-wild-do-table=foo%.bar% will "
   "replicate only updates to tables in all databases that start with foo "
   "and whose table names start with bar.",
   0, 0, 0, GET_STR | GET_ASK_ADDR, REQUIRED_ARG, 0, 0, 0, 0, 0, 0},
  {"replicate-wild-ignore-table", OPT_REPLICATE_WILD_IGNORE_TABLE,
   "Tells the slave thread to not replicate to the tables that match the "
   "given wildcard pattern. To specify more than one table to ignore, use "
   "the directive multiple times, once for each table. This will work for "
   "cross-database updates. Example: replicate-wild-ignore-table=foo%.bar% "
   "will not do updates to tables in databases that start with foo and whose "
   "table names start with bar.",
   0, 0, 0, GET_STR | GET_ASK_ADDR, REQUIRED_ARG, 0, 0, 0, 0, 0, 0},
  {"safe-mode", OPT_SAFE, "Skip some optimize stages (for testing). Deprecated.",
   0, 0, 0, GET_NO_ARG, NO_ARG, 0, 0, 0, 0, 0, 0},
  {"safe-user-create", 0,
   "Don't allow new user creation by the user who has no write privileges to the mysql.user table.",
   &opt_safe_user_create, &opt_safe_user_create, 0, GET_BOOL,
   NO_ARG, 0, 0, 0, 0, 0, 0},
  {"show-slave-auth-info", 0,
   "Show user and password in SHOW SLAVE HOSTS on this master.",
   &opt_show_slave_auth_info, &opt_show_slave_auth_info, 0,
   GET_BOOL, NO_ARG, 0, 0, 0, 0, 0, 0},
  {"skip-bdb", OPT_DEPRECATED_OPTION,
   "Deprecated option; Exist only for compatiblity with old my.cnf files",
   0, 0, 0, GET_NO_ARG, NO_ARG, 0, 0, 0, 0, 0, 0},
#ifndef DISABLE_GRANT_OPTIONS
  {"skip-grant-tables", 0,
   "Start without grant tables. This gives all users FULL ACCESS to all tables.",
   &opt_noacl, &opt_noacl, 0, GET_BOOL, NO_ARG, 0, 0, 0, 0, 0,
   0},
#endif
  {"skip-host-cache", OPT_SKIP_HOST_CACHE, "Don't cache host names.", 0, 0, 0,
   GET_NO_ARG, NO_ARG, 0, 0, 0, 0, 0, 0},
  {"skip-slave-start", 0,
   "If set, slave is not autostarted.", &opt_skip_slave_start,
   &opt_skip_slave_start, 0, GET_BOOL, NO_ARG, 0, 0, 0, 0, 0, 0},
#ifdef HAVE_REPLICATION
  {"slave-parallel-mode", OPT_SLAVE_PARALLEL_MODE,
   "Controls what transactions are applied in parallel when using "
   "--slave-parallel-threads. Possible values: \"optimistic\" tries to "
   "apply most transactional DML in parallel, and handles any conflicts "
   "with rollback and retry. \"conservative\" limits parallelism in an "
   "effort to avoid any conflicts. \"aggressive\" tries to maximise the "
   "parallelism, possibly at the cost of increased conflict rate. "
   "\"minimal\" only parallelizes the commit steps of transactions. "
   "\"none\" disables parallel apply completely.",
   &opt_slave_parallel_mode, &opt_slave_parallel_mode,
   &slave_parallel_mode_typelib, GET_ENUM | GET_ASK_ADDR, REQUIRED_ARG,
   SLAVE_PARALLEL_CONSERVATIVE, 0, 0, 0, 0, 0},
#endif
#if defined(_WIN32) && !defined(EMBEDDED_LIBRARY)
  {"slow-start-timeout", 0,
   "Maximum number of milliseconds that the service control manager should wait "
   "before trying to kill the windows service during startup"
   "(Default: 15000).", &slow_start_timeout, &slow_start_timeout, 0,
   GET_ULONG, REQUIRED_ARG, 15000, 0, 0, 0, 0, 0},
#endif
#ifdef HAVE_OPENSSL
  {"ssl", 0,
   "Enable SSL for connection (automatically enabled if an ssl option is used).",
   &opt_use_ssl, &opt_use_ssl, 0, GET_BOOL, OPT_ARG, 0, 0, 0,
   0, 0, 0},
#endif
#ifdef __WIN__
  {"standalone", 0,
  "Dummy option to start as a standalone program (NT).", 0, 0, 0, GET_NO_ARG,
   NO_ARG, 0, 0, 0, 0, 0, 0},
#endif
  {"symbolic-links", 's', "Enable symbolic link support.",
   &my_use_symdir, &my_use_symdir, 0, GET_BOOL, NO_ARG,
   /*
     The system call realpath() produces warnings under valgrind and
     purify. These are not suppressed: instead we disable symlinks
     option if compiled with valgrind support.
     Also disable by default on Windows, due to high overhead for checking .sym 
     files.
   */
   IF_VALGRIND(0,IF_WIN(0,1)), 0, 0, 0, 0, 0},
  {"sysdate-is-now", 0,
   "Non-default option to alias SYSDATE() to NOW() to make it safe-replicable. "
   "Since 5.0, SYSDATE() returns a `dynamic' value different for different "
   "invocations, even within the same statement.",
   &global_system_variables.sysdate_is_now,
   0, 0, GET_BOOL, NO_ARG, 0, 0, 1, 0, 1, 0},
  {"tc-heuristic-recover", 0,
   "Decision to use in heuristic recover process",
   &tc_heuristic_recover, &tc_heuristic_recover,
   &tc_heuristic_recover_typelib, GET_ENUM, REQUIRED_ARG, 0, 0, 0, 0, 0, 0},
  {"temp-pool", 0,
#if (ENABLE_TEMP_POOL)
   "Using this option will cause most temporary files created to use a small "
   "set of names, rather than a unique name for each new file.",
#else
   "This option is ignored on this OS.",
#endif
   &use_temp_pool, &use_temp_pool, 0, GET_BOOL, NO_ARG, 1,
   0, 0, 0, 0, 0},
  {"transaction-isolation", 0,
   "Default transaction isolation level",
   &global_system_variables.tx_isolation,
   &global_system_variables.tx_isolation, &tx_isolation_typelib,
   GET_ENUM, REQUIRED_ARG, ISO_REPEATABLE_READ, 0, 0, 0, 0, 0},
  {"transaction-read-only", 0,
   "Default transaction access mode. "
   "True if transactions are read-only.",
   &global_system_variables.tx_read_only,
   &global_system_variables.tx_read_only, 0,
   GET_BOOL, OPT_ARG, 0, 0, 0, 0, 0, 0},
  {"user", 'u', "Run mysqld daemon as user.", 0, 0, 0, GET_STR, REQUIRED_ARG,
   0, 0, 0, 0, 0, 0},
  {"verbose", 'v', "Used with --help option for detailed help.",
   &opt_verbose, &opt_verbose, 0, GET_BOOL, NO_ARG, 0, 0, 0, 0, 0, 0},
  {"version", 'V', "Output version information and exit.", 0, 0, 0, GET_NO_ARG,
   NO_ARG, 0, 0, 0, 0, 0, 0},
  {"plugin-load", OPT_PLUGIN_LOAD,
   "Semicolon-separated list of plugins to load, where each plugin is "
   "specified as ether a plugin_name=library_file pair or only a library_file. "
   "If the latter case, all plugins from a given library_file will be loaded.",
   0, 0, 0,
   GET_STR, REQUIRED_ARG, 0, 0, 0, 0, 0, 0},
  {"plugin-load-add", OPT_PLUGIN_LOAD_ADD,
   "Optional semicolon-separated list of plugins to load. This option adds "
   "to the list specified by --plugin-load in an incremental way. "
   "It can be specified many times, adding more plugins every time.",
   0, 0, 0,
    GET_STR, REQUIRED_ARG, 0, 0, 0, 0, 0, 0},
  {"table_cache", 0, "Deprecated; use --table-open-cache instead.",
   &tc_size, &tc_size, 0, GET_ULONG,
   REQUIRED_ARG, TABLE_OPEN_CACHE_DEFAULT, 1, 512*1024L, 0, 1, 0},
#ifdef WITH_WSREP
  {"wsrep-new-cluster", 0, "Bootstrap a cluster. It works by overriding the "
   "current value of wsrep_cluster_address. It is recommended not to add this "
   "option to the config file as this will trigger bootstrap on every server "
   "start.", &wsrep_new_cluster, &wsrep_new_cluster, 0, GET_BOOL, NO_ARG,
   0, 0, 0, 0, 0, 0},
#endif

  /* The following options exist in 5.6 but not in 10.0 */
  MYSQL_TO_BE_IMPLEMENTED_OPTION("default-tmp-storage-engine"),
  MYSQL_COMPATIBILITY_OPTION("log-raw"),
  MYSQL_COMPATIBILITY_OPTION("log-bin-use-v1-row-events"),
  MYSQL_TO_BE_IMPLEMENTED_OPTION("default-authentication-plugin"),
  MYSQL_COMPATIBILITY_OPTION("binlog-max-flush-queue-time"),
  MYSQL_TO_BE_IMPLEMENTED_OPTION("binlog-row-image"),
  MYSQL_TO_BE_IMPLEMENTED_OPTION("explicit-defaults-for-timestamp"),
  MYSQL_COMPATIBILITY_OPTION("master-info-repository"),
  MYSQL_COMPATIBILITY_OPTION("relay-log-info-repository"),
  MYSQL_SUGGEST_ANALOG_OPTION("binlog-rows-query-log-events", "--binlog-annotate-row-events"),
  MYSQL_COMPATIBILITY_OPTION("binlog-order-commits"),
  MYSQL_TO_BE_IMPLEMENTED_OPTION("log-throttle-queries-not-using-indexes"),
  MYSQL_TO_BE_IMPLEMENTED_OPTION("end-markers-in-json"),
  MYSQL_TO_BE_IMPLEMENTED_OPTION("optimizer-trace"),              // OPTIMIZER_TRACE
  MYSQL_TO_BE_IMPLEMENTED_OPTION("optimizer-trace-features"),     // OPTIMIZER_TRACE
  MYSQL_TO_BE_IMPLEMENTED_OPTION("optimizer-trace-offset"),       // OPTIMIZER_TRACE
  MYSQL_TO_BE_IMPLEMENTED_OPTION("optimizer-trace-limit"),        // OPTIMIZER_TRACE
  MYSQL_TO_BE_IMPLEMENTED_OPTION("optimizer-trace-max-mem-size"), // OPTIMIZER_TRACE
  MYSQL_TO_BE_IMPLEMENTED_OPTION("eq-range-index-dive-limit"),
  MYSQL_COMPATIBILITY_OPTION("server-id-bits"),
  MYSQL_TO_BE_IMPLEMENTED_OPTION("slave-rows-search-algorithms"), // HAVE_REPLICATION
  MYSQL_COMPATIBILITY_OPTION("table-open-cache-instances"),
  MYSQL_TO_BE_IMPLEMENTED_OPTION("slave-allow-batching"),         // HAVE_REPLICATION
  MYSQL_COMPATIBILITY_OPTION("slave-checkpoint-period"),      // HAVE_REPLICATION
  MYSQL_COMPATIBILITY_OPTION("slave-checkpoint-group"),       // HAVE_REPLICATION
  MYSQL_SUGGEST_ANALOG_OPTION("slave-parallel-workers", "--slave-parallel-threads"),       // HAVE_REPLICATION
  MYSQL_SUGGEST_ANALOG_OPTION("slave-pending-jobs-size-max", "--slave-parallel-max-queued"),  // HAVE_REPLICATION
  MYSQL_TO_BE_IMPLEMENTED_OPTION("disconnect-on-expired-password"),
  MYSQL_TO_BE_IMPLEMENTED_OPTION("sha256-password-private-key-path"), // HAVE_OPENSSL && !HAVE_YASSL
  MYSQL_TO_BE_IMPLEMENTED_OPTION("sha256-password-public-key-path"),  // HAVE_OPENSSL && !HAVE_YASSL

  /* The following options exist in 5.5 and 5.6 but not in 10.0 */
  MYSQL_SUGGEST_ANALOG_OPTION("abort-slave-event-count", "--debug-abort-slave-event-count"),
  MYSQL_SUGGEST_ANALOG_OPTION("disconnect-slave-event-count", "--debug-disconnect-slave-event-count"),
  MYSQL_SUGGEST_ANALOG_OPTION("exit-info", "--debug-exit-info"),
  MYSQL_SUGGEST_ANALOG_OPTION("max-binlog-dump-events", "--debug-max-binlog-dump-events"),
  MYSQL_SUGGEST_ANALOG_OPTION("sporadic-binlog-dump-fail", "--debug-sporadic-binlog-dump-fail"),
  MYSQL_COMPATIBILITY_OPTION("new"),

  /* The following options were added after 5.6.10 */
  MYSQL_TO_BE_IMPLEMENTED_OPTION("rpl-stop-slave-timeout"),
  MYSQL_TO_BE_IMPLEMENTED_OPTION("validate-user-plugins") // NO_EMBEDDED_ACCESS_CHECKS
};

static int show_queries(THD *thd, SHOW_VAR *var, char *buff,
                        enum enum_var_type scope)
{
  var->type= SHOW_LONGLONG;
  var->value= (char *)&thd->query_id;
  return 0;
}


static int show_net_compression(THD *thd, SHOW_VAR *var, char *buff,
                                enum enum_var_type scope)
{
  var->type= SHOW_MY_BOOL;
  var->value= (char *)&thd->net.compress;
  return 0;
}

static int show_starttime(THD *thd, SHOW_VAR *var, char *buff,
                          enum enum_var_type scope)
{
  var->type= SHOW_LONG;
  var->value= buff;
  *((long *)buff)= (long) (thd->query_start() - server_start_time);
  return 0;
}

#ifdef ENABLED_PROFILING
static int show_flushstatustime(THD *thd, SHOW_VAR *var, char *buff,
                                enum enum_var_type scope)
{
  var->type= SHOW_LONG;
  var->value= buff;
  *((long *)buff)= (long) (thd->query_start() - flush_status_time);
  return 0;
}
#endif

#ifdef HAVE_REPLICATION
static int show_rpl_status(THD *thd, SHOW_VAR *var, char *buff,
                           enum enum_var_type scope)
{
  var->type= SHOW_CHAR;
  var->value= const_cast<char*>(rpl_status_type[(int)rpl_status]);
  return 0;
}

static int show_slave_running(THD *thd, SHOW_VAR *var, char *buff,
                              enum enum_var_type scope)
{
  Master_info *mi= NULL;
  bool UNINIT_VAR(tmp);

  var->type= SHOW_MY_BOOL;
  var->value= buff;
  mysql_mutex_lock(&LOCK_active_mi);
  if (master_info_index) 
  {
    mi= master_info_index->
      get_master_info(&thd->variables.default_master_connection,
                      Sql_condition::WARN_LEVEL_NOTE);
    if (mi)
      tmp= (my_bool) (mi->slave_running == MYSQL_SLAVE_RUN_CONNECT &&
                      mi->rli.slave_running);
  }
  mysql_mutex_unlock(&LOCK_active_mi);
  if (mi)
    *((my_bool *)buff)= tmp;
  else
    var->type= SHOW_UNDEF;
  return 0;
}


static int show_slave_received_heartbeats(THD *thd, SHOW_VAR *var, char *buff,
                                          enum enum_var_type scope)
{
  Master_info *mi= NULL;
  longlong UNINIT_VAR(tmp);

  var->type= SHOW_LONGLONG;
  var->value= buff;
  mysql_mutex_lock(&LOCK_active_mi);
  if (master_info_index) 
  {
    mi= master_info_index->
      get_master_info(&thd->variables.default_master_connection,
                      Sql_condition::WARN_LEVEL_NOTE);
    if (mi)
      tmp= mi->received_heartbeats;
  }
  mysql_mutex_unlock(&LOCK_active_mi);
  if (mi)
    *((longlong *)buff)= tmp;
  else
    var->type= SHOW_UNDEF;
  return 0;
}


static int show_heartbeat_period(THD *thd, SHOW_VAR *var, char *buff,
                                 enum enum_var_type scope)
{
  Master_info *mi= NULL;
  float UNINIT_VAR(tmp);

  var->type= SHOW_CHAR;
  var->value= buff;
  mysql_mutex_lock(&LOCK_active_mi);
  if (master_info_index) 
  {
    mi= master_info_index->
      get_master_info(&thd->variables.default_master_connection,
                    Sql_condition::WARN_LEVEL_NOTE);
    if (mi)
      tmp= mi->heartbeat_period;
  }
  mysql_mutex_unlock(&LOCK_active_mi);
  if (mi)
    sprintf(buff, "%.3f", tmp);
  else
    var->type= SHOW_UNDEF;
  return 0;
}


#endif /* HAVE_REPLICATION */

static int show_open_tables(THD *thd, SHOW_VAR *var, char *buff,
                            enum enum_var_type scope)
{
  var->type= SHOW_LONG;
  var->value= buff;
  *((long *) buff)= (long) tc_records();
  return 0;
}

static int show_prepared_stmt_count(THD *thd, SHOW_VAR *var, char *buff,
                                    enum enum_var_type scope)
{
  var->type= SHOW_LONG;
  var->value= buff;
  mysql_mutex_lock(&LOCK_prepared_stmt_count);
  *((long *)buff)= (long)prepared_stmt_count;
  mysql_mutex_unlock(&LOCK_prepared_stmt_count);
  return 0;
}

static int show_table_definitions(THD *thd, SHOW_VAR *var, char *buff,
                                  enum enum_var_type scope)
{
  var->type= SHOW_LONG;
  var->value= buff;
  *((long *) buff)= (long) tdc_records();
  return 0;
}


static int show_flush_commands(THD *thd, SHOW_VAR *var, char *buff,
                               enum enum_var_type scope)
{
  var->type= SHOW_LONG;
  var->value= buff;
  *((long *) buff)= (long) tdc_refresh_version();
  return 0;
}


#if defined(HAVE_OPENSSL) && !defined(EMBEDDED_LIBRARY)
/* Functions relying on CTX */
static int show_ssl_ctx_sess_accept(THD *thd, SHOW_VAR *var, char *buff,
                                    enum enum_var_type scope)
{
  var->type= SHOW_LONG;
  var->value= buff;
  *((long *)buff)= (!ssl_acceptor_fd ? 0 :
                     SSL_CTX_sess_accept(ssl_acceptor_fd->ssl_context));
  return 0;
}

static int show_ssl_ctx_sess_accept_good(THD *thd, SHOW_VAR *var, char *buff,
                                         enum enum_var_type scope)
{
  var->type= SHOW_LONG;
  var->value= buff;
  *((long *)buff)= (!ssl_acceptor_fd ? 0 :
                     SSL_CTX_sess_accept_good(ssl_acceptor_fd->ssl_context));
  return 0;
}

static int show_ssl_ctx_sess_connect_good(THD *thd, SHOW_VAR *var, char *buff,
                                          enum enum_var_type scope)
{
  var->type= SHOW_LONG;
  var->value= buff;
  *((long *)buff)= (!ssl_acceptor_fd ? 0 :
                     SSL_CTX_sess_connect_good(ssl_acceptor_fd->ssl_context));
  return 0;
}

static int show_ssl_ctx_sess_accept_renegotiate(THD *thd, SHOW_VAR *var,
                                                char *buff,
                                                enum enum_var_type scope)
{
  var->type= SHOW_LONG;
  var->value= buff;
  *((long *)buff)= (!ssl_acceptor_fd ? 0 :
                     SSL_CTX_sess_accept_renegotiate(ssl_acceptor_fd->ssl_context));
  return 0;
}

static int show_ssl_ctx_sess_connect_renegotiate(THD *thd, SHOW_VAR *var,
                                                 char *buff,
                                                 enum enum_var_type scope)
{
  var->type= SHOW_LONG;
  var->value= buff;
  *((long *)buff)= (!ssl_acceptor_fd ? 0 :
                     SSL_CTX_sess_connect_renegotiate(ssl_acceptor_fd->ssl_context));
  return 0;
}

static int show_ssl_ctx_sess_cb_hits(THD *thd, SHOW_VAR *var, char *buff,
                                     enum enum_var_type scope)
{
  var->type= SHOW_LONG;
  var->value= buff;
  *((long *)buff)= (!ssl_acceptor_fd ? 0 :
                     SSL_CTX_sess_cb_hits(ssl_acceptor_fd->ssl_context));
  return 0;
}

static int show_ssl_ctx_sess_hits(THD *thd, SHOW_VAR *var, char *buff,
                                  enum enum_var_type scope)
{
  var->type= SHOW_LONG;
  var->value= buff;
  *((long *)buff)= (!ssl_acceptor_fd ? 0 :
                     SSL_CTX_sess_hits(ssl_acceptor_fd->ssl_context));
  return 0;
}

static int show_ssl_ctx_sess_cache_full(THD *thd, SHOW_VAR *var, char *buff,
                                        enum enum_var_type scope)
{
  var->type= SHOW_LONG;
  var->value= buff;
  *((long *)buff)= (!ssl_acceptor_fd ? 0 :
                     SSL_CTX_sess_cache_full(ssl_acceptor_fd->ssl_context));
  return 0;
}

static int show_ssl_ctx_sess_misses(THD *thd, SHOW_VAR *var, char *buff,
                                    enum enum_var_type scope)
{
  var->type= SHOW_LONG;
  var->value= buff;
  *((long *)buff)= (!ssl_acceptor_fd ? 0 :
                     SSL_CTX_sess_misses(ssl_acceptor_fd->ssl_context));
  return 0;
}

static int show_ssl_ctx_sess_timeouts(THD *thd, SHOW_VAR *var, char *buff,
                                      enum enum_var_type scope)
{
  var->type= SHOW_LONG;
  var->value= buff;
  *((long *)buff)= (!ssl_acceptor_fd ? 0 :
                     SSL_CTX_sess_timeouts(ssl_acceptor_fd->ssl_context));
  return 0;
}

static int show_ssl_ctx_sess_number(THD *thd, SHOW_VAR *var, char *buff,
                                    enum enum_var_type scope)
{
  var->type= SHOW_LONG;
  var->value= buff;
  *((long *)buff)= (!ssl_acceptor_fd ? 0 :
                     SSL_CTX_sess_number(ssl_acceptor_fd->ssl_context));
  return 0;
}

static int show_ssl_ctx_sess_connect(THD *thd, SHOW_VAR *var, char *buff,
                                     enum enum_var_type scope)
{
  var->type= SHOW_LONG;
  var->value= buff;
  *((long *)buff)= (!ssl_acceptor_fd ? 0 :
                     SSL_CTX_sess_connect(ssl_acceptor_fd->ssl_context));
  return 0;
}

static int show_ssl_ctx_sess_get_cache_size(THD *thd, SHOW_VAR *var,
                                            char *buff,
                                            enum enum_var_type scope)
{
  var->type= SHOW_LONG;
  var->value= buff;
  *((long *)buff)= (!ssl_acceptor_fd ? 0 :
                     SSL_CTX_sess_get_cache_size(ssl_acceptor_fd->ssl_context));
  return 0;
}

static int show_ssl_ctx_get_verify_mode(THD *thd, SHOW_VAR *var, char *buff,
                                        enum enum_var_type scope)
{
  var->type= SHOW_LONG;
  var->value= buff;
  *((long *)buff)= (!ssl_acceptor_fd ? 0 :
                     SSL_CTX_get_verify_mode(ssl_acceptor_fd->ssl_context));
  return 0;
}

static int show_ssl_ctx_get_verify_depth(THD *thd, SHOW_VAR *var, char *buff,
                                         enum enum_var_type scope)
{
  var->type= SHOW_LONG;
  var->value= buff;
  *((long *)buff)= (!ssl_acceptor_fd ? 0 :
                     SSL_CTX_get_verify_depth(ssl_acceptor_fd->ssl_context));
  return 0;
}

static int show_ssl_ctx_get_session_cache_mode(THD *thd, SHOW_VAR *var,
                                               char *buff,
                                               enum enum_var_type scope)
{
  var->type= SHOW_CHAR;
  if (!ssl_acceptor_fd)
    var->value= const_cast<char*>("NONE");
  else
    switch (SSL_CTX_get_session_cache_mode(ssl_acceptor_fd->ssl_context))
    {
    case SSL_SESS_CACHE_OFF:
      var->value= const_cast<char*>("OFF"); break;
    case SSL_SESS_CACHE_CLIENT:
      var->value= const_cast<char*>("CLIENT"); break;
    case SSL_SESS_CACHE_SERVER:
      var->value= const_cast<char*>("SERVER"); break;
    case SSL_SESS_CACHE_BOTH:
      var->value= const_cast<char*>("BOTH"); break;
    case SSL_SESS_CACHE_NO_AUTO_CLEAR:
      var->value= const_cast<char*>("NO_AUTO_CLEAR"); break;
    case SSL_SESS_CACHE_NO_INTERNAL_LOOKUP:
      var->value= const_cast<char*>("NO_INTERNAL_LOOKUP"); break;
    default:
      var->value= const_cast<char*>("Unknown"); break;
    }
  return 0;
}

/*
   Functions relying on SSL
   Note: In the show_ssl_* functions, we need to check if we have a
         valid vio-object since this isn't always true, specifically
         when session_status or global_status is requested from
         inside an Event.
 */

static int show_ssl_get_version(THD *thd, SHOW_VAR *var, char *buff,
                                enum enum_var_type scope)
{
  var->type= SHOW_CHAR;
  if( thd->vio_ok() && thd->net.vio->ssl_arg )
    var->value= const_cast<char*>(SSL_get_version((SSL*) thd->net.vio->ssl_arg));
  else
    var->value= (char *)"";
  return 0;
}

static int show_ssl_session_reused(THD *thd, SHOW_VAR *var, char *buff,
                                   enum enum_var_type scope)
{
  var->type= SHOW_LONG;
  var->value= buff;
  if( thd->vio_ok() && thd->net.vio->ssl_arg )
    *((long *)buff)= (long)SSL_session_reused((SSL*) thd->net.vio->ssl_arg);
  else
    *((long *)buff)= 0;
  return 0;
}

static int show_ssl_get_default_timeout(THD *thd, SHOW_VAR *var, char *buff,
                                        enum enum_var_type scope)
{
  var->type= SHOW_LONG;
  var->value= buff;
  if( thd->vio_ok() && thd->net.vio->ssl_arg )
    *((long *)buff)= (long)SSL_get_default_timeout((SSL*)thd->net.vio->ssl_arg);
  else
    *((long *)buff)= 0;
  return 0;
}

static int show_ssl_get_verify_mode(THD *thd, SHOW_VAR *var, char *buff,
                                    enum enum_var_type scope)
{
  var->type= SHOW_LONG;
  var->value= buff;
  if( thd->net.vio && thd->net.vio->ssl_arg )
    *((long *)buff)= (long)SSL_get_verify_mode((SSL*)thd->net.vio->ssl_arg);
  else
    *((long *)buff)= 0;
  return 0;
}

static int show_ssl_get_verify_depth(THD *thd, SHOW_VAR *var, char *buff,
                                     enum enum_var_type scope)
{
  var->type= SHOW_LONG;
  var->value= buff;
  if( thd->vio_ok() && thd->net.vio->ssl_arg )
    *((long *)buff)= (long)SSL_get_verify_depth((SSL*)thd->net.vio->ssl_arg);
  else
    *((long *)buff)= 0;
  return 0;
}

static int show_ssl_get_cipher(THD *thd, SHOW_VAR *var, char *buff,
                               enum enum_var_type scope)
{
  var->type= SHOW_CHAR;
  if( thd->vio_ok() && thd->net.vio->ssl_arg )
    var->value= const_cast<char*>(SSL_get_cipher((SSL*) thd->net.vio->ssl_arg));
  else
    var->value= (char *)"";
  return 0;
}

static int show_ssl_get_cipher_list(THD *thd, SHOW_VAR *var, char *buff,
                                    enum enum_var_type scope)
{
  var->type= SHOW_CHAR;
  var->value= buff;
  if (thd->vio_ok() && thd->net.vio->ssl_arg)
  {
    int i;
    const char *p;
    char *end= buff + SHOW_VAR_FUNC_BUFF_SIZE;
    for (i=0; (p= SSL_get_cipher_list((SSL*) thd->net.vio->ssl_arg,i)) &&
               buff < end; i++)
    {
      buff= strnmov(buff, p, end-buff-1);
      *buff++= ':';
    }
    if (i)
      buff--;
  }
  *buff=0;
  return 0;
}


#ifdef HAVE_YASSL

static char *
my_asn1_time_to_string(ASN1_TIME *time, char *buf, size_t len)
{
  return yaSSL_ASN1_TIME_to_string(time, buf, len);
}

#else /* openssl */

static char *
my_asn1_time_to_string(ASN1_TIME *time, char *buf, size_t len)
{
  int n_read;
  char *res= NULL;
  BIO *bio= BIO_new(BIO_s_mem());

  if (bio == NULL)
    return NULL;

  if (!ASN1_TIME_print(bio, time))
    goto end;

  n_read= BIO_read(bio, buf, (int) (len - 1));

  if (n_read > 0)
  {
    buf[n_read]= 0;
    res= buf;
  }

end:
  BIO_free(bio);
  return res;
}

#endif


/**
  Handler function for the 'ssl_get_server_not_before' variable

  @param      thd  the mysql thread structure
  @param      var  the data for the variable
  @param[out] buf  the string to put the value of the variable into

  @return          status
  @retval     0    success
*/

static int
show_ssl_get_server_not_before(THD *thd, SHOW_VAR *var, char *buff,
                               enum enum_var_type scope)
{
  var->type= SHOW_CHAR;
  if(thd->vio_ok() && thd->net.vio->ssl_arg)
  {
    SSL *ssl= (SSL*) thd->net.vio->ssl_arg;
    X509 *cert= SSL_get_certificate(ssl);
    ASN1_TIME *not_before= X509_get_notBefore(cert);

    var->value= my_asn1_time_to_string(not_before, buff,
                                       SHOW_VAR_FUNC_BUFF_SIZE);
    if (!var->value)
      return 1;
    var->value= buff;
  }
  else
    var->value= empty_c_string;
  return 0;
}


/**
  Handler function for the 'ssl_get_server_not_after' variable

  @param      thd  the mysql thread structure
  @param      var  the data for the variable
  @param[out] buf  the string to put the value of the variable into

  @return          status
  @retval     0    success
*/

static int
show_ssl_get_server_not_after(THD *thd, SHOW_VAR *var, char *buff,
                              enum enum_var_type scope)
{
  var->type= SHOW_CHAR;
  if(thd->vio_ok() && thd->net.vio->ssl_arg)
  {
    SSL *ssl= (SSL*) thd->net.vio->ssl_arg;
    X509 *cert= SSL_get_certificate(ssl);
    ASN1_TIME *not_after= X509_get_notAfter(cert);

    var->value= my_asn1_time_to_string(not_after, buff,
                                       SHOW_VAR_FUNC_BUFF_SIZE);
    if (!var->value)
      return 1;
  }
  else
    var->value= empty_c_string;
  return 0;
}

#endif /* HAVE_OPENSSL && !EMBEDDED_LIBRARY */

static int show_default_keycache(THD *thd, SHOW_VAR *var, char *buff,
                                 enum enum_var_type scope)
{
  struct st_data {
    KEY_CACHE_STATISTICS stats;
    SHOW_VAR var[8];
  } *data;
  SHOW_VAR *v;

  data=(st_data *)buff;
  v= data->var;

  var->type= SHOW_ARRAY;
  var->value= (char*)v;

  get_key_cache_statistics(dflt_key_cache, 0, &data->stats);

#define set_one_keycache_var(X,Y)       \
  v->name= X;                           \
  v->type= SHOW_LONGLONG;               \
  v->value= (char*)&data->stats.Y;      \
  v++;

  set_one_keycache_var("blocks_not_flushed", blocks_changed);
  set_one_keycache_var("blocks_unused",      blocks_unused);
  set_one_keycache_var("blocks_used",        blocks_used);
  set_one_keycache_var("blocks_warm",        blocks_warm);
  set_one_keycache_var("read_requests",      read_requests);
  set_one_keycache_var("reads",              reads);
  set_one_keycache_var("write_requests",     write_requests);
  set_one_keycache_var("writes",             writes);

  v->name= 0;

  DBUG_ASSERT((char*)(v+1) <= buff + SHOW_VAR_FUNC_BUFF_SIZE);

#undef set_one_keycache_var

  return 0;
}


static int show_memory_used(THD *thd, SHOW_VAR *var, char *buff,
                            enum enum_var_type scope)
{
  var->type= SHOW_LONGLONG;
  var->value= buff;
  if (scope == OPT_GLOBAL)
    *(longlong*) buff= (global_status_var.local_memory_used +
                        global_status_var.global_memory_used);
  else
    *(longlong*) buff= thd->status_var.local_memory_used;
  return 0;
}


#ifndef DBUG_OFF
static int debug_status_func(THD *thd, SHOW_VAR *var, char *buff,
                             enum enum_var_type scope)
{
#define add_var(X,Y,Z)                  \
  v->name= X;                           \
  v->value= (char*)Y;                   \
  v->type= Z;                           \
  v++;

  var->type= SHOW_ARRAY;
  var->value= buff;

  SHOW_VAR *v= (SHOW_VAR *)buff;

  if (_db_keyword_(0, "role_merge_stats", 1))
  {
    static SHOW_VAR roles[]= {
      {"global",  (char*) &role_global_merges,  SHOW_ULONG},
      {"db",      (char*) &role_db_merges,      SHOW_ULONG},
      {"table",   (char*) &role_table_merges,   SHOW_ULONG},
      {"column",  (char*) &role_column_merges,  SHOW_ULONG},
      {"routine", (char*) &role_routine_merges, SHOW_ULONG},
      {NullS, NullS, SHOW_LONG}
    };

    add_var("role_merges", roles, SHOW_ARRAY);
  }

  v->name= 0;

#undef add_var

  return 0;
}
#endif

#ifdef HAVE_POOL_OF_THREADS
int show_threadpool_idle_threads(THD *thd, SHOW_VAR *var, char *buff,
                                 enum enum_var_type scope)
{
  var->type= SHOW_INT;
  var->value= buff;
  *(int *)buff= tp_get_idle_thread_count(); 
  return 0;
}
#endif

/*
  Variables shown by SHOW STATUS in alphabetical order
*/

SHOW_VAR status_vars[]= {
  {"Aborted_clients",          (char*) &aborted_threads,        SHOW_LONG},
  {"Aborted_connects",         (char*) &aborted_connects,       SHOW_LONG},
  {"Access_denied_errors",     (char*) offsetof(STATUS_VAR, access_denied_errors), SHOW_LONG_STATUS},
  {"Binlog_bytes_written",     (char*) offsetof(STATUS_VAR, binlog_bytes_written), SHOW_LONGLONG_STATUS},
  {"Binlog_cache_disk_use",    (char*) &binlog_cache_disk_use,  SHOW_LONG},
  {"Binlog_cache_use",         (char*) &binlog_cache_use,       SHOW_LONG},
  {"Binlog_stmt_cache_disk_use",(char*) &binlog_stmt_cache_disk_use,  SHOW_LONG},
  {"Binlog_stmt_cache_use",    (char*) &binlog_stmt_cache_use,       SHOW_LONG},
  {"Busy_time",                (char*) offsetof(STATUS_VAR, busy_time), SHOW_DOUBLE_STATUS},
  {"Bytes_received",           (char*) offsetof(STATUS_VAR, bytes_received), SHOW_LONGLONG_STATUS},
  {"Bytes_sent",               (char*) offsetof(STATUS_VAR, bytes_sent), SHOW_LONGLONG_STATUS},
  {"Com",                      (char*) com_status_vars, SHOW_ARRAY},
  {"Compression",              (char*) &show_net_compression, SHOW_SIMPLE_FUNC},
  {"Connections",              (char*) &thread_id,              SHOW_LONG_NOFLUSH},
  {"Connection_errors_accept", (char*) &connection_errors_accept, SHOW_LONG},
  {"Connection_errors_internal", (char*) &connection_errors_internal, SHOW_LONG},
  {"Connection_errors_max_connections", (char*) &connection_errors_max_connection, SHOW_LONG},
  {"Connection_errors_peer_address", (char*) &connection_errors_peer_addr, SHOW_LONG},
  {"Connection_errors_select", (char*) &connection_errors_select, SHOW_LONG},
  {"Connection_errors_tcpwrap", (char*) &connection_errors_tcpwrap, SHOW_LONG},
  {"Cpu_time",                 (char*) offsetof(STATUS_VAR, cpu_time), SHOW_DOUBLE_STATUS},
  {"Created_tmp_disk_tables",  (char*) offsetof(STATUS_VAR, created_tmp_disk_tables_), SHOW_LONG_STATUS},
  {"Created_tmp_files",	       (char*) &my_tmp_file_created,	SHOW_LONG},
  {"Created_tmp_tables",       (char*) offsetof(STATUS_VAR, created_tmp_tables_), SHOW_LONG_STATUS},
#ifndef DBUG_OFF
  {"Debug",                    (char*) &debug_status_func,  SHOW_FUNC},
#endif
  {"Delayed_errors",           (char*) &delayed_insert_errors,  SHOW_LONG},
  {"Delayed_insert_threads",   (char*) &delayed_insert_threads, SHOW_LONG_NOFLUSH},
  {"Delayed_writes",           (char*) &delayed_insert_writes,  SHOW_LONG},
  {"Empty_queries",            (char*) offsetof(STATUS_VAR, empty_queries), SHOW_LONG_STATUS},
  {"Executed_events",          (char*) &executed_events, SHOW_LONG_NOFLUSH },
  {"Executed_triggers",        (char*) offsetof(STATUS_VAR, executed_triggers), SHOW_LONG_STATUS},
  {"Feature_delay_key_write",  (char*) &feature_files_opened_with_delayed_keys, SHOW_LONG },
  {"Feature_dynamic_columns",  (char*) offsetof(STATUS_VAR, feature_dynamic_columns), SHOW_LONG_STATUS},
  {"Feature_fulltext",         (char*) offsetof(STATUS_VAR, feature_fulltext), SHOW_LONG_STATUS},
  {"Feature_gis",              (char*) offsetof(STATUS_VAR, feature_gis), SHOW_LONG_STATUS},
  {"Feature_locale",           (char*) offsetof(STATUS_VAR, feature_locale), SHOW_LONG_STATUS},
  {"Feature_subquery",         (char*) offsetof(STATUS_VAR, feature_subquery), SHOW_LONG_STATUS},
  {"Feature_timezone",         (char*) offsetof(STATUS_VAR, feature_timezone), SHOW_LONG_STATUS},
  {"Feature_trigger",          (char*) offsetof(STATUS_VAR, feature_trigger), SHOW_LONG_STATUS},
  {"Feature_xml",              (char*) offsetof(STATUS_VAR, feature_xml), SHOW_LONG_STATUS},
  {"Flush_commands",           (char*) &show_flush_commands, SHOW_SIMPLE_FUNC},
  {"Handler_commit",           (char*) offsetof(STATUS_VAR, ha_commit_count), SHOW_LONG_STATUS},
  {"Handler_delete",           (char*) offsetof(STATUS_VAR, ha_delete_count), SHOW_LONG_STATUS},
  {"Handler_discover",         (char*) offsetof(STATUS_VAR, ha_discover_count), SHOW_LONG_STATUS},
  {"Handler_external_lock",    (char*) offsetof(STATUS_VAR, ha_external_lock_count), SHOW_LONGLONG_STATUS},
  {"Handler_icp_attempts",     (char*) offsetof(STATUS_VAR, ha_icp_attempts), SHOW_LONG_STATUS},
  {"Handler_icp_match",        (char*) offsetof(STATUS_VAR, ha_icp_match), SHOW_LONG_STATUS},
  {"Handler_mrr_init",         (char*) offsetof(STATUS_VAR, ha_mrr_init_count),  SHOW_LONG_STATUS},
  {"Handler_mrr_key_refills",  (char*) offsetof(STATUS_VAR, ha_mrr_key_refills_count), SHOW_LONG_STATUS},
  {"Handler_mrr_rowid_refills",(char*) offsetof(STATUS_VAR, ha_mrr_rowid_refills_count), SHOW_LONG_STATUS},
  {"Handler_prepare",          (char*) offsetof(STATUS_VAR, ha_prepare_count),  SHOW_LONG_STATUS},
  {"Handler_read_first",       (char*) offsetof(STATUS_VAR, ha_read_first_count), SHOW_LONG_STATUS},
  {"Handler_read_key",         (char*) offsetof(STATUS_VAR, ha_read_key_count), SHOW_LONG_STATUS},
  {"Handler_read_last",        (char*) offsetof(STATUS_VAR, ha_read_last_count), SHOW_LONG_STATUS},
  {"Handler_read_next",        (char*) offsetof(STATUS_VAR, ha_read_next_count), SHOW_LONG_STATUS},
  {"Handler_read_prev",        (char*) offsetof(STATUS_VAR, ha_read_prev_count), SHOW_LONG_STATUS},
  {"Handler_read_rnd",         (char*) offsetof(STATUS_VAR, ha_read_rnd_count), SHOW_LONG_STATUS},
  {"Handler_read_rnd_deleted", (char*) offsetof(STATUS_VAR, ha_read_rnd_deleted_count), SHOW_LONG_STATUS},
  {"Handler_read_rnd_next",    (char*) offsetof(STATUS_VAR, ha_read_rnd_next_count), SHOW_LONG_STATUS},
  {"Handler_rollback",         (char*) offsetof(STATUS_VAR, ha_rollback_count), SHOW_LONG_STATUS},
  {"Handler_savepoint",        (char*) offsetof(STATUS_VAR, ha_savepoint_count), SHOW_LONG_STATUS},
  {"Handler_savepoint_rollback",(char*) offsetof(STATUS_VAR, ha_savepoint_rollback_count), SHOW_LONG_STATUS},
  {"Handler_tmp_update",       (char*) offsetof(STATUS_VAR, ha_tmp_update_count), SHOW_LONG_STATUS},
  {"Handler_tmp_write",        (char*) offsetof(STATUS_VAR, ha_tmp_write_count), SHOW_LONG_STATUS},
  {"Handler_update",           (char*) offsetof(STATUS_VAR, ha_update_count), SHOW_LONG_STATUS},
  {"Handler_write",            (char*) offsetof(STATUS_VAR, ha_write_count), SHOW_LONG_STATUS},
  {"Key",                      (char*) &show_default_keycache, SHOW_FUNC},
  {"Last_query_cost",          (char*) offsetof(STATUS_VAR, last_query_cost), SHOW_DOUBLE_STATUS},
<<<<<<< HEAD
  {"Max_statement_time_exceeded", (char*) offsetof(STATUS_VAR, max_statement_time_exceeded), SHOW_LONG_STATUS},
=======
  {"Master_gtid_wait_count",   (char*) offsetof(STATUS_VAR, master_gtid_wait_count), SHOW_LONGLONG_STATUS},
  {"Master_gtid_wait_timeouts", (char*) offsetof(STATUS_VAR, master_gtid_wait_timeouts), SHOW_LONGLONG_STATUS},
  {"Master_gtid_wait_time",    (char*) offsetof(STATUS_VAR, master_gtid_wait_time), SHOW_LONGLONG_STATUS},
>>>>>>> fa5809ce
  {"Max_used_connections",     (char*) &max_used_connections,  SHOW_LONG},
  {"Memory_used",              (char*) &show_memory_used, SHOW_SIMPLE_FUNC},
  {"Not_flushed_delayed_rows", (char*) &delayed_rows_in_use,    SHOW_LONG_NOFLUSH},
  {"Open_files",               (char*) &my_file_opened,         SHOW_LONG_NOFLUSH},
  {"Open_streams",             (char*) &my_stream_opened,       SHOW_LONG_NOFLUSH},
  {"Open_table_definitions",   (char*) &show_table_definitions, SHOW_SIMPLE_FUNC},
  {"Open_tables",              (char*) &show_open_tables,       SHOW_SIMPLE_FUNC},
  {"Opened_files",             (char*) &my_file_total_opened, SHOW_LONG_NOFLUSH},
  {"Opened_plugin_libraries",  (char*) &dlopen_count, SHOW_LONG},
  {"Opened_table_definitions", (char*) offsetof(STATUS_VAR, opened_shares), SHOW_LONG_STATUS},
  {"Opened_tables",            (char*) offsetof(STATUS_VAR, opened_tables), SHOW_LONG_STATUS},
  {"Opened_views",             (char*) offsetof(STATUS_VAR, opened_views), SHOW_LONG_STATUS},
  {"Prepared_stmt_count",      (char*) &show_prepared_stmt_count, SHOW_SIMPLE_FUNC},
  {"Rows_sent",                (char*) offsetof(STATUS_VAR, rows_sent), SHOW_LONGLONG_STATUS},
  {"Rows_read",                (char*) offsetof(STATUS_VAR, rows_read), SHOW_LONGLONG_STATUS},
  {"Rows_tmp_read",            (char*) offsetof(STATUS_VAR, rows_tmp_read), SHOW_LONGLONG_STATUS},
#ifdef HAVE_QUERY_CACHE
  {"Qcache_free_blocks",       (char*) &query_cache.free_memory_blocks, SHOW_LONG_NOFLUSH},
  {"Qcache_free_memory",       (char*) &query_cache.free_memory, SHOW_LONG_NOFLUSH},
  {"Qcache_hits",              (char*) &query_cache.hits,       SHOW_LONG},
  {"Qcache_inserts",           (char*) &query_cache.inserts,    SHOW_LONG},
  {"Qcache_lowmem_prunes",     (char*) &query_cache.lowmem_prunes, SHOW_LONG},
  {"Qcache_not_cached",        (char*) &query_cache.refused,    SHOW_LONG},
  {"Qcache_queries_in_cache",  (char*) &query_cache.queries_in_cache, SHOW_LONG_NOFLUSH},
  {"Qcache_total_blocks",      (char*) &query_cache.total_blocks, SHOW_LONG_NOFLUSH},
#endif /*HAVE_QUERY_CACHE*/
  {"Queries",                  (char*) &show_queries,            SHOW_SIMPLE_FUNC},
  {"Questions",                (char*) offsetof(STATUS_VAR, questions), SHOW_LONG_STATUS},
#ifdef HAVE_REPLICATION
  {"Rpl_status",               (char*) &show_rpl_status,          SHOW_SIMPLE_FUNC},
#endif
  {"Select_full_join",         (char*) offsetof(STATUS_VAR, select_full_join_count_), SHOW_LONG_STATUS},
  {"Select_full_range_join",   (char*) offsetof(STATUS_VAR, select_full_range_join_count_), SHOW_LONG_STATUS},
  {"Select_range",             (char*) offsetof(STATUS_VAR, select_range_count_), SHOW_LONG_STATUS},
  {"Select_range_check",       (char*) offsetof(STATUS_VAR, select_range_check_count_), SHOW_LONG_STATUS},
  {"Select_scan",	       (char*) offsetof(STATUS_VAR, select_scan_count_), SHOW_LONG_STATUS},
  {"Slave_open_temp_tables",   (char*) &slave_open_temp_tables, SHOW_INT},
#ifdef HAVE_REPLICATION
  {"Slave_heartbeat_period",   (char*) &show_heartbeat_period, SHOW_SIMPLE_FUNC},
  {"Slave_received_heartbeats",(char*) &show_slave_received_heartbeats, SHOW_SIMPLE_FUNC},
  {"Slave_retried_transactions",(char*)&slave_retried_transactions, SHOW_LONG},
  {"Slave_running",            (char*) &show_slave_running,     SHOW_SIMPLE_FUNC},
#endif
  {"Slow_launch_threads",      (char*) &slow_launch_threads,    SHOW_LONG},
  {"Slow_queries",             (char*) offsetof(STATUS_VAR, long_query_count), SHOW_LONG_STATUS},
  {"Sort_merge_passes",	       (char*) offsetof(STATUS_VAR, filesort_merge_passes_), SHOW_LONG_STATUS},
  {"Sort_priority_queue_sorts",(char*) offsetof(STATUS_VAR, filesort_pq_sorts_), SHOW_LONG_STATUS}, 
  {"Sort_range",	       (char*) offsetof(STATUS_VAR, filesort_range_count_), SHOW_LONG_STATUS},
  {"Sort_rows",		       (char*) offsetof(STATUS_VAR, filesort_rows_), SHOW_LONG_STATUS},
  {"Sort_scan",		       (char*) offsetof(STATUS_VAR, filesort_scan_count_), SHOW_LONG_STATUS},
#ifdef HAVE_OPENSSL
#ifndef EMBEDDED_LIBRARY
  {"Ssl_accept_renegotiates",  (char*) &show_ssl_ctx_sess_accept_renegotiate, SHOW_SIMPLE_FUNC},
  {"Ssl_accepts",              (char*) &show_ssl_ctx_sess_accept, SHOW_SIMPLE_FUNC},
  {"Ssl_callback_cache_hits",  (char*) &show_ssl_ctx_sess_cb_hits, SHOW_SIMPLE_FUNC},
  {"Ssl_cipher",               (char*) &show_ssl_get_cipher, SHOW_SIMPLE_FUNC},
  {"Ssl_cipher_list",          (char*) &show_ssl_get_cipher_list, SHOW_SIMPLE_FUNC},
  {"Ssl_client_connects",      (char*) &show_ssl_ctx_sess_connect, SHOW_SIMPLE_FUNC},
  {"Ssl_connect_renegotiates", (char*) &show_ssl_ctx_sess_connect_renegotiate, SHOW_SIMPLE_FUNC},
  {"Ssl_ctx_verify_depth",     (char*) &show_ssl_ctx_get_verify_depth, SHOW_SIMPLE_FUNC},
  {"Ssl_ctx_verify_mode",      (char*) &show_ssl_ctx_get_verify_mode, SHOW_SIMPLE_FUNC},
  {"Ssl_default_timeout",      (char*) &show_ssl_get_default_timeout, SHOW_SIMPLE_FUNC},
  {"Ssl_finished_accepts",     (char*) &show_ssl_ctx_sess_accept_good, SHOW_SIMPLE_FUNC},
  {"Ssl_finished_connects",    (char*) &show_ssl_ctx_sess_connect_good, SHOW_SIMPLE_FUNC},
  {"Ssl_server_not_after",     (char*) &show_ssl_get_server_not_after, SHOW_SIMPLE_FUNC},
  {"Ssl_server_not_before",    (char*) &show_ssl_get_server_not_before, SHOW_SIMPLE_FUNC},
  {"Ssl_session_cache_hits",   (char*) &show_ssl_ctx_sess_hits, SHOW_SIMPLE_FUNC},
  {"Ssl_session_cache_misses", (char*) &show_ssl_ctx_sess_misses, SHOW_SIMPLE_FUNC},
  {"Ssl_session_cache_mode",   (char*) &show_ssl_ctx_get_session_cache_mode, SHOW_SIMPLE_FUNC},
  {"Ssl_session_cache_overflows", (char*) &show_ssl_ctx_sess_cache_full, SHOW_SIMPLE_FUNC},
  {"Ssl_session_cache_size",   (char*) &show_ssl_ctx_sess_get_cache_size, SHOW_SIMPLE_FUNC},
  {"Ssl_session_cache_timeouts", (char*) &show_ssl_ctx_sess_timeouts, SHOW_SIMPLE_FUNC},
  {"Ssl_sessions_reused",      (char*) &show_ssl_session_reused, SHOW_SIMPLE_FUNC},
  {"Ssl_used_session_cache_entries",(char*) &show_ssl_ctx_sess_number, SHOW_SIMPLE_FUNC},
  {"Ssl_verify_depth",         (char*) &show_ssl_get_verify_depth, SHOW_SIMPLE_FUNC},
  {"Ssl_verify_mode",          (char*) &show_ssl_get_verify_mode, SHOW_SIMPLE_FUNC},
  {"Ssl_version",              (char*) &show_ssl_get_version, SHOW_SIMPLE_FUNC},
#endif
#endif /* HAVE_OPENSSL */
  {"Syncs",                    (char*) &my_sync_count,          SHOW_LONG_NOFLUSH},
  /*
    Expression cache used only for caching subqueries now, so its statistic
    variables we call subquery_cache*.
  */
  {"Subquery_cache_hit",       (char*) &subquery_cache_hit,     SHOW_LONG},
  {"Subquery_cache_miss",      (char*) &subquery_cache_miss,    SHOW_LONG},
  {"Table_locks_immediate",    (char*) &locks_immediate,        SHOW_LONG},
  {"Table_locks_waited",       (char*) &locks_waited,           SHOW_LONG},
#ifdef HAVE_MMAP
  {"Tc_log_max_pages_used",    (char*) &tc_log_max_pages_used,  SHOW_LONG},
  {"Tc_log_page_size",         (char*) &tc_log_page_size,       SHOW_LONG_NOFLUSH},
  {"Tc_log_page_waits",        (char*) &tc_log_page_waits,      SHOW_LONG},
#endif
#ifdef HAVE_POOL_OF_THREADS
  {"Threadpool_idle_threads",  (char *) &show_threadpool_idle_threads, SHOW_SIMPLE_FUNC},
  {"Threadpool_threads",       (char *) &tp_stats.num_worker_threads, SHOW_INT},
#endif
  {"Threads_cached",           (char*) &cached_thread_count,    SHOW_LONG_NOFLUSH},
  {"Threads_connected",        (char*) &connection_count,       SHOW_INT},
  {"Threads_created",	       (char*) &thread_created,		SHOW_LONG_NOFLUSH},
  {"Threads_running",          (char*) &thread_running,         SHOW_INT},
  {"Uptime",                   (char*) &show_starttime,         SHOW_SIMPLE_FUNC},
#ifdef ENABLED_PROFILING
  {"Uptime_since_flush_status",(char*) &show_flushstatustime,   SHOW_SIMPLE_FUNC},
#endif
#ifdef WITH_WSREP
  {"wsrep",                    (char*) &wsrep_show_status,       SHOW_FUNC},
#endif
  {NullS, NullS, SHOW_LONG}
};

static bool add_terminator(DYNAMIC_ARRAY *options)
{
  my_option empty_element= {0, 0, 0, 0, 0, 0, GET_NO_ARG, NO_ARG, 0, 0, 0, 0, 0, 0};
  return insert_dynamic(options, (uchar *)&empty_element);
}

static bool add_many_options(DYNAMIC_ARRAY *options, my_option *list,
                            size_t elements)
{
  for (my_option *opt= list; opt < list + elements; opt++)
    if (insert_dynamic(options, opt))
      return 1;
  return 0;
}

#ifndef EMBEDDED_LIBRARY
static void print_version(void)
{
  set_server_version();

  printf("%s  Ver %s for %s on %s (%s)\n",my_progname,
	 server_version,SYSTEM_TYPE,MACHINE_TYPE, MYSQL_COMPILATION_COMMENT);
}

/** Compares two options' names, treats - and _ the same */
static int option_cmp(my_option *a, my_option *b)
{
  const char *sa= a->name;
  const char *sb= b->name;
  for (; *sa || *sb; sa++, sb++)
  {
    if (*sa < *sb)
    {
      if (*sa == '-' && *sb == '_')
        continue;
      else
        return -1;
    }
    if (*sa > *sb)
    {
      if (*sa == '_' && *sb == '-')
        continue;
      else
        return 1;
    }
  }
  return 0;
}

static void print_help()
{
  MEM_ROOT mem_root;
  init_alloc_root(&mem_root, 4096, 4096, MYF(0));

  pop_dynamic(&all_options);
  add_many_options(&all_options, pfs_early_options,
                  array_elements(pfs_early_options));
  sys_var_add_options(&all_options, sys_var::PARSE_EARLY);
  add_plugin_options(&all_options, &mem_root);
  sort_dynamic(&all_options, (qsort_cmp) option_cmp);
  sort_dynamic(&all_options, (qsort_cmp) option_cmp);
  add_terminator(&all_options);

  my_print_help((my_option*) all_options.buffer);

  /* Add variables that must be shown but not changed, like version numbers */
  pop_dynamic(&all_options);
  sys_var_add_options(&all_options, sys_var::GETOPT_ONLY_HELP);
  sort_dynamic(&all_options, (qsort_cmp) option_cmp);
  add_terminator(&all_options);
  my_print_variables((my_option*) all_options.buffer);

  free_root(&mem_root, MYF(0));
}

static void usage(void)
{
  DBUG_ENTER("usage");
  if (!(default_charset_info= get_charset_by_csname(default_character_set_name,
					           MY_CS_PRIMARY,
						   MYF(MY_WME))))
    exit(1);
  if (!default_collation_name)
    default_collation_name= (char*) default_charset_info->name;
  print_version();
  puts(ORACLE_WELCOME_COPYRIGHT_NOTICE("2000"));
  puts("Starts the MariaDB database server.\n");
  printf("Usage: %s [OPTIONS]\n", my_progname);
  if (!opt_verbose)
    puts("\nFor more help options (several pages), use mysqld --verbose --help.");
  else
  {
#ifdef __WIN__
  puts("NT and Win32 specific options:\n\
  --install                     Install the default service (NT).\n\
  --install-manual              Install the default service started manually (NT).\n\
  --install service_name        Install an optional service (NT).\n\
  --install-manual service_name Install an optional service started manually (NT).\n\
  --remove                      Remove the default service from the service list (NT).\n\
  --remove service_name         Remove the service_name from the service list (NT).\n\
  --enable-named-pipe           Only to be used for the default server (NT).\n\
  --standalone                  Dummy option to start as a standalone server (NT).\
");
  puts("");
#endif
  print_defaults(MYSQL_CONFIG_NAME,load_default_groups);
  puts("");
  set_ports();

  /* Print out all the options including plugin supplied options */
  print_help();

  if (! plugins_are_initialized)
  {
    puts("\n\
Plugins have parameters that are not reflected in this list\n\
because execution stopped before plugins were initialized.");
  }

  puts("\n\
To see what values a running MySQL server is using, type\n\
'mysqladmin variables' instead of 'mysqld --verbose --help'.");
  }
  DBUG_VOID_RETURN;
}
#endif /*!EMBEDDED_LIBRARY*/

/**
  Initialize MySQL global variables to default values.

  @note
    The reason to set a lot of global variables to zero is to allow one to
    restart the embedded server with a clean environment
    It's also needed on some exotic platforms where global variables are
    not set to 0 when a program starts.

    We don't need to set variables refered to in my_long_options
    as these are initialized by my_getopt.
*/

static int mysql_init_variables(void)
{
  /* Things reset to zero */
  opt_skip_slave_start= opt_reckless_slave = 0;
  mysql_home[0]= pidfile_name[0]= log_error_file[0]= 0;
#if defined(HAVE_REALPATH) && !defined(HAVE_valgrind) && !defined(HAVE_BROKEN_REALPATH)
  /*  We can only test for sub paths if my_symlink.c is using realpath */
  myisam_test_invalid_symlink= test_if_data_home_dir;
#endif
  opt_log= 0;
  opt_bin_log= opt_bin_log_used= 0;
  opt_disable_networking= opt_skip_show_db=0;
  opt_skip_name_resolve= 0;
  opt_ignore_builtin_innodb= 0;
  opt_logname= opt_binlog_index_name= opt_slow_logname= 0;
  opt_log_basename= 0;
  opt_tc_log_file= (char *)"tc.log";      // no hostname in tc_log file name !
  opt_secure_auth= 0;
  opt_bootstrap= opt_myisam_log= 0;
  mqh_used= 0;
  kill_in_progress= 0;
  cleanup_done= 0;
  server_id_supplied= 0;
  test_flags= select_errors= dropping_tables= ha_open_options=0;
  thread_count= thread_running= kill_cached_threads= wake_thread=0;
  slave_open_temp_tables= 0;
  cached_thread_count= 0;
  opt_endinfo= using_udf_functions= 0;
  opt_using_transactions= 0;
  abort_loop= select_thread_in_use= signal_thread_in_use= 0;
  ready_to_exit= shutdown_in_progress= grant_option= 0;
  aborted_threads= aborted_connects= 0;
  subquery_cache_miss= subquery_cache_hit= 0;
  delayed_insert_threads= delayed_insert_writes= delayed_rows_in_use= 0;
  delayed_insert_errors= thread_created= 0;
  specialflag= 0;
  binlog_cache_use=  binlog_cache_disk_use= 0;
  max_used_connections= slow_launch_threads = 0;
  mysqld_user= mysqld_chroot= opt_init_file= opt_bin_logname = 0;
  prepared_stmt_count= 0;
  mysqld_unix_port= opt_mysql_tmpdir= my_bind_addr_str= NullS;
  bzero((uchar*) &mysql_tmpdir_list, sizeof(mysql_tmpdir_list));
  bzero((char *) &global_status_var, sizeof(global_status_var));
  opt_large_pages= 0;
  opt_super_large_pages= 0;
#if defined(ENABLED_DEBUG_SYNC)
  opt_debug_sync_timeout= 0;
#endif /* defined(ENABLED_DEBUG_SYNC) */
  key_map_full.set_all();

  /* Character sets */
  system_charset_info= &my_charset_utf8_general_ci;
  files_charset_info= &my_charset_utf8_general_ci;
  national_charset_info= &my_charset_utf8_general_ci;
  table_alias_charset= &my_charset_bin;
  character_set_filesystem= &my_charset_bin;

  opt_specialflag= SPECIAL_ENGLISH;
  unix_sock= base_ip_sock= extra_ip_sock= MYSQL_INVALID_SOCKET;
  mysql_home_ptr= mysql_home;
  log_error_file_ptr= log_error_file;
  protocol_version= PROTOCOL_VERSION;
  what_to_log= ~ (1L << (uint) COM_TIME);
  denied_connections= 0;
  executed_events= 0;
  global_query_id= thread_id= 1L;
  strmov(server_version, MYSQL_SERVER_VERSION);
  threads.empty();
  thread_cache.empty();
  key_caches.empty();
  if (!(dflt_key_cache= get_or_create_key_cache(default_key_cache_base.str,
                                                default_key_cache_base.length)))
  {
    sql_print_error("Cannot allocate the keycache");
    return 1;
  }

  /* set key_cache_hash.default_value = dflt_key_cache */
  multi_keycache_init();

  /* Set directory paths */
  mysql_real_data_home_len=
    strmake_buf(mysql_real_data_home,
                get_relative_path(MYSQL_DATADIR)) - mysql_real_data_home;
  /* Replication parameters */
  master_info_file= (char*) "master.info",
    relay_log_info_file= (char*) "relay-log.info";
  report_user= report_password = report_host= 0;	/* TO BE DELETED */
  opt_relay_logname= opt_relaylog_index_name= 0;
  slave_retried_transactions= 0;

  /* Variables in libraries */
  charsets_dir= 0;
  default_character_set_name= (char*) MYSQL_DEFAULT_CHARSET_NAME;
  default_collation_name= compiled_default_collation_name;
  character_set_filesystem_name= (char*) "binary";
  lc_messages= (char*) "en_US";
  lc_time_names_name= (char*) "en_US";
  
  /* Variables that depends on compile options */
#ifndef DBUG_OFF
  default_dbug_option=IF_WIN("d:t:i:O,\\mysqld.trace",
			     "d:t:i:o,/tmp/mysqld.trace");
  current_dbug_option= default_dbug_option;
#endif
  opt_error_log= IF_WIN(1,0);
#ifdef ENABLED_PROFILING
    have_profiling = SHOW_OPTION_YES;
#else
    have_profiling = SHOW_OPTION_NO;
#endif

#if defined(HAVE_OPENSSL) && !defined(EMBEDDED_LIBRARY)
  have_ssl=SHOW_OPTION_YES;
#if HAVE_YASSL
  have_openssl= SHOW_OPTION_NO;
#else
  have_openssl= SHOW_OPTION_YES;
#endif
#else
  have_openssl= have_ssl= SHOW_OPTION_NO;
#endif
#ifdef HAVE_BROKEN_REALPATH
  have_symlink=SHOW_OPTION_NO;
#else
  have_symlink=SHOW_OPTION_YES;
#endif
#ifdef HAVE_DLOPEN
  have_dlopen=SHOW_OPTION_YES;
#else
  have_dlopen=SHOW_OPTION_NO;
#endif
#ifdef HAVE_QUERY_CACHE
  have_query_cache=SHOW_OPTION_YES;
#else
  have_query_cache=SHOW_OPTION_NO;
#endif
#ifdef HAVE_SPATIAL
  have_geometry=SHOW_OPTION_YES;
#else
  have_geometry=SHOW_OPTION_NO;
#endif
#ifdef HAVE_RTREE_KEYS
  have_rtree_keys=SHOW_OPTION_YES;
#else
  have_rtree_keys=SHOW_OPTION_NO;
#endif
#ifdef HAVE_CRYPT
  have_crypt=SHOW_OPTION_YES;
#else
  have_crypt=SHOW_OPTION_NO;
#endif
#ifdef HAVE_COMPRESS
  have_compress= SHOW_OPTION_YES;
#else
  have_compress= SHOW_OPTION_NO;
#endif
#ifdef HAVE_LIBWRAP
  libwrapName= NullS;
#endif
#ifdef HAVE_OPENSSL
  des_key_file = 0;
#ifndef EMBEDDED_LIBRARY
  ssl_acceptor_fd= 0;
#endif /* ! EMBEDDED_LIBRARY */
#endif /* HAVE_OPENSSL */
#ifdef HAVE_SMEM
  shared_memory_base_name= default_shared_memory_base_name;
#endif

#if defined(__WIN__)
  /* Allow Win32 users to move MySQL anywhere */
  {
    char prg_dev[LIBLEN];
    char executing_path_name[LIBLEN];
    if (!test_if_hard_path(my_progname))
    {
      // we don't want to use GetModuleFileName inside of my_path since
      // my_path is a generic path dereferencing function and here we care
      // only about the executing binary.
      GetModuleFileName(NULL, executing_path_name, sizeof(executing_path_name));
      my_path(prg_dev, executing_path_name, NULL);
    }
    else
      my_path(prg_dev, my_progname, "mysql/bin");
    strcat(prg_dev,"/../");			// Remove 'bin' to get base dir
    cleanup_dirname(mysql_home,prg_dev);
  }
#else
  const char *tmpenv;
  if (!(tmpenv = getenv("MY_BASEDIR_VERSION")))
    tmpenv = DEFAULT_MYSQL_HOME;
  strmake_buf(mysql_home, tmpenv);
  mark_sys_var_value_origin(&mysql_home_ptr, sys_var::ENV);
#endif

  if (wsrep_init_vars())
    return 1;

  return 0;
}

my_bool
mysqld_get_one_option(int optid, const struct my_option *opt, char *argument)
{
  if (opt->app_type)
  {
    sys_var *var= (sys_var*) opt->app_type;
    var->value_origin= sys_var::CONFIG;
  }

  switch(optid) {
  case '#':
#ifndef DBUG_OFF
    if (!argument)
      argument= (char*) default_dbug_option;
    if (argument[0] == '0' && !argument[1])
    {
      DEBUGGER_OFF;
      break;
    }
    DEBUGGER_ON;
    if (argument[0] == '1' && !argument[1])
      break;
    DBUG_SET_INITIAL(argument);
    current_dbug_option= argument;
    opt_endinfo=1;				/* unireg: memory allocation */
#else
    sql_print_warning("'%s' is disabled in this build", opt->name);
#endif
    break;
  case OPT_DEPRECATED_OPTION:
    sql_print_warning("'%s' is deprecated. It does nothing and exists only "
                      "for compatiblity with old my.cnf files.",
                      opt->name);
    break;
  case OPT_MYSQL_COMPATIBILITY:
    sql_print_warning("'%s' is MySQL 5.6 compatible option. Not used or needed "
                      "in MariaDB.", opt->name);
    break;
  case OPT_MYSQL_TO_BE_IMPLEMENTED:
    sql_print_warning("'%s' is MySQL 5.6 compatible option. To be implemented "
                      "in later versions.", opt->name);
    break;
  case 'a':
    SYSVAR_AUTOSIZE(global_system_variables.sql_mode, MODE_ANSI);
    SYSVAR_AUTOSIZE(global_system_variables.tx_isolation, ISO_SERIALIZABLE);
    break;
  case 'b':
    strmake_buf(mysql_home, argument);
    break;
  case 'C':
    if (default_collation_name == compiled_default_collation_name)
      default_collation_name= 0;
    break;
  case 'h':
    strmake_buf(mysql_real_data_home, argument);
    /* Correct pointer set by my_getopt (for embedded library) */
    mysql_real_data_home_ptr= mysql_real_data_home;
    break;
  case 'u':
    if (!mysqld_user || !strcmp(mysqld_user, argument))
      mysqld_user= argument;
    else
      sql_print_warning("Ignoring user change to '%s' because the user was set to '%s' earlier on the command line\n", argument, mysqld_user);
    break;
  case 'L':
    strmake_buf(lc_messages_dir, argument);
    break;
  case OPT_BINLOG_FORMAT:
    binlog_format_used= true;
    break;
#include <sslopt-case.h>
#ifndef EMBEDDED_LIBRARY
  case 'V':
    print_version();
    opt_abort= 1;                    // Abort after parsing all options
    break;
#endif /*EMBEDDED_LIBRARY*/
  case 'W':
    if (!argument)
      global_system_variables.log_warnings++;
    else if (argument == disabled_my_option)
      global_system_variables.log_warnings= 0L;
    else
      global_system_variables.log_warnings= atoi(argument);
    break;
  case 'T':
    test_flags= argument ? (uint) atoi(argument) : 0;
    opt_endinfo=1;
    break;
  case OPT_THREAD_CONCURRENCY:
    WARN_DEPRECATED_NO_REPLACEMENT(NULL, "THREAD_CONCURRENCY");
    break;
  case (int) OPT_ISAM_LOG:
    opt_myisam_log=1;
    break;
  case (int) OPT_BIN_LOG:
    opt_bin_log= MY_TEST(argument != disabled_my_option);
    opt_bin_log_used= 1;
    break;
  case (int) OPT_LOG_BASENAME:
  {
    if (opt_log_basename[0] == 0 || strchr(opt_log_basename, FN_EXTCHAR) ||
        strchr(opt_log_basename,FN_LIBCHAR))
    {
      sql_print_error("Wrong argument for --log-basename. It can't be empty or contain '.' or '" FN_DIRSEP "'");
      return 1;
    }
    if (log_error_file_ptr != disabled_my_option)
      SYSVAR_AUTOSIZE(log_error_file_ptr, opt_log_basename);

    make_default_log_name(&opt_logname, ".log", false);
    make_default_log_name(&opt_slow_logname, "-slow.log", false);
    make_default_log_name(&opt_bin_logname, "-bin", true);
    make_default_log_name(&opt_binlog_index_name, "-bin.index", true);
    mark_sys_var_value_origin(&opt_logname, sys_var::AUTO);
    mark_sys_var_value_origin(&opt_slow_logname, sys_var::AUTO);
    if (!opt_logname || !opt_slow_logname || !opt_bin_logname ||
        !opt_binlog_index_name)
      return 1;

#ifdef HAVE_REPLICATION
    make_default_log_name(&opt_relay_logname, "-relay-bin", true);
    make_default_log_name(&opt_relaylog_index_name, "-relay-bin.index", true);
    mark_sys_var_value_origin(&opt_relay_logname, sys_var::AUTO);
    mark_sys_var_value_origin(&opt_relaylog_index_name, sys_var::AUTO);
    if (!opt_relay_logname || !opt_relaylog_index_name)
      return 1;
#endif

    SYSVAR_AUTOSIZE(pidfile_name_ptr, pidfile_name);
    strmake(pidfile_name, argument, sizeof(pidfile_name)-5);
    strmov(fn_ext(pidfile_name),".pid");

    /* check for errors */
    if (!pidfile_name_ptr)
      return 1;                                 // out of memory error
    break;
  }
#ifdef HAVE_REPLICATION
  case (int)OPT_REPLICATE_IGNORE_DB:
  {
    cur_rpl_filter->add_ignore_db(argument);
    break;
  }
  case (int)OPT_REPLICATE_DO_DB:
  {
    cur_rpl_filter->add_do_db(argument);
    break;
  }
  case (int)OPT_REPLICATE_REWRITE_DB:
  {
    /* See also OPT_REWRITE_DB handling in client/mysqlbinlog.cc */
    char* key = argument,*p, *val;

    if (!(p= strstr(argument, "->")))
    {
      sql_print_error("Bad syntax in replicate-rewrite-db - missing '->'!\n");
      return 1;
    }
    val= p--;
    while (my_isspace(mysqld_charset, *p) && p > argument)
      *p-- = 0;
    if (p == argument)
    {
      sql_print_error("Bad syntax in replicate-rewrite-db - empty FROM db!\n");
      return 1;
    }
    *val= 0;
    val+= 2;
    while (*val && my_isspace(mysqld_charset, *val))
      val++;
    if (!*val)
    {
      sql_print_error("Bad syntax in replicate-rewrite-db - empty TO db!\n");
      return 1;
    }

    cur_rpl_filter->add_db_rewrite(key, val);
    break;
  }
  case (int)OPT_SLAVE_PARALLEL_MODE:
  {
    /* Store latest mode for Master::Info */
    cur_rpl_filter->set_parallel_mode
      ((enum_slave_parallel_mode)opt_slave_parallel_mode);
    break;
  }

  case (int)OPT_BINLOG_IGNORE_DB:
  {
    binlog_filter->add_ignore_db(argument);
    break;
  }
  case (int)OPT_BINLOG_DO_DB:
  {
    binlog_filter->add_do_db(argument);
    break;
  }
  case (int)OPT_REPLICATE_DO_TABLE:
  {
    if (cur_rpl_filter->add_do_table(argument))
    {
      sql_print_error("Could not add do table rule '%s'!\n", argument);
      return 1;
    }
    break;
  }
  case (int)OPT_REPLICATE_WILD_DO_TABLE:
  {
    if (cur_rpl_filter->add_wild_do_table(argument))
    {
      sql_print_error("Could not add do table rule '%s'!\n", argument);
      return 1;
    }
    break;
  }
  case (int)OPT_REPLICATE_WILD_IGNORE_TABLE:
  {
    if (cur_rpl_filter->add_wild_ignore_table(argument))
    {
      sql_print_error("Could not add ignore table rule '%s'!\n", argument);
      return 1;
    }
    break;
  }
  case (int)OPT_REPLICATE_IGNORE_TABLE:
  {
    if (cur_rpl_filter->add_ignore_table(argument))
    {
      sql_print_error("Could not add ignore table rule '%s'!\n", argument);
      return 1;
    }
    break;
  }
#endif /* HAVE_REPLICATION */
  case (int) OPT_SAFE:
    opt_specialflag|= SPECIAL_SAFE_MODE | SPECIAL_NO_NEW_FUNC;
    SYSVAR_AUTOSIZE(delay_key_write_options, (uint) DELAY_KEY_WRITE_NONE);
    SYSVAR_AUTOSIZE(myisam_recover_options, HA_RECOVER_DEFAULT);
    ha_open_options&= ~(HA_OPEN_DELAY_KEY_WRITE);
#ifdef HAVE_QUERY_CACHE
    SYSVAR_AUTOSIZE(query_cache_size, 0);
#endif
    sql_print_warning("The syntax '--safe-mode' is deprecated and will be "
                      "removed in a future release.");
    break;
  case (int) OPT_SKIP_HOST_CACHE:
    opt_specialflag|= SPECIAL_NO_HOST_CACHE;
    break;
  case (int) OPT_SKIP_RESOLVE:
    opt_skip_name_resolve= 1;
    opt_specialflag|=SPECIAL_NO_RESOLVE;
    break;
  case (int) OPT_WANT_CORE:
    test_flags |= TEST_CORE_ON_SIGNAL;
    break;
  case OPT_CONSOLE:
    if (opt_console)
      opt_error_log= 0;			// Force logs to stdout
    break;
  case OPT_BOOTSTRAP:
    opt_noacl=opt_bootstrap=1;
    break;
  case OPT_SERVER_ID:
    server_id_supplied = 1;
    ::server_id= global_system_variables.server_id;
    break;
  case OPT_LOWER_CASE_TABLE_NAMES:
    lower_case_table_names_used= 1;
    break;
#if defined(ENABLED_DEBUG_SYNC)
  case OPT_DEBUG_SYNC_TIMEOUT:
    /*
      Debug Sync Facility. See debug_sync.cc.
      Default timeout for WAIT_FOR action.
      Default value is zero (facility disabled).
      If option is given without an argument, supply a non-zero value.
    */
    if (!argument)
    {
      /* purecov: begin tested */
      opt_debug_sync_timeout= DEBUG_SYNC_DEFAULT_WAIT_TIMEOUT;
      /* purecov: end */
    }
    break;
#endif /* defined(ENABLED_DEBUG_SYNC) */
  case OPT_LOG_ERROR:
    /*
      "No --log-error" == "write errors to stderr",
      "--log-error without argument" == "write errors to a file".
    */
    if (argument == NULL) /* no argument */
      log_error_file_ptr= const_cast<char*>("");
    break;
  case OPT_IGNORE_DB_DIRECTORY:
    if (*argument == 0)
      ignore_db_dirs_reset();
    else
    {
      if (push_ignored_db_dir(argument))
      {
        sql_print_error("Can't start server: "
                        "cannot process --ignore-db-dir=%.*s", 
                        FN_REFLEN, argument);
        return 1;
      }
    }
    break;

  case OPT_PLUGIN_LOAD:
    free_list(opt_plugin_load_list_ptr);
    /* fall through */
  case OPT_PLUGIN_LOAD_ADD:
    opt_plugin_load_list_ptr->push_back(new i_string(argument));
    break;
  case OPT_MAX_LONG_DATA_SIZE:
    max_long_data_size_used= true;
    break;
  case OPT_PFS_INSTRUMENT:
#ifdef WITH_PERFSCHEMA_STORAGE_ENGINE
#ifndef EMBEDDED_LIBRARY
    /* Parse instrument name and value from argument string */
    char* name = argument,*p, *val;

    /* Assignment required */
    if (!(p= strchr(argument, '=')))
    {
       my_getopt_error_reporter(WARNING_LEVEL,
                             "Missing value for performance_schema_instrument "
                             "'%s'", argument);
      return 0;
    }

    /* Option value */
    val= p + 1;
    if (!*val)
    {
       my_getopt_error_reporter(WARNING_LEVEL,
                             "Missing value for performance_schema_instrument "
                             "'%s'", argument);
      return 0;
    }

    /* Trim leading spaces from instrument name */
    while (*name && my_isspace(mysqld_charset, *name))
      name++;

    /* Trim trailing spaces and slashes from instrument name */
    while (p > argument && (my_isspace(mysqld_charset, p[-1]) || p[-1] == '/'))
      p--;
    *p= 0;

    if (!*name)
    {
       my_getopt_error_reporter(WARNING_LEVEL,
                             "Invalid instrument name for "
                             "performance_schema_instrument '%s'", argument);
      return 0;
    }

    /* Trim leading spaces from option value */
    while (*val && my_isspace(mysqld_charset, *val))
      val++;

    /* Trim trailing spaces from option value */
    if ((p= my_strchr(mysqld_charset, val, val+strlen(val), ' ')) != NULL)
      *p= 0;

    if (!*val)
    {
       my_getopt_error_reporter(WARNING_LEVEL,
                             "Invalid value for performance_schema_instrument "
                             "'%s'", argument);
      return 0;
    }

    /* Add instrument name and value to array of configuration options */
    if (add_pfs_instr_to_array(name, val))
    {
       my_getopt_error_reporter(WARNING_LEVEL,
                             "Invalid value for performance_schema_instrument "
                             "'%s'", argument);
      return 0;
    }
#endif /* EMBEDDED_LIBRARY */
#endif
    break;
  }
  return 0;
}


/** Handle arguments for multiple key caches. */

C_MODE_START

static void*
mysql_getopt_value(const char *name, uint length,
		   const struct my_option *option, int *error)
{
  if (error)
    *error= 0;
  switch (option->id) {
  case OPT_KEY_BUFFER_SIZE:
  case OPT_KEY_CACHE_BLOCK_SIZE:
  case OPT_KEY_CACHE_DIVISION_LIMIT:
  case OPT_KEY_CACHE_AGE_THRESHOLD:
  case OPT_KEY_CACHE_PARTITIONS:
  case OPT_KEY_CACHE_CHANGED_BLOCKS_HASH_SIZE:
  {
    KEY_CACHE *key_cache;
    if (!(key_cache= get_or_create_key_cache(name, length)))
    {
      if (error)
        *error= EXIT_OUT_OF_MEMORY;
      return 0;
    }
    switch (option->id) {
    case OPT_KEY_BUFFER_SIZE:
      return &key_cache->param_buff_size;
    case OPT_KEY_CACHE_BLOCK_SIZE:
      return &key_cache->param_block_size;
    case OPT_KEY_CACHE_DIVISION_LIMIT:
      return &key_cache->param_division_limit;
    case OPT_KEY_CACHE_AGE_THRESHOLD:
      return &key_cache->param_age_threshold;
    case OPT_KEY_CACHE_PARTITIONS:
      return (uchar**) &key_cache->param_partitions;
    case OPT_KEY_CACHE_CHANGED_BLOCKS_HASH_SIZE:
      return (uchar**) &key_cache->changed_blocks_hash_size;
    }
  }
#ifdef HAVE_REPLICATION
  case OPT_REPLICATE_DO_DB:
  case OPT_REPLICATE_DO_TABLE:
  case OPT_REPLICATE_IGNORE_DB:
  case OPT_REPLICATE_IGNORE_TABLE:
  case OPT_REPLICATE_WILD_DO_TABLE:
  case OPT_REPLICATE_WILD_IGNORE_TABLE:
  case OPT_REPLICATE_REWRITE_DB:
  case OPT_SLAVE_PARALLEL_MODE:
  {
    /* Store current filter for mysqld_get_one_option() */
    if (!(cur_rpl_filter= get_or_create_rpl_filter(name, length)))
    {
      if (error)
        *error= EXIT_OUT_OF_MEMORY;
    }
    if (option->id == OPT_SLAVE_PARALLEL_MODE)
    {
      /*
        Ensure parallel_mode variable is shown in --help. The other
        variables are not easily printable here.
       */
      return (char**) &opt_slave_parallel_mode;
    }
    return 0;
  }
#endif
  }
  return option->value;
}

static void option_error_reporter(enum loglevel level, const char *format, ...)
{
  va_list args;
  va_start(args, format);

  /* Don't print warnings for --loose options during bootstrap */
  if (level == ERROR_LEVEL || !opt_bootstrap ||
      global_system_variables.log_warnings)
  {
    vprint_msg_to_log(level, format, args);
  }
  va_end(args);
}

C_MODE_END

/**
  Get server options from the command line,
  and perform related server initializations.
  @param [in, out] argc_ptr       command line options (count)
  @param [in, out] argv_ptr       command line options (values)
  @return 0 on success

  @todo
  - FIXME add EXIT_TOO_MANY_ARGUMENTS to "mysys_err.h" and return that code?
*/
static int get_options(int *argc_ptr, char ***argv_ptr)
{
  int ho_error;

  my_getopt_register_get_addr(mysql_getopt_value);
  my_getopt_error_reporter= option_error_reporter;

  /* prepare all_options array */
  my_init_dynamic_array(&all_options, sizeof(my_option),
                        array_elements(my_long_options),
                        array_elements(my_long_options)/4, MYF(0));
  add_many_options(&all_options, my_long_options, array_elements(my_long_options));
  sys_var_add_options(&all_options, 0);
  add_terminator(&all_options);

  /* Skip unknown options so that they may be processed later by plugins */
  my_getopt_skip_unknown= TRUE;

  if ((ho_error= handle_options(argc_ptr, argv_ptr, (my_option*)(all_options.buffer),
                                mysqld_get_one_option)))
    return ho_error;

  if (!opt_help)
    delete_dynamic(&all_options);
  else
    opt_abort= 1;

  /* Add back the program name handle_options removes */
  (*argc_ptr)++;
  (*argv_ptr)--;

  /*
    Options have been parsed. Now some of them need additional special
    handling, like custom value checking, checking of incompatibilites
    between options, setting of multiple variables, etc.
    Do them here.
  */

  if ((opt_log_slow_admin_statements || opt_log_queries_not_using_indexes ||
       opt_log_slow_slave_statements) &&
      !global_system_variables.sql_log_slow)
    sql_print_warning("options --log-slow-admin-statements, --log-queries-not-using-indexes and --log-slow-slave-statements have no effect if --log_slow_queries is not set");
  if (global_system_variables.net_buffer_length > 
      global_system_variables.max_allowed_packet)
  {
    sql_print_warning("net_buffer_length (%lu) is set to be larger "
                      "than max_allowed_packet (%lu). Please rectify.",
                      global_system_variables.net_buffer_length, 
                      global_system_variables.max_allowed_packet);
  }

  if (log_error_file_ptr != disabled_my_option)
    opt_error_log= 1;
  else
    log_error_file_ptr= const_cast<char*>("");

  opt_init_connect.length=strlen(opt_init_connect.str);
  opt_init_slave.length=strlen(opt_init_slave.str);

  if (global_system_variables.low_priority_updates)
    thr_upgraded_concurrent_insert_lock= TL_WRITE_LOW_PRIORITY;

  if (ft_boolean_check_syntax_string((uchar*) ft_boolean_syntax))
  {
    sql_print_error("Invalid ft-boolean-syntax string: %s\n",
                    ft_boolean_syntax);
    return 1;
  }

  if (opt_disable_networking)
    mysqld_port= mysqld_extra_port= 0;

  if (opt_skip_show_db)
    opt_specialflag|= SPECIAL_SKIP_SHOW_DB;

  if (myisam_flush)
    flush_time= 0;

#ifdef HAVE_REPLICATION
  if (opt_slave_skip_errors)
    init_slave_skip_errors(opt_slave_skip_errors);
#endif

  if (global_system_variables.max_join_size == HA_POS_ERROR)
    global_system_variables.option_bits|= OPTION_BIG_SELECTS;
  else
    global_system_variables.option_bits&= ~OPTION_BIG_SELECTS;

  if (!opt_bootstrap && WSREP_PROVIDER_EXISTS &&
      global_system_variables.binlog_format != BINLOG_FORMAT_ROW)
  {

    WSREP_ERROR ("Only binlog_format = 'ROW' is currently supported. "
                 "Configured value: '%s'. Please adjust your configuration.",
                 binlog_format_names[global_system_variables.binlog_format]);
    return 1;
  }

  // Synchronize @@global.autocommit on --autocommit
  const ulonglong turn_bit_on= opt_autocommit ?
    OPTION_AUTOCOMMIT : OPTION_NOT_AUTOCOMMIT;
  global_system_variables.option_bits=
    (global_system_variables.option_bits &
     ~(OPTION_NOT_AUTOCOMMIT | OPTION_AUTOCOMMIT)) | turn_bit_on;

  global_system_variables.sql_mode=
    expand_sql_mode(global_system_variables.sql_mode);
#if !defined(HAVE_REALPATH) || defined(HAVE_BROKEN_REALPATH)
  my_use_symdir=0;
  my_disable_symlinks=1;
  have_symlink=SHOW_OPTION_NO;
#else
  if (!my_use_symdir)
  {
    my_disable_symlinks=1;
    have_symlink=SHOW_OPTION_DISABLED;
  }
#endif
  if (opt_debugging)
  {
    /* Allow break with SIGINT, no core or stack trace */
    test_flags|= TEST_SIGINT;
    opt_stack_trace= 1;
    test_flags&= ~TEST_CORE_ON_SIGNAL;
  }
  /* Set global MyISAM variables from delay_key_write_options */
  fix_delay_key_write(0, 0, OPT_GLOBAL);

#ifndef EMBEDDED_LIBRARY
  if (mysqld_chroot)
    set_root(mysqld_chroot);
#else
  SYSVAR_AUTOSIZE(thread_handling, SCHEDULER_NO_THREADS);
  max_allowed_packet= global_system_variables.max_allowed_packet;
  net_buffer_length= global_system_variables.net_buffer_length;
#endif
  if (fix_paths())
    return 1;

  /*
    Set some global variables from the global_system_variables
    In most cases the global variables will not be used
  */
  my_disable_locking= myisam_single_user= MY_TEST(opt_external_locking == 0);
  my_default_record_cache_size=global_system_variables.read_buff_size;

  /*
    Log mysys errors when we don't have a thd or thd->log_all_errors is set
    (recovery) to the log.  This is mainly useful for debugging strange system
    errors.
  */
  if (global_system_variables.log_warnings >= 10)
    my_global_flags= MY_WME | ME_JUST_INFO;
  /* Log all errors not handled by thd->handle_error() to my_message_sql() */
  if (global_system_variables.log_warnings >= 11)
    my_global_flags|= ME_NOREFRESH;
  if (my_assert_on_error)
    debug_assert_if_crashed_table= 1;

  global_system_variables.long_query_time= (ulonglong)
    (global_system_variables.long_query_time_double * 1e6 + 0.1);
  global_system_variables.max_statement_time= (ulonglong)
    (global_system_variables.max_statement_time_double * 1e6 + 0.1);

  if (opt_short_log_format)
    opt_specialflag|= SPECIAL_SHORT_LOG_FORMAT;

  if (init_global_datetime_format(MYSQL_TIMESTAMP_DATE,
                                  &global_date_format) ||
      init_global_datetime_format(MYSQL_TIMESTAMP_TIME,
                                  &global_time_format) ||
      init_global_datetime_format(MYSQL_TIMESTAMP_DATETIME,
                                  &global_datetime_format))
    return 1;

#ifdef EMBEDDED_LIBRARY
  one_thread_scheduler(thread_scheduler);
  one_thread_scheduler(extra_thread_scheduler);
#else

#ifdef _WIN32
  /* workaround: disable thread pool on XP */
  if (GetProcAddress(GetModuleHandle("kernel32"),"CreateThreadpool") == 0 &&
      thread_handling > SCHEDULER_NO_THREADS)
    SYSVAR_AUTOSIZE(thread_handling, SCHEDULER_ONE_THREAD_PER_CONNECTION);
#endif

  if (thread_handling <= SCHEDULER_ONE_THREAD_PER_CONNECTION)
    one_thread_per_connection_scheduler(thread_scheduler, &max_connections,
                                        &connection_count);
  else if (thread_handling == SCHEDULER_NO_THREADS)
    one_thread_scheduler(thread_scheduler);
  else
    pool_of_threads_scheduler(thread_scheduler,  &max_connections,
                                        &connection_count); 

  one_thread_per_connection_scheduler(extra_thread_scheduler,
                                      &extra_max_connections,
                                      &extra_connection_count);
#endif

  opt_readonly= read_only;

  /*
    If max_long_data_size is not specified explicitly use
    value of max_allowed_packet.
  */
  if (!max_long_data_size_used)
    SYSVAR_AUTOSIZE(max_long_data_size,
                    global_system_variables.max_allowed_packet);

  /* Remember if max_user_connections was 0 at startup */
  max_user_connections_checking= global_system_variables.max_user_connections != 0;

#ifdef HAVE_REPLICATION
  {
    sys_var *max_relay_log_size_var, *max_binlog_size_var;
    /* If max_relay_log_size is 0, then set it to max_binlog_size */
    if (!global_system_variables.max_relay_log_size)
      SYSVAR_AUTOSIZE(global_system_variables.max_relay_log_size,
                      max_binlog_size);

    /*
      Fix so that DEFAULT and limit checking works with max_relay_log_size
      (Yes, this is a hack, but it's required as the definition of
      max_relay_log_size allows it to be set to 0).
    */
    max_relay_log_size_var= intern_find_sys_var(STRING_WITH_LEN("max_relay_log_size"));
    max_binlog_size_var= intern_find_sys_var(STRING_WITH_LEN("max_binlog_size"));
    if (max_binlog_size_var && max_relay_log_size_var)
    {
      max_relay_log_size_var->option.min_value=
        max_binlog_size_var->option.min_value; 
      max_relay_log_size_var->option.def_value=
        max_binlog_size_var->option.def_value;
    }
  }
#endif

  /* Ensure that some variables are not set higher than needed */
  if (back_log > max_connections)
    SYSVAR_AUTOSIZE(back_log, max_connections);
  if (thread_cache_size > max_connections)
    SYSVAR_AUTOSIZE(thread_cache_size, max_connections);
  
  return 0;
}


/*
  Create version name for running mysqld version
  We automaticly add suffixes -debug, -embedded and -log to the version
  name to make the version more descriptive.
  (MYSQL_SERVER_SUFFIX is set by the compilation environment)
*/

void set_server_version(void)
{
  char *end= strxmov(server_version, MYSQL_SERVER_VERSION,
                     MYSQL_SERVER_SUFFIX_STR, NullS);
#ifdef EMBEDDED_LIBRARY
  end= strmov(end, "-embedded");
#endif
#ifdef WITH_WSREP
  end= strmov(end, "-wsrep");
#endif
#ifndef DBUG_OFF
  if (!strstr(MYSQL_SERVER_SUFFIX_STR, "-debug"))
    end= strmov(end, "-debug");
#endif
  if (opt_log || global_system_variables.sql_log_slow || opt_bin_log)
    strmov(end, "-log");                        // This may slow down system
}


static char *get_relative_path(const char *path)
{
  if (test_if_hard_path(path) &&
      is_prefix(path,DEFAULT_MYSQL_HOME) &&
      strcmp(DEFAULT_MYSQL_HOME,FN_ROOTDIR))
  {
    path+=(uint) strlen(DEFAULT_MYSQL_HOME);
    while (*path == FN_LIBCHAR || *path == FN_LIBCHAR2)
      path++;
  }
  return (char*) path;
}


/**
  Fix filename and replace extension where 'dir' is relative to
  mysql_real_data_home.
  @return
    1 if len(path) > FN_REFLEN
*/

bool
fn_format_relative_to_data_home(char * to, const char *name,
				const char *dir, const char *extension)
{
  char tmp_path[FN_REFLEN];
  if (!test_if_hard_path(dir))
  {
    strxnmov(tmp_path,sizeof(tmp_path)-1, mysql_real_data_home,
	     dir, NullS);
    dir=tmp_path;
  }
  return !fn_format(to, name, dir, extension,
		    MY_APPEND_EXT | MY_UNPACK_FILENAME | MY_SAFE_PATH);
}


/**
  Test a file path to determine if the path is compatible with the secure file
  path restriction.
 
  @param path null terminated character string

  @return
    @retval TRUE The path is secure
    @retval FALSE The path isn't secure
*/

bool is_secure_file_path(char *path)
{
  char buff1[FN_REFLEN], buff2[FN_REFLEN];
  size_t opt_secure_file_priv_len;
  /*
    All paths are secure if opt_secure_file_path is 0
  */
  if (!opt_secure_file_priv)
    return TRUE;

  opt_secure_file_priv_len= strlen(opt_secure_file_priv);

  if (strlen(path) >= FN_REFLEN)
    return FALSE;

  if (my_realpath(buff1, path, 0))
  {
    /*
      The supplied file path might have been a file and not a directory.
    */
    size_t length= dirname_length(path);        // Guaranteed to be < FN_REFLEN
    memcpy(buff2, path, length);
    buff2[length]= '\0';
    if (length == 0 || my_realpath(buff1, buff2, 0))
      return FALSE;
  }
  convert_dirname(buff2, buff1, NullS);
  if (!lower_case_file_system)
  {
    if (strncmp(opt_secure_file_priv, buff2, opt_secure_file_priv_len))
      return FALSE;
  }
  else
  {
    if (files_charset_info->coll->strnncoll(files_charset_info,
                                            (uchar *) buff2, strlen(buff2),
                                            (uchar *) opt_secure_file_priv,
                                            opt_secure_file_priv_len,
                                            TRUE))
      return FALSE;
  }
  return TRUE;
}


static int fix_paths(void)
{
  char buff[FN_REFLEN],*pos;
  DBUG_ENTER("fix_paths");

  convert_dirname(mysql_home,mysql_home,NullS);
  /* Resolve symlinks to allow 'mysql_home' to be a relative symlink */
  my_realpath(mysql_home,mysql_home,MYF(0));
  /* Ensure that mysql_home ends in FN_LIBCHAR */
  pos=strend(mysql_home);
  if (pos[-1] != FN_LIBCHAR)
  {
    pos[0]= FN_LIBCHAR;
    pos[1]= 0;
  }
  convert_dirname(lc_messages_dir, lc_messages_dir, NullS);
  convert_dirname(mysql_real_data_home,mysql_real_data_home,NullS);
  (void) my_load_path(mysql_home,mysql_home,""); // Resolve current dir
  (void) my_load_path(mysql_real_data_home,mysql_real_data_home,mysql_home);
  (void) my_load_path(pidfile_name, pidfile_name_ptr, mysql_real_data_home);

  convert_dirname(opt_plugin_dir, opt_plugin_dir_ptr ? opt_plugin_dir_ptr : 
                                  get_relative_path(PLUGINDIR), NullS);
  (void) my_load_path(opt_plugin_dir, opt_plugin_dir, mysql_home);
  opt_plugin_dir_ptr= opt_plugin_dir;
  pidfile_name_ptr= pidfile_name;

  my_realpath(mysql_unpacked_real_data_home, mysql_real_data_home, MYF(0));
  mysql_unpacked_real_data_home_len= 
    (int) strlen(mysql_unpacked_real_data_home);
  if (mysql_unpacked_real_data_home[mysql_unpacked_real_data_home_len-1] == FN_LIBCHAR)
    --mysql_unpacked_real_data_home_len;

  char *sharedir=get_relative_path(SHAREDIR);
  if (test_if_hard_path(sharedir))
    strmake_buf(buff, sharedir);		/* purecov: tested */
  else
    strxnmov(buff,sizeof(buff)-1,mysql_home,sharedir,NullS);
  convert_dirname(buff,buff,NullS);
  (void) my_load_path(lc_messages_dir, lc_messages_dir, buff);

  /* If --character-sets-dir isn't given, use shared library dir */
  if (charsets_dir)
  {
    strmake_buf(mysql_charsets_dir, charsets_dir);
    charsets_dir= mysql_charsets_dir;
  }
  else
  {
    strxnmov(mysql_charsets_dir, sizeof(mysql_charsets_dir)-1, buff,
	     CHARSET_DIR, NullS);
    SYSVAR_AUTOSIZE(charsets_dir, mysql_charsets_dir);
  }
  (void) my_load_path(mysql_charsets_dir, mysql_charsets_dir, buff);
  convert_dirname(mysql_charsets_dir, mysql_charsets_dir, NullS);

  if (init_tmpdir(&mysql_tmpdir_list, opt_mysql_tmpdir))
    DBUG_RETURN(1);
  if (!opt_mysql_tmpdir)
    opt_mysql_tmpdir= mysql_tmpdir;
#ifdef HAVE_REPLICATION
  if (!slave_load_tmpdir)
    SYSVAR_AUTOSIZE(slave_load_tmpdir, mysql_tmpdir);
#endif /* HAVE_REPLICATION */
  /*
    Convert the secure-file-priv option to system format, allowing
    a quick strcmp to check if read or write is in an allowed dir
  */
  if (opt_secure_file_priv)
  {
    if (*opt_secure_file_priv == 0)
    {
      my_free(opt_secure_file_priv);
      opt_secure_file_priv= 0;
    }
    else
    {
      if (strlen(opt_secure_file_priv) >= FN_REFLEN)
        opt_secure_file_priv[FN_REFLEN-1]= '\0';
      if (my_realpath(buff, opt_secure_file_priv, 0))
      {
        sql_print_warning("Failed to normalize the argument for --secure-file-priv.");
        DBUG_RETURN(1);
      }
      char *secure_file_real_path= (char *)my_malloc(FN_REFLEN, MYF(MY_FAE));
      convert_dirname(secure_file_real_path, buff, NullS);
      my_free(opt_secure_file_priv);
      opt_secure_file_priv= secure_file_real_path;
    }
  }
  DBUG_RETURN(0);
}

/**
  Check if file system used for databases is case insensitive.

  @param dir_name			Directory to test

  @retval -1  Don't know (Test failed)
  @retval  0   File system is case sensitive
  @retval  1   File system is case insensitive
*/

static int test_if_case_insensitive(const char *dir_name)
{
  int result= 0;
  File file;
  char buff[FN_REFLEN], buff2[FN_REFLEN];
  MY_STAT stat_info;
  DBUG_ENTER("test_if_case_insensitive");

  fn_format(buff, glob_hostname, dir_name, ".lower-test",
	    MY_UNPACK_FILENAME | MY_REPLACE_EXT | MY_REPLACE_DIR);
  fn_format(buff2, glob_hostname, dir_name, ".LOWER-TEST",
	    MY_UNPACK_FILENAME | MY_REPLACE_EXT | MY_REPLACE_DIR);
  mysql_file_delete(key_file_casetest, buff2, MYF(0));
  if ((file= mysql_file_create(key_file_casetest,
                               buff, 0666, O_RDWR, MYF(0))) < 0)
  {
    if (!opt_abort)
      sql_print_warning("Can't create test file %s", buff);
    DBUG_RETURN(-1);
  }
  mysql_file_close(file, MYF(0));
  if (mysql_file_stat(key_file_casetest, buff2, &stat_info, MYF(0)))
    result= 1;					// Can access file
  mysql_file_delete(key_file_casetest, buff, MYF(MY_WME));
  DBUG_PRINT("exit", ("result: %d", result));
  DBUG_RETURN(result);
}


#ifndef EMBEDDED_LIBRARY

/**
  Create file to store pid number.
*/
static void create_pid_file()
{
  File file;
  if ((file= mysql_file_create(key_file_pid, pidfile_name, 0664,
                               O_WRONLY | O_TRUNC, MYF(MY_WME))) >= 0)
  {
    char buff[MAX_BIGINT_WIDTH + 1], *end;
    end= int10_to_str((long) getpid(), buff, 10);
    *end++= '\n';
    if (!mysql_file_write(file, (uchar*) buff, (uint) (end-buff),
                          MYF(MY_WME | MY_NABP)))
    {
      mysql_file_close(file, MYF(0));
      pid_file_created= true;
      return;
    }
    mysql_file_close(file, MYF(0));
  }
  sql_perror("Can't start server: can't create PID file");
  exit(1);
}
#endif /* EMBEDDED_LIBRARY */


/**
  Remove the process' pid file.
  
  @param  flags  file operation flags
*/

static void delete_pid_file(myf flags)
{
#ifndef EMBEDDED_LIBRARY
  if (pid_file_created)
  {
    mysql_file_delete(key_file_pid, pidfile_name, flags);
    pid_file_created= false;
  }
#endif /* EMBEDDED_LIBRARY */
  return;
}


/** Clear most status variables. */
void refresh_status(THD *thd)
{
  mysql_mutex_lock(&LOCK_status);

  /* Add thread's status variabes to global status */
  add_to_status(&global_status_var, &thd->status_var);

  /* Reset thread's status variables */
  thd->set_status_var_init();
  bzero((uchar*) &thd->org_status_var, sizeof(thd->org_status_var)); 
  thd->start_bytes_received= 0;

  /* Reset some global variables */
  reset_status_vars();
#ifdef WITH_WSREP
  if (WSREP_ON)
    wsrep->stats_reset(wsrep);
#endif /* WITH_WSREP */

  /* Reset the counters of all key caches (default and named). */
  process_key_caches(reset_key_cache_counters, 0);
  flush_status_time= time((time_t*) 0);
  mysql_mutex_unlock(&LOCK_status);

  /*
    Set max_used_connections to the number of currently open
    connections.  This is not perfect, but status data is not exact anyway.
  */
  max_used_connections= thread_count-delayed_insert_threads;
}

#ifdef HAVE_PSI_INTERFACE
static PSI_file_info all_server_files[]=
{
#ifdef HAVE_MMAP
  { &key_file_map, "map", 0},
#endif /* HAVE_MMAP */
  { &key_file_binlog, "binlog", 0},
  { &key_file_binlog_index, "binlog_index", 0},
  { &key_file_relaylog, "relaylog", 0},
  { &key_file_relaylog_index, "relaylog_index", 0},
  { &key_file_casetest, "casetest", 0},
  { &key_file_dbopt, "dbopt", 0},
  { &key_file_des_key_file, "des_key_file", 0},
  { &key_file_ERRMSG, "ERRMSG", 0},
  { &key_select_to_file, "select_to_file", 0},
  { &key_file_fileparser, "file_parser", 0},
  { &key_file_frm, "FRM", 0},
  { &key_file_global_ddl_log, "global_ddl_log", 0},
  { &key_file_load, "load", 0},
  { &key_file_loadfile, "LOAD_FILE", 0},
  { &key_file_log_event_data, "log_event_data", 0},
  { &key_file_log_event_info, "log_event_info", 0},
  { &key_file_master_info, "master_info", 0},
  { &key_file_misc, "misc", 0},
  { &key_file_partition, "partition", 0},
  { &key_file_pid, "pid", 0},
  { &key_file_query_log, "query_log", 0},
  { &key_file_relay_log_info, "relay_log_info", 0},
  { &key_file_send_file, "send_file", 0},
  { &key_file_slow_log, "slow_log", 0},
  { &key_file_tclog, "tclog", 0},
  { &key_file_trg, "trigger_name", 0},
  { &key_file_trn, "trigger", 0},
  { &key_file_init, "init", 0},
  { &key_file_binlog_state, "binlog_state", 0}
};
#endif /* HAVE_PSI_INTERFACE */

PSI_stage_info stage_after_apply_event= { 0, "after apply log event", 0};
PSI_stage_info stage_after_create= { 0, "After create", 0};
PSI_stage_info stage_after_opening_tables= { 0, "After opening tables", 0};
PSI_stage_info stage_after_table_lock= { 0, "After table lock", 0};
PSI_stage_info stage_allocating_local_table= { 0, "allocating local table", 0};
PSI_stage_info stage_alter_inplace_prepare= { 0, "preparing for alter table", 0};
PSI_stage_info stage_alter_inplace= { 0, "altering table", 0};
PSI_stage_info stage_alter_inplace_commit= { 0, "committing alter table to storage engine", 0};
PSI_stage_info stage_apply_event= { 0, "apply log event", 0};
PSI_stage_info stage_changing_master= { 0, "Changing master", 0};
PSI_stage_info stage_checking_master_version= { 0, "Checking master version", 0};
PSI_stage_info stage_checking_permissions= { 0, "checking permissions", 0};
PSI_stage_info stage_checking_privileges_on_cached_query= { 0, "checking privileges on cached query", 0};
PSI_stage_info stage_checking_query_cache_for_query= { 0, "checking query cache for query", 0};
PSI_stage_info stage_cleaning_up= { 0, "cleaning up", 0};
PSI_stage_info stage_closing_tables= { 0, "closing tables", 0};
PSI_stage_info stage_connecting_to_master= { 0, "Connecting to master", 0};
PSI_stage_info stage_converting_heap_to_myisam= { 0, "converting HEAP to " TMP_ENGINE_NAME, 0};
PSI_stage_info stage_copying_to_group_table= { 0, "Copying to group table", 0};
PSI_stage_info stage_copying_to_tmp_table= { 0, "Copying to tmp table", 0};
PSI_stage_info stage_copy_to_tmp_table= { 0, "copy to tmp table", 0};
PSI_stage_info stage_creating_delayed_handler= { 0, "Creating delayed handler", 0};
PSI_stage_info stage_creating_sort_index= { 0, "Creating sort index", 0};
PSI_stage_info stage_creating_table= { 0, "creating table", 0};
PSI_stage_info stage_creating_tmp_table= { 0, "Creating tmp table", 0};
PSI_stage_info stage_deleting_from_main_table= { 0, "deleting from main table", 0};
PSI_stage_info stage_deleting_from_reference_tables= { 0, "deleting from reference tables", 0};
PSI_stage_info stage_discard_or_import_tablespace= { 0, "discard_or_import_tablespace", 0};
PSI_stage_info stage_enabling_keys= { 0, "enabling keys", 0};
PSI_stage_info stage_end= { 0, "end", 0};
PSI_stage_info stage_executing= { 0, "executing", 0};
PSI_stage_info stage_execution_of_init_command= { 0, "Execution of init_command", 0};
PSI_stage_info stage_explaining= { 0, "explaining", 0};
PSI_stage_info stage_finding_key_cache= { 0, "Finding key cache", 0};
PSI_stage_info stage_finished_reading_one_binlog_switching_to_next_binlog= { 0, "Finished reading one binlog; switching to next binlog", 0};
PSI_stage_info stage_flushing_relay_log_and_master_info_repository= { 0, "Flushing relay log and master info repository.", 0};
PSI_stage_info stage_flushing_relay_log_info_file= { 0, "Flushing relay-log info file.", 0};
PSI_stage_info stage_freeing_items= { 0, "freeing items", 0};
PSI_stage_info stage_fulltext_initialization= { 0, "FULLTEXT initialization", 0};
PSI_stage_info stage_got_handler_lock= { 0, "got handler lock", 0};
PSI_stage_info stage_got_old_table= { 0, "got old table", 0};
PSI_stage_info stage_init= { 0, "init", 0};
PSI_stage_info stage_insert= { 0, "insert", 0};
PSI_stage_info stage_invalidating_query_cache_entries_table= { 0, "invalidating query cache entries (table)", 0};
PSI_stage_info stage_invalidating_query_cache_entries_table_list= { 0, "invalidating query cache entries (table list)", 0};
PSI_stage_info stage_killing_slave= { 0, "Killing slave", 0};
PSI_stage_info stage_logging_slow_query= { 0, "logging slow query", 0};
PSI_stage_info stage_making_temp_file_append_before_load_data= { 0, "Making temporary file (append) before replaying LOAD DATA INFILE.", 0};
PSI_stage_info stage_making_temp_file_create_before_load_data= { 0, "Making temporary file (create) before replaying LOAD DATA INFILE.", 0};
PSI_stage_info stage_manage_keys= { 0, "manage keys", 0};
PSI_stage_info stage_master_has_sent_all_binlog_to_slave= { 0, "Master has sent all binlog to slave; waiting for binlog to be updated", 0};
PSI_stage_info stage_opening_tables= { 0, "Opening tables", 0};
PSI_stage_info stage_optimizing= { 0, "optimizing", 0};
PSI_stage_info stage_preparing= { 0, "preparing", 0};
PSI_stage_info stage_purging_old_relay_logs= { 0, "Purging old relay logs", 0};
PSI_stage_info stage_query_end= { 0, "query end", 0};
PSI_stage_info stage_queueing_master_event_to_the_relay_log= { 0, "Queueing master event to the relay log", 0};
PSI_stage_info stage_reading_event_from_the_relay_log= { 0, "Reading event from the relay log", 0};
PSI_stage_info stage_recreating_table= { 0, "recreating table", 0};
PSI_stage_info stage_registering_slave_on_master= { 0, "Registering slave on master", 0};
PSI_stage_info stage_removing_duplicates= { 0, "Removing duplicates", 0};
PSI_stage_info stage_removing_tmp_table= { 0, "removing tmp table", 0};
PSI_stage_info stage_rename= { 0, "rename", 0};
PSI_stage_info stage_rename_result_table= { 0, "rename result table", 0};
PSI_stage_info stage_requesting_binlog_dump= { 0, "Requesting binlog dump", 0};
PSI_stage_info stage_reschedule= { 0, "reschedule", 0};
PSI_stage_info stage_searching_rows_for_update= { 0, "Searching rows for update", 0};
PSI_stage_info stage_sending_binlog_event_to_slave= { 0, "Sending binlog event to slave", 0};
PSI_stage_info stage_sending_cached_result_to_client= { 0, "sending cached result to client", 0};
PSI_stage_info stage_sending_data= { 0, "Sending data", 0};
PSI_stage_info stage_setup= { 0, "setup", 0};
PSI_stage_info stage_show_explain= { 0, "show explain", 0};
PSI_stage_info stage_slave_has_read_all_relay_log= { 0, "Slave has read all relay log; waiting for the slave I/O thread to update it", 0};
PSI_stage_info stage_sorting= { 0, "Sorting", 0};
PSI_stage_info stage_sorting_for_group= { 0, "Sorting for group", 0};
PSI_stage_info stage_sorting_for_order= { 0, "Sorting for order", 0};
PSI_stage_info stage_sorting_result= { 0, "Sorting result", 0};
PSI_stage_info stage_statistics= { 0, "statistics", 0};
PSI_stage_info stage_sql_thd_waiting_until_delay= { 0, "Waiting until MASTER_DELAY seconds after master executed event", 0 };
PSI_stage_info stage_storing_result_in_query_cache= { 0, "storing result in query cache", 0};
PSI_stage_info stage_storing_row_into_queue= { 0, "storing row into queue", 0};
PSI_stage_info stage_system_lock= { 0, "System lock", 0};
PSI_stage_info stage_unlocking_tables= { 0, "Unlocking tables", 0};
PSI_stage_info stage_table_lock= { 0, "Table lock", 0};
PSI_stage_info stage_filling_schema_table= { 0, "Filling schema table", 0};
PSI_stage_info stage_update= { 0, "update", 0};
PSI_stage_info stage_updating= { 0, "updating", 0};
PSI_stage_info stage_updating_main_table= { 0, "updating main table", 0};
PSI_stage_info stage_updating_reference_tables= { 0, "updating reference tables", 0};
PSI_stage_info stage_upgrading_lock= { 0, "upgrading lock", 0};
PSI_stage_info stage_user_lock= { 0, "User lock", 0};
PSI_stage_info stage_user_sleep= { 0, "User sleep", 0};
PSI_stage_info stage_verifying_table= { 0, "verifying table", 0};
PSI_stage_info stage_waiting_for_delay_list= { 0, "waiting for delay_list", 0};
PSI_stage_info stage_waiting_for_gtid_to_be_written_to_binary_log= { 0, "waiting for GTID to be written to binary log", 0};
PSI_stage_info stage_waiting_for_handler_insert= { 0, "waiting for handler insert", 0};
PSI_stage_info stage_waiting_for_handler_lock= { 0, "waiting for handler lock", 0};
PSI_stage_info stage_waiting_for_handler_open= { 0, "waiting for handler open", 0};
PSI_stage_info stage_waiting_for_insert= { 0, "Waiting for INSERT", 0};
PSI_stage_info stage_waiting_for_master_to_send_event= { 0, "Waiting for master to send event", 0};
PSI_stage_info stage_waiting_for_master_update= { 0, "Waiting for master update", 0};
PSI_stage_info stage_waiting_for_relay_log_space= { 0, "Waiting for the slave SQL thread to free enough relay log space", 0};
PSI_stage_info stage_waiting_for_slave_mutex_on_exit= { 0, "Waiting for slave mutex on exit", 0};
PSI_stage_info stage_waiting_for_slave_thread_to_start= { 0, "Waiting for slave thread to start", 0};
PSI_stage_info stage_waiting_for_table_flush= { 0, "Waiting for table flush", 0};
PSI_stage_info stage_waiting_for_query_cache_lock= { 0, "Waiting for query cache lock", 0};
PSI_stage_info stage_waiting_for_the_next_event_in_relay_log= { 0, "Waiting for the next event in relay log", 0};
PSI_stage_info stage_waiting_for_the_slave_thread_to_advance_position= { 0, "Waiting for the slave SQL thread to advance position", 0};
PSI_stage_info stage_waiting_to_finalize_termination= { 0, "Waiting to finalize termination", 0};
PSI_stage_info stage_waiting_to_get_readlock= { 0, "Waiting to get readlock", 0};
PSI_stage_info stage_slave_waiting_workers_to_exit= { 0, "Waiting for workers to exit", 0};
PSI_stage_info stage_slave_waiting_worker_to_release_partition= { 0, "Waiting for Slave Worker to release partition", 0};
PSI_stage_info stage_slave_waiting_worker_to_free_events= { 0, "Waiting for Slave Workers to free pending events", 0};
PSI_stage_info stage_slave_waiting_worker_queue= { 0, "Waiting for Slave Worker queue", 0};
PSI_stage_info stage_slave_waiting_event_from_coordinator= { 0, "Waiting for an event from Coordinator", 0};
PSI_stage_info stage_binlog_waiting_background_tasks= { 0, "Waiting for background binlog tasks", 0};
PSI_stage_info stage_binlog_processing_checkpoint_notify= { 0, "Processing binlog checkpoint notification", 0};
PSI_stage_info stage_binlog_stopping_background_thread= { 0, "Stopping binlog background thread", 0};
PSI_stage_info stage_waiting_for_work_from_sql_thread= { 0, "Waiting for work from SQL thread", 0};
PSI_stage_info stage_waiting_for_prior_transaction_to_commit= { 0, "Waiting for prior transaction to commit", 0};
PSI_stage_info stage_waiting_for_prior_transaction_to_start_commit= { 0, "Waiting for prior transaction to start commit before starting next transaction", 0};
PSI_stage_info stage_waiting_for_room_in_worker_thread= { 0, "Waiting for room in worker thread event queue", 0};
PSI_stage_info stage_master_gtid_wait_primary= { 0, "Waiting in MASTER_GTID_WAIT() (primary waiter)", 0};
PSI_stage_info stage_master_gtid_wait= { 0, "Waiting in MASTER_GTID_WAIT()", 0};
PSI_stage_info stage_gtid_wait_other_connection= { 0, "Waiting for other master connection to process GTID received on multiple master connections", 0};

#ifdef HAVE_PSI_INTERFACE

PSI_stage_info *all_server_stages[]=
{
  & stage_after_apply_event,
  & stage_after_create,
  & stage_after_opening_tables,
  & stage_after_table_lock,
  & stage_allocating_local_table,
  & stage_alter_inplace,
  & stage_alter_inplace_commit,
  & stage_alter_inplace_prepare,
  & stage_apply_event,
  & stage_binlog_processing_checkpoint_notify,
  & stage_binlog_stopping_background_thread,
  & stage_binlog_waiting_background_tasks,
  & stage_changing_master,
  & stage_checking_master_version,
  & stage_checking_permissions,
  & stage_checking_privileges_on_cached_query,
  & stage_checking_query_cache_for_query,
  & stage_cleaning_up,
  & stage_closing_tables,
  & stage_connecting_to_master,
  & stage_converting_heap_to_myisam,
  & stage_copy_to_tmp_table,
  & stage_copying_to_group_table,
  & stage_copying_to_tmp_table,
  & stage_creating_delayed_handler,
  & stage_creating_sort_index,
  & stage_creating_table,
  & stage_creating_tmp_table,
  & stage_deleting_from_main_table,
  & stage_deleting_from_reference_tables,
  & stage_discard_or_import_tablespace,
  & stage_enabling_keys,
  & stage_end,
  & stage_executing,
  & stage_execution_of_init_command,
  & stage_explaining,
  & stage_finding_key_cache,
  & stage_finished_reading_one_binlog_switching_to_next_binlog,
  & stage_flushing_relay_log_and_master_info_repository,
  & stage_flushing_relay_log_info_file,
  & stage_freeing_items,
  & stage_fulltext_initialization,
  & stage_got_handler_lock,
  & stage_got_old_table,
  & stage_init,
  & stage_insert,
  & stage_invalidating_query_cache_entries_table,
  & stage_invalidating_query_cache_entries_table_list,
  & stage_killing_slave,
  & stage_logging_slow_query,
  & stage_making_temp_file_append_before_load_data,
  & stage_making_temp_file_create_before_load_data,
  & stage_manage_keys,
  & stage_master_has_sent_all_binlog_to_slave,
  & stage_opening_tables,
  & stage_optimizing,
  & stage_preparing,
  & stage_purging_old_relay_logs,
  & stage_query_end,
  & stage_queueing_master_event_to_the_relay_log,
  & stage_reading_event_from_the_relay_log,
  & stage_recreating_table,
  & stage_registering_slave_on_master,
  & stage_removing_duplicates,
  & stage_removing_tmp_table,
  & stage_rename,
  & stage_rename_result_table,
  & stage_requesting_binlog_dump,
  & stage_reschedule,
  & stage_searching_rows_for_update,
  & stage_sending_binlog_event_to_slave,
  & stage_sending_cached_result_to_client,
  & stage_sending_data,
  & stage_setup,
  & stage_show_explain,
  & stage_slave_has_read_all_relay_log,
  & stage_slave_waiting_event_from_coordinator,
  & stage_slave_waiting_worker_queue,
  & stage_slave_waiting_worker_to_free_events,
  & stage_slave_waiting_worker_to_release_partition,
  & stage_slave_waiting_workers_to_exit,
  & stage_sorting,
  & stage_sorting_for_group,
  & stage_sorting_for_order,
  & stage_sorting_result,
  & stage_sql_thd_waiting_until_delay,
  & stage_statistics,
  & stage_storing_result_in_query_cache,
  & stage_storing_row_into_queue,
  & stage_system_lock,
  & stage_unlocking_tables,
  & stage_table_lock,
  & stage_filling_schema_table,
  & stage_update,
  & stage_updating,
  & stage_updating_main_table,
  & stage_updating_reference_tables,
  & stage_upgrading_lock,
  & stage_user_lock,
  & stage_user_sleep,
  & stage_verifying_table,
  & stage_waiting_for_delay_list,
  & stage_waiting_for_gtid_to_be_written_to_binary_log,
  & stage_waiting_for_handler_insert,
  & stage_waiting_for_handler_lock,
  & stage_waiting_for_handler_open,
  & stage_waiting_for_insert,
  & stage_waiting_for_master_to_send_event,
  & stage_waiting_for_master_update,
  & stage_waiting_for_prior_transaction_to_commit,
  & stage_waiting_for_prior_transaction_to_start_commit,
  & stage_waiting_for_query_cache_lock,
  & stage_waiting_for_relay_log_space,
  & stage_waiting_for_room_in_worker_thread,
  & stage_waiting_for_slave_mutex_on_exit,
  & stage_waiting_for_slave_thread_to_start,
  & stage_waiting_for_table_flush,
  & stage_waiting_for_the_next_event_in_relay_log,
  & stage_waiting_for_the_slave_thread_to_advance_position,
  & stage_waiting_for_work_from_sql_thread,
  & stage_waiting_to_finalize_termination,
  & stage_waiting_to_get_readlock,
  & stage_master_gtid_wait_primary,
  & stage_master_gtid_wait,
  & stage_gtid_wait_other_connection
};

PSI_socket_key key_socket_tcpip, key_socket_unix, key_socket_client_connection;

static PSI_socket_info all_server_sockets[]=
{
  { &key_socket_tcpip, "server_tcpip_socket", PSI_FLAG_GLOBAL},
  { &key_socket_unix, "server_unix_socket", PSI_FLAG_GLOBAL},
  { &key_socket_client_connection, "client_connection", 0}
};

/**
  Initialise all the performance schema instrumentation points
  used by the server.
*/
void init_server_psi_keys(void)
{
  const char* category= "sql";
  int count;

  count= array_elements(all_server_mutexes);
  mysql_mutex_register(category, all_server_mutexes, count);

  count= array_elements(all_server_rwlocks);
  mysql_rwlock_register(category, all_server_rwlocks, count);

  count= array_elements(all_server_conds);
  mysql_cond_register(category, all_server_conds, count);

  count= array_elements(all_server_threads);
  mysql_thread_register(category, all_server_threads, count);

  count= array_elements(all_server_files);
  mysql_file_register(category, all_server_files, count);

  count= array_elements(all_server_stages);
  mysql_stage_register(category, all_server_stages, count);

  count= array_elements(all_server_sockets);
  mysql_socket_register(category, all_server_sockets, count);

#ifdef HAVE_PSI_STATEMENT_INTERFACE
  init_sql_statement_info();
  count= array_elements(sql_statement_info);
  mysql_statement_register(category, sql_statement_info, count);

  category= "com";
  init_com_statement_info();

  /*
    Register [0 .. COM_QUERY - 1] as "statement/com/..."
  */
  count= (int) COM_QUERY;
  mysql_statement_register(category, com_statement_info, count);

  /*
    Register [COM_QUERY + 1 .. COM_END] as "statement/com/..."
  */
  count= (int) COM_END - (int) COM_QUERY;
  mysql_statement_register(category, & com_statement_info[(int) COM_QUERY + 1], count);

  category= "abstract";
  /*
    Register [COM_QUERY] as "statement/abstract/com_query"
  */
  mysql_statement_register(category, & com_statement_info[(int) COM_QUERY], 1);

  /*
    When a new packet is received,
    it is instrumented as "statement/abstract/new_packet".
    Based on the packet type found, it later mutates to the
    proper narrow type, for example
    "statement/abstract/query" or "statement/com/ping".
    In cases of "statement/abstract/query", SQL queries are given to
    the parser, which mutates the statement type to an even more
    narrow classification, for example "statement/sql/select".
  */
  stmt_info_new_packet.m_key= 0;
  stmt_info_new_packet.m_name= "new_packet";
  stmt_info_new_packet.m_flags= PSI_FLAG_MUTABLE;
  mysql_statement_register(category, &stmt_info_new_packet, 1);

  /*
    Statements processed from the relay log are initially instrumented as
    "statement/abstract/relay_log". The parser will mutate the statement type to
    a more specific classification, for example "statement/sql/insert".
  */
  stmt_info_rpl.m_key= 0;
  stmt_info_rpl.m_name= "relay_log";
  stmt_info_rpl.m_flags= PSI_FLAG_MUTABLE;
  mysql_statement_register(category, &stmt_info_rpl, 1);
#endif
}

#endif /* HAVE_PSI_INTERFACE */<|MERGE_RESOLUTION|>--- conflicted
+++ resolved
@@ -8220,13 +8220,10 @@
   {"Handler_write",            (char*) offsetof(STATUS_VAR, ha_write_count), SHOW_LONG_STATUS},
   {"Key",                      (char*) &show_default_keycache, SHOW_FUNC},
   {"Last_query_cost",          (char*) offsetof(STATUS_VAR, last_query_cost), SHOW_DOUBLE_STATUS},
-<<<<<<< HEAD
   {"Max_statement_time_exceeded", (char*) offsetof(STATUS_VAR, max_statement_time_exceeded), SHOW_LONG_STATUS},
-=======
   {"Master_gtid_wait_count",   (char*) offsetof(STATUS_VAR, master_gtid_wait_count), SHOW_LONGLONG_STATUS},
   {"Master_gtid_wait_timeouts", (char*) offsetof(STATUS_VAR, master_gtid_wait_timeouts), SHOW_LONGLONG_STATUS},
   {"Master_gtid_wait_time",    (char*) offsetof(STATUS_VAR, master_gtid_wait_time), SHOW_LONGLONG_STATUS},
->>>>>>> fa5809ce
   {"Max_used_connections",     (char*) &max_used_connections,  SHOW_LONG},
   {"Memory_used",              (char*) &show_memory_used, SHOW_SIMPLE_FUNC},
   {"Not_flushed_delayed_rows", (char*) &delayed_rows_in_use,    SHOW_LONG_NOFLUSH},
