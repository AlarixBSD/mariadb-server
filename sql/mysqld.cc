/* Copyright (C) 2000-2003 MySQL AB

   This program is free software; you can redistribute it and/or modify
   it under the terms of the GNU General Public License as published by
   the Free Software Foundation; either version 2 of the License, or
   (at your option) any later version.

   This program is distributed in the hope that it will be useful,
   but WITHOUT ANY WARRANTY; without even the implied warranty of
   MERCHANTABILITY or FITNESS FOR A PARTICULAR PURPOSE.  See the
   GNU General Public License for more details.

   You should have received a copy of the GNU General Public License
   along with this program; if not, write to the Free Software
   Foundation, Inc., 59 Temple Place, Suite 330, Boston, MA  02111-1307  USA */

#include "mysql_priv.h"
#include <m_ctype.h>
#include <my_dir.h>
#include "sql_acl.h"
#include "slave.h"
#include "sql_repl.h"
#include "repl_failsafe.h"
#include "stacktrace.h"
#include "mysqld_suffix.h"
#include "mysys_err.h"
#ifdef HAVE_BERKELEY_DB
#include "ha_berkeley.h"
#endif
#ifdef HAVE_INNOBASE_DB
#include "ha_innodb.h"
#endif
#include "ha_myisam.h"
#ifdef HAVE_ISAM
#include "ha_isam.h"
#endif
#ifdef HAVE_NDBCLUSTER_DB
#include "ha_ndbcluster.h"
#endif

#ifdef HAVE_INNOBASE_DB
#define OPT_INNODB_DEFAULT 1
#else
#define OPT_INNODB_DEFAULT 0
#endif
#ifdef HAVE_BERKLEY_DB
#define OPT_BDB_DEFAULT 1
#else
#define OPT_BDB_DEFAULT 0
#endif
#ifdef HAVE_ISAM_DB
#define OPT_ISAM_DEFAULT 1
#else
#define OPT_ISAM_DEFAULT 0
#endif
#ifdef HAVE_NDBCLUSTER_DB
#define OPT_NDBCLUSTER_DEFAULT 0
#else
#define OPT_NDBCLUSTER_DEFAULT 0
#endif

#include <nisam.h>
#include <thr_alarm.h>
#include <ft_global.h>
#include <errmsg.h>
#include "sp_rcontext.h"
#include "sp_cache.h"

#define mysqld_charset &my_charset_latin1

#ifndef DBUG_OFF
#define ONE_THREAD
#endif

#ifdef HAVE_purify
#define IF_PURIFY(A,B) (A)
#else
#define IF_PURIFY(A,B) (B)
#endif

/* stack traces are only supported on linux intel */
#if defined(__linux__)  && defined(__i386__) && defined(USE_PSTACK)
#define	HAVE_STACK_TRACE_ON_SEGV
#include "../pstack/pstack.h"
char pstack_file_name[80];
#endif /* __linux__ */

/* We have HAVE_purify below as this speeds up the shutdown of MySQL */

#if defined(HAVE_DEC_3_2_THREADS) || defined(SIGNALS_DONT_BREAK_READ) || defined(HAVE_purify) && defined(__linux__)
#define HAVE_CLOSE_SERVER_SOCK 1
#endif

extern "C" {					// Because of SCO 3.2V4.2
#include <errno.h>
#include <sys/stat.h>
#ifndef __GNU_LIBRARY__
#define __GNU_LIBRARY__				// Skip warnings in getopt.h
#endif
#include <my_getopt.h>
#ifdef HAVE_SYSENT_H
#include <sysent.h>
#endif
#ifdef HAVE_PWD_H
#include <pwd.h>				// For getpwent
#endif
#ifdef HAVE_GRP_H
#include <grp.h>
#endif
#include <my_net.h>

#if defined(OS2)
#  include <sys/un.h>
#elif !defined(__WIN__)
#  ifndef __NETWARE__
#include <sys/resource.h>
#  endif /* __NETWARE__ */
#ifdef HAVE_SYS_UN_H
#  include <sys/un.h>
#endif
#include <netdb.h>
#ifdef HAVE_SELECT_H
#  include <select.h>
#endif
#ifdef HAVE_SYS_SELECT_H
#include <sys/select.h>
#endif
#include <sys/utsname.h>
#endif /* __WIN__ */

#ifdef HAVE_LIBWRAP
#include <tcpd.h>
#include <syslog.h>
#ifdef NEED_SYS_SYSLOG_H
#include <sys/syslog.h>
#endif /* NEED_SYS_SYSLOG_H */
int allow_severity = LOG_INFO;
int deny_severity = LOG_WARNING;

#ifdef __STDC__
#define my_fromhost(A)	   fromhost(A)
#define my_hosts_access(A) hosts_access(A)
#define my_eval_client(A)  eval_client(A)
#else
#define my_fromhost(A)	   fromhost()
#define my_hosts_access(A) hosts_access()
#define my_eval_client(A)  eval_client()
#endif /* __STDC__ */
#endif /* HAVE_LIBWRAP */

#ifdef HAVE_SYS_MMAN_H
#include <sys/mman.h>
#endif

#ifdef __NETWARE__
#include <nks/vm.h>
#include <library.h>
#include <monitor.h>
#include <zOmni.h>                              //For NEB
#include <neb.h>                                //For NEB
#include <nebpub.h>                             //For NEB
#include <zEvent.h>                             //For NSS event structures
#include <zPublics.h>

static void *neb_consumer_id= NULL;             //For storing NEB consumer id
static char datavolname[256]= {0};
static VolumeID_t datavolid;
static event_handle_t eh;
static Report_t ref;
static void *refneb= NULL;
my_bool event_flag= FALSE;
static int volumeid= -1;

  /* NEB event callback */
unsigned long neb_event_callback(struct EventBlock *eblock);
static void registerwithneb();
static void getvolumename();
static void getvolumeID(BYTE *volumeName);
#endif /* __NETWARE__ */
  

#ifdef _AIX41
int initgroups(const char *,unsigned int);
#endif

#if defined(__FreeBSD__) && defined(HAVE_IEEEFP_H)
#include <ieeefp.h>
#ifdef HAVE_FP_EXCEPT				// Fix type conflict
typedef fp_except fp_except_t;
#endif

  /* We can't handle floating point exceptions with threads, so disable
     this on freebsd
  */

inline void reset_floating_point_exceptions()
{
  /* Don't fall for overflow, underflow,divide-by-zero or loss of precision */
#if defined(__i386__)
  fpsetmask(~(FP_X_INV | FP_X_DNML | FP_X_OFL | FP_X_UFL | FP_X_DZ |
	      FP_X_IMP));
#else
 fpsetmask(~(FP_X_INV |             FP_X_OFL | FP_X_UFL | FP_X_DZ |
	     FP_X_IMP));
#endif
}
#else
#define reset_floating_point_exceptions()
#endif /* __FreeBSD__ && HAVE_IEEEFP_H */

} /* cplusplus */


#if defined(HAVE_LINUXTHREADS)
#define THR_KILL_SIGNAL SIGINT
#else
#define THR_KILL_SIGNAL SIGUSR2		// Can't use this with LinuxThreads
#endif
#define MYSQL_KILL_SIGNAL SIGTERM

#ifdef HAVE_GLIBC2_STYLE_GETHOSTBYNAME_R
#include <sys/types.h>
#else
#include <my_pthread.h>			// For thr_setconcurency()
#endif

#ifdef SOLARIS
extern "C" int gethostname(char *name, int namelen);
#endif


/* Constants */

const char *show_comp_option_name[]= {"YES", "NO", "DISABLED"};
const char *sql_mode_names[] =
{
  "REAL_AS_FLOAT", "PIPES_AS_CONCAT", "ANSI_QUOTES", "IGNORE_SPACE",
  "?", "ONLY_FULL_GROUP_BY", "NO_UNSIGNED_SUBTRACTION",
  "NO_DIR_IN_CREATE",
  "POSTGRESQL", "ORACLE", "MSSQL", "DB2", "MAXDB", "NO_KEY_OPTIONS",
  "NO_TABLE_OPTIONS", "NO_FIELD_OPTIONS", "MYSQL323", "MYSQL40", "ANSI",
  "NO_AUTO_VALUE_ON_ZERO", "NO_BACKSLASH_ESCAPES", "STRICT_TRANS_TABLES", "STRICT_ALL_TABLES",
  "NO_ZERO_IN_DATE", "NO_ZERO_DATE", "ALLOW_INVALID_DATES", "ERROR_FOR_DIVISION_BY_ZERO",
  "TRADITIONAL", "NO_AUTO_CREATE_USER", "HIGH_NOT_PRECEDENCE",
  NullS
};
TYPELIB sql_mode_typelib= { array_elements(sql_mode_names)-1,"",
			    sql_mode_names, NULL };
const char *first_keyword= "first", *binary_keyword= "BINARY";
const char *my_localhost= "localhost", *delayed_user= "DELAYED";
#if SIZEOF_OFF_T > 4 && defined(BIG_TABLES)
#define GET_HA_ROWS GET_ULL
#else
#define GET_HA_ROWS GET_ULONG
#endif

bool opt_large_files= sizeof(my_off_t) > 4;

/*
  Used with --help for detailed option
*/
bool opt_help= 0;
bool opt_verbose= 0;

arg_cmp_func Arg_comparator::comparator_matrix[4][2] =
{{&Arg_comparator::compare_string,     &Arg_comparator::compare_e_string},
 {&Arg_comparator::compare_real,       &Arg_comparator::compare_e_real},
 {&Arg_comparator::compare_int_signed, &Arg_comparator::compare_e_int},
 {&Arg_comparator::compare_row,        &Arg_comparator::compare_e_row}};


/* Global variables */

bool opt_log, opt_update_log, opt_bin_log, opt_slow_log;
bool opt_error_log= IF_WIN(1,0);
bool opt_disable_networking=0, opt_skip_show_db=0;
bool lower_case_table_names_used= 0;
bool server_id_supplied = 0;
bool opt_endinfo,using_udf_functions, locked_in_memory;
bool opt_using_transactions, using_update_log;
bool volatile abort_loop, select_thread_in_use, signal_thread_in_use;
bool volatile ready_to_exit, shutdown_in_progress, grant_option;

my_bool opt_skip_slave_start = 0; // If set, slave is not autostarted
my_bool opt_reckless_slave = 0;
my_bool opt_enable_named_pipe= 0, opt_debugging= 0;
my_bool opt_local_infile, opt_external_locking, opt_slave_compressed_protocol;
my_bool opt_safe_user_create = 0, opt_no_mix_types = 0;
my_bool opt_show_slave_auth_info, opt_sql_bin_update = 0;
my_bool opt_log_slave_updates= 0;
my_bool	opt_console= 0, opt_bdb, opt_innodb, opt_isam, opt_ndbcluster;
my_bool opt_readonly, use_temp_pool, relay_log_purge;
my_bool opt_sync_bdb_logs, opt_sync_frm;
my_bool opt_secure_auth= 0;
my_bool opt_short_log_format= 0;
my_bool opt_log_queries_not_using_indexes= 0;
my_bool lower_case_file_system= 0;
my_bool opt_innodb_safe_binlog= 0;
<<<<<<< HEAD
my_bool opt_large_pages= 0;
uint   opt_large_page_size= 0;
=======
my_bool opt_old_style_user_limits= 0;
/*
  True if there is at least one per-hour limit for some user, so we should check
  them before each query (and possibly reset counters when hour is changed).
  False otherwise.
*/
>>>>>>> ffa73933
volatile bool mqh_used = 0;
my_bool sp_automatic_privileges= 1;

uint mysqld_port, test_flags, select_errors, dropping_tables, ha_open_options;
uint delay_key_write_options, protocol_version;
uint lower_case_table_names;
uint opt_crash_binlog_innodb;
uint volatile thread_count, thread_running, kill_cached_threads, wake_thread;

ulong back_log, connect_timeout, concurrency;
ulong server_id, thd_startup_options;
ulong table_cache_size, thread_stack, thread_stack_min, what_to_log;
ulong query_buff_size, slow_launch_time, slave_open_temp_tables;
ulong open_files_limit, max_binlog_size, max_relay_log_size;
ulong slave_net_timeout;
ulong thread_cache_size=0, binlog_cache_size=0, max_binlog_cache_size=0;
ulong query_cache_size=0;
ulong refresh_version, flush_version;	/* Increments on each reload */
ulong query_id;
ulong aborted_threads, killed_threads, aborted_connects;
ulong delayed_insert_timeout, delayed_insert_limit, delayed_queue_size;
ulong delayed_insert_threads, delayed_insert_writes, delayed_rows_in_use;
ulong delayed_insert_errors,flush_time, thread_created;
ulong specialflag=0;
ulong binlog_cache_use= 0, binlog_cache_disk_use= 0;
ulong max_connections,max_used_connections,
      max_connect_errors, max_user_connections = 0;
ulong thread_id=1L,current_pid;
ulong slow_launch_threads = 0, sync_binlog_period;
ulong expire_logs_days = 0;
ulong rpl_recovery_rank=0;
ulong my_bind_addr;			/* the address we bind to */
volatile ulong cached_thread_count= 0;
double last_query_cost= -1; /* -1 denotes that no query was compiled yet */

double log_10[32];			/* 10 potences */
time_t start_time;

char mysql_home[FN_REFLEN], pidfile_name[FN_REFLEN], system_time_zone[30];
char *default_tz_name;
char log_error_file[FN_REFLEN], glob_hostname[FN_REFLEN];
char* log_error_file_ptr= log_error_file;
char mysql_real_data_home[FN_REFLEN],
     language[LIBLEN],reg_ext[FN_EXTLEN], mysql_charsets_dir[FN_REFLEN],
     *mysqld_user,*mysqld_chroot, *opt_init_file,
     *opt_init_connect, *opt_init_slave,
     def_ft_boolean_syntax[sizeof(ft_boolean_syntax)];

const char *opt_date_time_formats[3];

char *language_ptr, *default_collation_name, *default_character_set_name;
char mysql_data_home_buff[2], *mysql_data_home=mysql_real_data_home;
struct passwd *user_info;
char server_version[SERVER_VERSION_LENGTH];
char *mysqld_unix_port, *opt_mysql_tmpdir;
char *my_bind_addr_str;
const char **errmesg;			/* Error messages */
const char *myisam_recover_options_str="OFF";
const char *sql_mode_str="OFF";
/* name of reference on left espression in rewritten IN subquery */
const char *in_left_expr_name= "<left expr>";
/* name of additional condition */
const char *in_additional_cond= "<IN COND>";
/* classes for comparation parsing/processing */
Eq_creator eq_creator;
Ne_creator ne_creator;
Gt_creator gt_creator;
Lt_creator lt_creator;
Ge_creator ge_creator;
Le_creator le_creator;


FILE *bootstrap_file;

I_List<i_string_pair> replicate_rewrite_db;
I_List<i_string> replicate_do_db, replicate_ignore_db;
// allow the user to tell us which db to replicate and which to ignore
I_List<i_string> binlog_do_db, binlog_ignore_db;
I_List<THD> threads,thread_cache;
I_List<NAMED_LIST> key_caches;

struct system_variables global_system_variables;
struct system_variables max_system_variables;
struct system_status_var global_status_var;

MY_TMPDIR mysql_tmpdir_list;
MY_BITMAP temp_pool;
KEY_CACHE *sql_key_cache;

CHARSET_INFO *system_charset_info, *files_charset_info ;
CHARSET_INFO *national_charset_info, *table_alias_charset;

SHOW_COMP_OPTION have_berkeley_db, have_innodb, have_isam, have_ndbcluster, 
  have_example_db, have_archive_db, have_csv_db;
SHOW_COMP_OPTION have_federated_db;
SHOW_COMP_OPTION have_raid, have_openssl, have_symlink, have_query_cache;
SHOW_COMP_OPTION have_geometry, have_rtree_keys;
SHOW_COMP_OPTION have_crypt, have_compress;

/* Thread specific variables */

pthread_key(MEM_ROOT**,THR_MALLOC);
pthread_key(THD*, THR_THD);
pthread_mutex_t LOCK_mysql_create_db, LOCK_Acl, LOCK_open, LOCK_thread_count,
		LOCK_mapped_file, LOCK_status,
		LOCK_error_log, LOCK_uuid_generator,
		LOCK_delayed_insert, LOCK_delayed_status, LOCK_delayed_create,
		LOCK_crypt, LOCK_bytes_sent, LOCK_bytes_received,
	        LOCK_global_system_variables,
		LOCK_user_conn, LOCK_slave_list, LOCK_active_mi;
rw_lock_t	LOCK_grant, LOCK_sys_init_connect, LOCK_sys_init_slave;
pthread_cond_t COND_refresh,COND_thread_count, COND_slave_stopped,
	       COND_slave_start;
pthread_cond_t COND_thread_cache,COND_flush_thread_cache;
pthread_t signal_thread;
pthread_attr_t connection_attrib;

/* replication parameters, if master_host is not NULL, we are a slave */
uint master_port= MYSQL_PORT, master_connect_retry = 60;
uint report_port= MYSQL_PORT;
ulong master_retry_count=0;
char *master_user, *master_password, *master_host, *master_info_file;
char *relay_log_info_file, *report_user, *report_password, *report_host;
char *opt_relay_logname = 0, *opt_relaylog_index_name=0;
my_bool master_ssl;
char *master_ssl_key, *master_ssl_cert;
char *master_ssl_ca, *master_ssl_capath, *master_ssl_cipher;

/* Static variables */

static bool kill_in_progress, segfaulted;
static my_bool opt_do_pstack, opt_noacl, opt_bootstrap, opt_myisam_log;
static int cleanup_done;
static ulong opt_specialflag, opt_myisam_block_size;
static char *opt_logname, *opt_update_logname, *opt_binlog_index_name;
static char *opt_slow_logname;
static char *mysql_home_ptr, *pidfile_name_ptr;
static char **defaults_argv;
static char *opt_bin_logname;

static my_socket unix_sock,ip_sock;
static pthread_t select_thread;
struct rand_struct sql_rand; // used by sql_class.cc:THD::THD()

/* OS specific variables */

#ifdef __WIN__
#undef	 getpid
#include <process.h>

static pthread_cond_t COND_handler_count;
static uint handler_count;
static bool start_mode=0, use_opt_args;
static int opt_argc;
static char **opt_argv;

#if !defined(EMBEDDED_LIBRARY)
static HANDLE hEventShutdown;
static char shutdown_event_name[40];
#include "nt_servc.h"
static	 NTService  Service;	      // Service object for WinNT
#endif /* EMBEDDED_LIBRARY */
#endif /* __WIN__ */

#ifdef __NT__
static char pipe_name[512];
static SECURITY_ATTRIBUTES saPipeSecurity;
static SECURITY_DESCRIPTOR sdPipeDescriptor;
static HANDLE hPipe = INVALID_HANDLE_VALUE;
#endif

#ifdef OS2
pthread_cond_t eventShutdown;
#endif

#ifndef EMBEDDED_LIBRARY
bool mysqld_embedded=0;
#else
bool mysqld_embedded=1;
#endif

#ifndef DBUG_OFF
static const char* default_dbug_option;
#endif
#ifdef HAVE_LIBWRAP
char *libwrapName= NULL;
#endif
#ifdef HAVE_QUERY_CACHE
ulong query_cache_limit= 0;
ulong query_cache_min_res_unit= QUERY_CACHE_MIN_RESULT_DATA_SIZE;
Query_cache query_cache;
#endif
#ifdef HAVE_SMEM
char *shared_memory_base_name= default_shared_memory_base_name;
bool opt_enable_shared_memory;
HANDLE smem_event_connect_request= 0;
#endif

#include "sslopt-vars.h"
#ifdef HAVE_OPENSSL
char *des_key_file;
struct st_VioSSLAcceptorFd *ssl_acceptor_fd;
#endif /* HAVE_OPENSSL */


/* Function declarations */

static void start_signal_handler(void);
extern "C" pthread_handler_decl(signal_hand, arg);
static void mysql_init_variables(void);
static void get_options(int argc,char **argv);
static void set_server_version(void);
static int init_thread_environment();
static char *get_relative_path(const char *path);
static void fix_paths(void);
extern "C" pthread_handler_decl(handle_connections_sockets,arg);
extern "C" pthread_handler_decl(kill_server_thread,arg);
static int bootstrap(FILE *file);
static void close_server_sock();
static bool read_init_file(char *file_name);
#ifdef __NT__
extern "C" pthread_handler_decl(handle_connections_namedpipes,arg);
#endif
#ifdef HAVE_SMEM
static pthread_handler_decl(handle_connections_shared_memory,arg);
#endif
extern "C" pthread_handler_decl(handle_slave,arg);
static ulong find_bit_type(const char *x, TYPELIB *bit_lib);
static void clean_up(bool print_message);
static void clean_up_mutexes(void);
static int test_if_case_insensitive(const char *dir_name);
static void create_pid_file();

#ifndef EMBEDDED_LIBRARY
/****************************************************************************
** Code to end mysqld
****************************************************************************/

static void close_connections(void)
{
#ifdef EXTRA_DEBUG
  int count=0;
#endif
  THD *thd= current_thd;

  DBUG_ENTER("close_connections");

  /* Clear thread cache */
  kill_cached_threads++;
  flush_thread_cache();

  /* kill flush thread */
  (void) pthread_mutex_lock(&LOCK_manager);
  if (manager_thread_in_use)
  {
    DBUG_PRINT("quit",("killing manager thread: 0x%lx",manager_thread));
   (void) pthread_cond_signal(&COND_manager);
  }
  (void) pthread_mutex_unlock(&LOCK_manager);

  /* kill connection thread */
#if !defined(__WIN__) && !defined(__EMX__) && !defined(OS2) && !defined(__NETWARE__)
  DBUG_PRINT("quit",("waiting for select thread: 0x%lx",select_thread));
  (void) pthread_mutex_lock(&LOCK_thread_count);

  while (select_thread_in_use)
  {
    struct timespec abstime;
    int error;
    LINT_INIT(error);
    DBUG_PRINT("info",("Waiting for select thread"));

#ifndef DONT_USE_THR_ALARM
    if (pthread_kill(select_thread,THR_CLIENT_ALARM))
      break;					// allready dead
#endif
    set_timespec(abstime, 2);
    for (uint tmp=0 ; tmp < 10 && select_thread_in_use; tmp++)
    {
      error=pthread_cond_timedwait(&COND_thread_count,&LOCK_thread_count,
				   &abstime);
      if (error != EINTR)
	break;
    }
#ifdef EXTRA_DEBUG
    if (error != 0 && !count++)
      sql_print_error("Got error %d from pthread_cond_timedwait",error);
#endif
    close_server_sock();
  }
  (void) pthread_mutex_unlock(&LOCK_thread_count);
#endif /* __WIN__ */


  /* Abort listening to new connections */
  DBUG_PRINT("quit",("Closing sockets"));
  if (!opt_disable_networking )
  {
    if (ip_sock != INVALID_SOCKET)
    {
      (void) shutdown(ip_sock,2);
      (void) closesocket(ip_sock);
      ip_sock= INVALID_SOCKET;
    }
  }
#ifdef __NT__
  if (hPipe != INVALID_HANDLE_VALUE && opt_enable_named_pipe)
  {
    HANDLE temp;
    DBUG_PRINT("quit", ("Closing named pipes") );

    /* Create connection to the handle named pipe handler to break the loop */
    if ((temp = CreateFile(pipe_name,
			   GENERIC_READ | GENERIC_WRITE,
			   0,
			   NULL,
			   OPEN_EXISTING,
			   0,
			   NULL )) != INVALID_HANDLE_VALUE)
    {
      WaitNamedPipe(pipe_name, 1000);
      DWORD dwMode = PIPE_READMODE_BYTE | PIPE_WAIT;
      SetNamedPipeHandleState(temp, &dwMode, NULL, NULL);
      CancelIo(temp);
      DisconnectNamedPipe(temp);
      CloseHandle(temp);
    }
  }
#endif
#ifdef HAVE_SYS_UN_H
  if (unix_sock != INVALID_SOCKET)
  {
    (void) shutdown(unix_sock,2);
    (void) closesocket(unix_sock);
    (void) unlink(mysqld_unix_port);
    unix_sock= INVALID_SOCKET;
  }
#endif
  end_thr_alarm(0);			 // Abort old alarms.
  end_slave();

  /* First signal all threads that it's time to die */

  THD *tmp;
  (void) pthread_mutex_lock(&LOCK_thread_count); // For unlink from list

  I_List_iterator<THD> it(threads);
  while ((tmp=it++))
  {
    DBUG_PRINT("quit",("Informing thread %ld that it's time to die",
		       tmp->thread_id));
    tmp->killed= THD::KILL_CONNECTION;
    if (tmp->mysys_var)
    {
      tmp->mysys_var->abort=1;
      pthread_mutex_lock(&tmp->mysys_var->mutex);
      if (tmp->mysys_var->current_cond)
      {
	pthread_mutex_lock(tmp->mysys_var->current_mutex);
	pthread_cond_broadcast(tmp->mysys_var->current_cond);
	pthread_mutex_unlock(tmp->mysys_var->current_mutex);
      }
      pthread_mutex_unlock(&tmp->mysys_var->mutex);
    }
  }
  (void) pthread_mutex_unlock(&LOCK_thread_count); // For unlink from list

  if (thread_count)
    sleep(1);					// Give threads time to die

  /* Force remaining threads to die by closing the connection to the client */

  for (;;)
  {
    DBUG_PRINT("quit",("Locking LOCK_thread_count"));
    (void) pthread_mutex_lock(&LOCK_thread_count); // For unlink from list
    if (!(tmp=threads.get()))
    {
      DBUG_PRINT("quit",("Unlocking LOCK_thread_count"));
      (void) pthread_mutex_unlock(&LOCK_thread_count);
      break;
    }
#ifndef __bsdi__				// Bug in BSDI kernel
    if (tmp->vio_ok())
    {
      sql_print_error(ER(ER_FORCING_CLOSE),my_progname,
		      tmp->thread_id,tmp->user ? tmp->user : "");
      close_connection(tmp,0,0);
    }
#endif
    DBUG_PRINT("quit",("Unlocking LOCK_thread_count"));
    (void) pthread_mutex_unlock(&LOCK_thread_count);
  }
  /* All threads has now been aborted */
  DBUG_PRINT("quit",("Waiting for threads to die (count=%u)",thread_count));
  (void) pthread_mutex_lock(&LOCK_thread_count);
  while (thread_count)
  {
    (void) pthread_cond_wait(&COND_thread_count,&LOCK_thread_count);
    DBUG_PRINT("quit",("One thread died (count=%u)",thread_count));
  }
  (void) pthread_mutex_unlock(&LOCK_thread_count);

  DBUG_PRINT("quit",("close_connections thread"));
  DBUG_VOID_RETURN;
}
#endif /*EMBEDDED_LIBRARY*/


static void close_server_sock()
{
#ifdef HAVE_CLOSE_SERVER_SOCK
  DBUG_ENTER("close_server_sock");
  my_socket tmp_sock;
  tmp_sock=ip_sock;
  if (tmp_sock != INVALID_SOCKET)
  {
    ip_sock=INVALID_SOCKET;
    DBUG_PRINT("info",("calling shutdown on TCP/IP socket"));
    VOID(shutdown(tmp_sock,2));
#if defined(__NETWARE__)
    /*
      The following code is disabled for normal systems as it causes MySQL
      to hang on AIX 4.3 during shutdown
    */
    DBUG_PRINT("info",("calling closesocket on TCP/IP socket"));
    VOID(closesocket(tmp_sock));
#endif
  }
  tmp_sock=unix_sock;
  if (tmp_sock != INVALID_SOCKET)
  {
    unix_sock=INVALID_SOCKET;
    DBUG_PRINT("info",("calling shutdown on unix socket"));
    VOID(shutdown(tmp_sock,2));
#if defined(__NETWARE__)
    /*
      The following code is disabled for normal systems as it may cause MySQL
      to hang on AIX 4.3 during shutdown
    */
    DBUG_PRINT("info",("calling closesocket on unix/IP socket"));
    VOID(closesocket(tmp_sock));
#endif
    VOID(unlink(mysqld_unix_port));
  }
  DBUG_VOID_RETURN;
#endif
}


void kill_mysql(void)
{
  DBUG_ENTER("kill_mysql");

#ifdef SIGNALS_DONT_BREAK_READ
  abort_loop=1;					// Break connection loops
  close_server_sock();				// Force accept to wake up
#endif

#if defined(__WIN__)
#if !defined(EMBEDDED_LIBRARY)
  {
    if (!SetEvent(hEventShutdown))
    {
      DBUG_PRINT("error",("Got error: %ld from SetEvent",GetLastError()));
    }
    /*
      or:
      HANDLE hEvent=OpenEvent(0, FALSE, "MySqlShutdown");
      SetEvent(hEventShutdown);
      CloseHandle(hEvent);
    */
  }
#ifdef HAVE_SMEM
    /*
     Send event to smem_event_connect_request for aborting
    */
    if (!SetEvent(smem_event_connect_request))
    {
      DBUG_PRINT("error",("Got error: %ld from SetEvent of smem_event_connect_request",GetLastError()));
    }
#endif  
#endif
#elif defined(OS2)
  pthread_cond_signal(&eventShutdown);		// post semaphore
#elif defined(HAVE_PTHREAD_KILL)
  if (pthread_kill(signal_thread, MYSQL_KILL_SIGNAL))
  {
    DBUG_PRINT("error",("Got error %d from pthread_kill",errno)); /* purecov: inspected */
  }
#elif !defined(SIGNALS_DONT_BREAK_READ)
  kill(current_pid, MYSQL_KILL_SIGNAL);
#endif
  DBUG_PRINT("quit",("After pthread_kill"));
  shutdown_in_progress=1;			// Safety if kill didn't work
#ifdef SIGNALS_DONT_BREAK_READ
  if (!kill_in_progress)
  {
    pthread_t tmp;
    abort_loop=1;
    if (pthread_create(&tmp,&connection_attrib, kill_server_thread,
			   (void*) 0))
      sql_print_error("Can't create thread to kill server");
  }
#endif
  DBUG_VOID_RETURN;
}

	/* Force server down. kill all connections and threads and exit */

#if defined(OS2) || defined(__NETWARE__)
extern "C" void kill_server(int sig_ptr)
#define RETURN_FROM_KILL_SERVER DBUG_VOID_RETURN
#elif !defined(__WIN__)
static void *kill_server(void *sig_ptr)
#define RETURN_FROM_KILL_SERVER DBUG_RETURN(0)
#else
static void __cdecl kill_server(int sig_ptr)
#define RETURN_FROM_KILL_SERVER DBUG_VOID_RETURN
#endif
{
  int sig=(int) (long) sig_ptr;			// This is passed a int
  DBUG_ENTER("kill_server");
#ifndef EMBEDDED_LIBRARY
  // if there is a signal during the kill in progress, ignore the other
  if (kill_in_progress)				// Safety
    RETURN_FROM_KILL_SERVER;
  kill_in_progress=TRUE;
  abort_loop=1;					// This should be set
  signal(sig,SIG_IGN);
  if (sig == MYSQL_KILL_SIGNAL || sig == 0)
    sql_print_information(ER(ER_NORMAL_SHUTDOWN),my_progname);
  else
    sql_print_error(ER(ER_GOT_SIGNAL),my_progname,sig); /* purecov: inspected */

#if defined(__NETWARE__) || (defined(USE_ONE_SIGNAL_HAND) && !defined(__WIN__) && !defined(OS2))
  my_thread_init();				// If this is a new thread
#endif
  close_connections();
  if (sig != MYSQL_KILL_SIGNAL && sig != 0)
    unireg_abort(1);				/* purecov: inspected */
  else
    unireg_end();

#ifdef __NETWARE__
  if(!event_flag)
    pthread_join(select_thread, NULL);		// wait for main thread
#endif /* __NETWARE__ */

  pthread_exit(0);				/* purecov: deadcode */

#endif /* EMBEDDED_LIBRARY */
  RETURN_FROM_KILL_SERVER;
}


#if defined(USE_ONE_SIGNAL_HAND) || (defined(__NETWARE__) && defined(SIGNALS_DONT_BREAK_READ))
extern "C" pthread_handler_decl(kill_server_thread,arg __attribute__((unused)))
{
  my_thread_init();				// Initialize new thread
  kill_server(0);
  my_thread_end();				// Normally never reached
  return 0;
}
#endif

#if defined(__amiga__)
#undef sigset
#define sigset signal
#endif

extern "C" sig_handler print_signal_warning(int sig)
{
  if (!DBUG_IN_USE)
  {
    if (global_system_variables.log_warnings)
      sql_print_warning("Got signal %d from thread %d",
		      sig,my_thread_id());
  }
#ifdef DONT_REMEMBER_SIGNAL
  sigset(sig,print_signal_warning);		/* int. thread system calls */
#endif
#if !defined(__WIN__) && !defined(OS2) && !defined(__NETWARE__)
  if (sig == SIGALRM)
    alarm(2);					/* reschedule alarm */
#endif
}

/*
  cleanup all memory and end program nicely

  SYNOPSIS
    unireg_end()

  NOTES
    This function never returns.

    If SIGNALS_DONT_BREAK_READ is defined, this function is called
    by the main thread. To get MySQL to shut down nicely in this case
    (Mac OS X) we have to call exit() instead if pthread_exit().
*/

#ifndef EMBEDDED_LIBRARY
void unireg_end(void)
{
  clean_up(1);
  my_thread_end();
#if defined(SIGNALS_DONT_BREAK_READ) && !defined(__NETWARE__)
  exit(0);
#else
  pthread_exit(0);				// Exit is in main thread
#endif
}

extern "C" void unireg_abort(int exit_code)
{
  DBUG_ENTER("unireg_abort");
  if (exit_code)
    sql_print_error("Aborting\n");
  clean_up(exit_code || !opt_bootstrap); /* purecov: inspected */
  DBUG_PRINT("quit",("done with cleanup in unireg_abort"));
  clean_up_mutexes();
  my_end(opt_endinfo ? MY_CHECK_ERROR | MY_GIVE_INFO : 0);
  exit(exit_code); /* purecov: inspected */
}
#endif


void clean_up(bool print_message)
{
  DBUG_PRINT("exit",("clean_up"));
  if (cleanup_done++)
    return; /* purecov: inspected */

  mysql_log.cleanup();
  mysql_slow_log.cleanup();
  mysql_bin_log.cleanup();

#ifdef HAVE_REPLICATION
  if (use_slave_mask)
    bitmap_free(&slave_error_mask);
#endif
  my_tz_free();
  my_dbopt_free();
#ifndef NO_EMBEDDED_ACCESS_CHECKS
  acl_free(1);
  grant_free();
#endif
  query_cache_destroy();
  table_cache_free();
  hostname_cache_free();
  item_user_lock_free();
  lex_free();				/* Free some memory */
  set_var_free();
#ifdef HAVE_DLOPEN
  if (!opt_noacl)
    udf_free();
#endif
  (void) ha_panic(HA_PANIC_CLOSE);	/* close all tables and logs */
  delete_elements(&key_caches, (void (*)(const char*, gptr)) free_key_cache);
  multi_keycache_free();
  end_thr_alarm(1);			/* Free allocated memory */
#ifdef USE_RAID
  end_raid();
#endif
  my_free_open_file_info();
  my_free((char*) global_system_variables.date_format,
	  MYF(MY_ALLOW_ZERO_PTR));
  my_free((char*) global_system_variables.time_format,
	  MYF(MY_ALLOW_ZERO_PTR));
  my_free((char*) global_system_variables.datetime_format,
	  MYF(MY_ALLOW_ZERO_PTR));
  if (defaults_argv)
    free_defaults(defaults_argv);
  my_free(sys_init_connect.value, MYF(MY_ALLOW_ZERO_PTR));
  my_free(sys_init_slave.value, MYF(MY_ALLOW_ZERO_PTR));
  free_tmpdir(&mysql_tmpdir_list);
#ifdef HAVE_REPLICATION
  my_free(slave_load_tmpdir,MYF(MY_ALLOW_ZERO_PTR));
#endif
  x_free(opt_bin_logname);
  x_free(opt_relay_logname);
  bitmap_free(&temp_pool);
  free_max_user_conn();
#ifdef HAVE_REPLICATION
  end_slave_list();
  free_list(&replicate_do_db);
  free_list(&replicate_ignore_db);
  free_list(&binlog_do_db);
  free_list(&binlog_ignore_db);
  free_list(&replicate_rewrite_db);
#endif
#ifdef HAVE_OPENSSL
  if (ssl_acceptor_fd)
    my_free((gptr) ssl_acceptor_fd, MYF(MY_ALLOW_ZERO_PTR));
  free_des_key_file();
#endif /* HAVE_OPENSSL */
#ifdef USE_REGEX
  regex_end();
#endif

  if (print_message && errmesg)
    sql_print_information(ER(ER_SHUTDOWN_COMPLETE),my_progname);
#if !defined(EMBEDDED_LIBRARY)
  if (!opt_bootstrap)
    (void) my_delete(pidfile_name,MYF(0));	// This may not always exist
#endif
  finish_client_errs();
  const char **errmsgs= my_error_unregister(ER_ERROR_FIRST, ER_ERROR_LAST);
  x_free((gptr) errmsgs);	/* Free messages */
  DBUG_PRINT("quit", ("Error messages freed"));
  /* Tell main we are ready */
  (void) pthread_mutex_lock(&LOCK_thread_count);
  DBUG_PRINT("quit", ("got thread count lock"));
  ready_to_exit=1;
  /* do the broadcast inside the lock to ensure that my_end() is not called */
  (void) pthread_cond_broadcast(&COND_thread_count);
  (void) pthread_mutex_unlock(&LOCK_thread_count);
  /*
    The following lines may never be executed as the main thread may have
    killed us
  */
  DBUG_PRINT("quit", ("done with cleanup"));
} /* clean_up */


static void clean_up_mutexes()
{
  (void) pthread_mutex_destroy(&LOCK_mysql_create_db);
  (void) pthread_mutex_destroy(&LOCK_Acl);
  (void) rwlock_destroy(&LOCK_grant);
  (void) pthread_mutex_destroy(&LOCK_open);
  (void) pthread_mutex_destroy(&LOCK_thread_count);
  (void) pthread_mutex_destroy(&LOCK_mapped_file);
  (void) pthread_mutex_destroy(&LOCK_status);
  (void) pthread_mutex_destroy(&LOCK_error_log);
  (void) pthread_mutex_destroy(&LOCK_delayed_insert);
  (void) pthread_mutex_destroy(&LOCK_delayed_status);
  (void) pthread_mutex_destroy(&LOCK_delayed_create);
  (void) pthread_mutex_destroy(&LOCK_manager);
  (void) pthread_mutex_destroy(&LOCK_crypt);
  (void) pthread_mutex_destroy(&LOCK_bytes_sent);
  (void) pthread_mutex_destroy(&LOCK_bytes_received);
  (void) pthread_mutex_destroy(&LOCK_user_conn);
#ifdef HAVE_REPLICATION
  (void) pthread_mutex_destroy(&LOCK_rpl_status);
  (void) pthread_cond_destroy(&COND_rpl_status);
#endif
  (void) pthread_mutex_destroy(&LOCK_active_mi);
  (void) rwlock_destroy(&LOCK_sys_init_connect);
  (void) rwlock_destroy(&LOCK_sys_init_slave);
  (void) pthread_mutex_destroy(&LOCK_global_system_variables);
  (void) pthread_cond_destroy(&COND_thread_count);
  (void) pthread_cond_destroy(&COND_refresh);
  (void) pthread_cond_destroy(&COND_thread_cache);
  (void) pthread_cond_destroy(&COND_flush_thread_cache);
  (void) pthread_cond_destroy(&COND_manager);
}

/****************************************************************************
** Init IP and UNIX socket
****************************************************************************/

static void set_ports()
{
  char	*env;
  if (!mysqld_port && !opt_disable_networking)
  {					// Get port if not from commandline
    struct  servent *serv_ptr;
    mysqld_port= MYSQL_PORT;
    if ((serv_ptr= getservbyname("mysql", "tcp")))
      mysqld_port= ntohs((u_short) serv_ptr->s_port); /* purecov: inspected */
    if ((env = getenv("MYSQL_TCP_PORT")))
      mysqld_port= (uint) atoi(env);		/* purecov: inspected */
  }
  if (!mysqld_unix_port)
  {
#ifdef __WIN__
    mysqld_unix_port= (char*) MYSQL_NAMEDPIPE;
#else
    mysqld_unix_port= (char*) MYSQL_UNIX_ADDR;
#endif
    if ((env = getenv("MYSQL_UNIX_PORT")))
      mysqld_unix_port= env;			/* purecov: inspected */
  }
}

#ifndef EMBEDDED_LIBRARY
/* Change to run as another user if started with --user */

static struct passwd *check_user(const char *user)
{
#if !defined(__WIN__) && !defined(OS2) && !defined(__NETWARE__)
  struct passwd *user_info;
  uid_t user_id= geteuid();

  // Don't bother if we aren't superuser
  if (user_id)
  {
    if (user)
    {
      // Don't give a warning, if real user is same as given with --user
      user_info= getpwnam(user);
      if ((!user_info || user_id != user_info->pw_uid) &&
	  global_system_variables.log_warnings)
        sql_print_warning(
                    "One can only use the --user switch if running as root\n");
    }
    return NULL;
  }
  if (!user)
  {
    if (!opt_bootstrap)
    {
      sql_print_error("Fatal error: Please read \"Security\" section of the manual to find out how to run mysqld as root!\n");
      unireg_abort(1);
    }
    return NULL;
  }
  if (!strcmp(user,"root"))
    return NULL;                        // Avoid problem with dynamic libraries

  if (!(user_info= getpwnam(user)))
  {
    // Allow a numeric uid to be used
    const char *pos;
    for (pos= user; my_isdigit(mysqld_charset,*pos); pos++) ;
    if (*pos)                                   // Not numeric id
      goto err;
    if (!(user_info= getpwuid(atoi(user))))
      goto err;
    else
      return user_info;
  }
  else
    return user_info;

err:
  sql_print_error("Fatal error: Can't change to run as user '%s' ;  Please check that the user exists!\n",user);
#endif
  return NULL;
}

static void set_user(const char *user, struct passwd *user_info)
{
#if !defined(__WIN__) && !defined(OS2) && !defined(__NETWARE__)
  DBUG_ASSERT(user_info);
#ifdef HAVE_INITGROUPS
  initgroups((char*) user,user_info->pw_gid);
#endif
  if (setgid(user_info->pw_gid) == -1)
  {
    sql_perror("setgid");
    unireg_abort(1);
  }
  if (setuid(user_info->pw_uid) == -1)
  {
    sql_perror("setuid");
    unireg_abort(1);
  }
#endif
}


static void set_effective_user(struct passwd *user_info)
{
#if !defined(__WIN__) && !defined(OS2) && !defined(__NETWARE__)
  DBUG_ASSERT(user_info);
  if (setregid((gid_t)-1, user_info->pw_gid) == -1)
  {
    sql_perror("setregid");
    unireg_abort(1);
  }
  if (setreuid((uid_t)-1, user_info->pw_uid) == -1)
  {
    sql_perror("setreuid");
    unireg_abort(1);
  }
#endif
}


/* Change root user if started with  --chroot */

static void set_root(const char *path)
{
#if !defined(__WIN__) && !defined(__EMX__) && !defined(OS2) && !defined(__NETWARE__)
  if (chroot(path) == -1)
  {
    sql_perror("chroot");
    unireg_abort(1);
  }
  my_setwd("/", MYF(0));
#endif
}

static void server_init(void)
{
  struct sockaddr_in	IPaddr;
#ifdef HAVE_SYS_UN_H
  struct sockaddr_un	UNIXaddr;
#endif
  int	arg=1;
  DBUG_ENTER("server_init");

#ifdef	__WIN__
  if (!opt_disable_networking)
  {
    WSADATA WsaData;
    if (SOCKET_ERROR == WSAStartup (0x0101, &WsaData))
    {
      /* errors are not read yet, so we use test here */
      my_message(ER_WSAS_FAILED, "WSAStartup Failed", MYF(0));
      unireg_abort(1);
    }
  }
#endif /* __WIN__ */

  set_ports();

  if (mysqld_port != 0 && !opt_disable_networking && !opt_bootstrap)
  {
    DBUG_PRINT("general",("IP Socket is %d",mysqld_port));
    ip_sock = socket(AF_INET, SOCK_STREAM, 0);
    if (ip_sock == INVALID_SOCKET)
    {
      DBUG_PRINT("error",("Got error: %d from socket()",socket_errno));
      sql_perror(ER(ER_IPSOCK_ERROR));		/* purecov: tested */
      unireg_abort(1);				/* purecov: tested */
    }
    bzero((char*) &IPaddr, sizeof(IPaddr));
    IPaddr.sin_family = AF_INET;
    IPaddr.sin_addr.s_addr = my_bind_addr;
    IPaddr.sin_port = (unsigned short) htons((unsigned short) mysqld_port);

#ifndef __WIN__
    /*
      We should not use SO_REUSEADDR on windows as this would enable a
      user to open two mysqld servers with the same TCP/IP port.
    */
    (void) setsockopt(ip_sock,SOL_SOCKET,SO_REUSEADDR,(char*)&arg,sizeof(arg));
#endif /* __WIN__ */
    if (bind(ip_sock, my_reinterpret_cast(struct sockaddr *) (&IPaddr),
	     sizeof(IPaddr)) < 0)
    {
      DBUG_PRINT("error",("Got error: %d from bind",socket_errno));
      sql_perror("Can't start server: Bind on TCP/IP port");
      sql_print_error("Do you already have another mysqld server running on port: %d ?",mysqld_port);
      unireg_abort(1);
    }
    if (listen(ip_sock,(int) back_log) < 0)
    {
      sql_perror("Can't start server: listen() on TCP/IP port");
      sql_print_error("listen() on TCP/IP failed with error %d",
		      socket_errno);
      unireg_abort(1);
    }
  }

  if ((user_info= check_user(mysqld_user)))
  {
#if defined(HAVE_MLOCKALL) && defined(MCL_CURRENT)
    if (locked_in_memory) // getuid() == 0 here
      set_effective_user(user_info);
    else
#endif
      set_user(mysqld_user, user_info);
  }

#ifdef __NT__
  /* create named pipe */
  if (Service.IsNT() && mysqld_unix_port[0] && !opt_bootstrap &&
      opt_enable_named_pipe)
  {
    
    pipe_name[sizeof(pipe_name)-1]= 0;		/* Safety if too long string */
    strxnmov(pipe_name, sizeof(pipe_name)-1, "\\\\.\\pipe\\",
	     mysqld_unix_port, NullS);
    bzero((char*) &saPipeSecurity, sizeof(saPipeSecurity));
    bzero((char*) &sdPipeDescriptor, sizeof(sdPipeDescriptor));
    if (!InitializeSecurityDescriptor(&sdPipeDescriptor,
				      SECURITY_DESCRIPTOR_REVISION))
    {
      sql_perror("Can't start server : Initialize security descriptor");
      unireg_abort(1);
    }
    if (!SetSecurityDescriptorDacl(&sdPipeDescriptor, TRUE, NULL, FALSE))
    {
      sql_perror("Can't start server : Set security descriptor");
      unireg_abort(1);
    }
    saPipeSecurity.nLength = sizeof(SECURITY_ATTRIBUTES);
    saPipeSecurity.lpSecurityDescriptor = &sdPipeDescriptor;
    saPipeSecurity.bInheritHandle = FALSE;
    if ((hPipe= CreateNamedPipe(pipe_name,
				PIPE_ACCESS_DUPLEX,
				PIPE_TYPE_BYTE |
				PIPE_READMODE_BYTE |
				PIPE_WAIT,
				PIPE_UNLIMITED_INSTANCES,
				(int) global_system_variables.net_buffer_length,
				(int) global_system_variables.net_buffer_length,
				NMPWAIT_USE_DEFAULT_WAIT,
				&saPipeSecurity)) == INVALID_HANDLE_VALUE)
      {
	LPVOID lpMsgBuf;
	int error=GetLastError();
	FormatMessage(FORMAT_MESSAGE_ALLOCATE_BUFFER |
		      FORMAT_MESSAGE_FROM_SYSTEM,
		      NULL, error, MAKELANGID(LANG_NEUTRAL, SUBLANG_DEFAULT),
		      (LPTSTR) &lpMsgBuf, 0, NULL );
	MessageBox(NULL, (LPTSTR) lpMsgBuf, "Error from CreateNamedPipe",
		    MB_OK|MB_ICONINFORMATION);
	LocalFree(lpMsgBuf);
	unireg_abort(1);
      }
  }
#endif

#if defined(HAVE_SYS_UN_H)
  /*
  ** Create the UNIX socket
  */
  if (mysqld_unix_port[0] && !opt_bootstrap)
  {
    DBUG_PRINT("general",("UNIX Socket is %s",mysqld_unix_port));

    if (strlen(mysqld_unix_port) > (sizeof(UNIXaddr.sun_path) - 1))
    {
      sql_print_error("The socket file path is too long (> %d): %s",
                    sizeof(UNIXaddr.sun_path) - 1, mysqld_unix_port);
      unireg_abort(1);
    }
    if ((unix_sock= socket(AF_UNIX, SOCK_STREAM, 0)) < 0)
    {
      sql_perror("Can't start server : UNIX Socket "); /* purecov: inspected */
      unireg_abort(1);				/* purecov: inspected */
    }
    bzero((char*) &UNIXaddr, sizeof(UNIXaddr));
    UNIXaddr.sun_family = AF_UNIX;
    strmov(UNIXaddr.sun_path, mysqld_unix_port);
    (void) unlink(mysqld_unix_port);
    (void) setsockopt(unix_sock,SOL_SOCKET,SO_REUSEADDR,(char*)&arg,
		      sizeof(arg));
    umask(0);
    if (bind(unix_sock, my_reinterpret_cast(struct sockaddr *) (&UNIXaddr),
	     sizeof(UNIXaddr)) < 0)
    {
      sql_perror("Can't start server : Bind on unix socket"); /* purecov: tested */
      sql_print_error("Do you already have another mysqld server running on socket: %s ?",mysqld_unix_port);
      unireg_abort(1);					/* purecov: tested */
    }
    umask(((~my_umask) & 0666));
#if defined(S_IFSOCK) && defined(SECURE_SOCKETS)
    (void) chmod(mysqld_unix_port,S_IFSOCK);	/* Fix solaris 2.6 bug */
#endif
    if (listen(unix_sock,(int) back_log) < 0)
      sql_print_warning("listen() on Unix socket failed with error %d",
		      socket_errno);
  }
#endif
  DBUG_PRINT("info",("server started"));
  DBUG_VOID_RETURN;
}

#endif /*!EMBEDDED_LIBRARY*/

void yyerror(const char *s)
{
  THD *thd=current_thd;
  char *yytext= (char*) thd->lex->tok_start;
  /* "parse error" changed into "syntax error" between bison 1.75 and 1.875 */
  if (strcmp(s,"parse error") == 0 || strcmp(s,"syntax error") == 0)
    s=ER(ER_SYNTAX_ERROR);
  my_printf_error(ER_PARSE_ERROR,  ER(ER_PARSE_ERROR), MYF(0), s,
                  (yytext ? (char*) yytext : ""),
                  thd->lex->yylineno);
}


#ifndef EMBEDDED_LIBRARY
/*
  Close a connection

  SYNOPSIS
    close_connection()
    thd		Thread handle
    errcode	Error code to print to console
    lock	1 if we have have to lock LOCK_thread_count

  NOTES
    For the connection that is doing shutdown, this is called twice
*/

void close_connection(THD *thd, uint errcode, bool lock)
{
  st_vio *vio;
  DBUG_ENTER("close_connection");
  DBUG_PRINT("enter",("fd: %s  error: '%s'",
		      thd->net.vio ? vio_description(thd->net.vio) :
		      "(not connected)",
		      errcode ? ER(errcode) : ""));
  if (lock)
    (void) pthread_mutex_lock(&LOCK_thread_count);
  if ((vio=thd->net.vio) != 0)
  {
    if (errcode)
      net_send_error(thd, errcode, ER(errcode)); /* purecov: inspected */
    vio_close(vio);			/* vio is freed in delete thd */
  }
  if (lock)
    (void) pthread_mutex_unlock(&LOCK_thread_count);
  DBUG_VOID_RETURN;
}
#endif /* EMBEDDED_LIBRARY */


	/* Called when a thread is aborted */
	/* ARGSUSED */

extern "C" sig_handler end_thread_signal(int sig __attribute__((unused)))
{
  THD *thd=current_thd;
  DBUG_ENTER("end_thread_signal");
  if (thd && ! thd->bootstrap)
  {
    statistic_increment(killed_threads, &LOCK_status);
    end_thread(thd,0);
  }
  DBUG_VOID_RETURN;				/* purecov: deadcode */
}


void end_thread(THD *thd, bool put_in_cache)
{
  DBUG_ENTER("end_thread");
  thd->cleanup();
  (void) pthread_mutex_lock(&LOCK_thread_count);
  thread_count--;
  delete thd;

  if (put_in_cache && cached_thread_count < thread_cache_size &&
      ! abort_loop && !kill_cached_threads)
  {
    /* Don't kill the thread, just put it in cache for reuse */
    DBUG_PRINT("info", ("Adding thread to cache"))
    cached_thread_count++;
    while (!abort_loop && ! wake_thread && ! kill_cached_threads)
      (void) pthread_cond_wait(&COND_thread_cache, &LOCK_thread_count);
    cached_thread_count--;
    if (kill_cached_threads)
      pthread_cond_signal(&COND_flush_thread_cache);
    if (wake_thread)
    {
      wake_thread--;
      thd=thread_cache.get();
      thd->real_id=pthread_self();
      (void) thd->store_globals();
      threads.append(thd);
      pthread_mutex_unlock(&LOCK_thread_count);
      DBUG_VOID_RETURN;
    }
  }

  DBUG_PRINT("info", ("sending a broadcast"))

  /* Tell main we are ready */
  (void) pthread_mutex_unlock(&LOCK_thread_count);
  /* It's safe to broadcast outside a lock (COND... is not deleted here) */
  (void) pthread_cond_broadcast(&COND_thread_count);
  DBUG_PRINT("info", ("unlocked thread_count mutex"))
#ifdef ONE_THREAD
  if (!(test_flags & TEST_NO_THREADS))	// For debugging under Linux
#endif
  {
    my_thread_end();
    pthread_exit(0);
  }
  DBUG_VOID_RETURN;
}


/* Start a cached thread. LOCK_thread_count is locked on entry */

static void start_cached_thread(THD *thd)
{
  thread_cache.append(thd);
  wake_thread++;
  thread_count++;
  pthread_cond_signal(&COND_thread_cache);
}


void flush_thread_cache()
{
  (void) pthread_mutex_lock(&LOCK_thread_count);
  kill_cached_threads++;
  while (cached_thread_count)
  {
    pthread_cond_broadcast(&COND_thread_cache);
    pthread_cond_wait(&COND_flush_thread_cache,&LOCK_thread_count);
  }
  kill_cached_threads--;
  (void) pthread_mutex_unlock(&LOCK_thread_count);
}


/*
  Aborts a thread nicely. Commes here on SIGPIPE
  TODO: One should have to fix that thr_alarm know about this
  thread too.
*/

#ifdef THREAD_SPECIFIC_SIGPIPE
extern "C" sig_handler abort_thread(int sig __attribute__((unused)))
{
  THD *thd=current_thd;
  DBUG_ENTER("abort_thread");
  if (thd)
    thd->killed= THD::KILL_CONNECTION;
  DBUG_VOID_RETURN;
}
#endif

/******************************************************************************
  Setup a signal thread with handles all signals.
  Because Linux doesn't support schemas use a mutex to check that
  the signal thread is ready before continuing
******************************************************************************/

#if defined(__WIN__) || defined(OS2)
static void init_signals(void)
{
  int signals[] = {SIGINT,SIGILL,SIGFPE,SIGSEGV,SIGTERM,SIGABRT } ;
  for (uint i=0 ; i < sizeof(signals)/sizeof(int) ; i++)
    signal(signals[i], kill_server) ;
#if defined(__WIN__)
  signal(SIGBREAK,SIG_IGN);	//ignore SIGBREAK for NT
#else
  signal(SIGBREAK, kill_server);
#endif
}

static void start_signal_handler(void)
{
  // Save vm id of this process
  if (!opt_bootstrap)
    create_pid_file();
}

static void check_data_home(const char *path)
{}


#elif defined(__NETWARE__)

// down server event callback
void mysql_down_server_cb(void *, void *)
{
  event_flag= TRUE;
  kill_server(0);
}


// destroy callback resources
void mysql_cb_destroy(void *)
{  
  UnRegisterEventNotification(eh);  // cleanup down event notification    	  
  NX_UNWRAP_INTERFACE(ref);
  /* Deregister NSS volume deactivation event */  
  NX_UNWRAP_INTERFACE(refneb);  	
  if (neb_consumer_id)
    UnRegisterConsumer(neb_consumer_id, NULL);
}


// initialize callbacks
void mysql_cb_init()
{
  // register for down server event
  void *handle = getnlmhandle();
  rtag_t rt= AllocateResourceTag(handle, "MySQL Down Server Callback",
                                 EventSignature);
  NX_WRAP_INTERFACE((void *)mysql_down_server_cb, 2, (void **)&ref);
  eh= RegisterForEventNotification(rt, EVENT_PRE_DOWN_SERVER,
                                   EVENT_PRIORITY_APPLICATION,
                                   NULL, ref, NULL);

  /*
    Register for volume deactivation event
    Wrap the callback function, as it is called by non-LibC thread
  */
  (void *) NX_WRAP_INTERFACE(neb_event_callback, 1, &refneb);
  registerwithneb();

  NXVmRegisterExitHandler(mysql_cb_destroy, NULL);  // clean-up
}


/* To get the name of the NetWare volume having MySQL data folder */

static void getvolumename()
{
  char *p;
  /*
    We assume that data path is already set.
    If not it won't come here. Terminate after volume name
  */
  if ((p= strchr(mysql_real_data_home, ':')))
    strmake(datavolname, mysql_real_data_home,
            (uint) (p - mysql_real_data_home));
}


/*
  Registering with NEB for NSS Volume Deactivation event
*/

static void registerwithneb()
{

  ConsumerRegistrationInfo reg_info;
    
  /* Clear NEB registration structure */
  bzero((char*) &reg_info, sizeof(struct ConsumerRegistrationInfo));

  /* Fill the NEB consumer information structure */
  reg_info.CRIVersion= 1;  	            // NEB version
  /* NEB Consumer name */
  reg_info.CRIConsumerName= (BYTE *) "MySQL Database Server";
  /* Event of interest */
  reg_info.CRIEventName= (BYTE *) "NSS.ChangeVolState.Enter";
  reg_info.CRIUserParameter= NULL;	    // Consumer Info
  reg_info.CRIEventFlags= 0;	            // Event flags
  /* Consumer NLM handle */
  reg_info.CRIOwnerID= (LoadDefinitionStructure *)getnlmhandle();
  reg_info.CRIConsumerESR= NULL;	    // No consumer ESR required
  reg_info.CRISecurityToken= 0;	            // No security token for the event
  reg_info.CRIConsumerFlags= 0;             // SMP_ENABLED_BIT;	
  reg_info.CRIFilterName= 0;	            // No event filtering
  reg_info.CRIFilterDataLength= 0;          // No filtering data
  reg_info.CRIFilterData= 0;	            // No filtering data
  /* Callback function for the event */
  (void *)reg_info.CRIConsumerCallback= (void *) refneb;
  reg_info.CRIOrder= 0;	                    // Event callback order
  reg_info.CRIConsumerType= CHECK_CONSUMER; // Consumer type

  /* Register for the event with NEB */
  if (RegisterConsumer(&reg_info))
  {
    consoleprintf("Failed to register for NSS Volume Deactivation event \n");
    return;
  }
  /* This ID is required for deregistration */
  neb_consumer_id= reg_info.CRIConsumerID;

  /* Get MySQL data volume name, stored in global variable datavolname */
  getvolumename();

  /*
    Get the NSS volume ID of the MySQL Data volume.
    Volume ID is stored in a global variable
  */
  getvolumeID((BYTE*) datavolname);	
}


/*
  Callback for NSS Volume Deactivation event
*/

ulong neb_event_callback(struct EventBlock *eblock)
{
  EventChangeVolStateEnter_s *voldata;
  extern bool nw_panic;

  voldata= (EventChangeVolStateEnter_s *)eblock->EBEventData;

  /* Deactivation of a volume */
  if ((voldata->oldState == 6 && voldata->newState == 2))
  {
    /*
      Ensure that we bring down MySQL server only for MySQL data
      volume deactivation
    */
    if (!memcmp(&voldata->volID, &datavolid, sizeof(VolumeID_t)))
    {
      consoleprintf("MySQL data volume is deactivated, shutting down MySQL Server \n");
      nw_panic = TRUE;
      event_flag= TRUE;
      kill_server(0);
 
    }
  }
  return 0;
}


/*
  Function to get NSS volume ID of the MySQL data
*/

#define ADMIN_VOL_PATH					"_ADMIN:/Volumes/"

static void getvolumeID(BYTE *volumeName)
{
  char path[zMAX_FULL_NAME];
  Key_t rootKey= 0, fileKey= 0;
  QUAD getInfoMask;
  zInfo_s info;
  STATUS status;

  /* Get the root key */
  if ((status= zRootKey(0, &rootKey)) != zOK)
  {
    consoleprintf("\nGetNSSVolumeProperties - Failed to get root key, status: %d\n.", (int) status);
    goto exit;
  }

  /*
    Get the file key. This is the key to the volume object in the
    NSS admin volumes directory.
  */

  strxmov(path, (const char *) ADMIN_VOL_PATH, (const char *) volumeName,
          NullS);
  if ((status= zOpen(rootKey, zNSS_TASK, zNSPACE_LONG|zMODE_UTF8, 
                     (BYTE *) path, zRR_READ_ACCESS, &fileKey)) != zOK)
  {
    consoleprintf("\nGetNSSVolumeProperties - Failed to get file, status: %d\n.", (int) status);
    goto exit;
  }

  getInfoMask= zGET_IDS | zGET_VOLUME_INFO ;
  if ((status= zGetInfo(fileKey, getInfoMask, sizeof(info), 
                        zINFO_VERSION_A, &info)) != zOK)
  {
    consoleprintf("\nGetNSSVolumeProperties - Failed in zGetInfo, status: %d\n.", (int) status);
    goto exit;
  }

  /* Copy the data to global variable */
  datavolid.timeLow= info.vol.volumeID.timeLow;
  datavolid.timeMid= info.vol.volumeID.timeMid;
  datavolid.timeHighAndVersion= info.vol.volumeID.timeHighAndVersion;
  datavolid.clockSeqHighAndReserved= info.vol.volumeID.clockSeqHighAndReserved;
  datavolid.clockSeqLow= info.vol.volumeID.clockSeqLow;
  /* This is guranteed to be 6-byte length (but sizeof() would be better) */
  memcpy(datavolid.node, info.vol.volumeID.node, (unsigned int) 6);
		
exit:
  if (rootKey)
    zClose(rootKey);
  if (fileKey)
    zClose(fileKey);
}


static void init_signals(void)
{
  int signals[] = {SIGINT,SIGILL,SIGFPE,SIGSEGV,SIGTERM,SIGABRT};

  for (uint i=0 ; i < sizeof(signals)/sizeof(int) ; i++)
    signal(signals[i], kill_server);
  mysql_cb_init();  // initialize callbacks

}

static void start_signal_handler(void)
{
  // Save vm id of this process
  if (!opt_bootstrap)
    create_pid_file();
  // no signal handler
}


/*
  Warn if the data is on a Traditional volume

  NOTE
    Already done by mysqld_safe
*/

static void check_data_home(const char *path)
{
}

#elif defined(__EMX__)
static void sig_reload(int signo)
{
 // Flush everything
  reload_acl_and_cache((THD*) 0,REFRESH_LOG, (TABLE_LIST*) 0, NULL);
  signal(signo, SIG_ACK);
}

static void sig_kill(int signo)
{
  if (!kill_in_progress)
  {
    abort_loop=1;				// mark abort for threads
    kill_server((void*) signo);
  }
  signal(signo, SIG_ACK);
}

static void init_signals(void)
{
  signal(SIGQUIT, sig_kill);
  signal(SIGKILL, sig_kill);
  signal(SIGTERM, sig_kill);
  signal(SIGINT,  sig_kill);
  signal(SIGHUP,  sig_reload);	// Flush everything
  signal(SIGALRM, SIG_IGN);
  signal(SIGBREAK,SIG_IGN);
  signal_thread = pthread_self();
}

static void start_signal_handler(void)
{}

static void check_data_home(const char *path)
{}

#else /* if ! __WIN__ && ! __EMX__ */

#ifdef HAVE_LINUXTHREADS
#define UNSAFE_DEFAULT_LINUX_THREADS 200
#endif

extern "C" sig_handler handle_segfault(int sig)
{
  THD *thd=current_thd;
  /*
    Strictly speaking, one needs a mutex here
    but since we have got SIGSEGV already, things are a mess
    so not having the mutex is not as bad as possibly using a buggy
    mutex - so we keep things simple
  */
  if (segfaulted)
  {
    fprintf(stderr, "Fatal signal %d while backtracing\n", sig);
    exit(1);
  }

  segfaulted = 1;
  fprintf(stderr,"\
mysqld got signal %d;\n\
This could be because you hit a bug. It is also possible that this binary\n\
or one of the libraries it was linked against is corrupt, improperly built,\n\
or misconfigured. This error can also be caused by malfunctioning hardware.\n",
	  sig);
  fprintf(stderr, "\
We will try our best to scrape up some info that will hopefully help diagnose\n\
the problem, but since we have already crashed, something is definitely wrong\n\
and this may fail.\n\n");
  fprintf(stderr, "key_buffer_size=%lu\n", 
          (ulong) sql_key_cache->key_cache_mem_size);
  fprintf(stderr, "read_buffer_size=%ld\n", global_system_variables.read_buff_size);
  fprintf(stderr, "max_used_connections=%ld\n", max_used_connections);
  fprintf(stderr, "max_connections=%ld\n", max_connections);
  fprintf(stderr, "threads_connected=%d\n", thread_count);
  fprintf(stderr, "It is possible that mysqld could use up to \n\
key_buffer_size + (read_buffer_size + sort_buffer_size)*max_connections = %ld K\n\
bytes of memory\n", ((ulong) sql_key_cache->key_cache_mem_size +
		     (global_system_variables.read_buff_size +
		      global_system_variables.sortbuff_size) *
		     max_connections)/ 1024);
  fprintf(stderr, "Hope that's ok; if not, decrease some variables in the equation.\n\n");

#if defined(HAVE_LINUXTHREADS)
  if (sizeof(char*) == 4 && thread_count > UNSAFE_DEFAULT_LINUX_THREADS)
  {
    fprintf(stderr, "\
You seem to be running 32-bit Linux and have %d concurrent connections.\n\
If you have not changed STACK_SIZE in LinuxThreads and built the binary \n\
yourself, LinuxThreads is quite likely to steal a part of the global heap for\n\
the thread stack. Please read http://www.mysql.com/doc/en/Linux.html\n\n",
	    thread_count);
  }
#endif /* HAVE_LINUXTHREADS */

#ifdef HAVE_STACKTRACE
  if (!(test_flags & TEST_NO_STACKTRACE))
  {
    fprintf(stderr,"thd=%p\n",thd);
    print_stacktrace(thd ? (gptr) thd->thread_stack : (gptr) 0,
		     thread_stack);
  }
  if (thd)
  {
    fprintf(stderr, "Trying to get some variables.\n\
Some pointers may be invalid and cause the dump to abort...\n");
    safe_print_str("thd->query", thd->query, 1024);
    fprintf(stderr, "thd->thread_id=%ld\n", thd->thread_id);
  }
  fprintf(stderr, "\
The manual page at http://www.mysql.com/doc/en/Crashing.html contains\n\
information that should help you find out what is causing the crash.\n");
  fflush(stderr);
#endif /* HAVE_STACKTRACE */

 if (test_flags & TEST_CORE_ON_SIGNAL)
 {
   fprintf(stderr, "Writing a core file\n");
   fflush(stderr);
   write_core(sig);
 }
 exit(1);
}

#ifndef SA_RESETHAND
#define SA_RESETHAND 0
#endif
#ifndef SA_NODEFER
#define SA_NODEFER 0
#endif

static void init_signals(void)
{
  sigset_t set;
  struct sigaction sa;
  DBUG_ENTER("init_signals");

  if (test_flags & TEST_SIGINT)
    sigset(THR_KILL_SIGNAL,end_thread_signal);
  sigset(THR_SERVER_ALARM,print_signal_warning); // Should never be called!

  if (!(test_flags & TEST_NO_STACKTRACE) || (test_flags & TEST_CORE_ON_SIGNAL))
  {
    sa.sa_flags = SA_RESETHAND | SA_NODEFER;
    sigemptyset(&sa.sa_mask);
    sigprocmask(SIG_SETMASK,&sa.sa_mask,NULL);

    init_stacktrace();
#if defined(__amiga__)
    sa.sa_handler=(void(*)())handle_segfault;
#else
    sa.sa_handler=handle_segfault;
#endif
    sigaction(SIGSEGV, &sa, NULL);
    sigaction(SIGABRT, &sa, NULL);
#ifdef SIGBUS
    sigaction(SIGBUS, &sa, NULL);
#endif
    sigaction(SIGILL, &sa, NULL);
    sigaction(SIGFPE, &sa, NULL);
  }

#ifdef HAVE_GETRLIMIT
  if (test_flags & TEST_CORE_ON_SIGNAL)
  {
    /* Change limits so that we will get a core file */
    struct rlimit rl;
    rl.rlim_cur = rl.rlim_max = RLIM_INFINITY;
    if (setrlimit(RLIMIT_CORE, &rl) && global_system_variables.log_warnings)
      sql_print_warning("setrlimit could not change the size of core files to 'infinity';  We may not be able to generate a core file on signals");
  }
#endif
  (void) sigemptyset(&set);
#ifdef THREAD_SPECIFIC_SIGPIPE
  sigset(SIGPIPE,abort_thread);
  sigaddset(&set,SIGPIPE);
#else
  (void) signal(SIGPIPE,SIG_IGN);		// Can't know which thread
  sigaddset(&set,SIGPIPE);
#endif
  sigaddset(&set,SIGINT);
#ifndef IGNORE_SIGHUP_SIGQUIT
  sigaddset(&set,SIGQUIT);
  sigaddset(&set,SIGHUP);
#endif
  sigaddset(&set,SIGTERM);

  /* Fix signals if blocked by parents (can happen on Mac OS X) */
  sigemptyset(&sa.sa_mask);
  sa.sa_flags = 0;
  sa.sa_handler = print_signal_warning;
  sigaction(SIGTERM, &sa, (struct sigaction*) 0);
  sa.sa_flags = 0;
  sa.sa_handler = print_signal_warning;
  sigaction(SIGHUP, &sa, (struct sigaction*) 0);
#ifdef SIGTSTP
  sigaddset(&set,SIGTSTP);
#endif
  sigaddset(&set,THR_SERVER_ALARM);
  if (test_flags & TEST_SIGINT)
    sigdelset(&set,THR_KILL_SIGNAL);		// May be SIGINT
  sigdelset(&set,THR_CLIENT_ALARM);		// For alarms
  sigprocmask(SIG_SETMASK,&set,NULL);
  pthread_sigmask(SIG_SETMASK,&set,NULL);
  DBUG_VOID_RETURN;
}


#ifndef EMBEDDED_LIBRARY
static void start_signal_handler(void)
{
  int error;
  pthread_attr_t thr_attr;
  DBUG_ENTER("start_signal_handler");

  (void) pthread_attr_init(&thr_attr);
#if !defined(HAVE_DEC_3_2_THREADS)
  pthread_attr_setscope(&thr_attr,PTHREAD_SCOPE_SYSTEM);
  (void) pthread_attr_setdetachstate(&thr_attr,PTHREAD_CREATE_DETACHED);
  if (!(opt_specialflag & SPECIAL_NO_PRIOR))
    my_pthread_attr_setprio(&thr_attr,INTERRUPT_PRIOR);
  pthread_attr_setstacksize(&thr_attr,thread_stack);
#endif

  (void) pthread_mutex_lock(&LOCK_thread_count);
  if ((error=pthread_create(&signal_thread,&thr_attr,signal_hand,0)))
  {
    sql_print_error("Can't create interrupt-thread (error %d, errno: %d)",
		    error,errno);
    exit(1);
  }
  (void) pthread_cond_wait(&COND_thread_count,&LOCK_thread_count);
  pthread_mutex_unlock(&LOCK_thread_count);

  (void) pthread_attr_destroy(&thr_attr);
  DBUG_VOID_RETURN;
}


/* This threads handles all signals and alarms */

/* ARGSUSED */
extern "C" void *signal_hand(void *arg __attribute__((unused)))
{
  sigset_t set;
  int sig;
  my_thread_init();				// Init new thread
  DBUG_ENTER("signal_hand");
  signal_thread_in_use= 1;

  /*
    Setup alarm handler
    This should actually be '+ max_number_of_slaves' instead of +10,
    but the +10 should be quite safe.
  */
  init_thr_alarm(max_connections +
		 global_system_variables.max_insert_delayed_threads + 10);
#if SIGINT != THR_KILL_SIGNAL
  if (test_flags & TEST_SIGINT)
  {
    (void) sigemptyset(&set);			// Setup up SIGINT for debug
    (void) sigaddset(&set,SIGINT);		// For debugging
    (void) pthread_sigmask(SIG_UNBLOCK,&set,NULL);
  }
#endif
  (void) sigemptyset(&set);			// Setup up SIGINT for debug
#ifdef USE_ONE_SIGNAL_HAND
  (void) sigaddset(&set,THR_SERVER_ALARM);	// For alarms
#endif
#ifndef IGNORE_SIGHUP_SIGQUIT
  (void) sigaddset(&set,SIGQUIT);
#if THR_CLIENT_ALARM != SIGHUP
  (void) sigaddset(&set,SIGHUP);
#endif
#endif
  (void) sigaddset(&set,SIGTERM);
  (void) sigaddset(&set,SIGTSTP);

  /* Save pid to this process (or thread on Linux) */
  if (!opt_bootstrap)
    create_pid_file();

#ifdef HAVE_STACK_TRACE_ON_SEGV
  if (opt_do_pstack)
  {
    sprintf(pstack_file_name,"mysqld-%lu-%%d-%%d.backtrace", (ulong)getpid());
    pstack_install_segv_action(pstack_file_name);
  }
#endif /* HAVE_STACK_TRACE_ON_SEGV */

  /*
    signal to start_signal_handler that we are ready
    This works by waiting for start_signal_handler to free mutex,
    after which we signal it that we are ready.
    At this pointer there is no other threads running, so there
    should not be any other pthread_cond_signal() calls.
  */
  (void) pthread_mutex_lock(&LOCK_thread_count);
  (void) pthread_mutex_unlock(&LOCK_thread_count);
  (void) pthread_cond_broadcast(&COND_thread_count);

  (void) pthread_sigmask(SIG_BLOCK,&set,NULL);
  for (;;)
  {
    int error;					// Used when debugging
    if (shutdown_in_progress && !abort_loop)
    {
      sig= SIGTERM;
      error=0;
    }
    else
      while ((error=my_sigwait(&set,&sig)) == EINTR) ;
    if (cleanup_done)
    {
      my_thread_end();
      signal_thread_in_use= 0;
      pthread_exit(0);				// Safety
    }
    switch (sig) {
    case SIGTERM:
    case SIGQUIT:
    case SIGKILL:
#ifdef EXTRA_DEBUG
      sql_print_information("Got signal %d to shutdown mysqld",sig);
#endif
      DBUG_PRINT("info",("Got signal: %d  abort_loop: %d",sig,abort_loop));
      if (!abort_loop)
      {
	abort_loop=1;				// mark abort for threads
#ifdef USE_ONE_SIGNAL_HAND
	pthread_t tmp;
	if (!(opt_specialflag & SPECIAL_NO_PRIOR))
	  my_pthread_attr_setprio(&connection_attrib,INTERRUPT_PRIOR);
	if (pthread_create(&tmp,&connection_attrib, kill_server_thread,
			   (void*) sig))
	  sql_print_error("Can't create thread to kill server");
#else
	kill_server((void*) sig);	// MIT THREAD has a alarm thread
#endif
      }
      break;
    case SIGHUP:
      if (!abort_loop)
      {
	reload_acl_and_cache((THD*) 0,
			     (REFRESH_LOG | REFRESH_TABLES | REFRESH_FAST |
			      REFRESH_GRANT |
			      REFRESH_THREADS | REFRESH_HOSTS),
			     (TABLE_LIST*) 0, NULL); // Flush logs
	mysql_print_status((THD*) 0);		// Send debug some info
      }
      break;
#ifdef USE_ONE_SIGNAL_HAND
    case THR_SERVER_ALARM:
      process_alarm(sig);			// Trigger alarms.
      break;
#endif
    default:
#ifdef EXTRA_DEBUG
      sql_print_warning("Got signal: %d  error: %d",sig,error); /* purecov: tested */
#endif
      break;					/* purecov: tested */
    }
  }
  return(0);					/* purecov: deadcode */
}
#endif /*!EMBEDDED_LIBRARY*/

static void check_data_home(const char *path)
{}

#endif	/* __WIN__*/


/*
  All global error messages are sent here where the first one is stored for
  the client
*/


/* ARGSUSED */
extern "C" int my_message_sql(uint error, const char *str, myf MyFlags)
{
  THD *thd;
  DBUG_ENTER("my_message_sql");
  DBUG_PRINT("error", ("error: %u  message: '%s'", error, str));
  /*
    Put here following assertion when situation with EE_* error codes
    will be fixed
    DBUG_ASSERT(error != 0);
  */
  if ((thd= current_thd))
  {
    if (thd->spcont &&
        thd->spcont->find_handler(error, MYSQL_ERROR::WARN_LEVEL_ERROR))
    {
      DBUG_RETURN(0);
    }

    thd->query_error=  1; // needed to catch query errors during replication

    /*
      thd->lex->current_select == 0 if lex structure is not inited
      (not query command (COM_QUERY))
    */
    if (thd->lex->current_select &&
	thd->lex->current_select->no_error && !thd->is_fatal_error)
    {
      DBUG_PRINT("error", ("Error converted to warning: current_select: no_error %d  fatal_error: %d",
                           (thd->lex->current_select ?
                            thd->lex->current_select->no_error : 0),
                           (int) thd->is_fatal_error));
                           
      push_warning(thd, MYSQL_ERROR::WARN_LEVEL_ERROR, error, str);
    }
    else
    {
      NET *net= &thd->net;
      net->report_error= 1;
#ifndef EMBEDDED_LIBRARY  /* TODO query cache in embedded library*/
      query_cache_abort(net);
#endif
      if (!net->last_error[0])			// Return only first message
      {
	strmake(net->last_error, str, sizeof(net->last_error)-1);
	net->last_errno= error ? error : ER_UNKNOWN_ERROR;
      }
    }
  }
  if (!thd || MyFlags & ME_NOREFRESH)
    sql_print_error("%s: %s",my_progname,str); /* purecov: inspected */
  DBUG_RETURN(0);
}

#ifdef __WIN__

struct utsname
{
  char nodename[FN_REFLEN];
};


int uname(struct utsname *a)
{
  return -1;
}


extern "C" pthread_handler_decl(handle_shutdown,arg)
{
  MSG msg;
  my_thread_init();

  /* this call should create the message queue for this thread */
  PeekMessage(&msg, NULL, 1, 65534,PM_NOREMOVE);
#if !defined(EMBEDDED_LIBRARY)
  if (WaitForSingleObject(hEventShutdown,INFINITE)==WAIT_OBJECT_0)
#endif /* EMBEDDED_LIBRARY */
     kill_server(MYSQL_KILL_SIGNAL);
  return 0;
}


int STDCALL handle_kill(ulong ctrl_type)
{
  if (ctrl_type == CTRL_CLOSE_EVENT ||
      ctrl_type == CTRL_SHUTDOWN_EVENT)
  {
    kill_server(MYSQL_KILL_SIGNAL);
    return TRUE;
  }
  return FALSE;
}
#endif


#ifdef OS2
extern "C" pthread_handler_decl(handle_shutdown,arg)
{
  my_thread_init();

  // wait semaphore
  pthread_cond_wait(&eventShutdown, NULL);

  // close semaphore and kill server
  pthread_cond_destroy(&eventShutdown);

  /*
    Exit main loop on main thread, so kill will be done from
    main thread (this is thread 2)
  */
  abort_loop = 1;

  // unblock select()
  so_cancel(ip_sock);
  so_cancel(unix_sock);

  return 0;
}
#endif


const char *load_default_groups[]= { 
#ifdef HAVE_NDBCLUSTER_DB
"mysql_cluster",
#endif
"mysqld","server",MYSQL_BASE_VERSION,0,0};
static const int load_default_groups_sz=
sizeof(load_default_groups)/sizeof(load_default_groups[0]);

bool open_log(MYSQL_LOG *log, const char *hostname,
	      const char *opt_name, const char *extension,
	      const char *index_file_name,
	      enum_log_type type, bool read_append,
	      bool no_auto_events, ulong max_size)
{
  char tmp[FN_REFLEN];
  if (!opt_name || !opt_name[0])
  {
    /*
      TODO: The following should be using fn_format();  We just need to
      first change fn_format() to cut the file name if it's too long.
    */
    strmake(tmp,hostname,FN_REFLEN-5);
    strmov(fn_ext(tmp),extension);
    opt_name=tmp;
  }
  // get rid of extension if the log is binary to avoid problems
  if (type == LOG_BIN)
  {
    char *p = fn_ext(opt_name);
    uint length=(uint) (p-opt_name);
    strmake(tmp,opt_name,min(length,FN_REFLEN));
    opt_name=tmp;
  }
  return log->open(opt_name, type, 0, index_file_name,
		   (read_append) ? SEQ_READ_APPEND : WRITE_CACHE,
		   no_auto_events, max_size, 0);
}


/*
  Initialize one of the global date/time format variables

  SYNOPSIS
    init_global_datetime_format()
    format_type		What kind of format should be supported
    var_ptr		Pointer to variable that should be updated
  
  NOTES
    The default value is taken from either opt_date_time_formats[] or
    the ISO format (ANSI SQL)

  RETURN
    0 ok
    1 error
*/

bool init_global_datetime_format(timestamp_type format_type,
				 DATE_TIME_FORMAT **var_ptr)
{
  /* Get command line option */
  const char *str= opt_date_time_formats[format_type];

  if (!str)					// No specified format
  {
    str= get_date_time_format_str(&known_date_time_formats[ISO_FORMAT],
				  format_type);
    /*
      Set the "command line" option to point to the generated string so
      that we can set global formats back to default
    */
    opt_date_time_formats[format_type]= str;
  }
  if (!(*var_ptr= date_time_format_make(format_type, str, strlen(str))))
  {
    fprintf(stderr, "Wrong date/time format specifier: %s\n", str);
    return 1;
  }
  return 0;
}


static int init_common_variables(const char *conf_file_name, int argc,
				 char **argv, const char **groups)
{
  umask(((~my_umask) & 0666));
  tzset();			// Set tzname

  max_system_variables.pseudo_thread_id= (ulong)~0;
  start_time=time((time_t*) 0);
  if (init_thread_environment())
    return 1;
  mysql_init_variables();

#ifdef OS2
  {
    // fix timezone for daylight saving
    struct tm *ts = localtime(&start_time);
    if (ts->tm_isdst > 0)
      _timezone -= 3600;
  }
#endif
#ifdef HAVE_TZNAME
  {
    struct tm tm_tmp;
    localtime_r(&start_time,&tm_tmp);
    strmov(system_time_zone, tzname[tm_tmp.tm_isdst != 0 ? 1 : 0]);
  }
#endif
  /*
    We set SYSTEM time zone as reasonable default and 
    also for failure of my_tz_init() and bootstrap mode.
    If user explicitly set time zone with --default-time-zone
    option we will change this value in my_tz_init().
  */
  global_system_variables.time_zone= my_tz_SYSTEM;
  
  /*
    Init mutexes for the global MYSQL_LOG objects.
    As safe_mutex depends on what MY_INIT() does, we can't init the mutexes of
    global MYSQL_LOGs in their constructors, because then they would be inited
    before MY_INIT(). So we do it here.
  */
  mysql_log.init_pthread_objects();
  mysql_slow_log.init_pthread_objects();
  mysql_bin_log.init_pthread_objects();
  
  if (gethostname(glob_hostname,sizeof(glob_hostname)-4) < 0)
    strmov(glob_hostname,"mysql");
  strmake(pidfile_name, glob_hostname, sizeof(pidfile_name)-5);
  strmov(fn_ext(pidfile_name),".pid");		// Add proper extension

  load_defaults(conf_file_name, groups, &argc, &argv);
  defaults_argv=argv;
  get_options(argc,argv);
  set_server_version();

  DBUG_PRINT("info",("%s  Ver %s for %s on %s\n",my_progname,
		     server_version, SYSTEM_TYPE,MACHINE_TYPE));

#ifdef HAVE_LARGE_PAGES
  /* Initialize large page size */
  if (opt_large_pages && (opt_large_page_size= my_get_large_page_size()))
  {
      my_use_large_pages= 1;
      my_large_page_size= opt_large_page_size;
#ifdef HAVE_INNOBASE_DB
      innobase_use_large_pages= 1;
      innobase_large_page_size= opt_large_page_size;
#endif
  }
#endif /* HAVE_LARGE_PAGES */

  /* connections and databases needs lots of files */
  {
    uint files, wanted_files;

    wanted_files= 10+(uint) max(max_connections*5,
				 max_connections+table_cache_size*2);
    set_if_bigger(wanted_files, open_files_limit);
    files= my_set_max_open_files(wanted_files);

    if (files < wanted_files)
    {
      if (!open_files_limit)
      {
	max_connections=	(ulong) min((files-10),max_connections);
	table_cache_size= (ulong) max((files-10-max_connections)/2,64);
	DBUG_PRINT("warning",
		   ("Changed limits: max_open_files: %u  max_connections: %ld  table_cache: %ld",
		    files, max_connections, table_cache_size));
	if (global_system_variables.log_warnings)
	  sql_print_warning("Changed limits: max_open_files: %u  max_connections: %ld  table_cache: %ld",
			files, max_connections, table_cache_size);
      }
      else if (global_system_variables.log_warnings)
	sql_print_warning("Could not increase number of max_open_files to more than %u (request: %u)", files, wanted_files);
    }
    open_files_limit= files;
  }
  unireg_init(opt_specialflag); /* Set up extern variabels */
  if (init_errmessage())	/* Read error messages from file */
    return 1;
  init_client_errs();
  lex_init();
  item_init();
  set_var_init();
  mysys_uses_curses=0;
#ifdef USE_REGEX
  regex_init(&my_charset_latin1);
#endif
  if (!(default_charset_info= get_charset_by_csname(default_character_set_name,
						    MY_CS_PRIMARY,
						    MYF(MY_WME))))
    return 1;
  if (default_collation_name)
  {
    CHARSET_INFO *default_collation;
    default_collation= get_charset_by_name(default_collation_name, MYF(0));
    if (!default_collation)
    {
      sql_print_error(ER(ER_UNKNOWN_COLLATION), default_collation_name);
      return 1;
    }
    if (!my_charset_same(default_charset_info, default_collation))
    {
      sql_print_error(ER(ER_COLLATION_CHARSET_MISMATCH),
		      default_collation_name,
		      default_charset_info->csname);
      return 1;
    }
    default_charset_info= default_collation;
  }
  /* Set collactions that depends on the default collation */
  global_system_variables.collation_server=	 default_charset_info;
  global_system_variables.collation_database=	 default_charset_info;
  global_system_variables.collation_connection=  default_charset_info;
  global_system_variables.character_set_results= default_charset_info;
  global_system_variables.character_set_client= default_charset_info;
  global_system_variables.collation_connection= default_charset_info;

  sys_init_connect.value_length= 0;
  if ((sys_init_connect.value= opt_init_connect))
    sys_init_connect.value_length= strlen(opt_init_connect);
  else
    sys_init_connect.value=my_strdup("",MYF(0));

  sys_init_slave.value_length= 0;
  if ((sys_init_slave.value= opt_init_slave))
    sys_init_slave.value_length= strlen(opt_init_slave);
  else
    sys_init_slave.value=my_strdup("",MYF(0));

  if (use_temp_pool && bitmap_init(&temp_pool,0,1024,1))
    return 1;
  if (my_dbopt_init())
    return 1;

  return 0;
}


static int init_thread_environment()
{
  (void) pthread_mutex_init(&LOCK_mysql_create_db,MY_MUTEX_INIT_SLOW);
  (void) pthread_mutex_init(&LOCK_Acl,MY_MUTEX_INIT_SLOW);
  (void) pthread_mutex_init(&LOCK_open,MY_MUTEX_INIT_FAST);
  (void) pthread_mutex_init(&LOCK_thread_count,MY_MUTEX_INIT_FAST);
  (void) pthread_mutex_init(&LOCK_mapped_file,MY_MUTEX_INIT_SLOW);
  (void) pthread_mutex_init(&LOCK_status,MY_MUTEX_INIT_FAST);
  (void) pthread_mutex_init(&LOCK_error_log,MY_MUTEX_INIT_FAST);
  (void) pthread_mutex_init(&LOCK_delayed_insert,MY_MUTEX_INIT_FAST);
  (void) pthread_mutex_init(&LOCK_delayed_status,MY_MUTEX_INIT_FAST);
  (void) pthread_mutex_init(&LOCK_delayed_create,MY_MUTEX_INIT_SLOW);
  (void) pthread_mutex_init(&LOCK_manager,MY_MUTEX_INIT_FAST);
  (void) pthread_mutex_init(&LOCK_crypt,MY_MUTEX_INIT_FAST);
  (void) pthread_mutex_init(&LOCK_bytes_sent,MY_MUTEX_INIT_FAST);
  (void) pthread_mutex_init(&LOCK_bytes_received,MY_MUTEX_INIT_FAST);
  (void) pthread_mutex_init(&LOCK_user_conn, MY_MUTEX_INIT_FAST);
  (void) pthread_mutex_init(&LOCK_active_mi, MY_MUTEX_INIT_FAST);
  (void) pthread_mutex_init(&LOCK_global_system_variables, MY_MUTEX_INIT_FAST);
  (void) pthread_mutex_init(&LOCK_uuid_generator, MY_MUTEX_INIT_FAST);
  (void) my_rwlock_init(&LOCK_sys_init_connect, NULL);
  (void) my_rwlock_init(&LOCK_sys_init_slave, NULL);
  (void) my_rwlock_init(&LOCK_grant, NULL);
  (void) pthread_cond_init(&COND_thread_count,NULL);
  (void) pthread_cond_init(&COND_refresh,NULL);
  (void) pthread_cond_init(&COND_thread_cache,NULL);
  (void) pthread_cond_init(&COND_flush_thread_cache,NULL);
  (void) pthread_cond_init(&COND_manager,NULL);
#ifdef HAVE_REPLICATION
  (void) pthread_mutex_init(&LOCK_rpl_status, MY_MUTEX_INIT_FAST);
  (void) pthread_cond_init(&COND_rpl_status, NULL);
#endif
  sp_cache_init();
  /* Parameter for threads created for connections */
  (void) pthread_attr_init(&connection_attrib);
  (void) pthread_attr_setdetachstate(&connection_attrib,
				     PTHREAD_CREATE_DETACHED);
  pthread_attr_setscope(&connection_attrib, PTHREAD_SCOPE_SYSTEM);
  if (!(opt_specialflag & SPECIAL_NO_PRIOR))
    my_pthread_attr_setprio(&connection_attrib,WAIT_PRIOR);

  if (pthread_key_create(&THR_THD,NULL) ||
      pthread_key_create(&THR_MALLOC,NULL))
  {
    sql_print_error("Can't create thread-keys");
    return 1;
  }
  return 0;
}


static void init_ssl()
{
#ifdef HAVE_OPENSSL
  if (opt_use_ssl)
  {
    /* having ssl_acceptor_fd != 0 signals the use of SSL */
    ssl_acceptor_fd= new_VioSSLAcceptorFd(opt_ssl_key, opt_ssl_cert,
					  opt_ssl_ca, opt_ssl_capath,
					  opt_ssl_cipher);
    DBUG_PRINT("info",("ssl_acceptor_fd: 0x%lx", (long) ssl_acceptor_fd));
    if (!ssl_acceptor_fd)
      opt_use_ssl = 0;
  }
  if (des_key_file)
    load_des_key_file(des_key_file);
#endif /* HAVE_OPENSSL */
}


static int init_server_components()
{
  DBUG_ENTER("init_server_components");
  if (table_cache_init() || hostname_cache_init())
    unireg_abort(1);

  query_cache_result_size_limit(query_cache_limit);
  query_cache_set_min_res_unit(query_cache_min_res_unit);
  query_cache_resize(query_cache_size);
  randominit(&sql_rand,(ulong) start_time,(ulong) start_time/2);
  reset_floating_point_exceptions();
  init_thr_lock();
#ifdef HAVE_REPLICATION
  init_slave_list();
#endif
  /* Setup log files */
  if (opt_log)
    open_log(&mysql_log, glob_hostname, opt_logname, ".log", NullS,
	     LOG_NORMAL, 0, 0, 0);
  if (opt_update_log)
  {
    /*
      Update log is removed since 5.0. But we still accept the option.
      The idea is if the user already uses the binlog and the update log,
      we completely ignore any option/variable related to the update log, like
      if the update log did not exist. But if the user uses only the update log, 
      then we translate everything into binlog for him (with warnings).
      Implementation of the above :
      - If mysqld is started with --log-update and --log-bin,
      ignore --log-update (print a warning), push a warning when SQL_LOG_UPDATE
      is used, and turn off --sql-bin-update-same.
      This will completely ignore SQL_LOG_UPDATE
      - If mysqld is started with --log-update only,
      change it to --log-bin (with the filename passed to log-update,
      plus '-bin') (print a warning), push a warning when SQL_LOG_UPDATE is
      used, and turn on --sql-bin-update-same.
      This will translate SQL_LOG_UPDATE to SQL_LOG_BIN.

      Note that we tell the user that --sql-bin-update-same is deprecated and
      does nothing, and we don't take into account if he used this option or
      not; but internally we give this variable a value to have the behaviour we
      want (i.e. have SQL_LOG_UPDATE influence SQL_LOG_BIN or not).
      As sql-bin-update-same, log-update and log-bin cannot be changed by the
      user after starting the server (they are not variables), the user will not
      later interfere with the settings we do here.
    */
    if (opt_bin_log)
    {
      opt_sql_bin_update= 0;
      sql_print_error("The update log is no longer supported by MySQL in \
version 5.0 and above. It is replaced by the binary log.");
    }
    else
    {
      opt_sql_bin_update= 1;
      opt_bin_log= 1;
      if (opt_update_logname)
      {
        // as opt_bin_log==0, no need to free opt_bin_logname
        if (!(opt_bin_logname= my_strdup(opt_update_logname, MYF(MY_WME))))
          exit(EXIT_OUT_OF_MEMORY);
        sql_print_error("The update log is no longer supported by MySQL in \
version 5.0 and above. It is replaced by the binary log. Now starting MySQL \
with --log-bin='%s' instead.",opt_bin_logname);
      }
      else
        sql_print_error("The update log is no longer supported by MySQL in \
version 5.0 and above. It is replaced by the binary log. Now starting MySQL \
with --log-bin instead.");
    }
  }
  if (opt_slow_log)
    open_log(&mysql_slow_log, glob_hostname, opt_slow_logname, "-slow.log",
 	     NullS, LOG_NORMAL, 0, 0, 0);

  if (opt_bin_log)
  {
    open_log(&mysql_bin_log, glob_hostname, opt_bin_logname, "-bin",
	     opt_binlog_index_name, LOG_BIN, 0, 0, max_binlog_size);
    using_update_log=1;
#ifdef HAVE_REPLICATION
    if (expire_logs_days)
    {
      long purge_time= time(0) - expire_logs_days*24*60*60;
      if (purge_time >= 0)
	mysql_bin_log.purge_logs_before_date(purge_time);
    }
#endif
  }
  else if (opt_log_slave_updates)
  {
      sql_print_warning("\
you need to use --log-bin to make --log-slave-updates work. \
Now disabling --log-slave-updates.");
  }

#ifdef HAVE_REPLICATION
  if (opt_log_slave_updates && replicate_same_server_id)
  {
    sql_print_error("\
using --replicate-same-server-id in conjunction with \
--log-slave-updates is impossible, it would lead to infinite loops in this \
server.");
    unireg_abort(1);
  }
#endif

  if (opt_error_log)
  {
    if (!log_error_file_ptr[0])
      fn_format(log_error_file, glob_hostname, mysql_data_home, ".err",
                MY_REPLACE_EXT); /* replace '.<domain>' by '.err', bug#4997 */
    else
      fn_format(log_error_file, log_error_file_ptr, mysql_data_home, ".err",
		MY_UNPACK_FILENAME | MY_SAFE_PATH);
    if (!log_error_file[0])
      opt_error_log= 1;				// Too long file name
    else
    {
#ifndef EMBEDDED_LIBRARY
      if (freopen(log_error_file, "a+", stdout))
#endif
	freopen(log_error_file, "a+", stderr);
    }
  }

  if (opt_innodb_safe_binlog)
  {
    if (have_innodb != SHOW_OPTION_YES)
      sql_print_warning("--innodb-safe-binlog is meaningful only if "
                      "the InnoDB storage engine is enabled in the server.");
#ifdef HAVE_INNOBASE_DB
    if (innobase_flush_log_at_trx_commit != 1)
    {
      sql_print_warning("--innodb-safe-binlog is meaningful only if "
                      "innodb_flush_log_at_trx_commit is 1; now setting it "
                      "to 1.");
      innobase_flush_log_at_trx_commit= 1;
    }
    if (innobase_unix_file_flush_method)
    {
      /*
        This option has so many values that it's hard to know which value is
        good (especially "littlesync", and on Windows... see
        srv/srv0start.c).
      */
      sql_print_warning("--innodb-safe-binlog requires that "
                      "the innodb_flush_method actually synchronizes the "
                      "InnoDB log to disk; it is your responsibility "
                      "to verify that the method you chose does it.");
    }
    if (sync_binlog_period != 1)
    {
      sql_print_warning("--innodb-safe-binlog is meaningful only if "
                      "the global sync_binlog variable is 1; now setting it "
                      "to 1.");
      sync_binlog_period= 1;
    }
#endif
  }

  if (ha_init())
  {
    sql_print_error("Can't init databases");
    unireg_abort(1);
  }
  if (opt_myisam_log)
    (void) mi_log(1);

  /*
    Now that InnoDB is initialized, we can know the last good binlog position
    and cut the binlog if needed. This function does nothing if there was no
    crash recovery by InnoDB.
  */
  if (opt_innodb_safe_binlog)
  {
    /* not fatal if fails (but print errors) */
    mysql_bin_log.cut_spurious_tail();
  }
  mysql_bin_log.report_pos_in_innodb();

  /* call ha_init_key_cache() on all key caches to init them */
  process_key_caches(&ha_init_key_cache);
  /* We must set dflt_key_cache in case we are using ISAM tables */
  dflt_key_cache= sql_key_cache;

#if defined(HAVE_MLOCKALL) && defined(MCL_CURRENT) && !defined(EMBEDDED_LIBRARY)
  if (locked_in_memory && !getuid())
  {
    if (setreuid((uid_t)-1, 0) == -1)
    {                        // this should never happen
      sql_perror("setreuid");
      unireg_abort(1);
    }
    if (mlockall(MCL_CURRENT))
    {
      if (global_system_variables.log_warnings)
	sql_print_warning("Failed to lock memory. Errno: %d\n",errno);
      locked_in_memory= 0;
    }
    if (user_info)
      set_user(mysqld_user, user_info);
  }
  else
#endif
    locked_in_memory=0;

  ft_init_stopwords();

  init_max_user_conn();
  init_update_queries();
  DBUG_RETURN(0);
}


static void create_maintenance_thread()
{
  if (
#ifdef HAVE_BERKELEY_DB
      (have_berkeley_db == SHOW_OPTION_YES) ||
#endif
      (flush_time && flush_time != ~(ulong) 0L))
  {
    pthread_t hThread;
    if (pthread_create(&hThread,&connection_attrib,handle_manager,0))
      sql_print_warning("Can't create thread to manage maintenance");
  }
}


static void create_shutdown_thread()
{
#if !defined(EMBEDDED_LIBRARY)
#ifdef __WIN__
  hEventShutdown=CreateEvent(0, FALSE, FALSE, shutdown_event_name);
  pthread_t hThread;
  if (pthread_create(&hThread,&connection_attrib,handle_shutdown,0))
    sql_print_warning("Can't create thread to handle shutdown requests");

  // On "Stop Service" we have to do regular shutdown
  Service.SetShutdownEvent(hEventShutdown);
#endif
#ifdef OS2
  pthread_cond_init(&eventShutdown, NULL);
  pthread_t hThread;
  if (pthread_create(&hThread,&connection_attrib,handle_shutdown,0))
    sql_print_warning("Can't create thread to handle shutdown requests");
#endif
#endif // EMBEDDED_LIBRARY 
}


#if defined(__NT__) || defined(HAVE_SMEM)
static void handle_connections_methods()
{
  pthread_t hThread;
  DBUG_ENTER("handle_connections_methods");
#ifdef __NT__
  if (hPipe == INVALID_HANDLE_VALUE &&
      (!have_tcpip || opt_disable_networking) &&
      !opt_enable_shared_memory)
  {
    sql_print_error("TCP/IP, --shared-memory, or --named-pipe should be configured on NT OS");
    unireg_abort(1);				// Will not return
  }
#endif

  pthread_mutex_lock(&LOCK_thread_count);
  (void) pthread_cond_init(&COND_handler_count,NULL);
  handler_count=0;
#ifdef __NT__
  if (hPipe != INVALID_HANDLE_VALUE)
  {
    handler_count++;
    if (pthread_create(&hThread,&connection_attrib,
		       handle_connections_namedpipes, 0))
    {
      sql_print_warning("Can't create thread to handle named pipes");
      handler_count--;
    }
  }
#endif /* __NT__ */
  if (have_tcpip && !opt_disable_networking)
  {
    handler_count++;
    if (pthread_create(&hThread,&connection_attrib,
		       handle_connections_sockets, 0))
    {
      sql_print_warning("Can't create thread to handle TCP/IP");
      handler_count--;
    }
  }
#ifdef HAVE_SMEM
  if (opt_enable_shared_memory)
  {
    handler_count++;
    if (pthread_create(&hThread,&connection_attrib,
		       handle_connections_shared_memory, 0))
    {
      sql_print_warning("Can't create thread to handle shared memory");
      handler_count--;
    }
  }
#endif 

  while (handler_count > 0)
    pthread_cond_wait(&COND_handler_count,&LOCK_thread_count);
  pthread_mutex_unlock(&LOCK_thread_count);
  DBUG_VOID_RETURN;
}

void decrement_handler_count()
{
  pthread_mutex_lock(&LOCK_thread_count);
  handler_count--;
  pthread_mutex_unlock(&LOCK_thread_count);
  pthread_cond_signal(&COND_handler_count);
}
#else
#define decrement_handler_count()
#endif /* defined(__NT__) || defined(HAVE_SMEM) */


#ifndef EMBEDDED_LIBRARY
#ifdef __WIN__
int win_main(int argc, char **argv)
#else
int main(int argc, char **argv)
#endif
{

  DEBUGGER_OFF;

  MY_INIT(argv[0]);		// init my_sys library & pthreads

#ifdef _CUSTOMSTARTUPCONFIG_
  if (_cust_check_startup())
  {
    / * _cust_check_startup will report startup failure error * /
    exit(1);
  }
#endif

  if (init_common_variables(MYSQL_CONFIG_NAME,
			    argc, argv, load_default_groups))
    unireg_abort(1);				// Will do exit

  init_signals();
  if (!(opt_specialflag & SPECIAL_NO_PRIOR))
    my_pthread_setprio(pthread_self(),CONNECT_PRIOR);
  pthread_attr_setstacksize(&connection_attrib,thread_stack);
#ifdef HAVE_PTHREAD_ATTR_GETSTACKSIZE
  {
    /* Retrieve used stack size;  Needed for checking stack overflows */
    size_t stack_size= 0;
    pthread_attr_getstacksize(&connection_attrib, &stack_size);
    /* We must check if stack_size = 0 as Solaris 2.9 can return 0 here */
    if (stack_size && stack_size < thread_stack)
    {
      if (global_system_variables.log_warnings)
	sql_print_warning("Asked for %ld thread stack, but got %ld",
			thread_stack, stack_size);
      thread_stack= stack_size;
    }
  }
#endif
  thread_stack_min=thread_stack - STACK_MIN_SIZE;

  (void) thr_setconcurrency(concurrency);	// 10 by default

  /*
    Ensure that lower_case_table_names is set on system where we have case
    insensitive names.  If this is not done the users MyISAM tables will
    get corrupted if accesses with names of different case.
  */
  DBUG_PRINT("info", ("lower_case_table_names: %d", lower_case_table_names));
  if (!lower_case_table_names &&
      (lower_case_file_system=
       (test_if_case_insensitive(mysql_real_data_home) == 1)))
  {
    if (lower_case_table_names_used)
    {
      if (global_system_variables.log_warnings)
	sql_print_warning("\
You have forced lower_case_table_names to 0 through a command-line \
option, even though your file system '%s' is case insensitive.  This means \
that you can corrupt a MyISAM table by accessing it with different cases. \
You should consider changing lower_case_table_names to 1 or 2",
			mysql_real_data_home);
    }
    else
    {
      if (global_system_variables.log_warnings)
	sql_print_warning("Setting lower_case_table_names=2 because file system for %s is case insensitive", mysql_real_data_home);
      lower_case_table_names= 2;
    }
  }

  select_thread=pthread_self();
  select_thread_in_use=1;
  init_ssl();

#ifdef HAVE_LIBWRAP
  libwrapName= my_progname+dirname_length(my_progname);
  openlog(libwrapName, LOG_PID, LOG_AUTH);
#endif

  /*
    We have enough space for fiddling with the argv, continue
  */
  check_data_home(mysql_real_data_home);
  if (my_setwd(mysql_real_data_home,MYF(MY_WME)))
  {
    unireg_abort(1);				/* purecov: inspected */
  }
  mysql_data_home= mysql_data_home_buff;
  mysql_data_home[0]=FN_CURLIB;		// all paths are relative from here
  mysql_data_home[1]=0;
  server_init();

  if (opt_bin_log && !server_id)
  {
    server_id= !master_host ? 1 : 2;
#ifdef EXTRA_DEBUG
    switch (server_id) {
    case 1:
      sql_print_warning("\
You have enabled the binary log, but you haven't set server-id to \
a non-zero value: we force server id to 1; updates will be logged to the \
binary log, but connections from slaves will not be accepted.");
      break;
    case 2:
      sql_print_warning("\
You should set server-id to a non-0 value if master_host is set; \
we force server id to 2, but this MySQL server will not act as a slave.");
      break;
    }
#endif
  }

  if (init_server_components())
    exit(1);

#ifdef __WIN__
  if (!opt_console)
  {
    freopen(log_error_file,"a+",stdout);
    freopen(log_error_file,"a+",stderr);
    FreeConsole();				// Remove window
  }
#endif

  /*
    init signals & alarm
    After this we can't quit by a simple unireg_abort
  */
  error_handler_hook = my_message_sql;
  start_signal_handler();				// Creates pidfile
  if (acl_init((THD *)0, opt_noacl) || 
      my_tz_init((THD *)0, default_tz_name, opt_bootstrap))
  {
    abort_loop=1;
    select_thread_in_use=0;
#ifndef __NETWARE__
    (void) pthread_kill(signal_thread, MYSQL_KILL_SIGNAL);
#endif /* __NETWARE__ */
    
    if (!opt_bootstrap)
      (void) my_delete(pidfile_name,MYF(MY_WME));	// Not needed anymore

    if (unix_sock != INVALID_SOCKET)
      unlink(mysqld_unix_port);
    exit(1);
  }
  if (!opt_noacl)
    (void) grant_init((THD *)0);

#ifdef HAVE_DLOPEN
  if (!opt_noacl)
    udf_init();
#endif
  if (opt_bootstrap) /* If running with bootstrap, do not start replication. */
    opt_skip_slave_start= 1;
  /* init_slave() must be called after the thread keys are created */
  init_slave();

  if (opt_bootstrap)
  {
    int error=bootstrap(stdin);
    end_thr_alarm(1);				// Don't allow alarms
    unireg_abort(error ? 1 : 0);
  }
  if (opt_init_file)
  {
    if (read_init_file(opt_init_file))
    {
      end_thr_alarm(1);				// Don't allow alarms
      unireg_abort(1);
    }
  }

  create_shutdown_thread();
  create_maintenance_thread();

  printf(ER(ER_READY),my_progname,server_version,
	 ((unix_sock == INVALID_SOCKET) ? (char*) "" : mysqld_unix_port),
	 mysqld_port);
  if (MYSQL_COMPILATION_COMMENT[0] != '\0')
    fputs("  " MYSQL_COMPILATION_COMMENT, stdout);
  putchar('\n');
  fflush(stdout);

#if defined(__NT__) || defined(HAVE_SMEM)
  handle_connections_methods();
#else
#ifdef __WIN__
  if (!have_tcpip || opt_disable_networking)
  {
    sql_print_error("TCP/IP unavailable or disabled with --skip-networking; no available interfaces");
    unireg_abort(1);
  }
#endif
  handle_connections_sockets(0);
#endif /* __NT__ */

  /* (void) pthread_attr_destroy(&connection_attrib); */
  
  DBUG_PRINT("quit",("Exiting main thread"));

#ifndef __WIN__
#ifdef EXTRA_DEBUG2
  sql_print_error("Before Lock_thread_count");
#endif
  (void) pthread_mutex_lock(&LOCK_thread_count);
  DBUG_PRINT("quit", ("Got thread_count mutex"));
  select_thread_in_use=0;			// For close_connections
  (void) pthread_mutex_unlock(&LOCK_thread_count);
  (void) pthread_cond_broadcast(&COND_thread_count);
#ifdef EXTRA_DEBUG2
  sql_print_error("After lock_thread_count");
#endif
#endif /* __WIN__ */

  /* Wait until cleanup is done */
  (void) pthread_mutex_lock(&LOCK_thread_count);
  while (!ready_to_exit)
    pthread_cond_wait(&COND_thread_count,&LOCK_thread_count);
  (void) pthread_mutex_unlock(&LOCK_thread_count);

#if defined(__WIN__) && !defined(EMBEDDED_LIBRARY)
  if (Service.IsNT() && start_mode)
    Service.Stop();
  else
  {
    Service.SetShutdownEvent(0);
    if (hEventShutdown)
      CloseHandle(hEventShutdown);
  }
#endif
#ifndef __NETWARE__
  {
    uint i;
    /*
      Wait up to 10 seconds for signal thread to die. We use this mainly to
      avoid getting warnings that my_thread_end has not been called
    */
    for (i= 0 ; i < 100 && signal_thread_in_use; i++)
    {
      if (pthread_kill(signal_thread, MYSQL_KILL_SIGNAL))
	break;
      my_sleep(100);				// Give it time to die
    }
  }
#endif
  clean_up_mutexes();
  my_end(opt_endinfo ? MY_CHECK_ERROR | MY_GIVE_INFO : 0);
 
  exit(0);
  return(0);					/* purecov: deadcode */
}

#endif /* EMBEDDED_LIBRARY */


/****************************************************************************
  Main and thread entry function for Win32
  (all this is needed only to run mysqld as a service on WinNT)
****************************************************************************/

#if defined(__WIN__) && !defined(EMBEDDED_LIBRARY)
int mysql_service(void *p)
{
  if (use_opt_args)
    win_main(opt_argc, opt_argv);
  else
    win_main(Service.my_argc, Service.my_argv);
  return 0;
}


/* Quote string if it contains space, else copy */

static char *add_quoted_string(char *to, const char *from, char *to_end)
{
  uint length= (uint) (to_end-to);

  if (!strchr(from, ' '))
    return strnmov(to, from, length);
  return strxnmov(to, length, "\"", from, "\"", NullS);
}


/*
  Handle basic handling of services, like installation and removal

  SYNOPSIS
    default_service_handling()
    argv		Pointer to argument list
    servicename		Internal name of service
    displayname		Display name of service (in taskbar ?)
    file_path		Path to this program
    startup_option	Startup option to mysqld

  RETURN VALUES
    0		option handled
    1		Could not handle option
 */

static bool
default_service_handling(char **argv,
			 const char *servicename,
			 const char *displayname,
			 const char *file_path,
			 const char *extra_opt,
			 const char *account_name)
{
  char path_and_service[FN_REFLEN+FN_REFLEN+32], *pos, *end;
  end= path_and_service + sizeof(path_and_service)-3;

  /* We have to quote filename if it contains spaces */
  pos= add_quoted_string(path_and_service, file_path, end);
  if (*extra_opt)
  {
    /* Add (possible quoted) option after file_path */
    *pos++= ' ';
    pos= add_quoted_string(pos, extra_opt, end);
  }
  /* We must have servicename last */
  *pos++= ' ';
  (void) add_quoted_string(pos, servicename, end);

  if (Service.got_service_option(argv, "install"))
  {
    Service.Install(1, servicename, displayname, path_and_service, account_name);
    return 0;
  }
  if (Service.got_service_option(argv, "install-manual"))
  {
    Service.Install(0, servicename, displayname, path_and_service, account_name);
    return 0;
  }
  if (Service.got_service_option(argv, "remove"))
  {
    Service.Remove(servicename);
    return 0;
  }
  return 1;
}


int main(int argc, char **argv)
{

  /* When several instances are running on the same machine, we
     need to have an  unique  named  hEventShudown  through the
     application PID e.g.: MySQLShutdown1890; MySQLShutdown2342
  */ 
  int10_to_str((int) GetCurrentProcessId(),strmov(shutdown_event_name,
          "MySQLShutdown"), 10);
  
  /* Must be initialized early for comparison of service name */
  system_charset_info= &my_charset_utf8_general_ci;

  if (Service.GetOS())	/* true NT family */
  {
    char file_path[FN_REFLEN];
    my_path(file_path, argv[0], "");		      /* Find name in path */
    fn_format(file_path,argv[0],file_path,"",
	      MY_REPLACE_DIR | MY_UNPACK_FILENAME | MY_RESOLVE_SYMLINKS);

    if (argc == 2)
    {
      if (!default_service_handling(argv, MYSQL_SERVICENAME, MYSQL_SERVICENAME,
				   file_path, "", NULL))
	return 0;
      if (Service.IsService(argv[1]))        /* Start an optional service */
      {
	/*
	  Only add the service name to the groups read from the config file
	  if it's not "MySQL". (The default service name should be 'mysqld'
	  but we started a bad tradition by calling it MySQL from the start
	  and we are now stuck with it.
	*/
	if (my_strcasecmp(system_charset_info, argv[1],"mysql"))
	  load_default_groups[load_default_groups_sz-2]= argv[1];
        start_mode= 1;
        Service.Init(argv[1], mysql_service);
        return 0;
      }
    }
    else if (argc == 3) /* install or remove any optional service */
    {
      if (!default_service_handling(argv, argv[2], argv[2], file_path, "", NULL))
	return 0;
      if (Service.IsService(argv[2]))
      {
	/*
	  mysqld was started as
	  mysqld --defaults-file=my_path\my.ini service-name
	*/
	use_opt_args=1;
	opt_argc= 2;				// Skip service-name
	opt_argv=argv;
	start_mode= 1;
	if (my_strcasecmp(system_charset_info, argv[2],"mysql"))
	  load_default_groups[load_default_groups_sz-2]= argv[2];
	Service.Init(argv[2], mysql_service);
	return 0;
      }
    }
    else if (argc >= 4)
    {
      const char *defaults_file = "--defaults-file";
      const char *service = "--local-service";
      char extra_opt[FN_REFLEN] = "";  
      char *account_name = NULL;
      char *option;
      int index;
      for (index = 3; index < argc; index++)
      {
        option= argv[index];
        /* 
          Install an optional service with optional config file
          mysqld --install-manual mysqldopt --defaults-file=c:\miguel\my.ini
        */
        if (strncmp(option, defaults_file, strlen(defaults_file)) == 0)
        {
          strmov(extra_opt, option);	  
        }
        else
        /* 
          Install an optional service as local service
          mysqld --install-manual mysqldopt --local-service
        */
        if (strncmp(option, service, strlen(service)) == 0)
        {
          account_name=(char*)malloc(27);
          strmov(account_name, "NT AUTHORITY\\LocalService\0");
        }
      }

      if (!default_service_handling(argv, argv[2], argv[2], file_path, extra_opt, account_name))
        return 0;
    }
    else if (argc == 1 && Service.IsService(MYSQL_SERVICENAME))
    {
      /* start the default service */
      start_mode= 1;
      Service.Init(MYSQL_SERVICENAME, mysql_service);
      return 0;
    }
  }
  /* Start as standalone server */
  Service.my_argc=argc;
  Service.my_argv=argv;
  mysql_service(NULL);
  return 0;
}
#endif


/*
  Execute all commands from a file. Used by the mysql_install_db script to
  create MySQL privilege tables without having to start a full MySQL server.
*/

static int bootstrap(FILE *file)
{
  int error= 0;
  DBUG_ENTER("bootstrap");

  THD *thd= new THD;
  thd->bootstrap=1;
  thd->client_capabilities=0;
  my_net_init(&thd->net,(st_vio*) 0);
  thd->max_client_packet_length= thd->net.max_packet;
  thd->master_access= ~0;
  thd->thread_id=thread_id++;
  thread_count++;

  bootstrap_file=file;
#ifndef EMBEDDED_LIBRARY			// TODO:  Enable this
  if (pthread_create(&thd->real_id,&connection_attrib,handle_bootstrap,
		     (void*) thd))
  {
    sql_print_warning("Can't create thread to handle bootstrap");
    DBUG_RETURN(-1);
  }
  /* Wait for thread to die */
  (void) pthread_mutex_lock(&LOCK_thread_count);
  while (thread_count)
  {
    (void) pthread_cond_wait(&COND_thread_count,&LOCK_thread_count);
    DBUG_PRINT("quit",("One thread died (count=%u)",thread_count));
  }
  (void) pthread_mutex_unlock(&LOCK_thread_count);
#else
  thd->mysql= 0;
  handle_bootstrap((void *)thd);
#endif

  error= thd->is_fatal_error;
#ifndef EMBEDDED_LIBRARY
  net_end(&thd->net);
#endif
  thd->cleanup();
  delete thd;
  DBUG_RETURN(error);
}


static bool read_init_file(char *file_name)
{
  FILE *file;
  DBUG_ENTER("read_init_file");
  DBUG_PRINT("enter",("name: %s",file_name));
  if (!(file=my_fopen(file_name,O_RDONLY,MYF(MY_WME))))
    return(1);
  bootstrap(file);				/* Ignore errors from this */
  (void) my_fclose(file,MYF(MY_WME));
  return 0;
}


#ifndef EMBEDDED_LIBRARY
static void create_new_thread(THD *thd)
{
  DBUG_ENTER("create_new_thread");

  NET *net=&thd->net;				// For easy ref
  net->read_timeout = (uint) connect_timeout;
  if (protocol_version > 9)
    net->return_errno=1;

  /* don't allow too many connections */
  if (thread_count - delayed_insert_threads >= max_connections+1 || abort_loop)
  {
    DBUG_PRINT("error",("Too many connections"));
    close_connection(thd, ER_CON_COUNT_ERROR, 1);
    delete thd;
    DBUG_VOID_RETURN;
  }
  pthread_mutex_lock(&LOCK_thread_count);
  thd->thread_id=thread_id++;

  thd->real_id=pthread_self();			// Keep purify happy

  /* Start a new thread to handle connection */
#ifdef ONE_THREAD
  if (test_flags & TEST_NO_THREADS)		// For debugging under Linux
  {
    thread_cache_size=0;			// Safety
    thread_count++;
    threads.append(thd);
    thd->real_id=pthread_self();
    (void) pthread_mutex_unlock(&LOCK_thread_count);
    handle_one_connection((void*) thd);
  }
  else
#endif
  {
    if (cached_thread_count > wake_thread)
    {
      start_cached_thread(thd);
    }
    else
    {
      int error;
      thread_count++;
      thread_created++;
      threads.append(thd);
      if (thread_count-delayed_insert_threads > max_used_connections)
        max_used_connections=thread_count-delayed_insert_threads;
      DBUG_PRINT("info",(("creating thread %d"), thd->thread_id));
      thd->connect_time = time(NULL);
      if ((error=pthread_create(&thd->real_id,&connection_attrib,
				handle_one_connection,
				(void*) thd)))
      {
	DBUG_PRINT("error",
		   ("Can't create thread to handle request (error %d)",
		    error));
	thread_count--;
	thd->killed= THD::KILL_CONNECTION;			// Safety
	(void) pthread_mutex_unlock(&LOCK_thread_count);
	statistic_increment(aborted_connects,&LOCK_status);
	net_printf_error(thd, ER_CANT_CREATE_THREAD, error);
	(void) pthread_mutex_lock(&LOCK_thread_count);
	close_connection(thd,0,0);
	delete thd;
	(void) pthread_mutex_unlock(&LOCK_thread_count);
	DBUG_VOID_RETURN;
      }
    }
    (void) pthread_mutex_unlock(&LOCK_thread_count);

  }
  DBUG_PRINT("info",("Thread created"));
  DBUG_VOID_RETURN;
}
#endif /* EMBEDDED_LIBRARY */


#ifdef SIGNALS_DONT_BREAK_READ
inline void kill_broken_server()
{
  /* hack to get around signals ignored in syscalls for problem OS's */
  if (
#if !defined(__NETWARE__)
      unix_sock == INVALID_SOCKET ||
#endif
      (!opt_disable_networking && ip_sock == INVALID_SOCKET))
  {
    select_thread_in_use = 0;
#ifdef __NETWARE__
    kill_server(MYSQL_KILL_SIGNAL); /* never returns */
#else
    kill_server((void*)MYSQL_KILL_SIGNAL); /* never returns */
#endif /* __NETWARE__ */
  }
}
#define MAYBE_BROKEN_SYSCALL kill_broken_server();
#else
#define MAYBE_BROKEN_SYSCALL
#endif

	/* Handle new connections and spawn new process to handle them */

#ifndef EMBEDDED_LIBRARY
extern "C" pthread_handler_decl(handle_connections_sockets,
				arg __attribute__((unused)))
{
  my_socket sock,new_sock;
  uint error_count=0;
  uint max_used_connection= (uint) (max(ip_sock,unix_sock)+1);
  fd_set readFDs,clientFDs;
  THD *thd;
  struct sockaddr_in cAddr;
  int ip_flags=0,socket_flags=0,flags;
  st_vio *vio_tmp;
  DBUG_ENTER("handle_connections_sockets");

  LINT_INIT(new_sock);

  (void) my_pthread_getprio(pthread_self());		// For debugging

  FD_ZERO(&clientFDs);
  if (ip_sock != INVALID_SOCKET)
  {
    FD_SET(ip_sock,&clientFDs);
#ifdef HAVE_FCNTL
    ip_flags = fcntl(ip_sock, F_GETFL, 0);
#endif
  }
#ifdef HAVE_SYS_UN_H
  FD_SET(unix_sock,&clientFDs);
#ifdef HAVE_FCNTL
  socket_flags=fcntl(unix_sock, F_GETFL, 0);
#endif
#endif

  DBUG_PRINT("general",("Waiting for connections."));
  MAYBE_BROKEN_SYSCALL;
  while (!abort_loop)
  {
    readFDs=clientFDs;
#ifdef HPUX10
    if (select(max_used_connection,(int*) &readFDs,0,0,0) < 0)
      continue;
#else
    if (select((int) max_used_connection,&readFDs,0,0,0) < 0)
    {
      if (socket_errno != SOCKET_EINTR)
      {
	if (!select_errors++ && !abort_loop)	/* purecov: inspected */
	  sql_print_error("mysqld: Got error %d from select",socket_errno); /* purecov: inspected */
      }
      MAYBE_BROKEN_SYSCALL
      continue;
    }
#endif	/* HPUX10 */
    if (abort_loop)
    {
      MAYBE_BROKEN_SYSCALL;
      break;
    }

    /* Is this a new connection request ? */
#ifdef HAVE_SYS_UN_H
    if (FD_ISSET(unix_sock,&readFDs))
    {
      sock = unix_sock;
      flags= socket_flags;
    }
    else
#endif
    {
      sock = ip_sock;
      flags= ip_flags;
    }

#if !defined(NO_FCNTL_NONBLOCK)
    if (!(test_flags & TEST_BLOCKING))
    {
#if defined(O_NONBLOCK)
      fcntl(sock, F_SETFL, flags | O_NONBLOCK);
#elif defined(O_NDELAY)
      fcntl(sock, F_SETFL, flags | O_NDELAY);
#endif
    }
#endif /* NO_FCNTL_NONBLOCK */
    for (uint retry=0; retry < MAX_ACCEPT_RETRY; retry++)
    {
      size_socket length=sizeof(struct sockaddr_in);
      new_sock = accept(sock, my_reinterpret_cast(struct sockaddr *) (&cAddr),
			&length);
#ifdef __NETWARE__ 
      // TODO: temporary fix, waiting for TCP/IP fix - DEFECT000303149
      if ((new_sock == INVALID_SOCKET) && (socket_errno == EINVAL))
      {
        kill_server(SIGTERM);
      }
#endif
      if (new_sock != INVALID_SOCKET ||
	  (socket_errno != SOCKET_EINTR && socket_errno != SOCKET_EAGAIN))
	break;
      MAYBE_BROKEN_SYSCALL;
#if !defined(NO_FCNTL_NONBLOCK)
      if (!(test_flags & TEST_BLOCKING))
      {
	if (retry == MAX_ACCEPT_RETRY - 1)
	  fcntl(sock, F_SETFL, flags);		// Try without O_NONBLOCK
      }
#endif
    }
#if !defined(NO_FCNTL_NONBLOCK)
    if (!(test_flags & TEST_BLOCKING))
      fcntl(sock, F_SETFL, flags);
#endif
    if (new_sock == INVALID_SOCKET)
    {
      if ((error_count++ & 255) == 0)		// This can happen often
	sql_perror("Error in accept");
      MAYBE_BROKEN_SYSCALL;
      if (socket_errno == SOCKET_ENFILE || socket_errno == SOCKET_EMFILE)
	sleep(1);				// Give other threads some time
      continue;
    }

#ifdef HAVE_LIBWRAP
    {
      if (sock == ip_sock)
      {
	struct request_info req;
	signal(SIGCHLD, SIG_DFL);
	request_init(&req, RQ_DAEMON, libwrapName, RQ_FILE, new_sock, NULL);
	my_fromhost(&req);
	if (!my_hosts_access(&req))
	{
	  /*
	    This may be stupid but refuse() includes an exit(0)
	    which we surely don't want...
	    clean_exit() - same stupid thing ...
	  */
	  syslog(deny_severity, "refused connect from %s",
		 my_eval_client(&req));

	  /*
	    C++ sucks (the gibberish in front just translates the supplied
	    sink function pointer in the req structure from a void (*sink)();
	    to a void(*sink)(int) if you omit the cast, the C++ compiler
	    will cry...
	  */
	  if (req.sink)
	    ((void (*)(int))req.sink)(req.fd);

	  (void) shutdown(new_sock,2);
	  (void) closesocket(new_sock);
	  continue;
	}
      }
    }
#endif /* HAVE_LIBWRAP */

    {
      size_socket dummyLen;
      struct sockaddr dummy;
      dummyLen = sizeof(struct sockaddr);
      if (getsockname(new_sock,&dummy, &dummyLen) < 0)
      {
	sql_perror("Error on new connection socket");
	(void) shutdown(new_sock,2);
	(void) closesocket(new_sock);
	continue;
      }
    }

    /*
    ** Don't allow too many connections
    */

    if (!(thd= new THD))
    {
      (void) shutdown(new_sock,2);
      VOID(closesocket(new_sock));
      continue;
    }
    if (!(vio_tmp=vio_new(new_sock,
			  sock == unix_sock ? VIO_TYPE_SOCKET :
			  VIO_TYPE_TCPIP,
			  sock == unix_sock)) ||
	my_net_init(&thd->net,vio_tmp))
    {
      if (vio_tmp)
	vio_delete(vio_tmp);
      else
      {
	(void) shutdown(new_sock,2);
	(void) closesocket(new_sock);
      }
      delete thd;
      continue;
    }
    if (sock == unix_sock)
      thd->host=(char*) my_localhost;
#ifdef __WIN__
    /* Set default wait_timeout */
    ulong wait_timeout= global_system_variables.net_wait_timeout * 1000;
    (void) setsockopt(new_sock, SOL_SOCKET, SO_RCVTIMEO, (char*)&wait_timeout,
                    sizeof(wait_timeout));
#endif
    create_new_thread(thd);
  }

#ifdef OS2
  // kill server must be invoked from thread 1!
  kill_server(MYSQL_KILL_SIGNAL);
#endif
  decrement_handler_count();
  DBUG_RETURN(0);
}


#ifdef __NT__
extern "C" pthread_handler_decl(handle_connections_namedpipes,arg)
{
  HANDLE hConnectedPipe;
  BOOL fConnected;
  THD *thd;
  my_thread_init();
  DBUG_ENTER("handle_connections_namedpipes");
  (void) my_pthread_getprio(pthread_self());		// For debugging

  DBUG_PRINT("general",("Waiting for named pipe connections."));
  while (!abort_loop)
  {
    /* wait for named pipe connection */
    fConnected = ConnectNamedPipe(hPipe, NULL);
    if (abort_loop)
      break;
    if (!fConnected)
      fConnected = GetLastError() == ERROR_PIPE_CONNECTED;
    if (!fConnected)
    {
      CloseHandle(hPipe);
      if ((hPipe= CreateNamedPipe(pipe_name,
                                  PIPE_ACCESS_DUPLEX,
                                  PIPE_TYPE_BYTE |
                                  PIPE_READMODE_BYTE |
                                  PIPE_WAIT,
                                  PIPE_UNLIMITED_INSTANCES,
                                  (int) global_system_variables.
                                  net_buffer_length,
                                  (int) global_system_variables.
                                  net_buffer_length,
                                  NMPWAIT_USE_DEFAULT_WAIT,
                                  &saPipeSecurity)) ==
	  INVALID_HANDLE_VALUE)
      {
	sql_perror("Can't create new named pipe!");
	break;					// Abort
      }
    }
    hConnectedPipe = hPipe;
    /* create new pipe for new connection */
    if ((hPipe = CreateNamedPipe(pipe_name,
				 PIPE_ACCESS_DUPLEX,
				 PIPE_TYPE_BYTE |
				 PIPE_READMODE_BYTE |
				 PIPE_WAIT,
				 PIPE_UNLIMITED_INSTANCES,
				 (int) global_system_variables.net_buffer_length,
				 (int) global_system_variables.net_buffer_length,
				 NMPWAIT_USE_DEFAULT_WAIT,
				 &saPipeSecurity)) ==
	INVALID_HANDLE_VALUE)
    {
      sql_perror("Can't create new named pipe!");
      hPipe=hConnectedPipe;
      continue;					// We have to try again
    }

    if (!(thd = new THD))
    {
      DisconnectNamedPipe(hConnectedPipe);
      CloseHandle(hConnectedPipe);
      continue;
    }
    if (!(thd->net.vio = vio_new_win32pipe(hConnectedPipe)) ||
	my_net_init(&thd->net, thd->net.vio))
    {
      close_connection(thd, ER_OUT_OF_RESOURCES, 1);
      delete thd;
      continue;
    }
    /* host name is unknown */
    thd->host = my_strdup(my_localhost,MYF(0)); /* Host is unknown */
    create_new_thread(thd);
  }

  decrement_handler_count();
  DBUG_RETURN(0);
}
#endif /* __NT__ */


/*
  Thread of shared memory's service

  SYNOPSIS
    pthread_handler_decl()
    handle_connections_shared_memory Thread handle
    arg                              Arguments of thread
*/

#ifdef HAVE_SMEM
pthread_handler_decl(handle_connections_shared_memory,arg)
{
  /* file-mapping object, use for create shared memory */
  HANDLE handle_connect_file_map= 0;
  char  *handle_connect_map= 0;  		// pointer on shared memory
  HANDLE event_connect_answer= 0;
  ulong smem_buffer_length= shared_memory_buffer_length + 4;
  ulong connect_number= 1;
  char tmp[63];
  char *suffix_pos;
  char connect_number_char[22], *p;
  const char *errmsg= 0;
  my_thread_init();
  DBUG_ENTER("handle_connections_shared_memorys");
  DBUG_PRINT("general",("Waiting for allocated shared memory."));

  /*
    The name of event and file-mapping events create agree next rule:
      shared_memory_base_name+unique_part
    Where:
      shared_memory_base_name is unique value for each server
      unique_part is unique value for each object (events and file-mapping)
  */
  suffix_pos= strxmov(tmp,shared_memory_base_name,"_",NullS);
  strmov(suffix_pos, "CONNECT_REQUEST");
  if ((smem_event_connect_request= CreateEvent(0,FALSE,FALSE,tmp)) == 0)
  {
    errmsg= "Could not create request event";
    goto error;
  }
  strmov(suffix_pos, "CONNECT_ANSWER");
  if ((event_connect_answer= CreateEvent(0,FALSE,FALSE,tmp)) == 0)
  {
    errmsg="Could not create answer event";
    goto error;
  }
  strmov(suffix_pos, "CONNECT_DATA");
  if ((handle_connect_file_map= CreateFileMapping(INVALID_HANDLE_VALUE,0,
						   PAGE_READWRITE,
						   0,sizeof(connect_number),
						   tmp)) == 0)
  {
    errmsg= "Could not create file mapping";
    goto error;
  }
  if ((handle_connect_map= (char *)MapViewOfFile(handle_connect_file_map,
						  FILE_MAP_WRITE,0,0,
						  sizeof(DWORD))) == 0)
  {
    errmsg= "Could not create shared memory service";
    goto error;
  }

  while (!abort_loop)
  {
    /* Wait a request from client */
    WaitForSingleObject(smem_event_connect_request,INFINITE);

    /*
       it can be after shutdown command
    */
    if (abort_loop) 
      goto error;

    HANDLE handle_client_file_map= 0;
    char  *handle_client_map= 0;
    HANDLE event_client_wrote= 0;
    HANDLE event_client_read= 0;    // for transfer data server <-> client
    HANDLE event_server_wrote= 0;
    HANDLE event_server_read= 0;
    THD *thd= 0;

    p= int10_to_str(connect_number, connect_number_char, 10);
    /*
      The name of event and file-mapping events create agree next rule:
        shared_memory_base_name+unique_part+number_of_connection
        Where:
	  shared_memory_base_name is uniquel value for each server
	  unique_part is unique value for each object (events and file-mapping)
	  number_of_connection is connection-number between server and client
    */
    suffix_pos= strxmov(tmp,shared_memory_base_name,"_",connect_number_char,
			 "_",NullS);
    strmov(suffix_pos, "DATA");
    if ((handle_client_file_map= CreateFileMapping(INVALID_HANDLE_VALUE,0,
						    PAGE_READWRITE,0,
						    smem_buffer_length,
						    tmp)) == 0)
    {
      errmsg= "Could not create file mapping";
      goto errorconn;
    }
    if ((handle_client_map= (char*)MapViewOfFile(handle_client_file_map,
						  FILE_MAP_WRITE,0,0,
						  smem_buffer_length)) == 0)
    {
      errmsg= "Could not create memory map";
      goto errorconn;
    }
    strmov(suffix_pos, "CLIENT_WROTE");
    if ((event_client_wrote= CreateEvent(0,FALSE,FALSE,tmp)) == 0)
    {
      errmsg= "Could not create client write event";
      goto errorconn;
    }
    strmov(suffix_pos, "CLIENT_READ");
    if ((event_client_read= CreateEvent(0,FALSE,FALSE,tmp)) == 0)
    {
      errmsg= "Could not create client read event";
      goto errorconn;
    }
    strmov(suffix_pos, "SERVER_READ");
    if ((event_server_read= CreateEvent(0,FALSE,FALSE,tmp)) == 0)
    {
      errmsg= "Could not create server read event";
      goto errorconn;
    }
    strmov(suffix_pos, "SERVER_WROTE");
    if ((event_server_wrote= CreateEvent(0,FALSE,FALSE,tmp)) == 0)
    {
      errmsg= "Could not create server write event";
      goto errorconn;
    }
    if (abort_loop)
      goto errorconn;
    if (!(thd= new THD))
      goto errorconn;
    /* Send number of connection to client */
    int4store(handle_connect_map, connect_number);
    if (!SetEvent(event_connect_answer))
    {
      errmsg= "Could not send answer event";
      goto errorconn;
    }
    /* Set event that client should receive data */
    if (!SetEvent(event_client_read))
    {
      errmsg= "Could not set client to read mode";
      goto errorconn;
    }
    if (!(thd->net.vio= vio_new_win32shared_memory(&thd->net,
						   handle_client_file_map,
						   handle_client_map,
						   event_client_wrote,
						   event_client_read,
						   event_server_wrote,
						   event_server_read)) ||
	my_net_init(&thd->net, thd->net.vio))
    {
      close_connection(thd, ER_OUT_OF_RESOURCES, 1);
      errmsg= 0;
      goto errorconn;
    }
    thd->host= my_strdup(my_localhost,MYF(0)); /* Host is unknown */
    create_new_thread(thd);
    connect_number++;
    continue;

errorconn:
    /* Could not form connection;  Free used handlers/memort and retry */
    if (errmsg)
    {
      char buff[180];
      strxmov(buff, "Can't create shared memory connection: ", errmsg, ".",
	      NullS);
      sql_perror(buff);
    }
    if (handle_client_file_map) CloseHandle(handle_client_file_map);
    if (handle_client_map)	UnmapViewOfFile(handle_client_map);
    if (event_server_wrote)	CloseHandle(event_server_wrote);
    if (event_server_read)	CloseHandle(event_server_read);
    if (event_client_wrote)	CloseHandle(event_client_wrote);
    if (event_client_read)	CloseHandle(event_client_read);
    delete thd;
  }

  /* End shared memory handling */
error:
  if (errmsg)
  {
    char buff[180];
    strxmov(buff, "Can't create shared memory service: ", errmsg, ".", NullS);
    sql_perror(buff);
  }
  if (handle_connect_map)	UnmapViewOfFile(handle_connect_map);
  if (handle_connect_file_map)	CloseHandle(handle_connect_file_map);
  if (event_connect_answer)	CloseHandle(event_connect_answer);
  if (smem_event_connect_request) CloseHandle(smem_event_connect_request);

  decrement_handler_count();
  DBUG_RETURN(0);
}
#endif /* HAVE_SMEM */
#endif /* EMBEDDED_LIBRARY */


/****************************************************************************
  Handle start options
******************************************************************************/

enum options_mysqld
{
  OPT_ISAM_LOG=256,            OPT_SKIP_NEW, 
  OPT_SKIP_GRANT,              OPT_SKIP_LOCK, 
  OPT_ENABLE_LOCK,             OPT_USE_LOCKING,
  OPT_SOCKET,                  OPT_UPDATE_LOG,
  OPT_BIN_LOG,                 OPT_SKIP_RESOLVE,
  OPT_SKIP_NETWORKING,         OPT_BIN_LOG_INDEX,
  OPT_BIND_ADDRESS,            OPT_PID_FILE,
  OPT_SKIP_PRIOR,              OPT_BIG_TABLES,
  OPT_STANDALONE,              OPT_ONE_THREAD,
  OPT_CONSOLE,                 OPT_LOW_PRIORITY_UPDATES,
  OPT_SKIP_HOST_CACHE,         OPT_SHORT_LOG_FORMAT,
  OPT_FLUSH,                   OPT_SAFE,
  OPT_BOOTSTRAP,               OPT_SKIP_SHOW_DB,
  OPT_STORAGE_ENGINE,          OPT_INIT_FILE,
  OPT_DELAY_KEY_WRITE_ALL,     OPT_SLOW_QUERY_LOG,
  OPT_DELAY_KEY_WRITE,	       OPT_CHARSETS_DIR,
  OPT_BDB_HOME,                OPT_BDB_LOG,
  OPT_BDB_TMP,                 OPT_BDB_SYNC,
  OPT_BDB_LOCK,                OPT_BDB,
  OPT_BDB_NO_RECOVER,	    OPT_BDB_SHARED,
  OPT_MASTER_HOST,             OPT_MASTER_USER,
  OPT_MASTER_PASSWORD,         OPT_MASTER_PORT,
  OPT_MASTER_INFO_FILE,        OPT_MASTER_CONNECT_RETRY,
  OPT_MASTER_RETRY_COUNT,
  OPT_MASTER_SSL,              OPT_MASTER_SSL_KEY,
  OPT_MASTER_SSL_CERT,         OPT_MASTER_SSL_CAPATH,
  OPT_MASTER_SSL_CIPHER,       OPT_MASTER_SSL_CA,
  OPT_SQL_BIN_UPDATE_SAME,     OPT_REPLICATE_DO_DB,
  OPT_REPLICATE_IGNORE_DB,     OPT_LOG_SLAVE_UPDATES,
  OPT_BINLOG_DO_DB,            OPT_BINLOG_IGNORE_DB,
  OPT_WANT_CORE,               OPT_CONCURRENT_INSERT,
  OPT_MEMLOCK,                 OPT_MYISAM_RECOVER,
  OPT_REPLICATE_REWRITE_DB,    OPT_SERVER_ID,
  OPT_SKIP_SLAVE_START,        OPT_SKIP_INNOBASE,
  OPT_SAFEMALLOC_MEM_LIMIT,    OPT_REPLICATE_DO_TABLE,
  OPT_REPLICATE_IGNORE_TABLE,  OPT_REPLICATE_WILD_DO_TABLE,
  OPT_REPLICATE_WILD_IGNORE_TABLE, OPT_REPLICATE_SAME_SERVER_ID,
  OPT_DISCONNECT_SLAVE_EVENT_COUNT,
  OPT_ABORT_SLAVE_EVENT_COUNT,
  OPT_INNODB_DATA_HOME_DIR,
  OPT_INNODB_DATA_FILE_PATH,
  OPT_INNODB_LOG_GROUP_HOME_DIR,
  OPT_INNODB_LOG_ARCH_DIR,
  OPT_INNODB_LOG_ARCHIVE,
  OPT_INNODB_FLUSH_LOG_AT_TRX_COMMIT,
  OPT_INNODB_FLUSH_METHOD,
  OPT_INNODB_DOUBLEWRITE,
  OPT_INNODB_CHECKSUMS,
  OPT_INNODB_FAST_SHUTDOWN,
  OPT_INNODB_FILE_PER_TABLE, OPT_CRASH_BINLOG_INNODB,
  OPT_INNODB_LOCKS_UNSAFE_FOR_BINLOG,
  OPT_SAFE_SHOW_DB, OPT_INNODB_SAFE_BINLOG,
  OPT_INNODB, OPT_ISAM,
  OPT_NDBCLUSTER, OPT_NDB_CONNECTSTRING, OPT_NDB_USE_EXACT_COUNT,
  OPT_NDB_FORCE_SEND, OPT_NDB_AUTOINCREMENT_PREFETCH_SZ,
  OPT_SKIP_SAFEMALLOC,
  OPT_TEMP_POOL, OPT_TX_ISOLATION,
  OPT_SKIP_STACK_TRACE, OPT_SKIP_SYMLINKS,
  OPT_MAX_BINLOG_DUMP_EVENTS, OPT_SPORADIC_BINLOG_DUMP_FAIL,
  OPT_SAFE_USER_CREATE, OPT_SQL_MODE,
  OPT_HAVE_NAMED_PIPE,
  OPT_DO_PSTACK, OPT_REPORT_HOST,
  OPT_REPORT_USER, OPT_REPORT_PASSWORD, OPT_REPORT_PORT,
  OPT_SHOW_SLAVE_AUTH_INFO,
  OPT_SLAVE_LOAD_TMPDIR, OPT_NO_MIX_TYPE,
  OPT_RPL_RECOVERY_RANK,OPT_INIT_RPL_ROLE,
  OPT_RELAY_LOG, OPT_RELAY_LOG_INDEX, OPT_RELAY_LOG_INFO_FILE,
  OPT_SLAVE_SKIP_ERRORS, OPT_DES_KEY_FILE, OPT_LOCAL_INFILE,
  OPT_SSL_SSL, OPT_SSL_KEY, OPT_SSL_CERT, OPT_SSL_CA,
  OPT_SSL_CAPATH, OPT_SSL_CIPHER,
  OPT_BACK_LOG, OPT_BINLOG_CACHE_SIZE,
  OPT_CONNECT_TIMEOUT, OPT_DELAYED_INSERT_TIMEOUT,
  OPT_DELAYED_INSERT_LIMIT, OPT_DELAYED_QUEUE_SIZE,
  OPT_FLUSH_TIME, OPT_FT_MIN_WORD_LEN, OPT_FT_BOOLEAN_SYNTAX,
  OPT_FT_MAX_WORD_LEN, OPT_FT_QUERY_EXPANSION_LIMIT, OPT_FT_STOPWORD_FILE,
  OPT_INTERACTIVE_TIMEOUT, OPT_JOIN_BUFF_SIZE,
  OPT_KEY_BUFFER_SIZE, OPT_KEY_CACHE_BLOCK_SIZE,
  OPT_KEY_CACHE_DIVISION_LIMIT, OPT_KEY_CACHE_AGE_THRESHOLD,
  OPT_LONG_QUERY_TIME,
  OPT_LOWER_CASE_TABLE_NAMES, OPT_MAX_ALLOWED_PACKET,
  OPT_MAX_BINLOG_CACHE_SIZE, OPT_MAX_BINLOG_SIZE,
  OPT_MAX_CONNECTIONS, OPT_MAX_CONNECT_ERRORS,
  OPT_MAX_DELAYED_THREADS, OPT_MAX_HEP_TABLE_SIZE,
  OPT_MAX_JOIN_SIZE, OPT_MAX_RELAY_LOG_SIZE, OPT_MAX_SORT_LENGTH, 
  OPT_MAX_SEEKS_FOR_KEY, OPT_MAX_TMP_TABLES, OPT_MAX_USER_CONNECTIONS,
  OPT_MAX_LENGTH_FOR_SORT_DATA,
  OPT_MAX_WRITE_LOCK_COUNT, OPT_BULK_INSERT_BUFFER_SIZE,
  OPT_MAX_ERROR_COUNT, OPT_MULTI_RANGE_COUNT, OPT_MYISAM_DATA_POINTER_SIZE,
  OPT_MYISAM_BLOCK_SIZE, OPT_MYISAM_MAX_EXTRA_SORT_FILE_SIZE,
  OPT_MYISAM_MAX_SORT_FILE_SIZE, OPT_MYISAM_SORT_BUFFER_SIZE,
  OPT_NET_BUFFER_LENGTH, OPT_NET_RETRY_COUNT,
  OPT_NET_READ_TIMEOUT, OPT_NET_WRITE_TIMEOUT,
  OPT_OPEN_FILES_LIMIT,
  OPT_PRELOAD_BUFFER_SIZE,
  OPT_QUERY_CACHE_LIMIT, OPT_QUERY_CACHE_MIN_RES_UNIT, OPT_QUERY_CACHE_SIZE,
  OPT_QUERY_CACHE_TYPE, OPT_QUERY_CACHE_WLOCK_INVALIDATE, OPT_RECORD_BUFFER,
  OPT_RECORD_RND_BUFFER, OPT_RELAY_LOG_SPACE_LIMIT, OPT_RELAY_LOG_PURGE,
  OPT_SLAVE_NET_TIMEOUT, OPT_SLAVE_COMPRESSED_PROTOCOL, OPT_SLOW_LAUNCH_TIME,
  OPT_READONLY, OPT_DEBUGGING,
  OPT_SORT_BUFFER, OPT_TABLE_CACHE,
  OPT_THREAD_CONCURRENCY, OPT_THREAD_CACHE_SIZE,
  OPT_TMP_TABLE_SIZE, OPT_THREAD_STACK,
  OPT_WAIT_TIMEOUT, OPT_MYISAM_REPAIR_THREADS,
  OPT_INNODB_MIRRORED_LOG_GROUPS,
  OPT_INNODB_LOG_FILES_IN_GROUP,
  OPT_INNODB_LOG_FILE_SIZE,
  OPT_INNODB_LOG_BUFFER_SIZE,
  OPT_INNODB_BUFFER_POOL_SIZE,
  OPT_INNODB_BUFFER_POOL_AWE_MEM_MB,
  OPT_INNODB_ADDITIONAL_MEM_POOL_SIZE,
  OPT_INNODB_MAX_PURGE_LAG,
  OPT_INNODB_FILE_IO_THREADS,
  OPT_INNODB_LOCK_WAIT_TIMEOUT,
  OPT_INNODB_THREAD_CONCURRENCY,
  OPT_INNODB_FORCE_RECOVERY,
  OPT_INNODB_STATUS_FILE,
  OPT_INNODB_MAX_DIRTY_PAGES_PCT,
  OPT_INNODB_TABLE_LOCKS,
  OPT_INNODB_OPEN_FILES,
  OPT_INNODB_AUTOEXTEND_INCREMENT,
  OPT_BDB_CACHE_SIZE,
  OPT_BDB_LOG_BUFFER_SIZE,
  OPT_BDB_MAX_LOCK,
  OPT_ERROR_LOG_FILE,
  OPT_DEFAULT_WEEK_FORMAT,
  OPT_RANGE_ALLOC_BLOCK_SIZE,
  OPT_QUERY_ALLOC_BLOCK_SIZE, OPT_QUERY_PREALLOC_SIZE,
  OPT_TRANS_ALLOC_BLOCK_SIZE, OPT_TRANS_PREALLOC_SIZE,
  OPT_SYNC_FRM, OPT_SYNC_BINLOG, OPT_BDB_NOSYNC,
  OPT_ENABLE_SHARED_MEMORY,
  OPT_SHARED_MEMORY_BASE_NAME,
  OPT_OLD_PASSWORDS,
  OPT_EXPIRE_LOGS_DAYS,
  OPT_GROUP_CONCAT_MAX_LEN,
  OPT_DEFAULT_COLLATION,
  OPT_INIT_CONNECT,
  OPT_INIT_SLAVE,
  OPT_SECURE_AUTH,
  OPT_DATE_FORMAT,
  OPT_TIME_FORMAT,
  OPT_DATETIME_FORMAT,
  OPT_LOG_QUERIES_NOT_USING_INDEXES,
  OPT_DEFAULT_TIME_ZONE,
  OPT_OPTIMIZER_SEARCH_DEPTH,
  OPT_OPTIMIZER_PRUNE_LEVEL,
  OPT_UPDATABLE_VIEWS_WITH_LIMIT,
<<<<<<< HEAD
  OPT_SP_AUTOMATIC_PRIVILEGES,
  OPT_AUTO_INCREMENT, OPT_AUTO_INCREMENT_OFFSET,
  OPT_ENABLE_LARGE_PAGES
=======
  OPT_AUTO_INCREMENT, OPT_AUTO_INCREMENT_OFFSET,
  OPT_OLD_STYLE_USER_LIMITS
>>>>>>> ffa73933
};


#define LONG_TIMEOUT ((ulong) 3600L*24L*365L)

struct my_option my_long_options[] =
{
  {"help", '?', "Display this help and exit.", 
   (gptr*) &opt_help, (gptr*) &opt_help, 0, GET_BOOL, NO_ARG, 0, 0, 0, 0,
   0, 0},
#ifdef HAVE_REPLICATION
  {"abort-slave-event-count", OPT_ABORT_SLAVE_EVENT_COUNT,
   "Option used by mysql-test for debugging and testing of replication.",
   (gptr*) &abort_slave_event_count,  (gptr*) &abort_slave_event_count,
   0, GET_INT, REQUIRED_ARG, 0, 0, 0, 0, 0, 0},
#endif /* HAVE_REPLICATION */
  {"ansi", 'a', "Use ANSI SQL syntax instead of MySQL syntax.", 0, 0, 0,
   GET_NO_ARG, NO_ARG, 0, 0, 0, 0, 0, 0},
  {"auto-increment-increment", OPT_AUTO_INCREMENT,
   "Auto-increment columns are incremented by this",
   (gptr*) &global_system_variables.auto_increment_increment,
   (gptr*) &max_system_variables.auto_increment_increment, 0, GET_ULONG,
   OPT_ARG, 1, 1, 65535, 0, 1, 0 },
  {"auto-increment-offset", OPT_AUTO_INCREMENT_OFFSET,
   "Offset added to Auto-increment columns. Used when auto-increment-increment != 1",
   (gptr*) &global_system_variables.auto_increment_offset,
   (gptr*) &max_system_variables.auto_increment_offset, 0, GET_ULONG, OPT_ARG,
   1, 1, 65535, 0, 1, 0 },
  {"automatic-sp-privileges", OPT_SP_AUTOMATIC_PRIVILEGES,
   "Creating and dropping stored procedures alters ACLs. Disable with --skip-automatic-sp-privileges.",
   (gptr*) &sp_automatic_privileges, (gptr*) &sp_automatic_privileges,
   0, GET_BOOL, NO_ARG, 1, 0, 0, 0, 0, 0},
  {"basedir", 'b',
   "Path to installation directory. All paths are usually resolved relative to this.",
   (gptr*) &mysql_home_ptr, (gptr*) &mysql_home_ptr, 0, GET_STR, REQUIRED_ARG,
   0, 0, 0, 0, 0, 0},
  {"bdb", OPT_BDB, "Enable Berkeley DB (if this version of MySQL supports it). \
Disable with --skip-bdb (will save memory).",
   (gptr*) &opt_bdb, (gptr*) &opt_bdb, 0, GET_BOOL, NO_ARG, OPT_BDB_DEFAULT, 0, 0,
   0, 0, 0},
#ifdef HAVE_BERKELEY_DB
  {"bdb-home", OPT_BDB_HOME, "Berkeley home directory.", (gptr*) &berkeley_home,
   (gptr*) &berkeley_home, 0, GET_STR, REQUIRED_ARG, 0, 0, 0, 0, 0, 0},
  {"bdb-lock-detect", OPT_BDB_LOCK,
   "Berkeley lock detect (DEFAULT, OLDEST, RANDOM or YOUNGEST, # sec).",
   0, 0, 0, GET_STR, REQUIRED_ARG, 0, 0, 0, 0, 0, 0},
  {"bdb-logdir", OPT_BDB_LOG, "Berkeley DB log file directory.",
   (gptr*) &berkeley_logdir, (gptr*) &berkeley_logdir, 0, GET_STR,
   REQUIRED_ARG, 0, 0, 0, 0, 0, 0},
  {"bdb-no-recover", OPT_BDB_NO_RECOVER,
   "Don't try to recover Berkeley DB tables on start.", 0, 0, 0, GET_NO_ARG,
   NO_ARG, 0, 0, 0, 0, 0, 0},
  {"bdb-no-sync", OPT_BDB_NOSYNC,
   "Disable synchronously flushing logs. This option is deprecated, use --skip-sync-bdb-logs or sync-bdb-logs=0 instead",
   //   (gptr*) &opt_sync_bdb_logs, (gptr*) &opt_sync_bdb_logs, 0, GET_BOOL,
   0, 0, 0, GET_NO_ARG, NO_ARG, 0, 0, 0, 0, 0, 0},
  {"bdb-shared-data", OPT_BDB_SHARED,
   "Start Berkeley DB in multi-process mode.", 0, 0, 0, GET_NO_ARG, NO_ARG, 0,
   0, 0, 0, 0, 0},
  {"bdb-tmpdir", OPT_BDB_TMP, "Berkeley DB tempfile name.",
   (gptr*) &berkeley_tmpdir, (gptr*) &berkeley_tmpdir, 0, GET_STR,
   REQUIRED_ARG, 0, 0, 0, 0, 0, 0},
#endif /* HAVE_BERKELEY_DB */
  {"big-tables", OPT_BIG_TABLES,
   "Allow big result sets by saving all temporary sets on file (Solves most 'table full' errors).",
   0, 0, 0, GET_NO_ARG, NO_ARG, 0, 0, 0, 0, 0, 0},
  {"bind-address", OPT_BIND_ADDRESS, "IP address to bind to.",
   (gptr*) &my_bind_addr_str, (gptr*) &my_bind_addr_str, 0, GET_STR,
   REQUIRED_ARG, 0, 0, 0, 0, 0, 0},
  {"binlog-do-db", OPT_BINLOG_DO_DB,
   "Tells the master it should log updates for the specified database, and exclude all others not explicitly mentioned.",
   0, 0, 0, GET_STR, REQUIRED_ARG, 0, 0, 0, 0, 0, 0},
  {"binlog-ignore-db", OPT_BINLOG_IGNORE_DB,
   "Tells the master that updates to the given database should not be logged tothe binary log.",
   0, 0, 0, GET_STR, REQUIRED_ARG, 0, 0, 0, 0, 0, 0},
  {"bootstrap", OPT_BOOTSTRAP, "Used by mysql installation scripts.", 0, 0, 0,
   GET_NO_ARG, NO_ARG, 0, 0, 0, 0, 0, 0},
  {"character-set-server", 'C', "Set the default character set.",
   (gptr*) &default_character_set_name, (gptr*) &default_character_set_name,
   0, GET_STR, REQUIRED_ARG, 0, 0, 0, 0, 0, 0 },
  {"character-sets-dir", OPT_CHARSETS_DIR,
   "Directory where character sets are.", (gptr*) &charsets_dir,
   (gptr*) &charsets_dir, 0, GET_STR, REQUIRED_ARG, 0, 0, 0, 0, 0, 0},
  {"chroot", 'r', "Chroot mysqld daemon during startup.",
   (gptr*) &mysqld_chroot, (gptr*) &mysqld_chroot, 0, GET_STR, REQUIRED_ARG,
   0, 0, 0, 0, 0, 0},
  {"collation-server", OPT_DEFAULT_COLLATION, "Set the default collation.",
   (gptr*) &default_collation_name, (gptr*) &default_collation_name,
   0, GET_STR, REQUIRED_ARG, 0, 0, 0, 0, 0, 0 },
  {"concurrent-insert", OPT_CONCURRENT_INSERT,
   "Use concurrent insert with MyISAM. Disable with --skip-concurrent-insert.",
   (gptr*) &myisam_concurrent_insert, (gptr*) &myisam_concurrent_insert,
   0, GET_BOOL, NO_ARG, 1, 0, 0, 0, 0, 0},
  {"console", OPT_CONSOLE, "Write error output on screen; Don't remove the console window on windows.",
   (gptr*) &opt_console, (gptr*) &opt_console, 0, GET_BOOL, NO_ARG, 0, 0, 0,
   0, 0, 0},
  {"core-file", OPT_WANT_CORE, "Write core on errors.", 0, 0, 0, GET_NO_ARG,
   NO_ARG, 0, 0, 0, 0, 0, 0},
  {"datadir", 'h', "Path to the database root.", (gptr*) &mysql_data_home,
   (gptr*) &mysql_data_home, 0, GET_STR, REQUIRED_ARG, 0, 0, 0, 0, 0, 0},
#ifndef DBUG_OFF
  {"debug", '#', "Debug log.", (gptr*) &default_dbug_option,
   (gptr*) &default_dbug_option, 0, GET_STR, OPT_ARG, 0, 0, 0, 0, 0, 0},
#endif
  {"default-character-set", 'C', "Set the default character set (deprecated option, use --character-set-server instead).",
   (gptr*) &default_character_set_name, (gptr*) &default_character_set_name,
   0, GET_STR, REQUIRED_ARG, 0, 0, 0, 0, 0, 0 },
  {"default-collation", OPT_DEFAULT_COLLATION, "Set the default collation (deprecated option, use --collation-server instead).",
   (gptr*) &default_collation_name, (gptr*) &default_collation_name,
   0, GET_STR, REQUIRED_ARG, 0, 0, 0, 0, 0, 0 },
  {"default-storage-engine", OPT_STORAGE_ENGINE,
   "Set the default storage engine (table tyoe) for tables.", 0, 0,
   0, GET_STR, REQUIRED_ARG, 0, 0, 0, 0, 0, 0},
  {"default-table-type", OPT_STORAGE_ENGINE,
   "(deprecated) Use --default-storage-engine.", 0, 0,
   0, GET_STR, REQUIRED_ARG, 0, 0, 0, 0, 0, 0},
  {"default-time-zone", OPT_DEFAULT_TIME_ZONE, "Set the default time zone.",
   (gptr*) &default_tz_name, (gptr*) &default_tz_name,
   0, GET_STR, REQUIRED_ARG, 0, 0, 0, 0, 0, 0 },
  {"delay-key-write", OPT_DELAY_KEY_WRITE, "Type of DELAY_KEY_WRITE.",
   0,0,0, GET_STR, OPT_ARG, 0, 0, 0, 0, 0, 0},
  {"delay-key-write-for-all-tables", OPT_DELAY_KEY_WRITE_ALL,
   "Don't flush key buffers between writes for any MyISAM table (Deprecated option, use --delay-key-write=all instead).",
   0, 0, 0, GET_NO_ARG, NO_ARG, 0, 0, 0, 0, 0, 0},
#ifdef HAVE_OPENSSL
  {"des-key-file", OPT_DES_KEY_FILE,
   "Load keys for des_encrypt() and des_encrypt from given file.",
   (gptr*) &des_key_file, (gptr*) &des_key_file, 0, GET_STR, REQUIRED_ARG,
   0, 0, 0, 0, 0, 0},
#endif /* HAVE_OPENSSL */
#ifdef HAVE_REPLICATION
  {"disconnect-slave-event-count", OPT_DISCONNECT_SLAVE_EVENT_COUNT,
   "Option used by mysql-test for debugging and testing of replication.",
   (gptr*) &disconnect_slave_event_count,
   (gptr*) &disconnect_slave_event_count, 0, GET_INT, REQUIRED_ARG, 0, 0, 0,
   0, 0, 0},
#endif /* HAVE_REPLICATION */
  {"enable-locking", OPT_ENABLE_LOCK,
   "Deprecated option, use --external-locking instead.",
   (gptr*) &opt_external_locking, (gptr*) &opt_external_locking,
   0, GET_BOOL, NO_ARG, 0, 0, 0, 0, 0, 0},
#ifdef __NT__
  {"enable-named-pipe", OPT_HAVE_NAMED_PIPE, "Enable the named pipe (NT).",
   (gptr*) &opt_enable_named_pipe, (gptr*) &opt_enable_named_pipe, 0, GET_BOOL,
   NO_ARG, 0, 0, 0, 0, 0, 0},
#endif
  {"enable-pstack", OPT_DO_PSTACK, "Print a symbolic stack trace on failure.",
   (gptr*) &opt_do_pstack, (gptr*) &opt_do_pstack, 0, GET_BOOL, NO_ARG, 0, 0,
   0, 0, 0, 0},
  {"exit-info", 'T', "Used for debugging;  Use at your own risk!", 0, 0, 0,
   GET_LONG, OPT_ARG, 0, 0, 0, 0, 0, 0},
  {"external-locking", OPT_USE_LOCKING, "Use system (external) locking.  With this option enabled you can run myisamchk to test (not repair) tables while the MySQL server is running.",
   (gptr*) &opt_external_locking, (gptr*) &opt_external_locking,
   0, GET_BOOL, NO_ARG, 0, 0, 0, 0, 0, 0},
  {"flush", OPT_FLUSH, "Flush tables to disk between SQL commands.", 0, 0, 0,
   GET_NO_ARG, NO_ARG, 0, 0, 0, 0, 0, 0},
  /* We must always support the next option to make scripts like mysqltest
     easier to do */
  {"gdb", OPT_DEBUGGING,
   "Set up signals usable for debugging",
   (gptr*) &opt_debugging, (gptr*) &opt_debugging,
   0, GET_BOOL, NO_ARG, 0, 0, 0, 0, 0, 0},
#ifdef HAVE_LARGE_PAGES
  {"large-pages", OPT_ENABLE_LARGE_PAGES, "Enable support for large pages. \
Disable with --skip-large-pages.",
   (gptr*) &opt_large_pages, (gptr*) &opt_large_pages, 0, GET_BOOL, NO_ARG, 0, 0, 0,
   0, 0, 0},
#endif
  {"init-connect", OPT_INIT_CONNECT, "Command(s) that are executed for each new connection",
   (gptr*) &opt_init_connect, (gptr*) &opt_init_connect, 0, GET_STR_ALLOC,
   REQUIRED_ARG, 0, 0, 0, 0, 0, 0},
  {"init-file", OPT_INIT_FILE, "Read SQL commands from this file at startup.",
   (gptr*) &opt_init_file, (gptr*) &opt_init_file, 0, GET_STR, REQUIRED_ARG,
   0, 0, 0, 0, 0, 0},
  {"init-rpl-role", OPT_INIT_RPL_ROLE, "Set the replication role.", 0, 0, 0,
   GET_STR, REQUIRED_ARG, 0, 0, 0, 0, 0, 0},
  {"init-slave", OPT_INIT_SLAVE, "Command(s) that are executed when a slave connects to this master",
   (gptr*) &opt_init_slave, (gptr*) &opt_init_slave, 0, GET_STR_ALLOC,
   REQUIRED_ARG, 0, 0, 0, 0, 0, 0},
  {"innodb", OPT_INNODB, "Enable InnoDB (if this version of MySQL supports it). \
Disable with --skip-innodb (will save memory).",
   (gptr*) &opt_innodb, (gptr*) &opt_innodb, 0, GET_BOOL, NO_ARG, OPT_INNODB_DEFAULT, 0, 0,
   0, 0, 0},
  {"innodb_data_file_path", OPT_INNODB_DATA_FILE_PATH,
   "Path to individual files and their sizes.",
   0, 0, 0, GET_STR, REQUIRED_ARG, 0, 0, 0, 0, 0, 0},
#ifdef HAVE_INNOBASE_DB
  {"innodb_data_home_dir", OPT_INNODB_DATA_HOME_DIR,
   "The common part for InnoDB table spaces.", (gptr*) &innobase_data_home_dir,
   (gptr*) &innobase_data_home_dir, 0, GET_STR, REQUIRED_ARG, 0, 0, 0, 0, 0,
   0},
  {"innodb_doublewrite", OPT_INNODB_DOUBLEWRITE, "Enable InnoDB doublewrite buffer (enabled by default). \
Disable with --skip-innodb-doublewrite.", (gptr*) &innobase_use_doublewrite,
   (gptr*) &innobase_use_doublewrite, 0, GET_BOOL, NO_ARG, 1, 0, 0, 0, 0, 0},
  {"innodb_checksums", OPT_INNODB_CHECKSUMS, "Enable InnoDB checksums validation (enabled by default). \
Disable with --skip-innodb-checksums.", (gptr*) &innobase_use_checksums,
   (gptr*) &innobase_use_checksums, 0, GET_BOOL, NO_ARG, 1, 0, 0, 0, 0, 0},
  {"innodb_fast_shutdown", OPT_INNODB_FAST_SHUTDOWN,
   "Speeds up server shutdown process.", (gptr*) &innobase_fast_shutdown,
   (gptr*) &innobase_fast_shutdown, 0, GET_BOOL, OPT_ARG, 1, 0, 0, 0, 0, 0},
  {"innodb_file_per_table", OPT_INNODB_FILE_PER_TABLE,
   "Stores each InnoDB table to an .ibd file in the database dir.",
   (gptr*) &innobase_file_per_table,
   (gptr*) &innobase_file_per_table, 0, GET_BOOL, NO_ARG, 0, 0, 0, 0, 0, 0},
  {"innodb_flush_log_at_trx_commit", OPT_INNODB_FLUSH_LOG_AT_TRX_COMMIT,
   "Set to 0 (write and flush once per second), 1 (write and flush at each commit) or 2 (write at commit, flush once per second).",
   (gptr*) &innobase_flush_log_at_trx_commit,
   (gptr*) &innobase_flush_log_at_trx_commit,
   0, GET_UINT, OPT_ARG,  1, 0, 2, 0, 0, 0},
  {"innodb_flush_method", OPT_INNODB_FLUSH_METHOD,
   "With which method to flush data.", (gptr*) &innobase_unix_file_flush_method,
   (gptr*) &innobase_unix_file_flush_method, 0, GET_STR, REQUIRED_ARG, 0, 0, 0,
   0, 0, 0},
  {"innodb_locks_unsafe_for_binlog", OPT_INNODB_LOCKS_UNSAFE_FOR_BINLOG,
   "Force InnoDB not to use next-key locking. Instead use only row-level locking",
   (gptr*) &innobase_locks_unsafe_for_binlog,
   (gptr*) &innobase_locks_unsafe_for_binlog, 0, GET_BOOL, NO_ARG, 0, 0, 0, 0, 0, 0},
  {"innodb_log_arch_dir", OPT_INNODB_LOG_ARCH_DIR,
   "Where full logs should be archived.", (gptr*) &innobase_log_arch_dir,
   (gptr*) &innobase_log_arch_dir, 0, GET_STR, REQUIRED_ARG, 0, 0, 0, 0, 0, 0},
  {"innodb_log_archive", OPT_INNODB_LOG_ARCHIVE,
   "Set to 1 if you want to have logs archived.", 0, 0, 0, GET_LONG, OPT_ARG,
   0, 0, 0, 0, 0, 0},
  {"innodb_log_group_home_dir", OPT_INNODB_LOG_GROUP_HOME_DIR,
   "Path to InnoDB log files.", (gptr*) &innobase_log_group_home_dir,
   (gptr*) &innobase_log_group_home_dir, 0, GET_STR, REQUIRED_ARG, 0, 0, 0, 0,
   0, 0},
  {"innodb_max_dirty_pages_pct", OPT_INNODB_MAX_DIRTY_PAGES_PCT,
   "Percentage of dirty pages allowed in bufferpool.", (gptr*) &srv_max_buf_pool_modified_pct,
   (gptr*) &srv_max_buf_pool_modified_pct, 0, GET_ULONG, REQUIRED_ARG, 90, 0, 100, 0, 0, 0},
  {"innodb_max_purge_lag", OPT_INNODB_MAX_PURGE_LAG,
   "Desired maximum length of the purge queue (0 = no limit)",
   (gptr*) &srv_max_purge_lag,
   (gptr*) &srv_max_purge_lag, 0, GET_LONG, REQUIRED_ARG, 0, 0, ~0L,
   0, 1L, 0},
  {"innodb_status_file", OPT_INNODB_STATUS_FILE,
   "Enable SHOW INNODB STATUS output in the innodb_status.<pid> file",
   (gptr*) &innobase_create_status_file, (gptr*) &innobase_create_status_file,
   0, GET_BOOL, OPT_ARG, 0, 0, 0, 0, 0, 0},
  {"innodb_table_locks", OPT_INNODB_TABLE_LOCKS,
   "Enable InnoDB locking in LOCK TABLES",
   (gptr*) &global_system_variables.innodb_table_locks,
   (gptr*) &global_system_variables.innodb_table_locks,
   0, GET_BOOL, OPT_ARG, 1, 0, 0, 0, 0, 0},
#endif /* End HAVE_INNOBASE_DB */
  {"isam", OPT_ISAM, "Enable ISAM (if this version of MySQL supports it). \
Disable with --skip-isam.",
   (gptr*) &opt_isam, (gptr*) &opt_isam, 0, GET_BOOL, NO_ARG, OPT_ISAM_DEFAULT, 0, 0,
   0, 0, 0},
  {"language", 'L',
   "Client error messages in given language. May be given as a full path.",
   (gptr*) &language_ptr, (gptr*) &language_ptr, 0, GET_STR, REQUIRED_ARG,
   0, 0, 0, 0, 0, 0},
  {"local-infile", OPT_LOCAL_INFILE,
   "Enable/disable LOAD DATA LOCAL INFILE (takes values 1|0).",
   (gptr*) &opt_local_infile,
   (gptr*) &opt_local_infile, 0, GET_BOOL, OPT_ARG,
   1, 0, 0, 0, 0, 0},
  {"log", 'l', "Log connections and queries to file.", (gptr*) &opt_logname,
   (gptr*) &opt_logname, 0, GET_STR, OPT_ARG, 0, 0, 0, 0, 0, 0},
  {"log-bin", OPT_BIN_LOG,
   "Log update queries in binary format.",
   (gptr*) &opt_bin_logname, (gptr*) &opt_bin_logname, 0, GET_STR_ALLOC,
   OPT_ARG, 0, 0, 0, 0, 0, 0},
  {"log-bin-index", OPT_BIN_LOG_INDEX,
   "File that holds the names for last binary log files.",
   (gptr*) &opt_binlog_index_name, (gptr*) &opt_binlog_index_name, 0, GET_STR,
   REQUIRED_ARG, 0, 0, 0, 0, 0, 0},
  {"log-error", OPT_ERROR_LOG_FILE, "Log error file.",
   (gptr*) &log_error_file_ptr, (gptr*) &log_error_file_ptr, 0, GET_STR,
   OPT_ARG, 0, 0, 0, 0, 0, 0},
  {"log-isam", OPT_ISAM_LOG, "Log all MyISAM changes to file.",
   (gptr*) &myisam_log_filename, (gptr*) &myisam_log_filename, 0, GET_STR,
   OPT_ARG, 0, 0, 0, 0, 0, 0},
  {"log-long-format", '0',
   "Log some extra information to update log. Please note that this option is deprecated; see --log-short-format option.", 
   0, 0, 0, GET_NO_ARG, NO_ARG, 0, 0, 0, 0, 0, 0},
  {"log-queries-not-using-indexes", OPT_LOG_QUERIES_NOT_USING_INDEXES,
   "Log queries that are executed without benefit of any index.",
   (gptr*) &opt_log_queries_not_using_indexes, (gptr*) &opt_log_queries_not_using_indexes,
   0, GET_BOOL, NO_ARG, 0, 0, 0, 0, 0, 0},
  {"log-short-format", OPT_SHORT_LOG_FORMAT,
   "Don't log extra information to update and slow-query logs.",
   (gptr*) &opt_short_log_format, (gptr*) &opt_short_log_format,
   0, GET_BOOL, NO_ARG, 0, 0, 0, 0, 0, 0},
  {"log-slave-updates", OPT_LOG_SLAVE_UPDATES,
   "Tells the slave to log the updates from the slave thread to the binary log. You will need to turn it on if you plan to daisy-chain the slaves.",
   (gptr*) &opt_log_slave_updates, (gptr*) &opt_log_slave_updates, 0, GET_BOOL,
   NO_ARG, 0, 0, 0, 0, 0, 0},
  {"log-slow-queries", OPT_SLOW_QUERY_LOG,
   "Log slow queries to this log file. Defaults logging to hostname-slow.log file.",
   (gptr*) &opt_slow_logname, (gptr*) &opt_slow_logname, 0, GET_STR, OPT_ARG,
   0, 0, 0, 0, 0, 0},
  {"log-update", OPT_UPDATE_LOG,
   "The update log is deprecated since version 5.0, is replaced by the binary \
log and this option justs turns on --log-bin instead.",
   (gptr*) &opt_update_logname, (gptr*) &opt_update_logname, 0, GET_STR,
   OPT_ARG, 0, 0, 0, 0, 0, 0},
  {"log-warnings", 'W', "Log some not critical warnings to the log file.",
   (gptr*) &global_system_variables.log_warnings,
   (gptr*) &max_system_variables.log_warnings, 0, GET_ULONG, OPT_ARG, 1, 0, 0,
   0, 0, 0},
  {"low-priority-updates", OPT_LOW_PRIORITY_UPDATES,
   "INSERT/DELETE/UPDATE has lower priority than selects.",
   (gptr*) &global_system_variables.low_priority_updates,
   (gptr*) &max_system_variables.low_priority_updates,
   0, GET_BOOL, NO_ARG, 0, 0, 0, 0, 0, 0},
  {"master-connect-retry", OPT_MASTER_CONNECT_RETRY,
   "The number of seconds the slave thread will sleep before retrying to connect to the master in case the master goes down or the connection is lost.",
   (gptr*) &master_connect_retry, (gptr*) &master_connect_retry, 0, GET_UINT,
   REQUIRED_ARG, 60, 0, 0, 0, 0, 0},
  {"master-host", OPT_MASTER_HOST,
   "Master hostname or IP address for replication. If not set, the slave thread will not be started. Note that the setting of master-host will be ignored if there exists a valid master.info file.",
   (gptr*) &master_host, (gptr*) &master_host, 0, GET_STR, REQUIRED_ARG, 0, 0,
   0, 0, 0, 0},
  {"master-info-file", OPT_MASTER_INFO_FILE,
   "The location and name of the file that remembers the master and where the I/O replication \
thread is in the master's binlogs.",
   (gptr*) &master_info_file, (gptr*) &master_info_file, 0, GET_STR,
   REQUIRED_ARG, 0, 0, 0, 0, 0, 0},
  {"master-password", OPT_MASTER_PASSWORD,
   "The password the slave thread will authenticate with when connecting to the master. If not set, an empty password is assumed.The value in master.info will take precedence if it can be read.",
   (gptr*)&master_password, (gptr*)&master_password, 0,
   GET_STR, REQUIRED_ARG, 0, 0, 0, 0, 0, 0},
  {"master-port", OPT_MASTER_PORT,
   "The port the master is listening on. If not set, the compiled setting of MYSQL_PORT is assumed. If you have not tinkered with configure options, this should be 3306. The value in master.info will take precedence if it can be read.",
   (gptr*) &master_port, (gptr*) &master_port, 0, GET_UINT, REQUIRED_ARG,
   MYSQL_PORT, 0, 0, 0, 0, 0},
  {"master-retry-count", OPT_MASTER_RETRY_COUNT,
   "The number of tries the slave will make to connect to the master before giving up.",
   (gptr*) &master_retry_count, (gptr*) &master_retry_count, 0, GET_ULONG,
   REQUIRED_ARG, 3600*24, 0, 0, 0, 0, 0},
  {"master-ssl", OPT_MASTER_SSL,
   "Enable the slave to connect to the master using SSL.",
   (gptr*) &master_ssl, (gptr*) &master_ssl, 0, GET_BOOL, NO_ARG, 0, 0, 0, 0,
   0, 0},
  {"master-ssl-ca", OPT_MASTER_SSL_CA,
   "Master SSL CA file. Only applies if you have enabled master-ssl.",
   (gptr*) &master_ssl_ca, (gptr*) &master_ssl_ca, 0, GET_STR, OPT_ARG,
   0, 0, 0, 0, 0, 0},
  {"master-ssl-capath", OPT_MASTER_SSL_CAPATH,
   "Master SSL CA path. Only applies if you have enabled master-ssl.",
   (gptr*) &master_ssl_capath, (gptr*) &master_ssl_capath, 0, GET_STR, OPT_ARG,
   0, 0, 0, 0, 0, 0},
  {"master-ssl-cert", OPT_MASTER_SSL_CERT,
   "Master SSL certificate file name. Only applies if you have enabled \
master-ssl",
   (gptr*) &master_ssl_cert, (gptr*) &master_ssl_cert, 0, GET_STR, OPT_ARG,
   0, 0, 0, 0, 0, 0},
  {"master-ssl-cipher", OPT_MASTER_SSL_CIPHER,
   "Master SSL cipher. Only applies if you have enabled master-ssl.",
   (gptr*) &master_ssl_cipher, (gptr*) &master_ssl_capath, 0, GET_STR, OPT_ARG,
   0, 0, 0, 0, 0, 0},
  {"master-ssl-key", OPT_MASTER_SSL_KEY,
   "Master SSL keyfile name. Only applies if you have enabled master-ssl.",
   (gptr*) &master_ssl_key, (gptr*) &master_ssl_key, 0, GET_STR, OPT_ARG,
   0, 0, 0, 0, 0, 0},
  {"master-user", OPT_MASTER_USER,
   "The username the slave thread will use for authentication when connecting to the master. The user must have FILE privilege. If the master user is not set, user test is assumed. The value in master.info will take precedence if it can be read.",
   (gptr*) &master_user, (gptr*) &master_user, 0, GET_STR, REQUIRED_ARG, 0, 0,
   0, 0, 0, 0},
#ifdef HAVE_REPLICATION
  {"max-binlog-dump-events", OPT_MAX_BINLOG_DUMP_EVENTS,
   "Option used by mysql-test for debugging and testing of replication.",
   (gptr*) &max_binlog_dump_events, (gptr*) &max_binlog_dump_events, 0,
   GET_INT, REQUIRED_ARG, 0, 0, 0, 0, 0, 0},
#endif /* HAVE_REPLICATION */
  {"memlock", OPT_MEMLOCK, "Lock mysqld in memory.", (gptr*) &locked_in_memory,
   (gptr*) &locked_in_memory, 0, GET_BOOL, NO_ARG, 0, 0, 0, 0, 0, 0},
  {"myisam-recover", OPT_MYISAM_RECOVER,
   "Syntax: myisam-recover[=option[,option...]], where option can be DEFAULT, BACKUP, FORCE or QUICK.",
   (gptr*) &myisam_recover_options_str, (gptr*) &myisam_recover_options_str, 0,
   GET_STR, OPT_ARG, 0, 0, 0, 0, 0, 0},
  {"ndbcluster", OPT_NDBCLUSTER, "Enable NDB Cluster (if this version of MySQL supports it). \
Disable with --skip-ndbcluster (will save memory).",
   (gptr*) &opt_ndbcluster, (gptr*) &opt_ndbcluster, 0, GET_BOOL, NO_ARG,
   OPT_NDBCLUSTER_DEFAULT, 0, 0, 0, 0, 0},
#ifdef HAVE_NDBCLUSTER_DB
  {"ndb-connectstring", OPT_NDB_CONNECTSTRING,
   "Connect string for ndbcluster.",
   (gptr*) &ndbcluster_connectstring, (gptr*) &ndbcluster_connectstring,
   0, GET_STR, REQUIRED_ARG, 0, 0, 0, 0, 0, 0},
  {"ndb_autoincrement_prefetch_sz", OPT_NDB_AUTOINCREMENT_PREFETCH_SZ,
   "Specify number of autoincrement values that are prefetched",
   (gptr*) &global_system_variables.ndb_autoincrement_prefetch_sz,
   (gptr*) &global_system_variables.ndb_autoincrement_prefetch_sz,
   0, GET_INT, REQUIRED_ARG, 32, 1, 256, 0, 0, 0},
  {"ndb_force_send", OPT_NDB_FORCE_SEND,
   "Force send of buffers to ndb immediately without waiting for other threads",
   (gptr*) &global_system_variables.ndb_force_send,
   (gptr*) &global_system_variables.ndb_force_send,
   0, GET_BOOL, OPT_ARG, 1, 0, 0, 0, 0, 0},
  {"ndb_use_exact_count", OPT_NDB_USE_EXACT_COUNT,
   "Use exact records count during query planning and for "
   "fast select count(*)",
   (gptr*) &global_system_variables.ndb_use_exact_count,
   (gptr*) &global_system_variables.ndb_use_exact_count,
   0, GET_BOOL, OPT_ARG, 1, 0, 0, 0, 0, 0},
#endif
  {"new", 'n', "Use very new possible 'unsafe' functions.",
   (gptr*) &global_system_variables.new_mode,
   (gptr*) &max_system_variables.new_mode,
   0, GET_BOOL, NO_ARG, 0, 0, 0, 0, 0, 0},
#ifdef NOT_YET
  {"no-mix-table-types", OPT_NO_MIX_TYPE, "Don't allow commands with uses two different table types.",
   (gptr*) &opt_no_mix_types, (gptr*) &opt_no_mix_types, 0, GET_BOOL, NO_ARG,
   0, 0, 0, 0, 0, 0},
#endif
  {"old-passwords", OPT_OLD_PASSWORDS, "Use old password encryption method (needed for 4.0 and older clients).",
   (gptr*) &global_system_variables.old_passwords,
   (gptr*) &max_system_variables.old_passwords, 0, GET_BOOL, NO_ARG,
   0, 0, 0, 0, 0, 0},
#ifdef ONE_THREAD
  {"one-thread", OPT_ONE_THREAD,
   "Only use one thread (for debugging under Linux).", 0, 0, 0, GET_NO_ARG,
   NO_ARG, 0, 0, 0, 0, 0, 0},
#endif
  {"old-style-user-limits", OPT_OLD_STYLE_USER_LIMITS,
   "Enable old-style user limits (before 5.0.3 user resources were counted per each user+host vs. per account)",
   (gptr*) &opt_old_style_user_limits, (gptr*) &opt_old_style_user_limits,
   0, GET_BOOL, NO_ARG, 0, 0, 0, 0, 0, 0},
  {"pid-file", OPT_PID_FILE, "Pid file used by safe_mysqld.",
   (gptr*) &pidfile_name_ptr, (gptr*) &pidfile_name_ptr, 0, GET_STR,
   REQUIRED_ARG, 0, 0, 0, 0, 0, 0},
  {"port", 'P', "Port number to use for connection.", (gptr*) &mysqld_port,
   (gptr*) &mysqld_port, 0, GET_UINT, REQUIRED_ARG, 0, 0, 0, 0, 0, 0},
  {"relay-log", OPT_RELAY_LOG,
   "The location and name to use for relay logs.",
   (gptr*) &opt_relay_logname, (gptr*) &opt_relay_logname, 0,
   GET_STR_ALLOC, REQUIRED_ARG, 0, 0, 0, 0, 0, 0},
  {"relay-log-index", OPT_RELAY_LOG_INDEX,
   "The location and name to use for the file that keeps a list of the last \
relay logs.",
   (gptr*) &opt_relaylog_index_name, (gptr*) &opt_relaylog_index_name, 0,
   GET_STR, REQUIRED_ARG, 0, 0, 0, 0, 0, 0},
  {"relay-log-info-file", OPT_RELAY_LOG_INFO_FILE,
   "The location and name of the file that remembers where the SQL replication \
thread is in the relay logs.",
   (gptr*) &relay_log_info_file, (gptr*) &relay_log_info_file, 0, GET_STR,
   REQUIRED_ARG, 0, 0, 0, 0, 0, 0},
  {"replicate-do-db", OPT_REPLICATE_DO_DB,
   "Tells the slave thread to restrict replication to the specified database. To specify more than one database, use the directive multiple times, once for each database. Note that this will only work if you do not use cross-database queries such as UPDATE some_db.some_table SET foo='bar' while having selected a different or no database. If you need cross database updates to work, make sure you have 3.23.28 or later, and use replicate-wild-do-table=db_name.%.",
   0, 0, 0, GET_STR, REQUIRED_ARG, 0, 0, 0, 0, 0, 0},
  {"replicate-do-table", OPT_REPLICATE_DO_TABLE,
   "Tells the slave thread to restrict replication to the specified table. To specify more than one table, use the directive multiple times, once for each table. This will work for cross-database updates, in contrast to replicate-do-db.",
   0, 0, 0, GET_STR, REQUIRED_ARG, 0, 0, 0, 0, 0, 0},
  {"replicate-ignore-db", OPT_REPLICATE_IGNORE_DB,
   "Tells the slave thread to not replicate to the specified database. To specify more than one database to ignore, use the directive multiple times, once for each database. This option will not work if you use cross database updates. If you need cross database updates to work, make sure you have 3.23.28 or later, and use replicate-wild-ignore-table=db_name.%. ",
   0, 0, 0, GET_STR, REQUIRED_ARG, 0, 0, 0, 0, 0, 0},
  {"replicate-ignore-table", OPT_REPLICATE_IGNORE_TABLE,
   "Tells the slave thread to not replicate to the specified table. To specify more than one table to ignore, use the directive multiple times, once for each table. This will work for cross-datbase updates, in contrast to replicate-ignore-db.",
   0, 0, 0, GET_STR, REQUIRED_ARG, 0, 0, 0, 0, 0, 0},
  {"replicate-rewrite-db", OPT_REPLICATE_REWRITE_DB,
   "Updates to a database with a different name than the original. Example: replicate-rewrite-db=master_db_name->slave_db_name.",
   0, 0, 0, GET_STR, REQUIRED_ARG, 0, 0, 0, 0, 0, 0},
  {"replicate-wild-do-table", OPT_REPLICATE_WILD_DO_TABLE,
   "Tells the slave thread to restrict replication to the tables that match the specified wildcard pattern. To specify more than one table, use the directive multiple times, once for each table. This will work for cross-database updates. Example: replicate-wild-do-table=foo%.bar% will replicate only updates to tables in all databases that start with foo and whose table names start with bar.",
   0, 0, 0, GET_STR, REQUIRED_ARG, 0, 0, 0, 0, 0, 0},
  {"replicate-wild-ignore-table", OPT_REPLICATE_WILD_IGNORE_TABLE,
   "Tells the slave thread to not replicate to the tables that match the given wildcard pattern. To specify more than one table to ignore, use the directive multiple times, once for each table. This will work for cross-database updates. Example: replicate-wild-ignore-table=foo%.bar% will not do updates to tables in databases that start with foo and whose table names start with bar.",
   0, 0, 0, GET_STR, REQUIRED_ARG, 0, 0, 0, 0, 0, 0},
#ifdef HAVE_REPLICATION
  {"replicate-same-server-id", OPT_REPLICATE_SAME_SERVER_ID,
   "In replication, if set to 1, do not skip events having our server id. \
Default value is 0 (to break infinite loops in circular replication). \
Can't be set to 1 if --log-slave-updates is used.",
   (gptr*) &replicate_same_server_id,
   (gptr*) &replicate_same_server_id,
   0, GET_BOOL, NO_ARG, 0, 0, 0, 0, 0, 0},
#endif
  // In replication, we may need to tell the other servers how to connect
  {"report-host", OPT_REPORT_HOST,
   "Hostname or IP of the slave to be reported to to the master during slave registration. Will appear in the output of SHOW SLAVE HOSTS. Leave unset if you do not want the slave to register itself with the master. Note that it is not sufficient for the master to simply read the IP of the slave off the socket once the slave connects. Due to NAT and other routing issues, that IP may not be valid for connecting to the slave from the master or other hosts.",
   (gptr*) &report_host, (gptr*) &report_host, 0, GET_STR, REQUIRED_ARG, 0, 0,
   0, 0, 0, 0},
  {"report-password", OPT_REPORT_PASSWORD, "Undocumented.",
   (gptr*) &report_password, (gptr*) &report_password, 0, GET_STR,
   REQUIRED_ARG, 0, 0, 0, 0, 0, 0},
  {"report-port", OPT_REPORT_PORT,
   "Port for connecting to slave reported to the master during slave registration. Set it only if the slave is listening on a non-default port or if you have a special tunnel from the master or other clients to the slave. If not sure, leave this option unset.",
   (gptr*) &report_port, (gptr*) &report_port, 0, GET_UINT, REQUIRED_ARG,
   MYSQL_PORT, 0, 0, 0, 0, 0},
  {"report-user", OPT_REPORT_USER, "Undocumented.", (gptr*) &report_user,
   (gptr*) &report_user, 0, GET_STR, REQUIRED_ARG, 0, 0, 0, 0, 0, 0},
  {"rpl-recovery-rank", OPT_RPL_RECOVERY_RANK, "Undocumented.",
   (gptr*) &rpl_recovery_rank, (gptr*) &rpl_recovery_rank, 0, GET_ULONG,
   REQUIRED_ARG, 0, 0, 0, 0, 0, 0},
  {"safe-mode", OPT_SAFE, "Skip some optimize stages (for testing).",
   0, 0, 0, GET_NO_ARG, NO_ARG, 0, 0, 0, 0, 0, 0},
#ifndef TO_BE_DELETED
  {"safe-show-database", OPT_SAFE_SHOW_DB,
   "Deprecated option; use GRANT SHOW DATABASES instead...",
   0, 0, 0, GET_NO_ARG, NO_ARG, 0, 0, 0, 0, 0, 0},
#endif
  {"safe-user-create", OPT_SAFE_USER_CREATE,
   "Don't allow new user creation by the user who has no write privileges to the mysql.user table.",
   (gptr*) &opt_safe_user_create, (gptr*) &opt_safe_user_create, 0, GET_BOOL,
   NO_ARG, 0, 0, 0, 0, 0, 0},
  {"safemalloc-mem-limit", OPT_SAFEMALLOC_MEM_LIMIT,
   "Simulate memory shortage when compiled with the --with-debug=full option.",
   0, 0, 0, GET_ULL, REQUIRED_ARG, 0, 0, 0, 0, 0, 0},
  {"secure-auth", OPT_SECURE_AUTH, "Disallow authentication for accounts that have old (pre-4.1) passwords.",
   (gptr*) &opt_secure_auth, (gptr*) &opt_secure_auth, 0, GET_BOOL, NO_ARG,
   my_bool(0), 0, 0, 0, 0, 0},
  {"server-id",	OPT_SERVER_ID,
   "Uniquely identifies the server instance in the community of replication partners.",
   (gptr*) &server_id, (gptr*) &server_id, 0, GET_ULONG, REQUIRED_ARG, 0, 0, 0,
   0, 0, 0},
  {"set-variable", 'O',
   "Change the value of a variable. Please note that this option is deprecated;you can set variables directly with --variable-name=value.",
   0, 0, 0, GET_STR, REQUIRED_ARG, 0, 0, 0, 0, 0, 0},
#ifdef HAVE_SMEM
  {"shared-memory", OPT_ENABLE_SHARED_MEMORY,
   "Enable the shared memory.",(gptr*) &opt_enable_shared_memory, (gptr*) &opt_enable_shared_memory,
   0, GET_BOOL, NO_ARG, 0, 0, 0, 0, 0, 0},
#endif
#ifdef HAVE_SMEM
  {"shared-memory-base-name",OPT_SHARED_MEMORY_BASE_NAME,
   "Base name of shared memory.", (gptr*) &shared_memory_base_name, (gptr*) &shared_memory_base_name,
   0, GET_STR, REQUIRED_ARG, 0, 0, 0, 0, 0, 0},
#endif
  {"show-slave-auth-info", OPT_SHOW_SLAVE_AUTH_INFO,
   "Show user and password in SHOW SLAVE HOSTS on this master",
   (gptr*) &opt_show_slave_auth_info, (gptr*) &opt_show_slave_auth_info, 0,
   GET_BOOL, NO_ARG, 0, 0, 0, 0, 0, 0},
  {"skip-grant-tables", OPT_SKIP_GRANT,
   "Start without grant tables. This gives all users FULL ACCESS to all tables!",
   (gptr*) &opt_noacl, (gptr*) &opt_noacl, 0, GET_BOOL, NO_ARG, 0, 0, 0, 0, 0,
   0},
  {"skip-host-cache", OPT_SKIP_HOST_CACHE, "Don't cache host names.", 0, 0, 0,
   GET_NO_ARG, NO_ARG, 0, 0, 0, 0, 0, 0},
  {"skip-locking", OPT_SKIP_LOCK,
   "Deprecated option, use --skip-external-locking instead.",
   0, 0, 0, GET_NO_ARG, NO_ARG, 0, 0, 0, 0, 0, 0},
  {"skip-name-resolve", OPT_SKIP_RESOLVE,
   "Don't resolve hostnames. All hostnames are IP's or 'localhost'.",
   0, 0, 0, GET_NO_ARG, NO_ARG, 0, 0, 0, 0, 0, 0},
  {"skip-networking", OPT_SKIP_NETWORKING,
   "Don't allow connection with TCP/IP.", 0, 0, 0, GET_NO_ARG, NO_ARG, 0, 0, 0,
   0, 0, 0},
  {"skip-new", OPT_SKIP_NEW, "Don't use new, possible wrong routines.",
   0, 0, 0, GET_NO_ARG, NO_ARG, 0, 0, 0, 0, 0, 0},
#ifndef DBUG_OFF
#ifdef SAFEMALLOC
  {"skip-safemalloc", OPT_SKIP_SAFEMALLOC,
   "Don't use the memory allocation checking.", 0, 0, 0, GET_NO_ARG, NO_ARG,
   0, 0, 0, 0, 0, 0},
#endif
#endif
  {"skip-show-database", OPT_SKIP_SHOW_DB,
   "Don't allow 'SHOW DATABASE' commands.", 0, 0, 0, GET_NO_ARG, NO_ARG, 0, 0,
   0, 0, 0, 0},
  {"skip-slave-start", OPT_SKIP_SLAVE_START,
   "If set, slave is not autostarted.", (gptr*) &opt_skip_slave_start,
   (gptr*) &opt_skip_slave_start, 0, GET_BOOL, NO_ARG, 0, 0, 0, 0, 0, 0},
  {"skip-stack-trace", OPT_SKIP_STACK_TRACE,
   "Don't print a stack trace on failure.", 0, 0, 0, GET_NO_ARG, NO_ARG, 0, 0,
   0, 0, 0, 0},
  {"skip-symlink", OPT_SKIP_SYMLINKS, "Don't allow symlinking of tables. Deprecated option.  Use --skip-symbolic-links instead.",
   0, 0, 0, GET_NO_ARG, NO_ARG, 0, 0, 0, 0, 0, 0},
  {"skip-thread-priority", OPT_SKIP_PRIOR,
   "Don't give threads different priorities.", 0, 0, 0, GET_NO_ARG, NO_ARG, 0,
   0, 0, 0, 0, 0},
#ifdef HAVE_REPLICATION
  {"slave-load-tmpdir", OPT_SLAVE_LOAD_TMPDIR,
   "The location where the slave should put its temporary files when \
replicating a LOAD DATA INFILE command.",
   (gptr*) &slave_load_tmpdir, (gptr*) &slave_load_tmpdir, 0, GET_STR_ALLOC,
   REQUIRED_ARG, 0, 0, 0, 0, 0, 0},
  {"slave-skip-errors", OPT_SLAVE_SKIP_ERRORS,
   "Tells the slave thread to continue replication when a query returns an error from the provided list.",
   0, 0, 0, GET_STR, REQUIRED_ARG, 0, 0, 0, 0, 0, 0},
#endif
  {"socket", OPT_SOCKET, "Socket file to use for connection.",
   (gptr*) &mysqld_unix_port, (gptr*) &mysqld_unix_port, 0, GET_STR,
   REQUIRED_ARG, 0, 0, 0, 0, 0, 0},
#ifdef HAVE_REPLICATION
  {"sporadic-binlog-dump-fail", OPT_SPORADIC_BINLOG_DUMP_FAIL,
   "Option used by mysql-test for debugging and testing of replication.",
   (gptr*) &opt_sporadic_binlog_dump_fail,
   (gptr*) &opt_sporadic_binlog_dump_fail, 0, GET_BOOL, NO_ARG, 0, 0, 0, 0, 0,
   0},
#endif /* HAVE_REPLICATION */
  {"sql-bin-update-same", OPT_SQL_BIN_UPDATE_SAME,
   "The update log is deprecated since version 5.0, is replaced by the binary \
log and this option does nothing anymore.",
   0, 0, 0, GET_BOOL, NO_ARG, 0, 0, 0, 0, 0, 0},
  {"sql-mode", OPT_SQL_MODE,
   "Syntax: sql-mode=option[,option[,option...]] where option can be one of: REAL_AS_FLOAT, PIPES_AS_CONCAT, ANSI_QUOTES, IGNORE_SPACE, ONLY_FULL_GROUP_BY, NO_UNSIGNED_SUBTRACTION.",
   (gptr*) &sql_mode_str, (gptr*) &sql_mode_str, 0, GET_STR, REQUIRED_ARG, 0,
   0, 0, 0, 0, 0},
#ifdef HAVE_OPENSSL
#include "sslopt-longopts.h"
#endif
#ifdef __WIN__
  {"standalone", OPT_STANDALONE,
  "Dummy option to start as a standalone program (NT).", 0, 0, 0, GET_NO_ARG,
   NO_ARG, 0, 0, 0, 0, 0, 0},
#endif
  {"symbolic-links", 's', "Enable symbolic link support.",
   (gptr*) &my_use_symdir, (gptr*) &my_use_symdir, 0, GET_BOOL, NO_ARG,
   IF_PURIFY(0,1), 0, 0, 0, 0, 0},
  {"temp-pool", OPT_TEMP_POOL,
   "Using this option will cause most temporary files created to use a small set of names, rather than a unique name for each new file.",
   (gptr*) &use_temp_pool, (gptr*) &use_temp_pool, 0, GET_BOOL, NO_ARG, 1,
   0, 0, 0, 0, 0},
  {"tmpdir", 't',
   "Path for temporary files. Several paths may be specified, separated by a "
#if defined(__WIN__) || defined(OS2) || defined(__NETWARE__)
   "semicolon (;)"
#else
   "colon (:)"
#endif
   ", in this case they are used in a round-robin fashion.",
   (gptr*) &opt_mysql_tmpdir,
   (gptr*) &opt_mysql_tmpdir, 0, GET_STR, REQUIRED_ARG, 0, 0, 0, 0, 0, 0},
  {"transaction-isolation", OPT_TX_ISOLATION,
   "Default transaction isolation level.", 0, 0, 0, GET_STR, REQUIRED_ARG, 0,
   0, 0, 0, 0, 0},
  {"use-symbolic-links", 's', "Enable symbolic link support. Deprecated option; use --symbolic-links instead.",
   (gptr*) &my_use_symdir, (gptr*) &my_use_symdir, 0, GET_BOOL, NO_ARG,
   IF_PURIFY(0,1), 0, 0, 0, 0, 0},
  {"user", 'u', "Run mysqld daemon as user.", 0, 0, 0, GET_STR, REQUIRED_ARG,
   0, 0, 0, 0, 0, 0},
  {"verbose", 'v', "Used with --help option for detailed help",
   (gptr*) &opt_verbose, (gptr*) &opt_verbose, 0, GET_BOOL, NO_ARG, 0, 0, 0, 0,
   0, 0},
  {"version", 'V', "Output version information and exit.", 0, 0, 0, GET_NO_ARG,
   NO_ARG, 0, 0, 0, 0, 0, 0},
  {"warnings", 'W', "Deprecated; use --log-warnings instead.",
   (gptr*) &global_system_variables.log_warnings,
   (gptr*) &max_system_variables.log_warnings, 0, GET_ULONG, OPT_ARG, 1, 0, ~0L,
   0, 0, 0},
  { "back_log", OPT_BACK_LOG,
    "The number of outstanding connection requests MySQL can have. This comes into play when the main MySQL thread gets very many connection requests in a very short time.",
    (gptr*) &back_log, (gptr*) &back_log, 0, GET_ULONG,
    REQUIRED_ARG, 50, 1, 65535, 0, 1, 0 },
#ifdef HAVE_BERKELEY_DB
  { "bdb_cache_size", OPT_BDB_CACHE_SIZE,
    "The buffer that is allocated to cache index and rows for BDB tables.",
    (gptr*) &berkeley_cache_size, (gptr*) &berkeley_cache_size, 0, GET_ULONG,
    REQUIRED_ARG, KEY_CACHE_SIZE, 20*1024, (long) ~0, 0, IO_SIZE, 0},
  /* QQ: The following should be removed soon! (bdb_max_lock preferred) */
  {"bdb_lock_max", OPT_BDB_MAX_LOCK, "Synonym for bdb_max_lock.",
   (gptr*) &berkeley_max_lock, (gptr*) &berkeley_max_lock, 0, GET_ULONG,
   REQUIRED_ARG, 10000, 0, (long) ~0, 0, 1, 0},
  {"bdb_log_buffer_size", OPT_BDB_LOG_BUFFER_SIZE,
   "The buffer that is allocated to cache index and rows for BDB tables.",
   (gptr*) &berkeley_log_buffer_size, (gptr*) &berkeley_log_buffer_size, 0,
   GET_ULONG, REQUIRED_ARG, 0, 256*1024L, ~0L, 0, 1024, 0},
  {"bdb_max_lock", OPT_BDB_MAX_LOCK,
   "The maximum number of locks you can have active on a BDB table.",
   (gptr*) &berkeley_max_lock, (gptr*) &berkeley_max_lock, 0, GET_ULONG,
   REQUIRED_ARG, 10000, 0, (long) ~0, 0, 1, 0},
#endif /* HAVE_BERKELEY_DB */
  {"binlog_cache_size", OPT_BINLOG_CACHE_SIZE,
   "The size of the cache to hold the SQL statements for the binary log during a transaction. If you often use big, multi-statement transactions you can increase this to get more performance.",
   (gptr*) &binlog_cache_size, (gptr*) &binlog_cache_size, 0, GET_ULONG,
   REQUIRED_ARG, 32*1024L, IO_SIZE, ~0L, 0, IO_SIZE, 0},
  {"bulk_insert_buffer_size", OPT_BULK_INSERT_BUFFER_SIZE,
   "Size of tree cache used in bulk insert optimisation. Note that this is a limit per thread!",
   (gptr*) &global_system_variables.bulk_insert_buff_size,
   (gptr*) &max_system_variables.bulk_insert_buff_size,
   0, GET_ULONG, REQUIRED_ARG, 8192*1024, 0, ~0L, 0, 1, 0},
  {"connect_timeout", OPT_CONNECT_TIMEOUT,
   "The number of seconds the mysqld server is waiting for a connect packet before responding with 'Bad handshake'.",
    (gptr*) &connect_timeout, (gptr*) &connect_timeout,
   0, GET_ULONG, REQUIRED_ARG, CONNECT_TIMEOUT, 2, LONG_TIMEOUT, 0, 1, 0 },
#ifdef HAVE_REPLICATION
  {"crash_binlog_innodb", OPT_CRASH_BINLOG_INNODB,
   "Used only for testing, to crash when writing Nth event to binlog.",
   (gptr*) &opt_crash_binlog_innodb, (gptr*) &opt_crash_binlog_innodb,
   0, GET_UINT, REQUIRED_ARG, 0, 0, ~(uint)0, 0, 1, 0},
#endif
  { "date_format", OPT_DATE_FORMAT,
    "The DATE format (For future).",
    (gptr*) &opt_date_time_formats[MYSQL_TIMESTAMP_DATE],
    (gptr*) &opt_date_time_formats[MYSQL_TIMESTAMP_DATE],
    0, GET_STR, REQUIRED_ARG, 0, 0, 0, 0, 0, 0},
  { "datetime_format", OPT_DATETIME_FORMAT,
    "The DATETIME/TIMESTAMP format (for future).",
    (gptr*) &opt_date_time_formats[MYSQL_TIMESTAMP_DATETIME],
    (gptr*) &opt_date_time_formats[MYSQL_TIMESTAMP_DATETIME],
    0, GET_STR, REQUIRED_ARG, 0, 0, 0, 0, 0, 0},
  { "default_week_format", OPT_DEFAULT_WEEK_FORMAT,
    "The default week format used by WEEK() functions.",
    (gptr*) &global_system_variables.default_week_format,
    (gptr*) &max_system_variables.default_week_format,
    0, GET_ULONG, REQUIRED_ARG, 0, 0, 7L, 0, 1, 0},
  {"delayed_insert_limit", OPT_DELAYED_INSERT_LIMIT,
   "After inserting delayed_insert_limit rows, the INSERT DELAYED handler will check if there are any SELECT statements pending. If so, it allows these to execute before continuing.",
    (gptr*) &delayed_insert_limit, (gptr*) &delayed_insert_limit, 0, GET_ULONG,
    REQUIRED_ARG, DELAYED_LIMIT, 1, ~0L, 0, 1, 0},
  {"delayed_insert_timeout", OPT_DELAYED_INSERT_TIMEOUT,
   "How long a INSERT DELAYED thread should wait for INSERT statements before terminating.",
   (gptr*) &delayed_insert_timeout, (gptr*) &delayed_insert_timeout, 0,
   GET_ULONG, REQUIRED_ARG, DELAYED_WAIT_TIMEOUT, 1, LONG_TIMEOUT, 0, 1, 0},
  { "delayed_queue_size", OPT_DELAYED_QUEUE_SIZE,
    "What size queue (in rows) should be allocated for handling INSERT DELAYED. If the queue becomes full, any client that does INSERT DELAYED will wait until there is room in the queue again.",
    (gptr*) &delayed_queue_size, (gptr*) &delayed_queue_size, 0, GET_ULONG,
    REQUIRED_ARG, DELAYED_QUEUE_SIZE, 1, ~0L, 0, 1, 0},
  {"expire_logs_days", OPT_EXPIRE_LOGS_DAYS,
   "Binary logs will be rotated after expire-log-days days ",
   (gptr*) &expire_logs_days,
   (gptr*) &expire_logs_days, 0, GET_ULONG,
   REQUIRED_ARG, 0, 0, 99, 0, 1, 0},
  { "flush_time", OPT_FLUSH_TIME,
    "A dedicated thread is created to flush all tables at the given interval.",
    (gptr*) &flush_time, (gptr*) &flush_time, 0, GET_ULONG, REQUIRED_ARG,
    FLUSH_TIME, 0, LONG_TIMEOUT, 0, 1, 0},
  { "ft_boolean_syntax", OPT_FT_BOOLEAN_SYNTAX,
    "List of operators for MATCH ... AGAINST ( ... IN BOOLEAN MODE)",
    0, 0, 0, GET_STR,
    REQUIRED_ARG, 0, 0, 0, 0, 0, 0},
  { "ft_max_word_len", OPT_FT_MAX_WORD_LEN,
    "The maximum length of the word to be included in a FULLTEXT index. Note: FULLTEXT indexes must be rebuilt after changing this variable.",
    (gptr*) &ft_max_word_len, (gptr*) &ft_max_word_len, 0, GET_ULONG,
    REQUIRED_ARG, HA_FT_MAXCHARLEN, 10, HA_FT_MAXCHARLEN, 0, 1, 0},
  { "ft_min_word_len", OPT_FT_MIN_WORD_LEN,
    "The minimum length of the word to be included in a FULLTEXT index. Note: FULLTEXT indexes must be rebuilt after changing this variable.",
    (gptr*) &ft_min_word_len, (gptr*) &ft_min_word_len, 0, GET_ULONG,
    REQUIRED_ARG, 4, 1, HA_FT_MAXCHARLEN, 0, 1, 0},
  { "ft_query_expansion_limit", OPT_FT_QUERY_EXPANSION_LIMIT,
    "Number of best matches to use for query expansion",
    (gptr*) &ft_query_expansion_limit, (gptr*) &ft_query_expansion_limit, 0, GET_ULONG,
    REQUIRED_ARG, 20, 0, 1000, 0, 1, 0},
  { "ft_stopword_file", OPT_FT_STOPWORD_FILE,
    "Use stopwords from this file instead of built-in list.",
    (gptr*) &ft_stopword_file, (gptr*) &ft_stopword_file, 0, GET_STR,
    REQUIRED_ARG, 0, 0, 0, 0, 0, 0},
  { "group_concat_max_len", OPT_GROUP_CONCAT_MAX_LEN,
    "The maximum length of the result of function  group_concat.",
    (gptr*) &global_system_variables.group_concat_max_len,
    (gptr*) &max_system_variables.group_concat_max_len, 0, GET_ULONG,
    REQUIRED_ARG, 1024, 4, (long) ~0, 0, 1, 0},
#ifdef HAVE_INNOBASE_DB
  {"innodb_additional_mem_pool_size", OPT_INNODB_ADDITIONAL_MEM_POOL_SIZE,
   "Size of a memory pool InnoDB uses to store data dictionary information and other internal data structures.",
   (gptr*) &innobase_additional_mem_pool_size,
   (gptr*) &innobase_additional_mem_pool_size, 0, GET_LONG, REQUIRED_ARG,
   1*1024*1024L, 512*1024L, ~0L, 0, 1024, 0},
  {"innodb_autoextend_increment", OPT_INNODB_AUTOEXTEND_INCREMENT,
   "Data file autoextend increment in megabytes",
   (gptr*) &srv_auto_extend_increment,
   (gptr*) &srv_auto_extend_increment,
   0, GET_LONG, REQUIRED_ARG, 8L, 1L, 1000L, 0, 1L, 0},
  {"innodb_buffer_pool_awe_mem_mb", OPT_INNODB_BUFFER_POOL_AWE_MEM_MB,
   "If Windows AWE is used, the size of InnoDB buffer pool allocated from the AWE memory.",
   (gptr*) &innobase_buffer_pool_awe_mem_mb, (gptr*) &innobase_buffer_pool_awe_mem_mb, 0,
   GET_LONG, REQUIRED_ARG, 0, 0, 63000, 0, 1, 0},
  {"innodb_buffer_pool_size", OPT_INNODB_BUFFER_POOL_SIZE,
   "The size of the memory buffer InnoDB uses to cache data and indexes of its tables.",
   (gptr*) &innobase_buffer_pool_size, (gptr*) &innobase_buffer_pool_size, 0,
   GET_LONG, REQUIRED_ARG, 8*1024*1024L, 1024*1024L, ~0L, 0, 1024*1024L, 0},
  {"innodb_file_io_threads", OPT_INNODB_FILE_IO_THREADS,
   "Number of file I/O threads in InnoDB.", (gptr*) &innobase_file_io_threads,
   (gptr*) &innobase_file_io_threads, 0, GET_LONG, REQUIRED_ARG, 4, 4, 64, 0,
   1, 0},
  {"innodb_force_recovery", OPT_INNODB_FORCE_RECOVERY,
   "Helps to save your data in case the disk image of the database becomes corrupt.",
   (gptr*) &innobase_force_recovery, (gptr*) &innobase_force_recovery, 0,
   GET_LONG, REQUIRED_ARG, 0, 0, 6, 0, 1, 0},
  {"innodb_lock_wait_timeout", OPT_INNODB_LOCK_WAIT_TIMEOUT,
   "Timeout in seconds an InnoDB transaction may wait for a lock before being rolled back.",
   (gptr*) &innobase_lock_wait_timeout, (gptr*) &innobase_lock_wait_timeout,
   0, GET_LONG, REQUIRED_ARG, 50, 1, 1024 * 1024 * 1024, 0, 1, 0},
  {"innodb_log_buffer_size", OPT_INNODB_LOG_BUFFER_SIZE,
   "The size of the buffer which InnoDB uses to write log to the log files on disk.",
   (gptr*) &innobase_log_buffer_size, (gptr*) &innobase_log_buffer_size, 0,
   GET_LONG, REQUIRED_ARG, 1024*1024L, 256*1024L, ~0L, 0, 1024, 0},
  {"innodb_log_file_size", OPT_INNODB_LOG_FILE_SIZE,
   "Size of each log file in a log group in megabytes.",
   (gptr*) &innobase_log_file_size, (gptr*) &innobase_log_file_size, 0,
   GET_LONG, REQUIRED_ARG, 5*1024*1024L, 1*1024*1024L, ~0L, 0, 1024*1024L, 0},
  {"innodb_log_files_in_group", OPT_INNODB_LOG_FILES_IN_GROUP,
   "Number of log files in the log group. InnoDB writes to the files in a circular fashion. Value 3 is recommended here.",
   (gptr*) &innobase_log_files_in_group, (gptr*) &innobase_log_files_in_group,
   0, GET_LONG, REQUIRED_ARG, 2, 2, 100, 0, 1, 0},
  {"innodb_mirrored_log_groups", OPT_INNODB_MIRRORED_LOG_GROUPS,
   "Number of identical copies of log groups we keep for the database. Currently this should be set to 1.",
   (gptr*) &innobase_mirrored_log_groups,
   (gptr*) &innobase_mirrored_log_groups, 0, GET_LONG, REQUIRED_ARG, 1, 1, 10,
   0, 1, 0},
  {"innodb_open_files", OPT_INNODB_OPEN_FILES,
   "How many files at the maximum InnoDB keeps open at the same time.",
   (gptr*) &innobase_open_files, (gptr*) &innobase_open_files, 0,
   GET_LONG, REQUIRED_ARG, 300L, 10L, ~0L, 0, 1L, 0},
#ifdef HAVE_REPLICATION
  /*
    Disabled for the 4.1.3 release. Disabling just this paragraph of code is
    enough, as then user can't set it to 1 so it will always be ignored in the
    rest of code.
  */
#if MYSQL_VERSION_ID >= 40103
  /*
    innodb_safe_binlog is not a variable, just an option. Does not make
    sense to make it a variable, as it is only used at startup (and so the
    value would be lost at next startup, so setting it on the fly would have no
    effect).
  */
  {"innodb_safe_binlog", OPT_INNODB_SAFE_BINLOG,
   "After a crash recovery by InnoDB, truncate the binary log after the last "
   "not-rolled-back statement/transaction.",
   (gptr*) &opt_innodb_safe_binlog, (gptr*) &opt_innodb_safe_binlog,
   0, GET_BOOL, NO_ARG, 0, 0, 1, 0, 1, 0},
#endif
#endif
  {"innodb_thread_concurrency", OPT_INNODB_THREAD_CONCURRENCY,
   "Helps in performance tuning in heavily concurrent environments.",
   (gptr*) &innobase_thread_concurrency, (gptr*) &innobase_thread_concurrency,
   0, GET_LONG, REQUIRED_ARG, 8, 1, 1000, 0, 1, 0},
#endif /* HAVE_INNOBASE_DB */
  {"interactive_timeout", OPT_INTERACTIVE_TIMEOUT,
   "The number of seconds the server waits for activity on an interactive connection before closing it.",
   (gptr*) &global_system_variables.net_interactive_timeout,
   (gptr*) &max_system_variables.net_interactive_timeout, 0,
   GET_ULONG, REQUIRED_ARG, NET_WAIT_TIMEOUT, 1, LONG_TIMEOUT, 0, 1, 0},
  {"join_buffer_size", OPT_JOIN_BUFF_SIZE,
   "The size of the buffer that is used for full joins.",
   (gptr*) &global_system_variables.join_buff_size,
   (gptr*) &max_system_variables.join_buff_size, 0, GET_ULONG,
   REQUIRED_ARG, 128*1024L, IO_SIZE*2+MALLOC_OVERHEAD, ~0L, MALLOC_OVERHEAD,
   IO_SIZE, 0},
  {"key_buffer_size", OPT_KEY_BUFFER_SIZE,
   "The size of the buffer used for index blocks for MyISAM tables. Increase this to get better index handling (for all reads and multiple writes) to as much as you can afford; 64M on a 256M machine that mainly runs MySQL is quite common.",
   (gptr*) &dflt_key_cache_var.param_buff_size,
   (gptr*) 0,
   0, (GET_ULL | GET_ASK_ADDR),
   REQUIRED_ARG, KEY_CACHE_SIZE, MALLOC_OVERHEAD, UINT_MAX32, MALLOC_OVERHEAD,
   IO_SIZE, 0},
  {"key_cache_age_threshold", OPT_KEY_CACHE_AGE_THRESHOLD,
   "This characterizes the number of hits a hot block has to be untouched until it is considered aged enough to be downgraded to a warm block. This specifies the percentage ratio of that number of hits to the total number of blocks in key cache",
   (gptr*) &dflt_key_cache_var.param_age_threshold,
   (gptr*) 0,
   0, (GET_ULONG | GET_ASK_ADDR), REQUIRED_ARG, 
   300, 100, ~0L, 0, 100, 0},
  {"key_cache_block_size", OPT_KEY_CACHE_BLOCK_SIZE,
   "The default size of key cache blocks",
   (gptr*) &dflt_key_cache_var.param_block_size,
   (gptr*) 0,
   0, (GET_ULONG | GET_ASK_ADDR), REQUIRED_ARG,
   KEY_CACHE_BLOCK_SIZE , 512, 1024*16, MALLOC_OVERHEAD, 512, 0},
  {"key_cache_division_limit", OPT_KEY_CACHE_DIVISION_LIMIT,
   "The minimum percentage of warm blocks in key cache",
   (gptr*) &dflt_key_cache_var.param_division_limit,
   (gptr*) 0,
   0, (GET_ULONG | GET_ASK_ADDR) , REQUIRED_ARG, 100,
   1, 100, 0, 1, 0},
  {"long_query_time", OPT_LONG_QUERY_TIME,
   "Log all queries that have taken more than long_query_time seconds to execute to file.",
   (gptr*) &global_system_variables.long_query_time,
   (gptr*) &max_system_variables.long_query_time, 0, GET_ULONG,
   REQUIRED_ARG, 10, 1, LONG_TIMEOUT, 0, 1, 0},
  {"lower_case_table_names", OPT_LOWER_CASE_TABLE_NAMES,
   "If set to 1 table names are stored in lowercase on disk and table names will be case-insensitive.  Should be set to 2 if you are using a case insensitive file system",
   (gptr*) &lower_case_table_names,
   (gptr*) &lower_case_table_names, 0, GET_UINT, OPT_ARG,
#ifdef FN_NO_CASE_SENCE
    1
#else
    0
#endif
   , 0, 2, 0, 1, 0},
  {"max_allowed_packet", OPT_MAX_ALLOWED_PACKET,
   "Max packetlength to send/receive from to server.",
   (gptr*) &global_system_variables.max_allowed_packet,
   (gptr*) &max_system_variables.max_allowed_packet, 0, GET_ULONG,
   REQUIRED_ARG, 1024*1024L, 1024, 1024L*1024L*1024L, MALLOC_OVERHEAD, 1024, 0},
  {"max_binlog_cache_size", OPT_MAX_BINLOG_CACHE_SIZE,
   "Can be used to restrict the total size used to cache a multi-transaction query.",
   (gptr*) &max_binlog_cache_size, (gptr*) &max_binlog_cache_size, 0,
   GET_ULONG, REQUIRED_ARG, ~0L, IO_SIZE, ~0L, 0, IO_SIZE, 0},
  {"max_binlog_size", OPT_MAX_BINLOG_SIZE,
   "Binary log will be rotated automatically when the size exceeds this \
value. Will also apply to relay logs if max_relay_log_size is 0. \
The minimum value for this variable is 4096.",
   (gptr*) &max_binlog_size, (gptr*) &max_binlog_size, 0, GET_ULONG,
   REQUIRED_ARG, 1024*1024L*1024L, IO_SIZE, 1024*1024L*1024L, 0, IO_SIZE, 0},
  {"max_connect_errors", OPT_MAX_CONNECT_ERRORS,
   "If there is more than this number of interrupted connections from a host this host will be blocked from further connections.",
   (gptr*) &max_connect_errors, (gptr*) &max_connect_errors, 0, GET_ULONG,
    REQUIRED_ARG, MAX_CONNECT_ERRORS, 1, ~0L, 0, 1, 0},
  {"max_connections", OPT_MAX_CONNECTIONS,
   "The number of simultaneous clients allowed.", (gptr*) &max_connections,
   (gptr*) &max_connections, 0, GET_ULONG, REQUIRED_ARG, 100, 1, 16384, 0, 1,
   0},
  {"max_delayed_threads", OPT_MAX_DELAYED_THREADS,
   "Don't start more than this number of threads to handle INSERT DELAYED statements. If set to zero, which means INSERT DELAYED is not used.",
   (gptr*) &global_system_variables.max_insert_delayed_threads,
   (gptr*) &max_system_variables.max_insert_delayed_threads,
   0, GET_ULONG, REQUIRED_ARG, 20, 0, 16384, 0, 1, 0},
  {"max_error_count", OPT_MAX_ERROR_COUNT,
   "Max number of errors/warnings to store for a statement.",
   (gptr*) &global_system_variables.max_error_count,
   (gptr*) &max_system_variables.max_error_count,
   0, GET_ULONG, REQUIRED_ARG, DEFAULT_ERROR_COUNT, 1, 65535, 0, 1, 0},
  {"max_heap_table_size", OPT_MAX_HEP_TABLE_SIZE,
   "Don't allow creation of heap tables bigger than this.",
   (gptr*) &global_system_variables.max_heap_table_size,
   (gptr*) &max_system_variables.max_heap_table_size, 0, GET_ULONG,
   REQUIRED_ARG, 16*1024*1024L, 16384, ~0L, MALLOC_OVERHEAD, 1024, 0},
  {"max_join_size", OPT_MAX_JOIN_SIZE,
   "Joins that are probably going to read more than max_join_size records return an error.",
   (gptr*) &global_system_variables.max_join_size,
   (gptr*) &max_system_variables.max_join_size, 0, GET_HA_ROWS, REQUIRED_ARG,
   ~0L, 1, ~0L, 0, 1, 0},
   {"max_length_for_sort_data", OPT_MAX_LENGTH_FOR_SORT_DATA,
    "Max number of bytes in sorted records.",
    (gptr*) &global_system_variables.max_length_for_sort_data,
    (gptr*) &max_system_variables.max_length_for_sort_data, 0, GET_ULONG,
    REQUIRED_ARG, 1024, 4, 8192*1024L, 0, 1, 0},
  {"max_relay_log_size", OPT_MAX_RELAY_LOG_SIZE,
   "If non-zero: relay log will be rotated automatically when the size exceeds this value; if zero (the default): when the size exceeds max_binlog_size. 0 expected, the minimum value for this variable is 4096.",
   (gptr*) &max_relay_log_size, (gptr*) &max_relay_log_size, 0, GET_ULONG,
   REQUIRED_ARG, 0L, 0L, 1024*1024L*1024L, 0, IO_SIZE, 0},
  { "max_seeks_for_key", OPT_MAX_SEEKS_FOR_KEY,
    "Limit assumed max number of seeks when looking up rows based on a key",
    (gptr*) &global_system_variables.max_seeks_for_key,
    (gptr*) &max_system_variables.max_seeks_for_key, 0, GET_ULONG,
    REQUIRED_ARG, ~0L, 1, ~0L, 0, 1, 0 },
  {"max_sort_length", OPT_MAX_SORT_LENGTH,
   "The number of bytes to use when sorting BLOB or TEXT values (only the first max_sort_length bytes of each value are used; the rest are ignored).",
   (gptr*) &global_system_variables.max_sort_length,
   (gptr*) &max_system_variables.max_sort_length, 0, GET_ULONG,
   REQUIRED_ARG, 1024, 4, 8192*1024L, 0, 1, 0},
  {"max_tmp_tables", OPT_MAX_TMP_TABLES,
   "Maximum number of temporary tables a client can keep open at a time.",
   (gptr*) &global_system_variables.max_tmp_tables,
   (gptr*) &max_system_variables.max_tmp_tables, 0, GET_ULONG,
   REQUIRED_ARG, 32, 1, ~0L, 0, 1, 0},
  {"max_user_connections", OPT_MAX_USER_CONNECTIONS,
   "The maximum number of active connections for a single user (0 = no limit).",
   (gptr*) &max_user_connections, (gptr*) &max_user_connections, 0, GET_ULONG,
   REQUIRED_ARG, 0, 1, ~0L, 0, 1, 0},
  {"max_write_lock_count", OPT_MAX_WRITE_LOCK_COUNT,
   "After this many write locks, allow some read locks to run in between.",
   (gptr*) &max_write_lock_count, (gptr*) &max_write_lock_count, 0, GET_ULONG,
   REQUIRED_ARG, ~0L, 1, ~0L, 0, 1, 0},
  {"multi_range_count", OPT_MULTI_RANGE_COUNT,
   "Number of key ranges to request at once.",
   (gptr*) &global_system_variables.multi_range_count,
   (gptr*) &max_system_variables.multi_range_count, 0,
   GET_ULONG, REQUIRED_ARG, 256, 1, ~0L, 0, 1, 0},
  {"myisam_block_size", OPT_MYISAM_BLOCK_SIZE,
   "Block size to be used for MyISAM index pages.",
   (gptr*) &opt_myisam_block_size,
   (gptr*) &opt_myisam_block_size, 0, GET_ULONG, REQUIRED_ARG,
   MI_KEY_BLOCK_LENGTH, MI_MIN_KEY_BLOCK_LENGTH, MI_MAX_KEY_BLOCK_LENGTH,
   0, MI_MIN_KEY_BLOCK_LENGTH, 0},
  {"myisam_data_pointer_size", OPT_MYISAM_DATA_POINTER_SIZE,
   "Default pointer size to be used for MyISAM tables.",
   (gptr*) &myisam_data_pointer_size,
   (gptr*) &myisam_data_pointer_size, 0, GET_ULONG, REQUIRED_ARG,
   4, 2, 7, 0, 1, 0},
  {"myisam_max_extra_sort_file_size", OPT_MYISAM_MAX_EXTRA_SORT_FILE_SIZE,
   "Used to help MySQL to decide when to use the slow but safe key cache index create method.",
   (gptr*) &global_system_variables.myisam_max_extra_sort_file_size,
   (gptr*) &max_system_variables.myisam_max_extra_sort_file_size,
   0, GET_ULL, REQUIRED_ARG, (ulonglong) MI_MAX_TEMP_LENGTH,
   0, (ulonglong) MAX_FILE_SIZE, 0, 1, 0},
  {"myisam_max_sort_file_size", OPT_MYISAM_MAX_SORT_FILE_SIZE,
   "Don't use the fast sort index method to created index if the temporary file would get bigger than this.",
   (gptr*) &global_system_variables.myisam_max_sort_file_size,
   (gptr*) &max_system_variables.myisam_max_sort_file_size, 0,
   GET_ULL, REQUIRED_ARG, (longlong) LONG_MAX, 0, (ulonglong) MAX_FILE_SIZE,
   0, 1024*1024, 0},
  {"myisam_repair_threads", OPT_MYISAM_REPAIR_THREADS,
   "Number of threads to use when repairing MyISAM tables. The value of 1 disables parallel repair.",
   (gptr*) &global_system_variables.myisam_repair_threads,
   (gptr*) &max_system_variables.myisam_repair_threads, 0,
   GET_ULONG, REQUIRED_ARG, 1, 1, ~0L, 0, 1, 0},
  {"myisam_sort_buffer_size", OPT_MYISAM_SORT_BUFFER_SIZE,
   "The buffer that is allocated when sorting the index when doing a REPAIR or when creating indexes with CREATE INDEX or ALTER TABLE.",
   (gptr*) &global_system_variables.myisam_sort_buff_size,
   (gptr*) &max_system_variables.myisam_sort_buff_size, 0,
   GET_ULONG, REQUIRED_ARG, 8192*1024, 4, ~0L, 0, 1, 0},
  {"net_buffer_length", OPT_NET_BUFFER_LENGTH,
   "Buffer length for TCP/IP and socket communication.",
   (gptr*) &global_system_variables.net_buffer_length,
   (gptr*) &max_system_variables.net_buffer_length, 0, GET_ULONG,
   REQUIRED_ARG, 16384, 1024, 1024*1024L, 0, 1024, 0},
  {"net_read_timeout", OPT_NET_READ_TIMEOUT,
   "Number of seconds to wait for more data from a connection before aborting the read.",
   (gptr*) &global_system_variables.net_read_timeout,
   (gptr*) &max_system_variables.net_read_timeout, 0, GET_ULONG,
   REQUIRED_ARG, NET_READ_TIMEOUT, 1, LONG_TIMEOUT, 0, 1, 0},
  {"net_retry_count", OPT_NET_RETRY_COUNT,
   "If a read on a communication port is interrupted, retry this many times before giving up.",
   (gptr*) &global_system_variables.net_retry_count,
   (gptr*) &max_system_variables.net_retry_count,0,
   GET_ULONG, REQUIRED_ARG, MYSQLD_NET_RETRY_COUNT, 1, ~0L, 0, 1, 0},
  {"net_write_timeout", OPT_NET_WRITE_TIMEOUT,
   "Number of seconds to wait for a block to be written to a connection  before aborting the write.",
   (gptr*) &global_system_variables.net_write_timeout,
   (gptr*) &max_system_variables.net_write_timeout, 0, GET_ULONG,
   REQUIRED_ARG, NET_WRITE_TIMEOUT, 1, LONG_TIMEOUT, 0, 1, 0},
  {"open_files_limit", OPT_OPEN_FILES_LIMIT,
   "If this is not 0, then mysqld will use this value to reserve file descriptors to use with setrlimit(). If this value is 0 then mysqld will reserve max_connections*5 or max_connections + table_cache*2 (whichever is larger) number of files.",
   (gptr*) &open_files_limit, (gptr*) &open_files_limit, 0, GET_ULONG,
   REQUIRED_ARG, 0, 0, OS_FILE_LIMIT, 0, 1, 0},
  {"optimizer_prune_level", OPT_OPTIMIZER_PRUNE_LEVEL,
   "Controls the heuristic(s) applied during query optimization to prune less-promising partial plans from the optimizer search space. Meaning: 0 - do not apply any heuristic, thus perform exhaustive search; 1 - prune plans based on number of retrieved rows.",
   (gptr*) &global_system_variables.optimizer_prune_level,
   (gptr*) &max_system_variables.optimizer_prune_level,
   0, GET_ULONG, OPT_ARG, 1, 0, 1, 0, 1, 0},
  {"optimizer_search_depth", OPT_OPTIMIZER_SEARCH_DEPTH,
   "Maximum depth of search performed by the query optimizer. Values larger than the number of relations in a query result in better query plans, but take longer to compile a query. Smaller values than the number of tables in a relation result in faster optimization, but may produce very bad query plans. If set to 0, the system will automatically pick a reasonable value; if set to MAX_TABLES+2, the optimizer will switch to the original find_best (used for testing/comparison).",
   (gptr*) &global_system_variables.optimizer_search_depth,
   (gptr*) &max_system_variables.optimizer_search_depth,
   0, GET_ULONG, OPT_ARG, MAX_TABLES+1, 0, MAX_TABLES+2, 0, 1, 0},
   {"preload_buffer_size", OPT_PRELOAD_BUFFER_SIZE,
    "The size of the buffer that is allocated when preloading indexes",
    (gptr*) &global_system_variables.preload_buff_size,
    (gptr*) &max_system_variables.preload_buff_size, 0, GET_ULONG,
    REQUIRED_ARG, 32*1024L, 1024, 1024*1024*1024L, 0, 1, 0},
  {"query_alloc_block_size", OPT_QUERY_ALLOC_BLOCK_SIZE,
   "Allocation block size for query parsing and execution",
   (gptr*) &global_system_variables.query_alloc_block_size,
   (gptr*) &max_system_variables.query_alloc_block_size, 0, GET_ULONG,
   REQUIRED_ARG, QUERY_ALLOC_BLOCK_SIZE, 1024, ~0L, 0, 1024, 0},
#ifdef HAVE_QUERY_CACHE
  {"query_cache_limit", OPT_QUERY_CACHE_LIMIT,
   "Don't cache results that are bigger than this.",
   (gptr*) &query_cache_limit, (gptr*) &query_cache_limit, 0, GET_ULONG,
   REQUIRED_ARG, 1024*1024L, 0, (longlong) ULONG_MAX, 0, 1, 0},
  {"query_cache_min_res_unit", OPT_QUERY_CACHE_MIN_RES_UNIT,
   "minimal size of unit in wich space for results is allocated (last unit will be trimed after writing all result data.",
   (gptr*) &query_cache_min_res_unit, (gptr*) &query_cache_min_res_unit,
   0, GET_ULONG, REQUIRED_ARG, QUERY_CACHE_MIN_RESULT_DATA_SIZE,
   0, (longlong) ULONG_MAX, 0, 1, 0},
#endif /*HAVE_QUERY_CACHE*/
  {"query_cache_size", OPT_QUERY_CACHE_SIZE,
   "The memory allocated to store results from old queries.",
   (gptr*) &query_cache_size, (gptr*) &query_cache_size, 0, GET_ULONG,
   REQUIRED_ARG, 0, 0, (longlong) ULONG_MAX, 0, 1024, 0},
#ifdef HAVE_QUERY_CACHE
  {"query_cache_type", OPT_QUERY_CACHE_TYPE,
   "0 = OFF = Don't cache or retrieve results. 1 = ON = Cache all results except SELECT SQL_NO_CACHE ... queries. 2 = DEMAND = Cache only SELECT SQL_CACHE ... queries.",
   (gptr*) &global_system_variables.query_cache_type,
   (gptr*) &max_system_variables.query_cache_type,
   0, GET_ULONG, REQUIRED_ARG, 1, 0, 2, 0, 1, 0},
  {"query_cache_wlock_invalidate", OPT_QUERY_CACHE_WLOCK_INVALIDATE,
   "Invalidate queries in query cache on LOCK for write",
   (gptr*) &global_system_variables.query_cache_wlock_invalidate,
   (gptr*) &max_system_variables.query_cache_wlock_invalidate,
   0, GET_BOOL, NO_ARG, 0, 0, 1, 0, 1, 0},
#endif /*HAVE_QUERY_CACHE*/
  {"query_prealloc_size", OPT_QUERY_PREALLOC_SIZE,
   "Persistent buffer for query parsing and execution",
   (gptr*) &global_system_variables.query_prealloc_size,
   (gptr*) &max_system_variables.query_prealloc_size, 0, GET_ULONG,
   REQUIRED_ARG, QUERY_ALLOC_PREALLOC_SIZE, 16384, ~0L, 0, 1024, 0},
  {"range_alloc_block_size", OPT_RANGE_ALLOC_BLOCK_SIZE,
   "Allocation block size for storing ranges during optimization",
   (gptr*) &global_system_variables.range_alloc_block_size,
   (gptr*) &max_system_variables.range_alloc_block_size, 0, GET_ULONG,
   REQUIRED_ARG, RANGE_ALLOC_BLOCK_SIZE, 4096, ~0L, 0, 1024, 0},
  {"read_buffer_size", OPT_RECORD_BUFFER,
   "Each thread that does a sequential scan allocates a buffer of this size for each table it scans. If you do many sequential scans, you may want to increase this value.",
   (gptr*) &global_system_variables.read_buff_size,
   (gptr*) &max_system_variables.read_buff_size,0, GET_ULONG, REQUIRED_ARG,
   128*1024L, IO_SIZE*2+MALLOC_OVERHEAD, ~0L, MALLOC_OVERHEAD, IO_SIZE, 0},
  {"read_only", OPT_READONLY,
   "Make all tables readonly, with the exception for replication (slave) threads and users with the SUPER privilege",
   (gptr*) &opt_readonly,
   (gptr*) &opt_readonly,
   0, GET_BOOL, NO_ARG, 0, 0, 1, 0, 1, 0},
  {"read_rnd_buffer_size", OPT_RECORD_RND_BUFFER,
   "When reading rows in sorted order after a sort, the rows are read through this buffer to avoid a disk seeks. If not set, then it's set to the value of record_buffer.",
   (gptr*) &global_system_variables.read_rnd_buff_size,
   (gptr*) &max_system_variables.read_rnd_buff_size, 0,
   GET_ULONG, REQUIRED_ARG, 256*1024L, IO_SIZE*2+MALLOC_OVERHEAD,
   ~0L, MALLOC_OVERHEAD, IO_SIZE, 0},
  {"record_buffer", OPT_RECORD_BUFFER,
   "Alias for read_buffer_size",
   (gptr*) &global_system_variables.read_buff_size,
   (gptr*) &max_system_variables.read_buff_size,0, GET_ULONG, REQUIRED_ARG,
   128*1024L, IO_SIZE*2+MALLOC_OVERHEAD, ~0L, MALLOC_OVERHEAD, IO_SIZE, 0},
#ifdef HAVE_REPLICATION
  {"relay_log_purge", OPT_RELAY_LOG_PURGE,
   "0 = do not purge relay logs. 1 = purge them as soon as they are no more needed.",
   (gptr*) &relay_log_purge,
   (gptr*) &relay_log_purge, 0, GET_BOOL, NO_ARG,
   1, 0, 1, 0, 1, 0},
  {"relay_log_space_limit", OPT_RELAY_LOG_SPACE_LIMIT,
   "Maximum space to use for all relay logs.",
   (gptr*) &relay_log_space_limit,
   (gptr*) &relay_log_space_limit, 0, GET_ULL, REQUIRED_ARG, 0L, 0L,
   (longlong) ULONG_MAX, 0, 1, 0},
  {"slave_compressed_protocol", OPT_SLAVE_COMPRESSED_PROTOCOL,
   "Use compression on master/slave protocol.",
   (gptr*) &opt_slave_compressed_protocol,
   (gptr*) &opt_slave_compressed_protocol,
   0, GET_BOOL, NO_ARG, 0, 0, 1, 0, 1, 0},
  {"slave_net_timeout", OPT_SLAVE_NET_TIMEOUT,
   "Number of seconds to wait for more data from a master/slave connection before aborting the read.",
   (gptr*) &slave_net_timeout, (gptr*) &slave_net_timeout, 0,
   GET_ULONG, REQUIRED_ARG, SLAVE_NET_TIMEOUT, 1, LONG_TIMEOUT, 0, 1, 0},
#endif /* HAVE_REPLICATION */
  {"slow_launch_time", OPT_SLOW_LAUNCH_TIME,
   "If creating the thread takes longer than this value (in seconds), the Slow_launch_threads counter will be incremented.",
   (gptr*) &slow_launch_time, (gptr*) &slow_launch_time, 0, GET_ULONG,
   REQUIRED_ARG, 2L, 0L, LONG_TIMEOUT, 0, 1, 0},
  {"sort_buffer_size", OPT_SORT_BUFFER,
   "Each thread that needs to do a sort allocates a buffer of this size.",
   (gptr*) &global_system_variables.sortbuff_size,
   (gptr*) &max_system_variables.sortbuff_size, 0, GET_ULONG, REQUIRED_ARG,
   MAX_SORT_MEMORY, MIN_SORT_MEMORY+MALLOC_OVERHEAD*2, ~0L, MALLOC_OVERHEAD,
   1, 0},
#ifdef HAVE_BERKELEY_DB
  {"sync-bdb-logs", OPT_BDB_SYNC,
   "Synchronously flush logs. Enabled by default",
   (gptr*) &opt_sync_bdb_logs, (gptr*) &opt_sync_bdb_logs, 0, GET_BOOL,
   NO_ARG, 1, 0, 0, 0, 0, 0},
#endif /* HAVE_BERKELEY_DB */
  {"sync-binlog", OPT_SYNC_BINLOG,
   "Sync the binlog to disk after every #th event. \
#=0 (the default) does no sync. Syncing slows MySQL down",
   (gptr*) &sync_binlog_period,
   (gptr*) &sync_binlog_period, 0, GET_ULONG, REQUIRED_ARG, 0, 0, ~0L, 0, 1,
   0},
  {"sync-frm", OPT_SYNC_FRM, "Sync .frm to disk on create. Enabled by default",
   (gptr*) &opt_sync_frm, (gptr*) &opt_sync_frm, 0, GET_BOOL, NO_ARG, 1, 0,
   0, 0, 0, 0},
  {"table_cache", OPT_TABLE_CACHE,
   "The number of open tables for all threads.", (gptr*) &table_cache_size,
   (gptr*) &table_cache_size, 0, GET_ULONG, REQUIRED_ARG, 64, 1, 512*1024L,
   0, 1, 0},
  {"thread_cache_size", OPT_THREAD_CACHE_SIZE,
   "How many threads we should keep in a cache for reuse.",
   (gptr*) &thread_cache_size, (gptr*) &thread_cache_size, 0, GET_ULONG,
   REQUIRED_ARG, 0, 0, 16384, 0, 1, 0},
  {"thread_concurrency", OPT_THREAD_CONCURRENCY,
   "Permits the application to give the threads system a hint for the desired number of threads that should be run at the same time.",
   (gptr*) &concurrency, (gptr*) &concurrency, 0, GET_ULONG, REQUIRED_ARG,
   DEFAULT_CONCURRENCY, 1, 512, 0, 1, 0},
  {"thread_stack", OPT_THREAD_STACK,
   "The stack size for each thread.", (gptr*) &thread_stack,
   (gptr*) &thread_stack, 0, GET_ULONG, REQUIRED_ARG,DEFAULT_THREAD_STACK,
   1024L*128L, ~0L, 0, 1024, 0},
  { "time_format", OPT_TIME_FORMAT,
    "The TIME format (for future).",
    (gptr*) &opt_date_time_formats[MYSQL_TIMESTAMP_TIME],
    (gptr*) &opt_date_time_formats[MYSQL_TIMESTAMP_TIME],
    0, GET_STR, REQUIRED_ARG, 0, 0, 0, 0, 0, 0},
  {"tmp_table_size", OPT_TMP_TABLE_SIZE,
   "If an in-memory temporary table exceeds this size, MySQL will automatically convert it to an on-disk MyISAM table.",
   (gptr*) &global_system_variables.tmp_table_size,
   (gptr*) &max_system_variables.tmp_table_size, 0, GET_ULONG,
   REQUIRED_ARG, 32*1024*1024L, 1024, ~0L, 0, 1, 0},
  {"transaction_alloc_block_size", OPT_TRANS_ALLOC_BLOCK_SIZE,
   "Allocation block size for transactions to be stored in binary log",
   (gptr*) &global_system_variables.trans_alloc_block_size,
   (gptr*) &max_system_variables.trans_alloc_block_size, 0, GET_ULONG,
   REQUIRED_ARG, QUERY_ALLOC_BLOCK_SIZE, 1024, ~0L, 0, 1024, 0},
  {"transaction_prealloc_size", OPT_TRANS_PREALLOC_SIZE,
   "Persistent buffer for transactions to be stored in binary log",
   (gptr*) &global_system_variables.trans_prealloc_size,
   (gptr*) &max_system_variables.trans_prealloc_size, 0, GET_ULONG,
   REQUIRED_ARG, TRANS_ALLOC_PREALLOC_SIZE, 1024, ~0L, 0, 1024, 0},
  {"updatable_views_with_limit", OPT_UPDATABLE_VIEWS_WITH_LIMIT,
   "1 = YES = Don't issue an error message (warning only) if a VIEW without presence of a key of the underlying table is used in queries with a LIMIT clause for updating. 0 = NO = Prohibit update of a VIEW, which does not contain a key of the underlying table and the query uses a LIMIT clause (usually get from GUI tools).",
   (gptr*) &global_system_variables.updatable_views_with_limit,
   (gptr*) &max_system_variables.updatable_views_with_limit,
   0, GET_ULONG, REQUIRED_ARG, 1, 0, 1, 0, 1, 0},
  {"wait_timeout", OPT_WAIT_TIMEOUT,
   "The number of seconds the server waits for activity on a connection before closing it.",
   (gptr*) &global_system_variables.net_wait_timeout,
   (gptr*) &max_system_variables.net_wait_timeout, 0, GET_ULONG,
   REQUIRED_ARG, NET_WAIT_TIMEOUT, 1, IF_WIN(INT_MAX32/1000, LONG_TIMEOUT),
   0, 1, 0},
  {0, 0, 0, 0, 0, 0, GET_NO_ARG, NO_ARG, 0, 0, 0, 0, 0, 0}
};


struct show_var_st status_vars[]= {
  {"Aborted_clients",          (char*) &aborted_threads,        SHOW_LONG},
  {"Aborted_connects",         (char*) &aborted_connects,       SHOW_LONG},
  {"Binlog_cache_disk_use",    (char*) &binlog_cache_disk_use,  SHOW_LONG},
  {"Binlog_cache_use",         (char*) &binlog_cache_use,       SHOW_LONG},
  {"Bytes_received",           (char*) offsetof(STATUS_VAR, bytes_received),
   SHOW_LONG_STATUS},
  {"Bytes_sent",               (char*) offsetof(STATUS_VAR, bytes_sent),
   SHOW_LONG_STATUS},
  {"Com_admin_commands",       (char*) offsetof(STATUS_VAR, com_other),
   SHOW_LONG_STATUS},
  {"Com_alter_db",	       (char*) offsetof(STATUS_VAR, com_stat[(uint) SQLCOM_ALTER_DB]), SHOW_LONG_STATUS},
  {"Com_alter_table",	       (char*) offsetof(STATUS_VAR, com_stat[(uint) SQLCOM_ALTER_TABLE]), SHOW_LONG_STATUS},
  {"Com_analyze",	       (char*) offsetof(STATUS_VAR, com_stat[(uint) SQLCOM_ANALYZE]), SHOW_LONG_STATUS},
  {"Com_backup_table",	       (char*) offsetof(STATUS_VAR, com_stat[(uint) SQLCOM_BACKUP_TABLE]), SHOW_LONG_STATUS},
  {"Com_begin",		       (char*) offsetof(STATUS_VAR, com_stat[(uint) SQLCOM_BEGIN]), SHOW_LONG_STATUS},
  {"Com_change_db",	       (char*) offsetof(STATUS_VAR, com_stat[(uint) SQLCOM_CHANGE_DB]), SHOW_LONG_STATUS},
  {"Com_change_master",	       (char*) offsetof(STATUS_VAR, com_stat[(uint) SQLCOM_CHANGE_MASTER]), SHOW_LONG_STATUS},
  {"Com_check",		       (char*) offsetof(STATUS_VAR, com_stat[(uint) SQLCOM_CHECK]), SHOW_LONG_STATUS},
  {"Com_checksum",	       (char*) offsetof(STATUS_VAR, com_stat[(uint) SQLCOM_CHECKSUM]), SHOW_LONG_STATUS},
  {"Com_commit",	       (char*) offsetof(STATUS_VAR, com_stat[(uint) SQLCOM_COMMIT]), SHOW_LONG_STATUS},
  {"Com_create_db",	       (char*) offsetof(STATUS_VAR, com_stat[(uint) SQLCOM_CREATE_DB]), SHOW_LONG_STATUS},
  {"Com_create_function",      (char*) offsetof(STATUS_VAR, com_stat[(uint) SQLCOM_CREATE_FUNCTION]), SHOW_LONG_STATUS},
  {"Com_create_index",	       (char*) offsetof(STATUS_VAR, com_stat[(uint) SQLCOM_CREATE_INDEX]), SHOW_LONG_STATUS},
  {"Com_create_table",	       (char*) offsetof(STATUS_VAR, com_stat[(uint) SQLCOM_CREATE_TABLE]), SHOW_LONG_STATUS},
  {"Com_dealloc_sql",          (char*) offsetof(STATUS_VAR, com_stat[(uint) SQLCOM_DEALLOCATE_PREPARE]), SHOW_LONG_STATUS},
  {"Com_delete",	       (char*) offsetof(STATUS_VAR, com_stat[(uint) SQLCOM_DELETE]), SHOW_LONG_STATUS},
  {"Com_delete_multi",	       (char*) offsetof(STATUS_VAR, com_stat[(uint) SQLCOM_DELETE_MULTI]), SHOW_LONG_STATUS},
  {"Com_do",                   (char*) offsetof(STATUS_VAR, com_stat[(uint) SQLCOM_DO]), SHOW_LONG_STATUS},
  {"Com_drop_db",	       (char*) offsetof(STATUS_VAR, com_stat[(uint) SQLCOM_DROP_DB]), SHOW_LONG_STATUS},
  {"Com_drop_function",	       (char*) offsetof(STATUS_VAR, com_stat[(uint) SQLCOM_DROP_FUNCTION]), SHOW_LONG_STATUS},
  {"Com_drop_index",	       (char*) offsetof(STATUS_VAR, com_stat[(uint) SQLCOM_DROP_INDEX]), SHOW_LONG_STATUS},
  {"Com_drop_table",	       (char*) offsetof(STATUS_VAR, com_stat[(uint) SQLCOM_DROP_TABLE]), SHOW_LONG_STATUS},
  {"Com_drop_user",	       (char*) offsetof(STATUS_VAR, com_stat[(uint) SQLCOM_DROP_USER]), SHOW_LONG_STATUS},
  {"Com_execute_sql",          (char*) offsetof(STATUS_VAR, com_stat[(uint) SQLCOM_EXECUTE]), SHOW_LONG_STATUS}, 
  {"Com_flush",		       (char*) offsetof(STATUS_VAR, com_stat[(uint) SQLCOM_FLUSH]), SHOW_LONG_STATUS},
  {"Com_grant",		       (char*) offsetof(STATUS_VAR, com_stat[(uint) SQLCOM_GRANT]), SHOW_LONG_STATUS},
  {"Com_ha_close",	       (char*) offsetof(STATUS_VAR, com_stat[(uint) SQLCOM_HA_CLOSE]), SHOW_LONG_STATUS},
  {"Com_ha_open",	       (char*) offsetof(STATUS_VAR, com_stat[(uint) SQLCOM_HA_OPEN]), SHOW_LONG_STATUS},
  {"Com_ha_read",	       (char*) offsetof(STATUS_VAR, com_stat[(uint) SQLCOM_HA_READ]), SHOW_LONG_STATUS},
  {"Com_help",                 (char*) offsetof(STATUS_VAR, com_stat[(uint) SQLCOM_HELP]), SHOW_LONG_STATUS},
  {"Com_insert",	       (char*) offsetof(STATUS_VAR, com_stat[(uint) SQLCOM_INSERT]), SHOW_LONG_STATUS},
  {"Com_insert_select",	       (char*) offsetof(STATUS_VAR, com_stat[(uint) SQLCOM_INSERT_SELECT]), SHOW_LONG_STATUS},
  {"Com_kill",		       (char*) offsetof(STATUS_VAR, com_stat[(uint) SQLCOM_KILL]), SHOW_LONG_STATUS},
  {"Com_load",		       (char*) offsetof(STATUS_VAR, com_stat[(uint) SQLCOM_LOAD]), SHOW_LONG_STATUS},
  {"Com_load_master_data",     (char*) offsetof(STATUS_VAR, com_stat[(uint) SQLCOM_LOAD_MASTER_DATA]), SHOW_LONG_STATUS},
  {"Com_load_master_table",    (char*) offsetof(STATUS_VAR, com_stat[(uint) SQLCOM_LOAD_MASTER_TABLE]), SHOW_LONG_STATUS},
  {"Com_lock_tables",	       (char*) offsetof(STATUS_VAR, com_stat[(uint) SQLCOM_LOCK_TABLES]), SHOW_LONG_STATUS},
  {"Com_optimize",	       (char*) offsetof(STATUS_VAR, com_stat[(uint) SQLCOM_OPTIMIZE]), SHOW_LONG_STATUS},
  {"Com_preload_keys",	       (char*) offsetof(STATUS_VAR, com_stat[(uint) SQLCOM_PRELOAD_KEYS]), SHOW_LONG_STATUS},
  {"Com_prepare_sql",          (char*) offsetof(STATUS_VAR, com_stat[(uint) SQLCOM_PREPARE]), SHOW_LONG_STATUS},
  {"Com_purge",		       (char*) offsetof(STATUS_VAR, com_stat[(uint) SQLCOM_PURGE]), SHOW_LONG_STATUS},
  {"Com_purge_before_date",    (char*) offsetof(STATUS_VAR, com_stat[(uint) SQLCOM_PURGE_BEFORE]), SHOW_LONG_STATUS},
  {"Com_rename_table",	       (char*) offsetof(STATUS_VAR, com_stat[(uint) SQLCOM_RENAME_TABLE]), SHOW_LONG_STATUS},
  {"Com_repair",	       (char*) offsetof(STATUS_VAR, com_stat[(uint) SQLCOM_REPAIR]), SHOW_LONG_STATUS},
  {"Com_replace",	       (char*) offsetof(STATUS_VAR, com_stat[(uint) SQLCOM_REPLACE]), SHOW_LONG_STATUS},
  {"Com_replace_select",       (char*) offsetof(STATUS_VAR, com_stat[(uint) SQLCOM_REPLACE_SELECT]), SHOW_LONG_STATUS},
  {"Com_reset",		       (char*) offsetof(STATUS_VAR, com_stat[(uint) SQLCOM_RESET]), SHOW_LONG_STATUS},
  {"Com_restore_table",	       (char*) offsetof(STATUS_VAR, com_stat[(uint) SQLCOM_RESTORE_TABLE]), SHOW_LONG_STATUS},
  {"Com_revoke",	       (char*) offsetof(STATUS_VAR, com_stat[(uint) SQLCOM_REVOKE]), SHOW_LONG_STATUS},
  {"Com_revoke_all",	       (char*) offsetof(STATUS_VAR, com_stat[(uint) SQLCOM_REVOKE_ALL]), SHOW_LONG_STATUS},
  {"Com_rollback",	       (char*) offsetof(STATUS_VAR, com_stat[(uint) SQLCOM_ROLLBACK]), SHOW_LONG_STATUS},
  {"Com_savepoint",	       (char*) offsetof(STATUS_VAR, com_stat[(uint) SQLCOM_SAVEPOINT]), SHOW_LONG_STATUS},
  {"Com_select",	       (char*) offsetof(STATUS_VAR, com_stat[(uint) SQLCOM_SELECT]), SHOW_LONG_STATUS},
  {"Com_set_option",	       (char*) offsetof(STATUS_VAR, com_stat[(uint) SQLCOM_SET_OPTION]), SHOW_LONG_STATUS},
  {"Com_show_binlogs",	       (char*) offsetof(STATUS_VAR, com_stat[(uint) SQLCOM_SHOW_BINLOGS]), SHOW_LONG_STATUS},
  {"Com_show_binlog_events",   (char*) offsetof(STATUS_VAR, com_stat[(uint) SQLCOM_SHOW_BINLOG_EVENTS]), SHOW_LONG_STATUS},
  {"Com_show_charsets",	       (char*) offsetof(STATUS_VAR, com_stat[(uint) SQLCOM_SHOW_CHARSETS]), SHOW_LONG_STATUS},
  {"Com_show_collations",      (char*) offsetof(STATUS_VAR, com_stat[(uint) SQLCOM_SHOW_COLLATIONS]), SHOW_LONG_STATUS},
  {"Com_show_column_types",    (char*) offsetof(STATUS_VAR, com_stat[(uint) SQLCOM_SHOW_COLUMN_TYPES]), SHOW_LONG_STATUS},
  {"Com_show_create_table",    (char*) offsetof(STATUS_VAR, com_stat[(uint) SQLCOM_SHOW_CREATE]), SHOW_LONG_STATUS},
  {"Com_show_create_db",       (char*) offsetof(STATUS_VAR, com_stat[(uint) SQLCOM_SHOW_CREATE_DB]), SHOW_LONG_STATUS},
  {"Com_show_databases",       (char*) offsetof(STATUS_VAR, com_stat[(uint) SQLCOM_SHOW_DATABASES]), SHOW_LONG_STATUS},
  {"Com_show_errors",	       (char*) offsetof(STATUS_VAR, com_stat[(uint) SQLCOM_SHOW_ERRORS]), SHOW_LONG_STATUS},
  {"Com_show_fields",	       (char*) offsetof(STATUS_VAR, com_stat[(uint) SQLCOM_SHOW_FIELDS]), SHOW_LONG_STATUS},
  {"Com_show_grants",	       (char*) offsetof(STATUS_VAR, com_stat[(uint) SQLCOM_SHOW_GRANTS]), SHOW_LONG_STATUS},
  {"Com_show_innodb_status",   (char*) offsetof(STATUS_VAR, com_stat[(uint) SQLCOM_SHOW_INNODB_STATUS]), SHOW_LONG_STATUS},
  {"Com_show_keys",	       (char*) offsetof(STATUS_VAR, com_stat[(uint) SQLCOM_SHOW_KEYS]), SHOW_LONG_STATUS},
  {"Com_show_logs",	       (char*) offsetof(STATUS_VAR, com_stat[(uint) SQLCOM_SHOW_LOGS]), SHOW_LONG_STATUS},
  {"Com_show_master_status",   (char*) offsetof(STATUS_VAR, com_stat[(uint) SQLCOM_SHOW_MASTER_STAT]), SHOW_LONG_STATUS},
  {"Com_show_new_master",      (char*) offsetof(STATUS_VAR, com_stat[(uint) SQLCOM_SHOW_NEW_MASTER]), SHOW_LONG_STATUS},
  {"Com_show_open_tables",     (char*) offsetof(STATUS_VAR, com_stat[(uint) SQLCOM_SHOW_OPEN_TABLES]), SHOW_LONG_STATUS},
  {"Com_show_privileges",      (char*) offsetof(STATUS_VAR, com_stat[(uint) SQLCOM_SHOW_PRIVILEGES]), SHOW_LONG_STATUS},
  {"Com_show_processlist",     (char*) offsetof(STATUS_VAR, com_stat[(uint) SQLCOM_SHOW_PROCESSLIST]), SHOW_LONG_STATUS},
  {"Com_show_slave_hosts",     (char*) offsetof(STATUS_VAR, com_stat[(uint) SQLCOM_SHOW_SLAVE_HOSTS]), SHOW_LONG_STATUS},
  {"Com_show_slave_status",    (char*) offsetof(STATUS_VAR, com_stat[(uint) SQLCOM_SHOW_SLAVE_STAT]), SHOW_LONG_STATUS},
  {"Com_show_status",	       (char*) offsetof(STATUS_VAR, com_stat[(uint) SQLCOM_SHOW_STATUS]), SHOW_LONG_STATUS},
  {"Com_show_storage_engines", (char*) offsetof(STATUS_VAR, com_stat[(uint) SQLCOM_SHOW_STORAGE_ENGINES]), SHOW_LONG_STATUS},
  {"Com_show_tables",	       (char*) offsetof(STATUS_VAR, com_stat[(uint) SQLCOM_SHOW_TABLES]), SHOW_LONG_STATUS},
  {"Com_show_variables",       (char*) offsetof(STATUS_VAR, com_stat[(uint) SQLCOM_SHOW_VARIABLES]), SHOW_LONG_STATUS},
  {"Com_show_warnings",        (char*) offsetof(STATUS_VAR, com_stat[(uint) SQLCOM_SHOW_WARNS]), SHOW_LONG_STATUS},
  {"Com_slave_start",	       (char*) offsetof(STATUS_VAR, com_stat[(uint) SQLCOM_SLAVE_START]), SHOW_LONG_STATUS},
  {"Com_slave_stop",	       (char*) offsetof(STATUS_VAR, com_stat[(uint) SQLCOM_SLAVE_STOP]), SHOW_LONG_STATUS},
  {"Com_truncate",	       (char*) offsetof(STATUS_VAR, com_stat[(uint) SQLCOM_TRUNCATE]), SHOW_LONG_STATUS},
  {"Com_unlock_tables",	       (char*) offsetof(STATUS_VAR, com_stat[(uint) SQLCOM_UNLOCK_TABLES]), SHOW_LONG_STATUS},
  {"Com_update",	       (char*) offsetof(STATUS_VAR, com_stat[(uint) SQLCOM_UPDATE]), SHOW_LONG_STATUS},
  {"Com_update_multi",	       (char*) offsetof(STATUS_VAR, com_stat[(uint) SQLCOM_UPDATE_MULTI]), SHOW_LONG_STATUS},
  {"Connections",              (char*) &thread_id,              SHOW_LONG_CONST},
  {"Created_tmp_disk_tables",  (char*) offsetof(STATUS_VAR,
						created_tmp_disk_tables),
   SHOW_LONG_STATUS},
  {"Created_tmp_files",	       (char*) &my_tmp_file_created,	SHOW_LONG},
  {"Created_tmp_tables",       (char*) offsetof(STATUS_VAR,
						created_tmp_tables),
   SHOW_LONG_STATUS},
  {"Delayed_errors",           (char*) &delayed_insert_errors,  SHOW_LONG},
  {"Delayed_insert_threads",   (char*) &delayed_insert_threads, SHOW_LONG_CONST},
  {"Delayed_writes",           (char*) &delayed_insert_writes,  SHOW_LONG},
  {"Flush_commands",           (char*) &refresh_version,        SHOW_LONG_CONST},
  {"Handler_commit",           (char*) offsetof(STATUS_VAR, ha_commit_count),
   SHOW_LONG_STATUS},
  {"Handler_delete",           (char*) offsetof(STATUS_VAR, ha_delete_count),
   SHOW_LONG_STATUS},
  {"Handler_discover",         (char*) &ha_discover_count,      SHOW_LONG},
  {"Handler_read_first",       (char*) offsetof(STATUS_VAR,
						ha_read_first_count),
   SHOW_LONG_STATUS},
  {"Handler_read_key",         (char*) offsetof(STATUS_VAR, ha_read_key_count),
   SHOW_LONG_STATUS},
  {"Handler_read_next",        (char*) offsetof(STATUS_VAR,
						ha_read_next_count),
   SHOW_LONG_STATUS},
  {"Handler_read_prev",        (char*) offsetof(STATUS_VAR,
						ha_read_prev_count),
   SHOW_LONG_STATUS},
  {"Handler_read_rnd",         (char*) offsetof(STATUS_VAR, ha_read_rnd_count),
   SHOW_LONG_STATUS},
  {"Handler_read_rnd_next",    (char*) offsetof(STATUS_VAR,
						ha_read_rnd_next_count),
   SHOW_LONG_STATUS},
  {"Handler_rollback",         (char*) offsetof(STATUS_VAR, ha_rollback_count),
   SHOW_LONG_STATUS},
  {"Handler_update",           (char*) offsetof(STATUS_VAR, ha_update_count),
   SHOW_LONG_STATUS},
  {"Handler_write",            (char*) offsetof(STATUS_VAR, ha_write_count),
   SHOW_LONG_STATUS},
#ifdef HAVE_INNOBASE_DB
  {"Innodb_",                  (char*) &innodb_status_variables, SHOW_VARS},
#endif /*HAVE_INNOBASE_DB*/
  {"Key_blocks_not_flushed",   (char*) &dflt_key_cache_var.global_blocks_changed,
   SHOW_KEY_CACHE_LONG},
  {"Key_blocks_unused",        (char*) &dflt_key_cache_var.blocks_unused,
   SHOW_KEY_CACHE_CONST_LONG},
  {"Key_blocks_used",          (char*) &dflt_key_cache_var.blocks_used,
   SHOW_KEY_CACHE_CONST_LONG},
  {"Key_read_requests",        (char*) &dflt_key_cache_var.global_cache_r_requests,
   SHOW_KEY_CACHE_LONG},
  {"Key_reads",                (char*) &dflt_key_cache_var.global_cache_read,
   SHOW_KEY_CACHE_LONG},
  {"Key_write_requests",       (char*) &dflt_key_cache_var.global_cache_w_requests,
   SHOW_KEY_CACHE_LONG},
  {"Key_writes",               (char*) &dflt_key_cache_var.global_cache_write,
   SHOW_KEY_CACHE_LONG},
  {"Last_query_cost",          (char*) &last_query_cost,        SHOW_DOUBLE},
  {"Max_used_connections",     (char*) &max_used_connections,  SHOW_LONG},
  {"Not_flushed_delayed_rows", (char*) &delayed_rows_in_use,    SHOW_LONG_CONST},
  {"Open_files",               (char*) &my_file_opened,         SHOW_LONG_CONST},
  {"Open_streams",             (char*) &my_stream_opened,       SHOW_LONG_CONST},
  {"Open_tables",              (char*) 0,                       SHOW_OPENTABLES},
  {"Opened_tables",            (char*) offsetof(STATUS_VAR, opened_tables),
   SHOW_LONG_STATUS},
#ifdef HAVE_QUERY_CACHE
  {"Qcache_free_blocks",       (char*) &query_cache.free_memory_blocks,
   SHOW_LONG_CONST},
  {"Qcache_free_memory",       (char*) &query_cache.free_memory,
   SHOW_LONG_CONST},
  {"Qcache_hits",              (char*) &query_cache.hits,       SHOW_LONG},
  {"Qcache_inserts",           (char*) &query_cache.inserts,    SHOW_LONG},
  {"Qcache_lowmem_prunes",     (char*) &query_cache.lowmem_prunes, SHOW_LONG},
  {"Qcache_not_cached",        (char*) &query_cache.refused,    SHOW_LONG},
  {"Qcache_queries_in_cache",  (char*) &query_cache.queries_in_cache, SHOW_LONG_CONST},
  {"Qcache_total_blocks",      (char*) &query_cache.total_blocks,
   SHOW_LONG_CONST},
#endif /*HAVE_QUERY_CACHE*/
  {"Questions",                (char*) 0,                       SHOW_QUESTION},
  {"Rpl_status",               (char*) 0,                 SHOW_RPL_STATUS},
  {"Select_full_join",         (char*) offsetof(STATUS_VAR,
						select_full_join_count),
   SHOW_LONG_STATUS},
  {"Select_full_range_join",   (char*) offsetof(STATUS_VAR,
						select_full_range_join_count),
   SHOW_LONG_STATUS},
  {"Select_range",             (char*) offsetof(STATUS_VAR,
						select_range_count),
   SHOW_LONG_STATUS},
  {"Select_range_check",       (char*) offsetof(STATUS_VAR,
						select_range_check_count),
   SHOW_LONG_STATUS},
  {"Select_scan",	       (char*) offsetof(STATUS_VAR, select_scan_count),
   SHOW_LONG_STATUS},
  {"Slave_open_temp_tables",   (char*) &slave_open_temp_tables, SHOW_LONG},
  {"Slave_running",            (char*) 0, SHOW_SLAVE_RUNNING},
  {"Slow_launch_threads",      (char*) &slow_launch_threads,    SHOW_LONG},
  {"Slow_queries",             (char*) offsetof(STATUS_VAR, long_query_count),
   SHOW_LONG_STATUS},
  {"Sort_merge_passes",	       (char*) offsetof(STATUS_VAR,
						filesort_merge_passes),
   SHOW_LONG_STATUS},
  {"Sort_range",	       (char*) offsetof(STATUS_VAR,
						filesort_range_count),
   SHOW_LONG_STATUS},
  {"Sort_rows",		       (char*) offsetof(STATUS_VAR, filesort_rows),
   SHOW_LONG_STATUS},
  {"Sort_scan",		       (char*) offsetof(STATUS_VAR,
						filesort_scan_count),
   SHOW_LONG_STATUS},
#ifdef HAVE_OPENSSL
  {"Ssl_accept_renegotiates",  (char*) 0, 	SHOW_SSL_CTX_SESS_ACCEPT_RENEGOTIATE},
  {"Ssl_accepts",              (char*) 0,  	SHOW_SSL_CTX_SESS_ACCEPT},
  {"Ssl_callback_cache_hits",  (char*) 0,	SHOW_SSL_CTX_SESS_CB_HITS},
  {"Ssl_cipher",               (char*) 0,  	SHOW_SSL_GET_CIPHER},
  {"Ssl_cipher_list",          (char*) 0,  	SHOW_SSL_GET_CIPHER_LIST},
  {"Ssl_client_connects",      (char*) 0,	SHOW_SSL_CTX_SESS_CONNECT},
  {"Ssl_connect_renegotiates", (char*) 0, 	SHOW_SSL_CTX_SESS_CONNECT_RENEGOTIATE},
  {"Ssl_ctx_verify_depth",     (char*) 0,	SHOW_SSL_CTX_GET_VERIFY_DEPTH},
  {"Ssl_ctx_verify_mode",      (char*) 0,	SHOW_SSL_CTX_GET_VERIFY_MODE},
  {"Ssl_default_timeout",      (char*) 0,  	SHOW_SSL_GET_DEFAULT_TIMEOUT},
  {"Ssl_finished_accepts",     (char*) 0,  	SHOW_SSL_CTX_SESS_ACCEPT_GOOD},
  {"Ssl_finished_connects",    (char*) 0,  	SHOW_SSL_CTX_SESS_CONNECT_GOOD},
  {"Ssl_session_cache_hits",   (char*) 0,	SHOW_SSL_CTX_SESS_HITS},
  {"Ssl_session_cache_misses", (char*) 0,	SHOW_SSL_CTX_SESS_MISSES},
  {"Ssl_session_cache_mode",   (char*) 0,	SHOW_SSL_CTX_GET_SESSION_CACHE_MODE},
  {"Ssl_session_cache_overflows", (char*) 0,	SHOW_SSL_CTX_SESS_CACHE_FULL},
  {"Ssl_session_cache_size",   (char*) 0,	SHOW_SSL_CTX_SESS_GET_CACHE_SIZE},
  {"Ssl_session_cache_timeouts", (char*) 0,	SHOW_SSL_CTX_SESS_TIMEOUTS},
  {"Ssl_sessions_reused",      (char*) 0,	SHOW_SSL_SESSION_REUSED},
  {"Ssl_used_session_cache_entries",(char*) 0,	SHOW_SSL_CTX_SESS_NUMBER},
  {"Ssl_verify_depth",         (char*) 0,	SHOW_SSL_GET_VERIFY_DEPTH},
  {"Ssl_verify_mode",          (char*) 0,	SHOW_SSL_GET_VERIFY_MODE},
  {"Ssl_version",   	       (char*) 0,  	SHOW_SSL_GET_VERSION},
#endif /* HAVE_OPENSSL */
  {"Table_locks_immediate",    (char*) &locks_immediate,        SHOW_LONG},
  {"Table_locks_waited",       (char*) &locks_waited,           SHOW_LONG},
  {"Threads_cached",           (char*) &cached_thread_count,    SHOW_LONG_CONST},
  {"Threads_connected",        (char*) &thread_count,           SHOW_INT_CONST},
  {"Threads_created",	       (char*) &thread_created,		SHOW_LONG_CONST},
  {"Threads_running",          (char*) &thread_running,         SHOW_INT_CONST},
  {"Uptime",                   (char*) 0,                       SHOW_STARTTIME},
  {NullS, NullS, SHOW_LONG}
};

static void print_version(void)
{
  set_server_version();
  printf("%s  Ver %s for %s on %s (%s)\n",my_progname,
	 server_version,SYSTEM_TYPE,MACHINE_TYPE, MYSQL_COMPILATION_COMMENT);
}

static void use_help(void)
{
  print_version();
  printf("Use '--help' or '--no-defaults --help' for a list of available options\n");
}

static void usage(void)
{
  if (!(default_charset_info= get_charset_by_csname(default_character_set_name,
					           MY_CS_PRIMARY,
						   MYF(MY_WME))))
    exit(1);
  if (!default_collation_name)
    default_collation_name= (char*) default_charset_info->name;
  print_version();
  puts("\
Copyright (C) 2000 MySQL AB, by Monty and others\n\
This software comes with ABSOLUTELY NO WARRANTY. This is free software,\n\
and you are welcome to modify and redistribute it under the GPL license\n\n\
Starts the MySQL database server\n");

  printf("Usage: %s [OPTIONS]\n", my_progname);
  if (!opt_verbose)
    puts("\nFor more help options (several pages), use mysqld --verbose --help\n");
  else
  {
#ifdef __WIN__
  puts("NT and Win32 specific options:\n\
  --install                     Install the default service (NT)\n\
  --install-manual              Install the default service started manually (NT)\n\
  --install service_name        Install an optional service (NT)\n\
  --install-manual service_name Install an optional service started manually (NT)\n\
  --remove                      Remove the default service from the service list (NT)\n\
  --remove service_name         Remove the service_name from the service list (NT)\n\
  --enable-named-pipe           Only to be used for the	default server (NT)\n\
  --standalone                  Dummy option to start as a standalone server (NT)\
");
  puts("");
#endif
  print_defaults(MYSQL_CONFIG_NAME,load_default_groups);
  puts("");
  fix_paths();
  set_ports();

  my_print_help(my_long_options);
  my_print_variables(my_long_options);

  puts("\n\
To see what values a running MySQL server is using, type\n\
'mysqladmin variables' instead of 'mysqld --verbose --help'.\n");
  }
}


/*
  Initialize all MySQL global variables to default values

  SYNOPSIS
    mysql_init_variables()

  NOTES
    The reason to set a lot of global variables to zero is to allow one to
    restart the embedded server with a clean environment
    It's also needed on some exotic platforms where global variables are
    not set to 0 when a program starts.

    We don't need to set numeric variables refered to in my_long_options
    as these are initialized by my_getopt.
*/

static void mysql_init_variables(void)
{
  /* Things reset to zero */
  opt_skip_slave_start= opt_reckless_slave = 0;
  mysql_home[0]= pidfile_name[0]= log_error_file[0]= 0;
  opt_log= opt_update_log= opt_bin_log= opt_slow_log= 0;
  opt_disable_networking= opt_skip_show_db=0;
  opt_logname= opt_update_logname= opt_binlog_index_name= opt_slow_logname=0;
  opt_secure_auth= 0;
  opt_bootstrap= opt_myisam_log= 0;
  mqh_used= 0;
  segfaulted= kill_in_progress= 0;
  cleanup_done= 0;
  defaults_argv= 0;
  server_id_supplied= 0;
  test_flags= select_errors= dropping_tables= ha_open_options=0;
  thread_count= thread_running= kill_cached_threads= wake_thread=0;
  slave_open_temp_tables= 0;
  cached_thread_count= 0;
  opt_endinfo= using_udf_functions= 0;
  opt_using_transactions= using_update_log= 0;
  abort_loop= select_thread_in_use= signal_thread_in_use= 0;
  ready_to_exit= shutdown_in_progress= grant_option= 0;
  aborted_threads= aborted_connects= 0;
  delayed_insert_threads= delayed_insert_writes= delayed_rows_in_use= 0;
  delayed_insert_errors= thread_created= 0;
  specialflag= 0;
  binlog_cache_use=  binlog_cache_disk_use= 0;
  max_used_connections= slow_launch_threads = 0;
  mysqld_user= mysqld_chroot= opt_init_file= opt_bin_logname = 0;
  errmesg= 0;
  mysqld_unix_port= opt_mysql_tmpdir= my_bind_addr_str= NullS;
  bzero((gptr) &mysql_tmpdir_list, sizeof(mysql_tmpdir_list));
  bzero((char *) &global_status_var, sizeof(global_status_var));
  opt_large_pages= 0;
  
  /* Character sets */
  system_charset_info= &my_charset_utf8_general_ci;
  files_charset_info= &my_charset_utf8_general_ci;
  national_charset_info= &my_charset_utf8_general_ci;
  table_alias_charset= &my_charset_bin;

  opt_date_time_formats[0]= opt_date_time_formats[1]= opt_date_time_formats[2]= 0;

  /* Things with default values that are not zero */
  delay_key_write_options= (uint) DELAY_KEY_WRITE_ON;
  opt_specialflag= SPECIAL_ENGLISH;
  unix_sock= ip_sock= INVALID_SOCKET;
  mysql_home_ptr= mysql_home;
  pidfile_name_ptr= pidfile_name;
  log_error_file_ptr= log_error_file;
  language_ptr= language;
  mysql_data_home= mysql_real_data_home;
  thd_startup_options= (OPTION_UPDATE_LOG | OPTION_AUTO_IS_NULL |
			OPTION_BIN_LOG | OPTION_QUOTE_SHOW_CREATE);
  protocol_version= PROTOCOL_VERSION;
  what_to_log= ~ (1L << (uint) COM_TIME);
  refresh_version= flush_version= 1L;	/* Increments on each reload */
  query_id= thread_id= 1L;
  strmov(server_version, MYSQL_SERVER_VERSION);
  myisam_recover_options_str= sql_mode_str= "OFF";
  my_bind_addr = htonl(INADDR_ANY);
  threads.empty();
  thread_cache.empty();
  key_caches.empty();
  multi_keycache_init();
  if (!(sql_key_cache= get_or_create_key_cache(default_key_cache_base.str,
					       default_key_cache_base.length)))
    exit(1);

  /* Initialize structures that is used when processing options */
  replicate_rewrite_db.empty();
  replicate_do_db.empty();
  replicate_ignore_db.empty();
  binlog_do_db.empty();
  binlog_ignore_db.empty();

  /* Set directory paths */
  strmake(language, LANGUAGE, sizeof(language)-1);
  strmake(mysql_real_data_home, get_relative_path(DATADIR),
	  sizeof(mysql_real_data_home)-1);
  mysql_data_home_buff[0]=FN_CURLIB;	// all paths are relative from here
  mysql_data_home_buff[1]=0;

  /* Replication parameters */
  master_user= (char*) "test";
  master_password= master_host= 0;
  master_info_file= (char*) "master.info",
    relay_log_info_file= (char*) "relay-log.info";
  master_ssl_key= master_ssl_cert= master_ssl_ca= 
    master_ssl_capath= master_ssl_cipher= 0;
  report_user= report_password = report_host= 0;	/* TO BE DELETED */
  opt_relay_logname= opt_relaylog_index_name= 0;

  /* Variables in libraries */
  charsets_dir= 0;
  default_character_set_name= (char*) MYSQL_DEFAULT_CHARSET_NAME;
  default_collation_name= (char*) MYSQL_DEFAULT_COLLATION_NAME;
  sys_charset_system.value= (char*) system_charset_info->csname;


  /* Set default values for some option variables */
  global_system_variables.table_type=   DB_TYPE_MYISAM;
  global_system_variables.tx_isolation= ISO_REPEATABLE_READ;
  global_system_variables.select_limit= (ulonglong) HA_POS_ERROR;
  max_system_variables.select_limit=    (ulonglong) HA_POS_ERROR;
  global_system_variables.max_join_size= (ulonglong) HA_POS_ERROR;
  max_system_variables.max_join_size=   (ulonglong) HA_POS_ERROR;
  global_system_variables.old_passwords= 0;

  /* Variables that depends on compile options */
#ifndef DBUG_OFF
  default_dbug_option=IF_WIN("d:t:i:O,\\mysqld.trace",
			     "d:t:i:o,/tmp/mysqld.trace");
#endif
  opt_error_log= IF_WIN(1,0);
#ifdef HAVE_BERKELEY_DB
  have_berkeley_db= SHOW_OPTION_YES;
#else
  have_berkeley_db= SHOW_OPTION_NO;
#endif
#ifdef HAVE_INNOBASE_DB
  have_innodb=SHOW_OPTION_YES;
#else
  have_innodb=SHOW_OPTION_NO;
#endif
#ifdef HAVE_ISAM
  have_isam=SHOW_OPTION_YES;
#else
  have_isam=SHOW_OPTION_NO;
#endif
#ifdef HAVE_EXAMPLE_DB
  have_example_db= SHOW_OPTION_YES;
#else
  have_example_db= SHOW_OPTION_NO;
#endif
#ifdef HAVE_ARCHIVE_DB
  have_archive_db= SHOW_OPTION_YES;
#else
  have_archive_db= SHOW_OPTION_NO;
#endif
#ifdef HAVE_FEDERATED_DB
  have_federated_db= SHOW_OPTION_YES;
#else
  have_federated_db= SHOW_OPTION_NO;
#endif
#ifdef HAVE_CSV_DB
  have_csv_db= SHOW_OPTION_YES;
#else
  have_csv_db= SHOW_OPTION_NO;
#endif
#ifdef HAVE_NDBCLUSTER_DB
  have_ndbcluster=SHOW_OPTION_DISABLED;
#else
  have_ndbcluster=SHOW_OPTION_NO;
#endif
#ifdef USE_RAID
  have_raid=SHOW_OPTION_YES;
#else
  have_raid=SHOW_OPTION_NO;
#endif
#ifdef HAVE_OPENSSL
  have_openssl=SHOW_OPTION_YES;
#else
  have_openssl=SHOW_OPTION_NO;
#endif
#ifdef HAVE_BROKEN_REALPATH
  have_symlink=SHOW_OPTION_NO;
#else
  have_symlink=SHOW_OPTION_YES;
#endif
#ifdef HAVE_QUERY_CACHE
  have_query_cache=SHOW_OPTION_YES;
#else
  have_query_cache=SHOW_OPTION_NO;
#endif
#ifdef HAVE_SPATIAL
  have_geometry=SHOW_OPTION_YES;
#else
  have_geometry=SHOW_OPTION_NO;
#endif
#ifdef HAVE_RTREE_KEYS
  have_rtree_keys=SHOW_OPTION_YES;
#else
  have_rtree_keys=SHOW_OPTION_NO;
#endif
#ifdef HAVE_CRYPT
  have_crypt=SHOW_OPTION_YES;
#else
  have_crypt=SHOW_OPTION_NO;
#endif
#ifdef HAVE_COMPRESS
  have_compress= SHOW_OPTION_YES;
#else
  have_compress= SHOW_OPTION_NO;
#endif
#ifdef HAVE_LIBWRAP
  libwrapName= NullS;
#endif
#ifdef HAVE_OPENSSL
  des_key_file = 0;
  ssl_acceptor_fd= 0;
#endif
#ifdef HAVE_SMEM
  shared_memory_base_name= default_shared_memory_base_name;
#endif
#if !defined(my_pthread_setprio) && !defined(HAVE_PTHREAD_SETSCHEDPARAM)
  opt_specialflag |= SPECIAL_NO_PRIOR;
#endif

#if defined(__WIN__) || defined(__NETWARE__)
  /* Allow Win32 and NetWare users to move MySQL anywhere */
  {
    char prg_dev[LIBLEN];
    my_path(prg_dev,my_progname,"mysql/bin");
    strcat(prg_dev,"/../");			// Remove 'bin' to get base dir
    cleanup_dirname(mysql_home,prg_dev);
  }
#else
  const char *tmpenv;
  if (!(tmpenv = getenv("MY_BASEDIR_VERSION")))
    tmpenv = DEFAULT_MYSQL_HOME;
  (void) strmake(mysql_home, tmpenv, sizeof(mysql_home)-1);
#endif
}


extern "C" my_bool
get_one_option(int optid, const struct my_option *opt __attribute__((unused)),
	       char *argument)
{
  switch(optid) {
  case '#':
#ifndef DBUG_OFF
    DBUG_PUSH(argument ? argument : default_dbug_option);
#endif
    opt_endinfo=1;				/* unireg: memory allocation */
    break;
  case 'a':
    global_system_variables.sql_mode= fix_sql_mode(MODE_ANSI);
    global_system_variables.tx_isolation= ISO_SERIALIZABLE;
    break;
  case 'b':
    strmake(mysql_home,argument,sizeof(mysql_home)-1);
    break;
  case 'C':
    default_collation_name= 0;
    break;
  case 'l':
    opt_log=1;
    break;
  case 'h':
    strmake(mysql_real_data_home,argument, sizeof(mysql_real_data_home)-1);
    /* Correct pointer set by my_getopt (for embedded library) */
    mysql_data_home= mysql_real_data_home;
    break;
  case 'u':
    if (!mysqld_user || !strcmp(mysqld_user, argument))
      mysqld_user= argument;
    else
      sql_print_warning("Ignoring user change to '%s' because the user was set to '%s' earlier on the command line\n", argument, mysqld_user);
    break;
  case 'L':
    strmake(language, argument, sizeof(language)-1);
    break;
#ifdef HAVE_REPLICATION
  case OPT_SLAVE_SKIP_ERRORS:
    init_slave_skip_errors(argument);
    break;
#endif
  case OPT_SAFEMALLOC_MEM_LIMIT:
#if !defined(DBUG_OFF) && defined(SAFEMALLOC)
    sf_malloc_mem_limit = atoi(argument);
#endif
    break;
#ifdef EMBEDDED_LIBRARY
  case OPT_MAX_ALLOWED_PACKET:
    max_allowed_packet= atoi(argument);
    global_system_variables.max_allowed_packet= max_allowed_packet;
    break;
  case OPT_NET_BUFFER_LENGTH:
    net_buffer_length=  atoi(argument);
    global_system_variables.net_buffer_length= net_buffer_length;
    break;
#endif
#include <sslopt-case.h>
  case 'V':
    print_version();
    exit(0);
  case 'W':
    if (!argument)
      global_system_variables.log_warnings++;
    else if (argument == disabled_my_option)
      global_system_variables.log_warnings= 0L;
    else
      global_system_variables.log_warnings= atoi(argument);
    break;
  case 'T':
    test_flags= argument ? (uint) atoi(argument) : 0;
    test_flags&= ~TEST_NO_THREADS;
    opt_endinfo=1;
    break;
  case (int) OPT_BIG_TABLES:
    thd_startup_options|=OPTION_BIG_TABLES;
    break;
  case (int) OPT_ISAM_LOG:
    opt_myisam_log=1;
    break;
  case (int) OPT_UPDATE_LOG:
    opt_update_log=1;
    break;
  case (int) OPT_BIN_LOG:
    opt_bin_log=1;
    break;
  case (int) OPT_ERROR_LOG_FILE:
    opt_error_log= 1;
    break;
#ifdef HAVE_REPLICATION
  case (int) OPT_INIT_RPL_ROLE:
  {
    int role;
    if ((role=find_type(argument, &rpl_role_typelib, 2)) <= 0)
    {
      fprintf(stderr, "Unknown replication role: %s\n", argument);
      exit(1);
    }
    rpl_status = (role == 1) ?  RPL_AUTH_MASTER : RPL_IDLE_SLAVE;
    break;
  }
  case (int)OPT_REPLICATE_IGNORE_DB:
  {
    i_string *db = new i_string(argument);
    replicate_ignore_db.push_back(db);
    break;
  }
  case (int)OPT_REPLICATE_DO_DB:
  {
    i_string *db = new i_string(argument);
    replicate_do_db.push_back(db);
    break;
  }
  case (int)OPT_REPLICATE_REWRITE_DB:
  {
    char* key = argument,*p, *val;

    if (!(p= strstr(argument, "->")))
    {
      fprintf(stderr,
	      "Bad syntax in replicate-rewrite-db - missing '->'!\n");
      exit(1);
    }
    val= p--;
    while (my_isspace(mysqld_charset, *p) && p > argument)
      *p-- = 0;
    if (p == argument)
    {
      fprintf(stderr,
	      "Bad syntax in replicate-rewrite-db - empty FROM db!\n");
      exit(1);
    }
    *val= 0;
    val+= 2;
    while (*val && my_isspace(mysqld_charset, *val))
      *val++;
    if (!*val)
    {
      fprintf(stderr,
	      "Bad syntax in replicate-rewrite-db - empty TO db!\n");
      exit(1);
    }

    i_string_pair *db_pair = new i_string_pair(key, val);
    replicate_rewrite_db.push_back(db_pair);
    break;
  }

  case (int)OPT_BINLOG_IGNORE_DB:
  {
    i_string *db = new i_string(argument);
    binlog_ignore_db.push_back(db);
    break;
  }
  case (int)OPT_BINLOG_DO_DB:
  {
    i_string *db = new i_string(argument);
    binlog_do_db.push_back(db);
    break;
  }
  case (int)OPT_REPLICATE_DO_TABLE:
  {
    if (!do_table_inited)
      init_table_rule_hash(&replicate_do_table, &do_table_inited);
    if (add_table_rule(&replicate_do_table, argument))
    {
      fprintf(stderr, "Could not add do table rule '%s'!\n", argument);
      exit(1);
    }
    table_rules_on = 1;
    break;
  }
  case (int)OPT_REPLICATE_WILD_DO_TABLE:
  {
    if (!wild_do_table_inited)
      init_table_rule_array(&replicate_wild_do_table,
			    &wild_do_table_inited);
    if (add_wild_table_rule(&replicate_wild_do_table, argument))
    {
      fprintf(stderr, "Could not add do table rule '%s'!\n", argument);
      exit(1);
    }
    table_rules_on = 1;
    break;
  }
  case (int)OPT_REPLICATE_WILD_IGNORE_TABLE:
  {
    if (!wild_ignore_table_inited)
      init_table_rule_array(&replicate_wild_ignore_table,
			    &wild_ignore_table_inited);
    if (add_wild_table_rule(&replicate_wild_ignore_table, argument))
    {
      fprintf(stderr, "Could not add ignore table rule '%s'!\n", argument);
      exit(1);
    }
    table_rules_on = 1;
    break;
  }
  case (int)OPT_REPLICATE_IGNORE_TABLE:
  {
    if (!ignore_table_inited)
      init_table_rule_hash(&replicate_ignore_table, &ignore_table_inited);
    if (add_table_rule(&replicate_ignore_table, argument))
    {
      fprintf(stderr, "Could not add ignore table rule '%s'!\n", argument);
      exit(1);
    }
    table_rules_on = 1;
    break;
  }
#endif /* HAVE_REPLICATION */
  case (int) OPT_SLOW_QUERY_LOG:
    opt_slow_log=1;
    break;
  case (int) OPT_SKIP_NEW:
    opt_specialflag|= SPECIAL_NO_NEW_FUNC;
    delay_key_write_options= (uint) DELAY_KEY_WRITE_NONE;
    myisam_concurrent_insert=0;
    myisam_recover_options= HA_RECOVER_NONE;
    sp_automatic_privileges=0;
    my_use_symdir=0;
    ha_open_options&= ~(HA_OPEN_ABORT_IF_CRASHED | HA_OPEN_DELAY_KEY_WRITE);
#ifdef HAVE_QUERY_CACHE
    query_cache_size=0;
#endif
    break;
  case (int) OPT_SAFE:
    opt_specialflag|= SPECIAL_SAFE_MODE;
    delay_key_write_options= (uint) DELAY_KEY_WRITE_NONE;
    myisam_recover_options= HA_RECOVER_DEFAULT;
    ha_open_options&= ~(HA_OPEN_DELAY_KEY_WRITE);
    break;
  case (int) OPT_SKIP_PRIOR:
    opt_specialflag|= SPECIAL_NO_PRIOR;
    break;
  case (int) OPT_SKIP_LOCK:
    opt_external_locking=0;
    break;
  case (int) OPT_SKIP_HOST_CACHE:
    opt_specialflag|= SPECIAL_NO_HOST_CACHE;
    break;
  case (int) OPT_SKIP_RESOLVE:
    opt_specialflag|=SPECIAL_NO_RESOLVE;
    break;
  case (int) OPT_SKIP_NETWORKING:
#if defined(__NETWARE__)
    sql_perror("Can't start server: skip-networking option is currently not supported on NetWare");
    exit(1);
#endif
    opt_disable_networking=1;
    mysqld_port=0;
    break;
  case (int) OPT_SKIP_SHOW_DB:
    opt_skip_show_db=1;
    opt_specialflag|=SPECIAL_SKIP_SHOW_DB;
    break;
#ifdef ONE_THREAD
  case (int) OPT_ONE_THREAD:
    test_flags |= TEST_NO_THREADS;
#endif
    break;
  case (int) OPT_WANT_CORE:
    test_flags |= TEST_CORE_ON_SIGNAL;
    break;
  case (int) OPT_SKIP_STACK_TRACE:
    test_flags|=TEST_NO_STACKTRACE;
    break;
  case (int) OPT_SKIP_SYMLINKS:
    my_use_symdir=0;
    break;
  case (int) OPT_BIND_ADDRESS:
    if ((my_bind_addr= (ulong) inet_addr(argument)) == INADDR_NONE)
    {
      struct hostent *ent;
      if (argument[0])
	ent=gethostbyname(argument);
      else
      {
	char myhostname[255];
	if (gethostname(myhostname,sizeof(myhostname)) < 0)
	{
	  sql_perror("Can't start server: cannot get my own hostname!");
	  exit(1);
	}
	ent=gethostbyname(myhostname);
      }
      if (!ent)
      {
	sql_perror("Can't start server: cannot resolve hostname!");
	exit(1);
      }
      my_bind_addr = (ulong) ((in_addr*)ent->h_addr_list[0])->s_addr;
    }
    break;
  case (int) OPT_PID_FILE:
    strmake(pidfile_name, argument, sizeof(pidfile_name)-1);
    break;
#ifdef __WIN__
  case (int) OPT_STANDALONE:		/* Dummy option for NT */
    break;
#endif
  case OPT_CONSOLE:
    if (opt_console)
      opt_error_log= 0;			// Force logs to stdout
    break;
  case (int) OPT_FLUSH:
#ifdef HAVE_ISAM
    nisam_flush=1;
#endif
    myisam_flush=1;
    flush_time=0;			// No auto flush
    break;
  case OPT_LOW_PRIORITY_UPDATES:
    thr_upgraded_concurrent_insert_lock= TL_WRITE_LOW_PRIORITY;
    global_system_variables.low_priority_updates=1;
    break;
  case OPT_BOOTSTRAP:
    opt_noacl=opt_bootstrap=1;
    break;
  case OPT_STORAGE_ENGINE:
  {
    if ((enum db_type)((global_system_variables.table_type=
	  ha_resolve_by_name(argument, strlen(argument)))) == DB_TYPE_UNKNOWN)
    {
      fprintf(stderr,"Unknown table type: %s\n",argument);
      exit(1);
    }
    break;
  }
  case OPT_SERVER_ID:
    server_id_supplied = 1;
    break;
  case OPT_DELAY_KEY_WRITE_ALL:
    if (argument != disabled_my_option)
      argument= (char*) "ALL";
    /* Fall through */
  case OPT_DELAY_KEY_WRITE:
    if (argument == disabled_my_option)
      delay_key_write_options= (uint) DELAY_KEY_WRITE_NONE;
    else if (! argument)
      delay_key_write_options= (uint) DELAY_KEY_WRITE_ON;
    else
    {
      int type;
      if ((type=find_type(argument, &delay_key_write_typelib, 2)) <= 0)
      {
	fprintf(stderr,"Unknown delay_key_write type: %s\n",argument);
	exit(1);
      }
      delay_key_write_options= (uint) type-1;
    }
    break;
  case OPT_CHARSETS_DIR:
    strmake(mysql_charsets_dir, argument, sizeof(mysql_charsets_dir)-1);
    charsets_dir = mysql_charsets_dir;
    break;
  case OPT_TX_ISOLATION:
  {
    int type;
    if ((type=find_type(argument, &tx_isolation_typelib, 2)) <= 0)
    {
      fprintf(stderr,"Unknown transaction isolation type: %s\n",argument);
      exit(1);
    }
    global_system_variables.tx_isolation= (type-1);
    break;
  }
#ifdef HAVE_BERKELEY_DB
  case OPT_BDB_NOSYNC:
    /* Deprecated option */
    opt_sync_bdb_logs= 0;
    /* Fall through */
  case OPT_BDB_SYNC:
    if (!opt_sync_bdb_logs)
      berkeley_env_flags|= DB_TXN_NOSYNC;
    else
      berkeley_env_flags&= ~DB_TXN_NOSYNC;
    break;
  case OPT_BDB_NO_RECOVER:
    berkeley_init_flags&= ~(DB_RECOVER);
    break;
  case OPT_BDB_LOCK:
  {
    int type;
    if ((type=find_type(argument, &berkeley_lock_typelib, 2)) > 0)
      berkeley_lock_type=berkeley_lock_types[type-1];
    else
    {
      int err;
      char *end;
      uint length= strlen(argument);
      long value= my_strntol(&my_charset_latin1, argument, length, 10, &end, &err);
      if (end == argument+length)
	berkeley_lock_scan_time= value;
      else
      {
	fprintf(stderr,"Unknown lock type: %s\n",argument);
	exit(1);
      }
    }
    break;
  }
  case OPT_BDB_SHARED:
    berkeley_init_flags&= ~(DB_PRIVATE);
    berkeley_shared_data= 1;
    break;
#endif /* HAVE_BERKELEY_DB */
  case OPT_BDB:
#ifdef HAVE_BERKELEY_DB
    if (opt_bdb)
      have_berkeley_db= SHOW_OPTION_YES;
    else
      have_berkeley_db= SHOW_OPTION_DISABLED;
#endif
    break;
  case OPT_ISAM:
#ifdef HAVE_ISAM
    if (opt_isam)
      have_isam= SHOW_OPTION_YES;
    else
      have_isam= SHOW_OPTION_DISABLED;
#endif
    break;
  case OPT_NDBCLUSTER:
#ifdef HAVE_NDBCLUSTER_DB
    if (opt_ndbcluster)
      have_ndbcluster= SHOW_OPTION_YES;
    else
      have_ndbcluster= SHOW_OPTION_DISABLED;
#endif
    break;
  case OPT_INNODB:
#ifdef HAVE_INNOBASE_DB
    if (opt_innodb)
      have_innodb= SHOW_OPTION_YES;
    else
      have_innodb= SHOW_OPTION_DISABLED;
#endif
    break;
  case OPT_INNODB_DATA_FILE_PATH:
#ifdef HAVE_INNOBASE_DB
    innobase_data_file_path= argument;
#endif
    break;
#ifdef HAVE_INNOBASE_DB
  case OPT_INNODB_LOG_ARCHIVE:
    innobase_log_archive= argument ? test(atoi(argument)) : 1;
    break;
  case OPT_INNODB_FAST_SHUTDOWN:
    innobase_fast_shutdown= argument ? test(atoi(argument)) : 1;
    break;
#endif /* HAVE_INNOBASE_DB */
  case OPT_MYISAM_RECOVER:
  {
    if (!argument || !argument[0])
    {
      myisam_recover_options=    HA_RECOVER_DEFAULT;
      myisam_recover_options_str= myisam_recover_typelib.type_names[0];
    }
    else
    {
      myisam_recover_options_str=argument;
      if ((myisam_recover_options=
	   find_bit_type(argument, &myisam_recover_typelib)) == ~(ulong) 0)
      {
	fprintf(stderr, "Unknown option to myisam-recover: %s\n",argument);
	exit(1);
      }
    }
    ha_open_options|=HA_OPEN_ABORT_IF_CRASHED;
    break;
  }
  case OPT_SQL_MODE:
  {
    sql_mode_str= argument;
    if ((global_system_variables.sql_mode=
         find_bit_type(argument, &sql_mode_typelib)) == ~(ulong) 0)
    {
      fprintf(stderr, "Unknown option to sql-mode: %s\n", argument);
      exit(1);
    }
    global_system_variables.sql_mode= fix_sql_mode(global_system_variables.
						   sql_mode);
    break;
  }
  case OPT_FT_BOOLEAN_SYNTAX:
    if (ft_boolean_check_syntax_string((byte*) argument))
    {
      fprintf(stderr, "Invalid ft-boolean-syntax string: %s\n", argument);
      exit(1);
    }
    strmake(ft_boolean_syntax, argument, sizeof(ft_boolean_syntax)-1);
    break;
  case OPT_SKIP_SAFEMALLOC:
#ifdef SAFEMALLOC
    sf_malloc_quick=1;
#endif
    break;
  case OPT_LOWER_CASE_TABLE_NAMES:
    lower_case_table_names= argument ? atoi(argument) : 1;
    lower_case_table_names_used= 1;
    break;
  }
  return 0;
}
	/* Initiates DEBUG - but no debugging here ! */

extern "C" gptr *
mysql_getopt_value(const char *keyname, uint key_length,
		   const struct my_option *option)
{
  switch (option->id) {
  case OPT_KEY_BUFFER_SIZE:
  case OPT_KEY_CACHE_BLOCK_SIZE:
  case OPT_KEY_CACHE_DIVISION_LIMIT:
  case OPT_KEY_CACHE_AGE_THRESHOLD:
  {
    KEY_CACHE *key_cache;
    if (!(key_cache= get_or_create_key_cache(keyname, key_length)))
      exit(1);
    switch (option->id) {
    case OPT_KEY_BUFFER_SIZE:
      return (gptr*) &key_cache->param_buff_size;
    case OPT_KEY_CACHE_BLOCK_SIZE:
      return (gptr*) &key_cache->param_block_size;
    case OPT_KEY_CACHE_DIVISION_LIMIT:
      return (gptr*) &key_cache->param_division_limit;
    case OPT_KEY_CACHE_AGE_THRESHOLD:
      return (gptr*) &key_cache->param_age_threshold;
    }
  }
  }
 return option->value;
}


void option_error_reporter(enum loglevel level, const char *format, ...)
{
  va_list args;
  va_start(args, format);
  vprint_msg_to_log(level, format, args);
  va_end(args);
}


static void get_options(int argc,char **argv)
{
  int ho_error;

  my_getopt_register_get_addr(mysql_getopt_value);
  strmake(def_ft_boolean_syntax, ft_boolean_syntax,
	  sizeof(ft_boolean_syntax)-1);
  my_getopt_error_reporter= option_error_reporter;
  if ((ho_error= handle_options(&argc, &argv, my_long_options,
                                get_one_option)))
    exit(ho_error);

#ifndef HAVE_NDBCLUSTER_DB
  if (opt_ndbcluster)
    sql_print_warning("this binary does not contain NDBCLUSTER storage engine");
#endif
#ifndef HAVE_INNOBASE_DB
  if (opt_innodb)
    sql_print_warning("this binary does not contain INNODB storage engine");
#endif
#ifndef HAVE_ISAM
  if (opt_isam)
    sql_print_warning("this binary does not contain ISAM storage engine");
#endif
#ifndef HAVE_BERKELEY_DB
  if (opt_bdb)
    sql_print_warning("this binary does not contain BDB storage engine");
#endif

  if (argc > 0)
  {
    fprintf(stderr, "%s: Too many arguments (first extra is '%s').\nUse --help to get a list of available options\n", my_progname, *argv);
    /* FIXME add EXIT_TOO_MANY_ARGUMENTS to "mysys_err.h" and return that code? */
    exit(1);
  }

  if (opt_help)
  {
    usage();
    exit(0);
  }
#if defined(HAVE_BROKEN_REALPATH)
  my_use_symdir=0;
  my_disable_symlinks=1;
  have_symlink=SHOW_OPTION_NO;
#else
  if (!my_use_symdir)
  {
    my_disable_symlinks=1;
    have_symlink=SHOW_OPTION_DISABLED;
  }
#endif
  if (opt_debugging)
  {
    /* Allow break with SIGINT, no core or stack trace */
    test_flags|= TEST_SIGINT | TEST_NO_STACKTRACE;
    test_flags&= ~TEST_CORE_ON_SIGNAL;
  }
  /* Set global MyISAM variables from delay_key_write_options */
  fix_delay_key_write((THD*) 0, OPT_GLOBAL);

#ifndef EMBEDDED_LIBRARY
  if (mysqld_chroot)
    set_root(mysqld_chroot);
#endif
  fix_paths();

  /*
    Set some global variables from the global_system_variables
    In most cases the global variables will not be used
  */
  my_disable_locking= myisam_single_user= test(opt_external_locking == 0);
  my_default_record_cache_size=global_system_variables.read_buff_size;
  myisam_max_temp_length=
    (my_off_t) global_system_variables.myisam_max_sort_file_size;
  myisam_max_extra_temp_length=
    (my_off_t) global_system_variables.myisam_max_extra_sort_file_size;

  /* Set global variables based on startup options */
  myisam_block_size=(uint) 1 << my_bit_log2(opt_myisam_block_size);
  table_alias_charset= (lower_case_table_names ?
			files_charset_info :
			&my_charset_bin);

  if (opt_short_log_format)
    opt_specialflag|= SPECIAL_SHORT_LOG_FORMAT;
  if (opt_log_queries_not_using_indexes)
    opt_specialflag|= SPECIAL_LOG_QUERIES_NOT_USING_INDEXES;

  if (init_global_datetime_format(MYSQL_TIMESTAMP_DATE,
				  &global_system_variables.date_format) ||
      init_global_datetime_format(MYSQL_TIMESTAMP_TIME,
				  &global_system_variables.time_format) ||
      init_global_datetime_format(MYSQL_TIMESTAMP_DATETIME,
				  &global_system_variables.datetime_format))
    exit(1);
}


/*
  Create version name for running mysqld version
  We automaticly add suffixes -debug, -embedded and -log to the version
  name to make the version more descriptive.
  (MYSQL_SERVER_SUFFIX is set by the compilation environment)
*/

static void set_server_version(void)
{
  char *end= strxmov(server_version, MYSQL_SERVER_VERSION,
                     MYSQL_SERVER_SUFFIX_STR, NullS);
#ifdef EMBEDDED_LIBRARY
  end= strmov(end, "-embedded");
#endif
#ifndef DBUG_OFF
  if (!strstr(MYSQL_SERVER_SUFFIX_STR, "-debug"))
    end= strmov(end, "-debug");
#endif
  if (opt_log || opt_update_log || opt_slow_log || opt_bin_log)
    strmov(end, "-log");                        // This may slow down system
}


static char *get_relative_path(const char *path)
{
  if (test_if_hard_path(path) &&
      is_prefix(path,DEFAULT_MYSQL_HOME) &&
      strcmp(DEFAULT_MYSQL_HOME,FN_ROOTDIR))
  {
    path+=(uint) strlen(DEFAULT_MYSQL_HOME);
    while (*path == FN_LIBCHAR)
      path++;
  }
  return (char*) path;
}


/*
  Fix filename and replace extension where 'dir' is relative to
  mysql_real_data_home.
  Return 1 if len(path) > FN_REFLEN
*/

bool
fn_format_relative_to_data_home(my_string to, const char *name,
				const char *dir, const char *extension)
{
  char tmp_path[FN_REFLEN];
  if (!test_if_hard_path(dir))
  {
    strxnmov(tmp_path,sizeof(tmp_path)-1, mysql_real_data_home,
	     dir, NullS);
    dir=tmp_path;
  }
  return !fn_format(to, name, dir, extension,
		    MY_REPLACE_EXT | MY_UNPACK_FILENAME | MY_SAFE_PATH);
}


static void fix_paths(void)
{
  char buff[FN_REFLEN],*pos;
  convert_dirname(mysql_home,mysql_home,NullS);
  /* Resolve symlinks to allow 'mysql_home' to be a relative symlink */
  my_realpath(mysql_home,mysql_home,MYF(0));
  /* Ensure that mysql_home ends in FN_LIBCHAR */
  pos=strend(mysql_home);
  if (pos[-1] != FN_LIBCHAR)
  {
    pos[0]= FN_LIBCHAR;
    pos[1]= 0;
  }
  convert_dirname(mysql_real_data_home,mysql_real_data_home,NullS);
  convert_dirname(language,language,NullS);
  (void) my_load_path(mysql_home,mysql_home,""); // Resolve current dir
  (void) my_load_path(mysql_real_data_home,mysql_real_data_home,mysql_home);
  (void) my_load_path(pidfile_name,pidfile_name,mysql_real_data_home);

  char *sharedir=get_relative_path(SHAREDIR);
  if (test_if_hard_path(sharedir))
    strmake(buff,sharedir,sizeof(buff)-1);		/* purecov: tested */
  else
    strxnmov(buff,sizeof(buff)-1,mysql_home,sharedir,NullS);
  convert_dirname(buff,buff,NullS);
  (void) my_load_path(language,language,buff);

  /* If --character-sets-dir isn't given, use shared library dir */
  if (charsets_dir != mysql_charsets_dir)
  {
    strxnmov(mysql_charsets_dir, sizeof(mysql_charsets_dir)-1, buff,
	     CHARSET_DIR, NullS);
  }
  (void) my_load_path(mysql_charsets_dir, mysql_charsets_dir, buff);
  charsets_dir=mysql_charsets_dir;

  if (init_tmpdir(&mysql_tmpdir_list, opt_mysql_tmpdir))
    exit(1);
#ifdef HAVE_REPLICATION
  if (!slave_load_tmpdir)
  {
    if (!(slave_load_tmpdir = (char*) my_strdup(mysql_tmpdir, MYF(MY_FAE))))
      exit(1);
  }
#endif /* HAVE_REPLICATION */
}


/*
  Return a bitfield from a string of substrings separated by ','
  returns ~(ulong) 0 on error.
*/

static ulong find_bit_type(const char *x, TYPELIB *bit_lib)
{
  bool found_end;
  int  found_count;
  const char *end,*i,*j;
  const char **array, *pos;
  ulong found,found_int,bit;
  DBUG_ENTER("find_bit_type");
  DBUG_PRINT("enter",("x: '%s'",x));

  found=0;
  found_end= 0;
  pos=(my_string) x;
  while (*pos == ' ') pos++;
  found_end= *pos == 0;
  while (!found_end)
  {
    if (!*(end=strcend(pos,',')))		/* Let end point at fieldend */
    {
      while (end > pos && end[-1] == ' ')
	end--;					/* Skip end-space */
      found_end=1;
    }
    found_int=0; found_count=0;
    for (array=bit_lib->type_names, bit=1 ; (i= *array++) ; bit<<=1)
    {
      j=pos;
      while (j != end)
      {
	if (my_toupper(mysqld_charset,*i++) !=
            my_toupper(mysqld_charset,*j++))
	  goto skip;
      }
      found_int=bit;
      if (! *i)
      {
	found_count=1;
	break;
      }
      else if (j != pos)			// Half field found
      {
	found_count++;				// Could be one of two values
      }
skip: ;
    }
    if (found_count != 1)
      DBUG_RETURN(~(ulong) 0);				// No unique value
    found|=found_int;
    pos=end+1;
  }

  DBUG_PRINT("exit",("bit-field: %ld",(ulong) found));
  DBUG_RETURN(found);
} /* find_bit_type */


/*
  Check if file system used for databases is case insensitive

  SYNOPSIS
    test_if_case_sensitive()
    dir_name			Directory to test

  RETURN
    -1  Don't know (Test failed)
    0   File system is case sensitive
    1   File system is case insensitive
*/

static int test_if_case_insensitive(const char *dir_name)
{
  int result= 0;
  File file;
  char buff[FN_REFLEN], buff2[FN_REFLEN];
  MY_STAT stat_info;
  DBUG_ENTER("test_if_case_insensitive");

  fn_format(buff, glob_hostname, dir_name, ".lower-test",
	    MY_UNPACK_FILENAME | MY_REPLACE_EXT | MY_REPLACE_DIR);
  fn_format(buff2, glob_hostname, dir_name, ".LOWER-TEST",
	    MY_UNPACK_FILENAME | MY_REPLACE_EXT | MY_REPLACE_DIR);
  (void) my_delete(buff2, MYF(0));
  if ((file= my_create(buff, 0666, O_RDWR, MYF(0))) < 0)
  {
    sql_print_warning("Can't create test file %s", buff);
    DBUG_RETURN(-1);
  }
  my_close(file, MYF(0));
  if (my_stat(buff2, &stat_info, MYF(0)))
    result= 1;					// Can access file
  (void) my_delete(buff, MYF(MY_WME));
  DBUG_PRINT("exit", ("result: %d", result));
  DBUG_RETURN(result);
}


/* Create file to store pid number */

static void create_pid_file()
{
  File file;
  if ((file = my_create(pidfile_name,0664,
			O_WRONLY | O_TRUNC, MYF(MY_WME))) >= 0)
  {
    char buff[21], *end;
    end= int10_to_str((long) getpid(), buff, 10);
    *end++= '\n';
    (void) my_write(file, (byte*) buff, (uint) (end-buff),MYF(MY_WME));
    (void) my_close(file, MYF(0));
  }
}


/*****************************************************************************
  Instantiate templates
*****************************************************************************/

#ifdef __GNUC__
/* Used templates */
template class I_List<THD>;
template class I_List_iterator<THD>;
template class I_List<i_string>;
template class I_List<i_string_pair>;
template class I_List<NAMED_LIST>;
FIX_GCC_LINKING_PROBLEM
#endif<|MERGE_RESOLUTION|>--- conflicted
+++ resolved
@@ -296,17 +296,14 @@
 my_bool opt_log_queries_not_using_indexes= 0;
 my_bool lower_case_file_system= 0;
 my_bool opt_innodb_safe_binlog= 0;
-<<<<<<< HEAD
 my_bool opt_large_pages= 0;
 uint   opt_large_page_size= 0;
-=======
 my_bool opt_old_style_user_limits= 0;
 /*
   True if there is at least one per-hour limit for some user, so we should check
   them before each query (and possibly reset counters when hour is changed).
   False otherwise.
 */
->>>>>>> ffa73933
 volatile bool mqh_used = 0;
 my_bool sp_automatic_privileges= 1;
 
@@ -4211,14 +4208,10 @@
   OPT_OPTIMIZER_SEARCH_DEPTH,
   OPT_OPTIMIZER_PRUNE_LEVEL,
   OPT_UPDATABLE_VIEWS_WITH_LIMIT,
-<<<<<<< HEAD
   OPT_SP_AUTOMATIC_PRIVILEGES,
   OPT_AUTO_INCREMENT, OPT_AUTO_INCREMENT_OFFSET,
-  OPT_ENABLE_LARGE_PAGES
-=======
-  OPT_AUTO_INCREMENT, OPT_AUTO_INCREMENT_OFFSET,
+  OPT_ENABLE_LARGE_PAGES,
   OPT_OLD_STYLE_USER_LIMITS
->>>>>>> ffa73933
 };
 
 
