/* Copyright (c) 2000, 2016, Oracle and/or its affiliates.
   Copyright (c) 2010, 2020, MariaDB

   This program is free software; you can redistribute it and/or modify
   it under the terms of the GNU General Public License as published by
   the Free Software Foundation; version 2 of the License.

   This program is distributed in the hope that it will be useful,
   but WITHOUT ANY WARRANTY; without even the implied warranty of
   MERCHANTABILITY or FITNESS FOR A PARTICULAR PURPOSE.  See the
   GNU General Public License for more details.

   You should have received a copy of the GNU General Public License
   along with this program; if not, write to the Free Software
   Foundation, Inc., 51 Franklin Street, Fifth Floor, Boston, MA  02110-1335  USA */


/* Basic functions needed by many modules */

#include "mariadb.h"
#include "sql_base.h"                           // setup_table_map
#include "sql_priv.h"
#include "unireg.h"
#include "debug_sync.h"
#include "lock.h"        // mysql_lock_remove,
                         // mysql_unlock_tables,
                         // mysql_lock_have_duplicate
#include "sql_show.h"    // append_identifier
#include "strfunc.h"     // find_type
#include "sql_view.h"    // mysql_make_view, VIEW_ANY_ACL
#include "sql_parse.h"   // check_table_access
#include "sql_insert.h"  // kill_delayed_threads
#include "sql_partition.h"               // ALTER_PARTITION_PARAM_TYPE
#include "sql_derived.h" // mysql_derived_prepare,
                         // mysql_handle_derived,
                         // mysql_derived_filling
#include "sql_handler.h" // mysql_ha_flush
#include "sql_test.h"
#include "sql_partition.h"                      // ALTER_PARTITION_PARAM_TYPE
#include "log_event.h"                          // Query_log_event
#include "sql_select.h"
#include "sp_head.h"
#include "sp.h"
#include "sp_cache.h"
#include "sql_trigger.h"
#include "transaction.h"
#include "sql_prepare.h"
#include "sql_statistics.h"
#include "sql_cte.h"
#include <m_ctype.h>
#include <my_dir.h>
#include <hash.h>
#include "rpl_filter.h"
#include "sql_table.h"                          // build_table_filename
#include "datadict.h"   // dd_frm_is_view()
#include "rpl_rli.h"   // rpl_group_info
#ifdef  __WIN__
#include <io.h>
#endif
#include "wsrep_mysqld.h"
#ifdef WITH_WSREP
#include "wsrep_thd.h"
#include "wsrep_trans_observer.h"
#endif /* WITH_WSREP */


bool
No_such_table_error_handler::handle_condition(THD *,
                                              uint sql_errno,
                                              const char*,
                                              Sql_condition::enum_warning_level *level,
                                              const char*,
                                              Sql_condition ** cond_hdl)
{
  *cond_hdl= NULL;
  if (sql_errno == ER_NO_SUCH_TABLE || sql_errno == ER_NO_SUCH_TABLE_IN_ENGINE)
  {
    m_handled_errors++;
    return TRUE;
  }

  if (*level == Sql_condition::WARN_LEVEL_ERROR)
    m_unhandled_errors++;
  return FALSE;
}


bool No_such_table_error_handler::safely_trapped_errors()
{
  /*
    If m_unhandled_errors != 0, something else, unanticipated, happened,
    so the error is not trapped but returned to the caller.
    Multiple ER_NO_SUCH_TABLE can be raised in case of views.
  */
  return ((m_handled_errors > 0) && (m_unhandled_errors == 0));
}


/**
  This internal handler is used to trap ER_NO_SUCH_TABLE and
  ER_WRONG_MRG_TABLE errors during CHECK/REPAIR TABLE for MERGE
  tables.
*/

class Repair_mrg_table_error_handler : public Internal_error_handler
{
public:
  Repair_mrg_table_error_handler()
    : m_handled_errors(false), m_unhandled_errors(false)
  {}

  bool handle_condition(THD *thd,
                        uint sql_errno,
                        const char* sqlstate,
                        Sql_condition::enum_warning_level *level,
                        const char* msg,
                        Sql_condition ** cond_hdl);

  /**
    Returns TRUE if there were ER_NO_SUCH_/WRONG_MRG_TABLE and there
    were no unhandled errors. FALSE otherwise.
  */
  bool safely_trapped_errors()
  {
    /*
      Check for m_handled_errors is here for extra safety.
      It can be useful in situation when call to open_table()
      fails because some error which was suppressed by another
      error handler (e.g. in case of MDL deadlock which we
      decided to solve by back-off and retry).
    */
    return (m_handled_errors && (! m_unhandled_errors));
  }

private:
  bool m_handled_errors;
  bool m_unhandled_errors;
};


bool
Repair_mrg_table_error_handler::handle_condition(THD *,
                                                 uint sql_errno,
                                                 const char*,
                                                 Sql_condition::enum_warning_level *level,
                                                 const char*,
                                                 Sql_condition ** cond_hdl)
{
  *cond_hdl= NULL;
  if (sql_errno == ER_NO_SUCH_TABLE ||
      sql_errno == ER_NO_SUCH_TABLE_IN_ENGINE ||
      sql_errno == ER_WRONG_MRG_TABLE)
  {
    m_handled_errors= true;
    return TRUE;
  }

  m_unhandled_errors= true;
  return FALSE;
}


/**
  @defgroup Data_Dictionary Data Dictionary
  @{
*/

static bool check_and_update_table_version(THD *thd, TABLE_LIST *tables,
                                           TABLE_SHARE *table_share);
static bool open_table_entry_fini(THD *thd, TABLE_SHARE *share, TABLE *entry);
static bool auto_repair_table(THD *thd, TABLE_LIST *table_list);


/**
  Get table cache key for a table list element.

  @param table_list[in]  Table list element.
  @param key[out]        On return points to table cache key for the table.

  @note Unlike create_table_def_key() call this function doesn't construct
        key in a buffer provided by caller. Instead it relies on the fact
        that table list element for which key is requested has properly
        initialized MDL_request object and the fact that table definition
        cache key is suffix of key used in MDL subsystem. So to get table
        definition key it simply needs to return pointer to appropriate
        part of MDL_key object nested in this table list element.
        Indeed, this means that lifetime of key produced by this call is
        limited by the lifetime of table list element which it got as
        parameter.

  @return Length of key.
*/

uint get_table_def_key(const TABLE_LIST *table_list, const char **key)
{
  /*
    This call relies on the fact that TABLE_LIST::mdl_request::key object
    is properly initialized, so table definition cache can be produced
    from key used by MDL subsystem.
  */
  DBUG_ASSERT(!strcmp(table_list->get_db_name(),
                      table_list->mdl_request.key.db_name()));
  DBUG_ASSERT(!strcmp(table_list->get_table_name(),
                      table_list->mdl_request.key.name()));

  *key= (const char*)table_list->mdl_request.key.ptr() + 1;
  return table_list->mdl_request.key.length() - 1;
}



/*****************************************************************************
  Functions to handle table definition cache (TABLE_SHARE)
*****************************************************************************/

/*
  Create a list for all open tables matching SQL expression

  SYNOPSIS
    list_open_tables()
    thd			Thread THD
    wild		SQL like expression

  NOTES
    One gets only a list of tables for which one has any kind of privilege.
    db and table names are allocated in result struct, so one doesn't need
    a lock when traversing the return list.

  RETURN VALUES
    NULL	Error (Probably OOM)
    #		Pointer to list of names of open tables.
*/

struct list_open_tables_arg
{
  THD *thd;
  const char *db;
  const char *wild;
  TABLE_LIST table_list;
  OPEN_TABLE_LIST **start_list, *open_list;
};


static my_bool list_open_tables_callback(TDC_element *element,
                                         list_open_tables_arg *arg)
{
  const char *db= (char*) element->m_key;
  size_t db_length= strlen(db);
  const char *table_name= db + db_length + 1;

  if (arg->db && my_strcasecmp(system_charset_info, arg->db, db))
    return FALSE;
  if (arg->wild && wild_compare(table_name, arg->wild, 0))
    return FALSE;

  /* Check if user has SELECT privilege for any column in the table */
  arg->table_list.db.str= db;
  arg->table_list.db.length= db_length;
  arg->table_list.table_name.str= table_name;
  arg->table_list.table_name.length= strlen(table_name);
  arg->table_list.grant.privilege= NO_ACL;

  if (check_table_access(arg->thd, SELECT_ACL, &arg->table_list, TRUE, 1, TRUE))
    return FALSE;

  if (!(*arg->start_list= (OPEN_TABLE_LIST *) arg->thd->alloc(
                    sizeof(**arg->start_list) + element->m_key_length)))
    return TRUE;

  strmov((*arg->start_list)->table=
         strmov(((*arg->start_list)->db= (char*) ((*arg->start_list) + 1)),
                db) + 1, table_name);
  (*arg->start_list)->in_use= 0;

  mysql_mutex_lock(&element->LOCK_table_share);
  All_share_tables_list::Iterator it(element->all_tables);
  TABLE *table;
  while ((table= it++))
    if (table->in_use)
      ++(*arg->start_list)->in_use;
  mysql_mutex_unlock(&element->LOCK_table_share);
  (*arg->start_list)->locked= 0;                   /* Obsolete. */
  arg->start_list= &(*arg->start_list)->next;
  *arg->start_list= 0;
  return FALSE;
}


OPEN_TABLE_LIST *list_open_tables(THD *thd, const char *db, const char *wild)
{
  list_open_tables_arg argument;
  DBUG_ENTER("list_open_tables");

  argument.thd= thd;
  argument.db= db;
  argument.wild= wild;
  bzero((char*) &argument.table_list, sizeof(argument.table_list));
  argument.start_list= &argument.open_list;
  argument.open_list= 0;

  if (tdc_iterate(thd, (my_hash_walk_action) list_open_tables_callback,
                  &argument, true))
    DBUG_RETURN(0);

  DBUG_RETURN(argument.open_list);
}


/**
   Close all tables that are not in use in table definition cache
*/

void purge_tables()
{
  /*
    Force close of all open tables.

    Note that code in TABLE_SHARE::wait_for_old_version() assumes that
    incrementing of refresh_version is followed by purge of unused table
    shares.
  */
  kill_delayed_threads();
  /*
    Get rid of all unused TABLE and TABLE_SHARE instances. By doing
    this we automatically close all tables which were marked as "old".
  */
  tc_purge();
  /* Free table shares which were not freed implicitly by loop above. */
  tdc_purge(true);
}


/**
   close_cached_tables

   This function has two separate usages:
   1) Close not used tables in the table cache to free memory
   2) Close a list of tables and wait until they are not used anymore. This
      is used mainly when preparing a table for export.

   If there are locked tables, they are closed and reopened before
   function returns. This is done to ensure that table files will be closed
   by all threads and thus external copyable when FLUSH TABLES returns.
*/

bool close_cached_tables(THD *thd, TABLE_LIST *tables,
                         bool wait_for_refresh, ulong timeout)
{
  DBUG_ENTER("close_cached_tables");
  DBUG_ASSERT(thd || (!wait_for_refresh && !tables));
  DBUG_ASSERT(wait_for_refresh || !tables);

  if (!tables)
  {
    /* Free tables that are not used */
    purge_tables();
    if (!wait_for_refresh)
      DBUG_RETURN(false);
  }

  DBUG_PRINT("info", ("open table definitions: %d",
                      (int) tdc_records()));

  if (thd->locked_tables_mode)
  {
    /*
      If we are under LOCK TABLES, we need to reopen the tables without
      opening a door for any concurrent threads to sneak in and get
      lock on our tables. To achieve this we use exclusive metadata
      locks.
    */
    TABLE_LIST *tables_to_reopen= (tables ? tables :
                                  thd->locked_tables_list.locked_tables());
    bool result= false;

    /* close open HANDLER for this thread to allow table to be closed */
    mysql_ha_flush_tables(thd, tables_to_reopen);

    for (TABLE_LIST *table_list= tables_to_reopen; table_list;
         table_list= table_list->next_global)
    {
      int err;
      /* A check that the table was locked for write is done by the caller. */
      TABLE *table= find_table_for_mdl_upgrade(thd, table_list->db.str,
                                            table_list->table_name.str, &err);

      /* May return NULL if this table has already been closed via an alias. */
      if (! table)
        continue;

      if (wait_while_table_is_used(thd, table,
                                   HA_EXTRA_PREPARE_FOR_FORCED_CLOSE))
      {
        result= true;
        break;
      }
      close_all_tables_for_name(thd, table->s, HA_EXTRA_NOT_USED, NULL);
    }
    /*
      No other thread has the locked tables open; reopen them and get the
      old locks. This should always succeed (unless some external process
      has removed the tables)
    */
    if (thd->locked_tables_list.reopen_tables(thd, false))
      result= true;

    /*
      Since downgrade_lock() won't do anything with shared
      metadata lock it is much simpler to go through all open tables rather
      than picking only those tables that were flushed.
    */
    for (TABLE *tab= thd->open_tables; tab; tab= tab->next)
      tab->mdl_ticket->downgrade_lock(MDL_SHARED_NO_READ_WRITE);

    DBUG_RETURN(result);
  }
  else if (tables)
  {
    /*
      Get an explicit MDL lock for all requested tables to ensure they are
      not used by any other thread
    */
    MDL_request_list mdl_requests;

    DBUG_PRINT("info", ("Waiting for other threads to close their open tables"));
    DEBUG_SYNC(thd, "after_flush_unlock");

    /* close open HANDLER for this thread to allow table to be closed */
    mysql_ha_flush_tables(thd, tables);

    for (TABLE_LIST *table= tables; table; table= table->next_local)
    {
      MDL_request *mdl_request= new (thd->mem_root) MDL_request;
      if (mdl_request == NULL)
        DBUG_RETURN(true);
      MDL_REQUEST_INIT_BY_KEY(mdl_request, &table->mdl_request.key,
                              MDL_EXCLUSIVE, MDL_STATEMENT);
      mdl_requests.push_front(mdl_request);
    }

    if (thd->mdl_context.acquire_locks(&mdl_requests, timeout))
      DBUG_RETURN(true);

    for (TABLE_LIST *table= tables; table; table= table->next_local)
      tdc_remove_table(thd, table->db.str, table->table_name.str);
  }
  DBUG_RETURN(false);
}


/**
  Collect all shares that has open tables
*/

struct tc_collect_arg
{
  DYNAMIC_ARRAY shares;
  flush_tables_type flush_type;
};

static my_bool tc_collect_used_shares(TDC_element *element,
                                      tc_collect_arg *arg)
{
  my_bool result= FALSE;

  DYNAMIC_ARRAY *shares= &arg->shares;
  mysql_mutex_lock(&element->LOCK_table_share);
  if (element->ref_count > 0 && !element->share->is_view)
  {
    DBUG_ASSERT(element->share);
    bool do_flush= 0;
    switch (arg->flush_type) {
    case FLUSH_ALL:
      do_flush= 1;
      break;
    case FLUSH_NON_TRANS_TABLES:
      if (!element->share->online_backup &&
          element->share->table_category == TABLE_CATEGORY_USER)
        do_flush= 1;
      break;
    case FLUSH_SYS_TABLES:
      if (!element->share->online_backup &&
          element->share->table_category != TABLE_CATEGORY_USER)
        do_flush= 1;
    }
    if (do_flush)
    {
      element->ref_count++;                       // Protect against delete
      if (push_dynamic(shares, (uchar*) &element->share))
        result= TRUE;
    }
  }
  mysql_mutex_unlock(&element->LOCK_table_share);
  return result;
}


/*
  Ignore errors from opening read only tables
*/

class flush_tables_error_handler : public Internal_error_handler
{
public:
  int handled_errors;
  int unhandled_errors;
  flush_tables_error_handler() : handled_errors(0), unhandled_errors(0)
  {}

  bool handle_condition(THD *thd,
                        uint sql_errno,
                        const char* sqlstate,
                        Sql_condition::enum_warning_level *level,
                        const char* msg,
                        Sql_condition ** cond_hdl)
  {
    *cond_hdl= NULL;
    if (sql_errno == ER_OPEN_AS_READONLY)
    {
      handled_errors++;
      return TRUE;
    }
    if (*level == Sql_condition::WARN_LEVEL_ERROR)
      unhandled_errors++;
    return FALSE;
  }

  bool got_fatal_error()
  {
    return unhandled_errors > 0;
  }
};


/**
   Flush cached table as part of global read lock

   @param thd
   @param flag   What type of tables should be flushed

   @return 0  ok
   @return 1  error

   After we get the list of table shares, we will call flush on all
   possible tables, even if some flush fails.
*/

bool flush_tables(THD *thd, flush_tables_type flag)
{
  bool result= TRUE;
  tc_collect_arg collect_arg;
  TABLE *tmp_table;
  flush_tables_error_handler error_handler;
  DBUG_ENTER("flush_tables");

  purge_tables();  /* Flush unused tables and shares */

  /*
    Loop over all shares and collect shares that have open tables
    TODO:
    Optimize this to only collect shares that have been used for
    write after last time all tables was closed.
  */

  if (!(tmp_table= (TABLE*) my_malloc(PSI_INSTRUMENT_ME, sizeof(*tmp_table),
                                      MYF(MY_WME | MY_THREAD_SPECIFIC))))
    DBUG_RETURN(1);

  my_init_dynamic_array(PSI_INSTRUMENT_ME, &collect_arg.shares,
                        sizeof(TABLE_SHARE*), 100, 100, MYF(0));
  collect_arg.flush_type= flag;
  if (tdc_iterate(thd, (my_hash_walk_action) tc_collect_used_shares,
                  &collect_arg, true))
  {
    /* Release already collected shares */
    for (uint i= 0 ; i < collect_arg.shares.elements ; i++)
    {
      TABLE_SHARE *share= *dynamic_element(&collect_arg.shares, i,
                                           TABLE_SHARE**);
      tdc_release_share(share);
    }
    goto err;
  }

  /* Call HA_EXTRA_FLUSH on all found shares */

  thd->push_internal_handler(&error_handler);
  for (uint i= 0 ; i < collect_arg.shares.elements ; i++)
  {
    TABLE_SHARE *share= *dynamic_element(&collect_arg.shares, i,
                                         TABLE_SHARE**);
    TABLE *table= tc_acquire_table(thd, share->tdc);
    if (table)
    {
      (void) table->file->extra(HA_EXTRA_FLUSH);
      tc_release_table(table);
    }
    else
    {
      /*
        HA_OPEN_FOR_ALTER is used to allow us to open the table even if
        TABLE_SHARE::incompatible_version is set.
      */
      if (!open_table_from_share(thd, share, &empty_clex_str,
                                 HA_OPEN_KEYFILE, 0,
                                 HA_OPEN_FOR_ALTER,
                                 tmp_table, FALSE,
                                 NULL))
      {
        (void) tmp_table->file->extra(HA_EXTRA_FLUSH);
        /*
          We don't put the table into the TDC as the table was not fully
          opened (we didn't open triggers)
        */
        closefrm(tmp_table);
      }
    }
    tdc_release_share(share);
  }
  thd->pop_internal_handler();
  result= error_handler.got_fatal_error();
  DBUG_PRINT("note", ("open_errors: %u %u",
                      error_handler.handled_errors,
                      error_handler.unhandled_errors));
err:
  my_free(tmp_table);
  delete_dynamic(&collect_arg.shares);
  DBUG_RETURN(result);
}


/*
  Mark all tables in the list which were used by current substatement
  as free for reuse.

  SYNOPSIS
    mark_used_tables_as_free_for_reuse()
      thd   - thread context
      table - head of the list of tables

  DESCRIPTION
    Marks all tables in the list which were used by current substatement
    (they are marked by its query_id) as free for reuse.

    Clear 'check_table_binlog_row_based_done' flag. For tables which were used
    by current substatement the flag is cleared as part of 'ha_reset()' call.
    For the rest of the open tables not used by current substament if this
    flag is enabled as part of current substatement execution,
    (for example when THD::binlog_write_table_maps() calls
    prepare_for_row_logging()), clear the flag explicitly.

  NOTE
    The reason we reset query_id is that it's not enough to just test
    if table->query_id != thd->query_id to know if a table is in use.

    For example
    SELECT f1_that_uses_t1() FROM t1;
    In f1_that_uses_t1() we will see one instance of t1 where query_id is
    set to query_id of original query.
*/

static void mark_used_tables_as_free_for_reuse(THD *thd, TABLE *table)
{
  DBUG_ENTER("mark_used_tables_as_free_for_reuse");
  for (; table ; table= table->next)
  {
    DBUG_ASSERT(table->pos_in_locked_tables == NULL ||
                table->pos_in_locked_tables->table == table);
    if (table->query_id == thd->query_id)
    {
      table->query_id= 0;
      table->file->ha_reset();
    }
    else
      table->file->clear_cached_table_binlog_row_based_flag();
  }
  DBUG_VOID_RETURN;
}


/**
  Close all open instances of the table but keep the MDL lock.

  Works both under LOCK TABLES and in the normal mode.
  Removes all closed instances of the table from the table cache.

  @param     thd     thread handle
  @param[in] share   table share, but is just a handy way to
                     access the table cache key

  @param[in] extra
                     HA_EXTRA_PREPARE_FOR_DROP
                        - The table is dropped
                     HA_EXTRA_PREPARE_FOR_RENAME
                        - The table is renamed
                     HA_EXTRA_NOT_USED
                        - The table is marked as closed in the
                          locked_table_list but kept there so one can call
                          locked_table_list->reopen_tables() to put it back.

                     In case of drop/rename the documented behavior is to
                     implicitly remove the table from LOCK TABLES
                     list. 

  @pre Must be called with an X MDL lock on the table.
*/

void
close_all_tables_for_name(THD *thd, TABLE_SHARE *share,
                          ha_extra_function extra,
                          TABLE *skip_table)
{
  DBUG_ASSERT(!share->tmp_table);
  DBUG_ASSERT(share->tdc->flushed);

  char key[MAX_DBKEY_LENGTH];
  size_t key_length= share->table_cache_key.length;
  bool remove_from_locked_tables= extra != HA_EXTRA_NOT_USED;

  memcpy(key, share->table_cache_key.str, key_length);

  for (TABLE **prev= &thd->open_tables; *prev; )
  {
    TABLE *table= *prev;

    if (table->s->table_cache_key.length == key_length &&
        !memcmp(table->s->table_cache_key.str, key, key_length) &&
        table != skip_table)
    {
      thd->locked_tables_list.unlink_from_list(thd,
                                               table->pos_in_locked_tables,
                                               remove_from_locked_tables);
      /* Inform handler that there is a drop table or a rename going on */
      if (extra != HA_EXTRA_NOT_USED && table->db_stat)
      {
        table->file->extra(extra);
        extra= HA_EXTRA_NOT_USED;               // Call extra once!
      }

      /*
        Does nothing if the table is not locked.
        This allows one to use this function after a table
        has been unlocked, e.g. in partition management.
      */
      mysql_lock_remove(thd, thd->lock, table);
      close_thread_table(thd, prev);
    }
    else
    {
      /* Step to next entry in open_tables list. */
      prev= &table->next;
    }
  }
}


/*
  Close all tables used by the current substatement, or all tables
  used by this thread if we are on the upper level.

  SYNOPSIS
    close_thread_tables()
    thd			Thread handler

  IMPLEMENTATION
    Unlocks tables and frees derived tables.
    Put all normal tables used by thread in free list.

    It will only close/mark as free for reuse tables opened by this
    substatement, it will also check if we are closing tables after
    execution of complete query (i.e. we are on upper level) and will
    leave prelocked mode if needed.
*/

int close_thread_tables(THD *thd)
{
  TABLE *table;
  int error= 0;
  DBUG_ENTER("close_thread_tables");

  THD_STAGE_INFO(thd, stage_closing_tables);

#ifdef EXTRA_DEBUG
  DBUG_PRINT("tcache", ("open tables:"));
  for (table= thd->open_tables; table; table= table->next)
    DBUG_PRINT("tcache", ("table: '%s'.'%s' %p", table->s->db.str,
                          table->s->table_name.str, table));
#endif

#if defined(ENABLED_DEBUG_SYNC)
  /* debug_sync may not be initialized for some slave threads */
  if (thd->debug_sync_control)
    DEBUG_SYNC(thd, "before_close_thread_tables");
#endif

  DBUG_ASSERT(thd->transaction->stmt.is_empty() || thd->in_sub_stmt ||
              (thd->state_flags & Open_tables_state::BACKUPS_AVAIL));

  for (table= thd->open_tables; table; table= table->next)
  {
    /* Table might be in use by some outer statement. */
    DBUG_PRINT("tcache", ("table: '%s'  query_id: %lu",
                          table->s->table_name.str, (ulong) table->query_id));

    /* Detach MERGE children after every statement. Even under LOCK TABLES. */
    if (thd->locked_tables_mode <= LTM_LOCK_TABLES ||
        table->query_id == thd->query_id)
    {
      DBUG_ASSERT(table->file);
      table->file->extra(HA_EXTRA_DETACH_CHILDREN);
    }
  }

  /*
    We are assuming here that thd->derived_tables contains ONLY derived
    tables for this substatement. i.e. instead of approach which uses
    query_id matching for determining which of the derived tables belong
    to this substatement we rely on the ability of substatements to
    save/restore thd->derived_tables during their execution.

    TODO: Probably even better approach is to simply associate list of
          derived tables with (sub-)statement instead of thread and destroy
          them at the end of its execution.
  */
  if (thd->derived_tables)
  {
    TABLE *next;
    /*
      Close all derived tables generated in queries like
      SELECT * FROM (SELECT * FROM t1)
    */
    for (table= thd->derived_tables ; table ; table= next)
    {
      next= table->next;
      free_tmp_table(thd, table);
    }
    thd->derived_tables= 0;
  }

  if (thd->rec_tables)
  {
    TABLE *next;
    /*
      Close all temporary tables created for recursive table references.
      This action was postponed because the table could be used in the
      statements like  ANALYZE WITH r AS (...) SELECT * from r
      where r is defined through recursion. 
    */
    for (table= thd->rec_tables ; table ; table= next)
    {
      next= table->next;
      free_tmp_table(thd, table);
    }
    thd->rec_tables= 0;
  }

  /*
    Mark all temporary tables used by this statement as free for reuse.
  */
  thd->mark_tmp_tables_as_free_for_reuse();

  if (thd->locked_tables_mode)
  {

    /* Ensure we are calling ha_reset() for all used tables */
    mark_used_tables_as_free_for_reuse(thd, thd->open_tables);

    /*
      We are under simple LOCK TABLES or we're inside a sub-statement
      of a prelocked statement, so should not do anything else.

      Note that even if we are in LTM_LOCK_TABLES mode and statement
      requires prelocking (e.g. when we are closing tables after
      failing ot "open" all tables required for statement execution)
      we will exit this function a few lines below.
    */
    if (! thd->lex->requires_prelocking())
      DBUG_RETURN(0);

    /*
      We are in the top-level statement of a prelocked statement,
      so we have to leave the prelocked mode now with doing implicit
      UNLOCK TABLES if needed.
    */
    if (thd->locked_tables_mode == LTM_PRELOCKED_UNDER_LOCK_TABLES)
      thd->locked_tables_mode= LTM_LOCK_TABLES;

    if (thd->locked_tables_mode == LTM_LOCK_TABLES)
      DBUG_RETURN(0);

    thd->leave_locked_tables_mode();

    /* Fallthrough */
  }

  if (thd->lock)
  {
    /*
      For RBR we flush the pending event just before we unlock all the
      tables.  This means that we are at the end of a topmost
      statement, so we ensure that the STMT_END_F flag is set on the
      pending event.  For statements that are *inside* stored
      functions, the pending event will not be flushed: that will be
      handled either before writing a query log event (inside
      binlog_query()) or when preparing a pending event.
     */
    (void)thd->binlog_flush_pending_rows_event(TRUE);
    error= mysql_unlock_tables(thd, thd->lock);
    thd->lock=0;
  }
  /*
    Closing a MERGE child before the parent would be fatal if the
    other thread tries to abort the MERGE lock in between.
  */
  while (thd->open_tables)
    (void) close_thread_table(thd, &thd->open_tables);

  DBUG_RETURN(error);
}


/* move one table to free list */

void close_thread_table(THD *thd, TABLE **table_ptr)
{
  TABLE *table= *table_ptr;
  DBUG_ENTER("close_thread_table");
  DBUG_PRINT("tcache", ("table: '%s'.'%s' %p", table->s->db.str,
                        table->s->table_name.str, table));
  DBUG_ASSERT(!table->file->keyread_enabled());
  DBUG_ASSERT(!table->file || table->file->inited == handler::NONE);

  /*
    The metadata lock must be released after giving back
    the table to the table cache.
  */
  DBUG_ASSERT(thd->mdl_context.is_lock_owner(MDL_key::TABLE,
                                             table->s->db.str,
                                             table->s->table_name.str,
                                             MDL_SHARED));
  table->mdl_ticket= NULL;

  if (table->file)
  {
    table->file->update_global_table_stats();
    table->file->update_global_index_stats();
  }

  /*
    This look is needed to allow THD::notify_shared_lock() to
    traverse the thd->open_tables list without having to worry that
    some of the tables are removed from under it
  */

  mysql_mutex_lock(&thd->LOCK_thd_data);
  *table_ptr=table->next;
  mysql_mutex_unlock(&thd->LOCK_thd_data);

  if (! table->needs_reopen())
  {
    /* Avoid having MERGE tables with attached children in table cache. */
    table->file->extra(HA_EXTRA_DETACH_CHILDREN);
    /* Free memory and reset for next loop. */
    free_field_buffers_larger_than(table, MAX_TDC_BLOB_SIZE);
    table->file->ha_reset();
  }

  /*
    Do this *before* entering the TABLE_SHARE::tdc.LOCK_table_share
    critical section.
  */
  MYSQL_UNBIND_TABLE(table->file);

  tc_release_table(table);
  DBUG_VOID_RETURN;
}


/*
  Find table in list.

  SYNOPSIS
    find_table_in_list()
    table		Pointer to table list
    offset		Offset to which list in table structure to use
    db_name		Data base name
    table_name		Table name

  NOTES:
    This is called by find_table_in_global_list().

  RETURN VALUES
    NULL	Table not found
    #		Pointer to found table.
*/

TABLE_LIST *find_table_in_list(TABLE_LIST *table,
                               TABLE_LIST *TABLE_LIST::*link,
                               const LEX_CSTRING *db_name,
                               const LEX_CSTRING *table_name)
{
  for (; table; table= table->*link )
  {
    if (cmp(&table->db, db_name) == 0 &&
        cmp(&table->table_name, table_name) == 0)
      break;
  }
  return table;
}


/**
  Test that table is unique (It's only exists once in the table list)

  @param  thd                   thread handle
  @param  table                 table which should be checked
  @param  table_list            list of tables
  @param  check_flag            whether to check tables' aliases
                                Currently this is only used by INSERT

  NOTE: to exclude derived tables from check we use following mechanism:
    a) during derived table processing set THD::derived_tables_processing
    b) JOIN::prepare set SELECT::exclude_from_table_unique_test if
       THD::derived_tables_processing set. (we can't use JOIN::execute
       because for PS we perform only JOIN::prepare, but we can't set this
       flag in JOIN::prepare if we are not sure that we are in derived table
       processing loop, because multi-update call fix_fields() for some its
       items (which mean JOIN::prepare for subqueries) before unique_table
       call to detect which tables should be locked for write).
    c) find_dup_table skip all tables which belong to SELECT with
       SELECT::exclude_from_table_unique_test set.
    Also SELECT::exclude_from_table_unique_test used to exclude from check
    tables of main SELECT of multi-delete and multi-update

    We also skip tables with TABLE_LIST::prelocking_placeholder set,
    because we want to allow SELECTs from them, and their modification
    will rise the error anyway.

    TODO: when we will have table/view change detection we can do this check
          only once for PS/SP

  @retval !=0  found duplicate
  @retval 0 if table is unique
*/

static
TABLE_LIST* find_dup_table(THD *thd, TABLE_LIST *table, TABLE_LIST *table_list,
                           uint check_flag)
{
  TABLE_LIST *res= 0;
  LEX_CSTRING *d_name, *t_name, *t_alias;
  DBUG_ENTER("find_dup_table");
  DBUG_PRINT("enter", ("table alias: %s", table->alias.str));

  /*
    If this function called for query which update table (INSERT/UPDATE/...)
    then we have in table->table pointer to TABLE object which we are
    updating even if it is VIEW so we need TABLE_LIST of this TABLE object
    to get right names (even if lower_case_table_names used).

    If this function called for CREATE command that we have not opened table
    (table->table equal to 0) and right names is in current TABLE_LIST
    object.
  */
  if (table->table)
  {
    /* All MyISAMMRG children are plain MyISAM tables. */
    DBUG_ASSERT(table->table->file->ht->db_type != DB_TYPE_MRG_MYISAM);

    table= table->find_underlying_table(table->table);
    /*
      as far as we have table->table we have to find real TABLE_LIST of
      it in underlying tables
    */
    DBUG_ASSERT(table);
  }
  d_name= &table->db;
  t_name= &table->table_name;
  t_alias= &table->alias;

retry:
  DBUG_PRINT("info", ("real table: %s.%s", d_name->str, t_name->str));
  for (TABLE_LIST *tl= table_list; tl ; tl= tl->next_global, res= 0)
  {
    if (tl->select_lex && tl->select_lex->master_unit() &&
        tl->select_lex->master_unit()->executed)
    {
      /*
        There is no sense to check tables of already executed parts
        of the query
      */
      continue;
    }
    /*
      Table is unique if it is present only once in the global list
      of tables and once in the list of table locks.
    */
    if (! (res= find_table_in_global_list(tl, d_name, t_name)))
      break;
    tl= res;                       // We can continue search after this table

    /* Skip if same underlying table. */
    if (res->table && (res->table == table->table))
      continue;

    /* Skip if table is tmp table */
    if (check_flag & CHECK_DUP_SKIP_TEMP_TABLE &&
        res->table && res->table->s->tmp_table != NO_TMP_TABLE)
    {
      continue;
    }
    if (check_flag & CHECK_DUP_FOR_CREATE)
      DBUG_RETURN(res);

    /* Skip if table alias does not match. */
    if (check_flag & CHECK_DUP_ALLOW_DIFFERENT_ALIAS)
    {
      if (my_strcasecmp(table_alias_charset, t_alias->str, res->alias.str))
        continue;
    }

    /*
      If table is not excluded (could be a derived table) and table is not
      a prelocking placeholder then we found either a duplicate entry
      or a table that is part of a derived table (handled below).
      Examples are:
      INSERT INTO t1 SELECT * FROM t1;
      INSERT INTO t1 SELECT * FROM view_containing_t1;
    */
    if (res->select_lex &&
        !res->select_lex->exclude_from_table_unique_test &&
        !res->prelocking_placeholder)
      break;

    /*
      If we found entry of this table or table of SELECT which already
      processed in derived table or top select of multi-update/multi-delete
      (exclude_from_table_unique_test) or prelocking placeholder.
    */
    DBUG_PRINT("info",
               ("found same copy of table or table which we should skip"));
  }
  if (res && res->belong_to_derived)
  {
    /*
      We come here for queries of type:
      INSERT INTO t1 (SELECT tmp.a FROM (select * FROM t1) as tmp);

      Try to fix by materializing the derived table
    */
    TABLE_LIST *derived=  res->belong_to_derived;
    if (derived->is_merged_derived() && !derived->derived->is_excluded())
    {
      DBUG_PRINT("info",
                 ("convert merged to materialization to resolve the conflict"));
      derived->change_refs_to_fields();
      derived->set_materialized_derived();
      goto retry;
    }
  }
  DBUG_RETURN(res);
}


/**
  Test that the subject table of INSERT/UPDATE/DELETE/CREATE
  or (in case of MyISAMMRG) one of its children are not used later
  in the query.

  For MyISAMMRG tables, it is assumed that all the underlying
  tables of @c table (if any) are listed right after it and that
  their @c parent_l field points at the main table.


  @retval non-NULL The table list element for the table that
                   represents the duplicate. 
  @retval NULL     No duplicates found.
*/

TABLE_LIST*
unique_table(THD *thd, TABLE_LIST *table, TABLE_LIST *table_list,
             uint check_flag)
{
  TABLE_LIST *dup;

  table= table->find_table_for_update();

  if (table->table &&
      table->table->file->ha_table_flags() & HA_CAN_MULTISTEP_MERGE)
  {
    TABLE_LIST *child;
    dup= NULL;
    /* Check duplicates of all merge children. */
    for (child= table->next_global; child;
         child= child->next_global)
    {
      if (child->table &&
          child->table->file->ha_table_flags() & HA_CAN_MULTISTEP_MERGE)
        continue;

      /*
        Ensure that the child has one parent that is the table that is
        updated.
      */
      TABLE_LIST *tmp_parent= child;
      while ((tmp_parent= tmp_parent->parent_l))
      {
        if (tmp_parent == table)
          break;
      }
      if (!tmp_parent)
        break;

      if ((dup= find_dup_table(thd, child, child->next_global, check_flag)))
        break;
    }
  }
  else
    dup= find_dup_table(thd, table, table_list, check_flag);
  return dup;
}


/*
  Issue correct error message in case we found 2 duplicate tables which
  prevent some update operation

  SYNOPSIS
    update_non_unique_table_error()
    update      table which we try to update
    operation   name of update operation
    duplicate   duplicate table which we found

  NOTE:
    here we hide view underlying tables if we have them
*/

void update_non_unique_table_error(TABLE_LIST *update,
                                   const char *operation,
                                   TABLE_LIST *duplicate)
{
  update= update->top_table();
  duplicate= duplicate->top_table();
  if (!update->view || !duplicate->view ||
      update->view == duplicate->view ||
      update->view_name.length != duplicate->view_name.length ||
      update->view_db.length != duplicate->view_db.length ||
      lex_string_cmp(table_alias_charset,
                     &update->view_name, &duplicate->view_name) != 0 ||
      lex_string_cmp(table_alias_charset,
                     &update->view_db, &duplicate->view_db) != 0)
  {
    /*
      it is not the same view repeated (but it can be parts of the same copy
      of view), so we have to hide underlying tables.
    */
    if (update->view)
    {
      /* Issue the ER_NON_INSERTABLE_TABLE error for an INSERT */
      if (update->view == duplicate->view)
        my_error(!strncmp(operation, "INSERT", 6) ?
                 ER_NON_INSERTABLE_TABLE : ER_NON_UPDATABLE_TABLE, MYF(0),
                 update->alias.str, operation);
      else
        my_error(ER_VIEW_PREVENT_UPDATE, MYF(0),
                 (duplicate->view ? duplicate->alias.str : update->alias.str),
                 operation, update->alias.str);
      return;
    }
    if (duplicate->view)
    {
      my_error(ER_VIEW_PREVENT_UPDATE, MYF(0), duplicate->alias.str, operation,
               update->alias.str);
      return;
    }
  }
  my_error(ER_UPDATE_TABLE_USED, MYF(0), update->alias.str, operation);
}


/**
   Force all other threads to stop using the table by upgrading
   metadata lock on it and remove unused TABLE instances from cache.

   @param thd      Thread handler
   @param table    Table to remove from cache
   @param function HA_EXTRA_PREPARE_FOR_DROP if table is to be deleted
                   HA_EXTRA_FORCE_REOPEN if table is not be used
                   HA_EXTRA_PREPARE_FOR_RENAME if table is to be renamed
                   HA_EXTRA_NOT_USED             Don't call extra()

   @note When returning, the table will be unusable for other threads
         until metadata lock is downgraded.

   @retval FALSE Success.
   @retval TRUE  Failure (e.g. because thread was killed).
*/

bool wait_while_table_is_used(THD *thd, TABLE *table,
                              enum ha_extra_function function)
{
  DBUG_ENTER("wait_while_table_is_used");
  DBUG_ASSERT(!table->s->tmp_table);
  DBUG_PRINT("enter", ("table: '%s'  share: %p  db_stat: %u",
                       table->s->table_name.str, table->s,
                       table->db_stat));

  if (thd->mdl_context.upgrade_shared_lock(
             table->mdl_ticket, MDL_EXCLUSIVE,
             thd->variables.lock_wait_timeout))
    DBUG_RETURN(TRUE);

  table->s->tdc->flush(thd, true);
  /* extra() call must come only after all instances above are closed */
  if (function != HA_EXTRA_NOT_USED)
    (void) table->file->extra(function);
  DBUG_RETURN(FALSE);
}


/**
  Close a and drop a just created table in CREATE TABLE ... SELECT.

  @param  thd         Thread handle
  @param  table       TABLE object for the table to be dropped
  @param  db_name     Name of database for this table
  @param  table_name  Name of this table

  This routine assumes that the table to be closed is open only
  by the calling thread, so we needn't wait until other threads
  close the table. It also assumes that the table is first
  in thd->open_ables and a data lock on it, if any, has been
  released. To sum up, it's tuned to work with
  CREATE TABLE ... SELECT and CREATE TABLE .. SELECT only.
  Note, that currently CREATE TABLE ... SELECT is not supported
  under LOCK TABLES. This function, still, can be called in
  prelocked mode, e.g. if we do CREATE TABLE .. SELECT f1();
*/

void drop_open_table(THD *thd, TABLE *table, const LEX_CSTRING *db_name,
                     const LEX_CSTRING *table_name)
{
  DBUG_ENTER("drop_open_table");
  if (table->s->tmp_table)
    thd->drop_temporary_table(table, NULL, true);
  else
  {
    DBUG_ASSERT(table == thd->open_tables);

    handlerton *table_type= table->s->db_type();
    table->file->extra(HA_EXTRA_PREPARE_FOR_DROP);
    table->s->tdc->flush(thd, true);
    close_thread_table(thd, &thd->open_tables);
    /* Remove the table from the storage engine and rm the .frm. */
    quick_rm_table(thd, table_type, db_name, table_name, 0);
 }
  DBUG_VOID_RETURN;
}


/**
  An error handler which converts, if possible, ER_LOCK_DEADLOCK error
  that can occur when we are trying to acquire a metadata lock to
  a request for back-off and re-start of open_tables() process.
*/

class MDL_deadlock_handler : public Internal_error_handler
{
public:
  MDL_deadlock_handler(Open_table_context *ot_ctx_arg)
    : m_ot_ctx(ot_ctx_arg), m_is_active(FALSE)
  {}

  virtual ~MDL_deadlock_handler() {}

  virtual bool handle_condition(THD *thd,
                                uint sql_errno,
                                const char* sqlstate,
                                Sql_condition::enum_warning_level *level,
                                const char* msg,
                                Sql_condition ** cond_hdl);

private:
  /** Open table context to be used for back-off request. */
  Open_table_context *m_ot_ctx;
  /**
    Indicates that we are already in the process of handling
    ER_LOCK_DEADLOCK error. Allows to re-emit the error from
    the error handler without falling into infinite recursion.
  */
  bool m_is_active;
};


bool MDL_deadlock_handler::handle_condition(THD *,
                                            uint sql_errno,
                                            const char*,
                                            Sql_condition::enum_warning_level*,
                                            const char*,
                                            Sql_condition ** cond_hdl)
{
  *cond_hdl= NULL;
  if (! m_is_active && sql_errno == ER_LOCK_DEADLOCK)
  {
    /* Disable the handler to avoid infinite recursion. */
    m_is_active= TRUE;
    (void) m_ot_ctx->request_backoff_action(
             Open_table_context::OT_BACKOFF_AND_RETRY,
             NULL);
    m_is_active= FALSE;
    /*
      If the above back-off request failed, a new instance of
      ER_LOCK_DEADLOCK error was emitted. Thus the current
      instance of error condition can be treated as handled.
    */
    return TRUE;
  }
  return FALSE;
}


/**
  Try to acquire an MDL lock for a table being opened.

  @param[in,out] thd      Session context, to report errors.
  @param[out]    ot_ctx   Open table context, to hold the back off
                          state. If we failed to acquire a lock
                          due to a lock conflict, we add the
                          failed request to the open table context.
  @param[in,out] mdl_request A request for an MDL lock.
                          If we managed to acquire a ticket
                          (no errors or lock conflicts occurred),
                          contains a reference to it on
                          return. However, is not modified if MDL
                          lock type- modifying flags were provided.
  @param[in]    flags flags MYSQL_OPEN_FORCE_SHARED_MDL,
                          MYSQL_OPEN_FORCE_SHARED_HIGH_PRIO_MDL or
                          MYSQL_OPEN_FAIL_ON_MDL_CONFLICT
                          @sa open_table().
  @param[out]   mdl_ticket Only modified if there was no error.
                          If we managed to acquire an MDL
                          lock, contains a reference to the
                          ticket, otherwise is set to NULL.

  @retval TRUE  An error occurred.
  @retval FALSE No error, but perhaps a lock conflict, check mdl_ticket.
*/

static bool
open_table_get_mdl_lock(THD *thd, Open_table_context *ot_ctx,
                        MDL_request *mdl_request,
                        uint flags,
                        MDL_ticket **mdl_ticket)
{
  MDL_request mdl_request_shared;

  if (flags & (MYSQL_OPEN_FORCE_SHARED_MDL |
               MYSQL_OPEN_FORCE_SHARED_HIGH_PRIO_MDL))
  {
    /*
      MYSQL_OPEN_FORCE_SHARED_MDL flag means that we are executing
      PREPARE for a prepared statement and want to override
      the type-of-operation aware metadata lock which was set
      in the parser/during view opening with a simple shared
      metadata lock.
      This is necessary to allow concurrent execution of PREPARE
      and LOCK TABLES WRITE statement against the same table.

      MYSQL_OPEN_FORCE_SHARED_HIGH_PRIO_MDL flag means that we open
      the table in order to get information about it for one of I_S
      queries and also want to override the type-of-operation aware
      shared metadata lock which was set earlier (e.g. during view
      opening) with a high-priority shared metadata lock.
      This is necessary to avoid unnecessary waiting and extra
      ER_WARN_I_S_SKIPPED_TABLE warnings when accessing I_S tables.

      These two flags are mutually exclusive.
    */
    DBUG_ASSERT(!(flags & MYSQL_OPEN_FORCE_SHARED_MDL) ||
                !(flags & MYSQL_OPEN_FORCE_SHARED_HIGH_PRIO_MDL));

    MDL_REQUEST_INIT_BY_KEY(&mdl_request_shared, &mdl_request->key,
        flags & MYSQL_OPEN_FORCE_SHARED_MDL ? MDL_SHARED : MDL_SHARED_HIGH_PRIO,
        MDL_TRANSACTION);
    mdl_request= &mdl_request_shared;
  }

  if (flags & MYSQL_OPEN_FAIL_ON_MDL_CONFLICT)
  {
    /*
      When table is being open in order to get data for I_S table,
      we might have some tables not only open but also locked (e.g. when
      this happens under LOCK TABLES or in a stored function).
      As a result by waiting on a conflicting metadata lock to go away
      we may create a deadlock which won't entirely belong to the
      MDL subsystem and thus won't be detectable by this subsystem's
      deadlock detector.
      To avoid such situation we skip the trouble-making table if
      there is a conflicting lock.
    */
    if (thd->mdl_context.try_acquire_lock(mdl_request))
      return TRUE;
    if (mdl_request->ticket == NULL)
    {
      my_error(ER_WARN_I_S_SKIPPED_TABLE, MYF(0),
               mdl_request->key.db_name(), mdl_request->key.name());
      return TRUE;
    }
  }
  else
  {
    /*
      We are doing a normal table open. Let us try to acquire a metadata
      lock on the table. If there is a conflicting lock, acquire_lock()
      will wait for it to go away. Sometimes this waiting may lead to a
      deadlock, with the following results:
      1) If a deadlock is entirely within MDL subsystem, it is
         detected by the deadlock detector of this subsystem.
         ER_LOCK_DEADLOCK error is produced. Then, the error handler
         that is installed prior to the call to acquire_lock() attempts
         to request a back-off and retry. Upon success, ER_LOCK_DEADLOCK
         error is suppressed, otherwise propagated up the calling stack.
      2) Otherwise, a deadlock may occur when the wait-for graph
         includes edges not visible to the MDL deadlock detector.
         One such example is a wait on an InnoDB row lock, e.g. when:
         conn C1 gets SR MDL lock on t1 with SELECT * FROM t1
         conn C2 gets a row lock on t2 with  SELECT * FROM t2 FOR UPDATE
         conn C3 gets in and waits on C1 with DROP TABLE t0, t1
         conn C2 continues and blocks on C3 with SELECT * FROM t0
         conn C1 deadlocks by waiting on C2 by issuing SELECT * FROM
         t2 LOCK IN SHARE MODE.
         Such circular waits are currently only resolved by timeouts,
         e.g. @@innodb_lock_wait_timeout or @@lock_wait_timeout.
    */
    MDL_deadlock_handler mdl_deadlock_handler(ot_ctx);

    thd->push_internal_handler(&mdl_deadlock_handler);
    bool result= thd->mdl_context.acquire_lock(mdl_request,
                                               ot_ctx->get_timeout());
    thd->pop_internal_handler();

    if (result && !ot_ctx->can_recover_from_failed_open())
      return TRUE;
  }
  *mdl_ticket= mdl_request->ticket;
  return FALSE;
}

#ifdef WITH_PARTITION_STORAGE_ENGINE
/* Set all [named] partitions as used. */
static int set_partitions_as_used(TABLE_LIST *tl, TABLE *t)
{
  if (t->part_info)
    return t->file->change_partitions_to_open(tl->partition_names);
  return 0;
}
#endif


/**
  Check if the given table is actually a VIEW that was LOCK-ed

  @param thd            Thread context.
  @param t              Table to check.

  @retval TRUE  The 't'-table is a locked view
                needed to remedy problem before retrying again.
  @retval FALSE 't' was not locked, not a VIEW or an error happened.
*/

bool is_locked_view(THD *thd, TABLE_LIST *t)
{
  DBUG_ENTER("is_locked_view");
  /*
   Is this table a view and not a base table?
   (it is work around to allow to open view with locked tables,
   real fix will be made after definition cache will be made)

   Since opening of view which was not explicitly locked by LOCK
   TABLES breaks metadata locking protocol (potentially can lead
   to deadlocks) it should be disallowed.
  */
  if (thd->mdl_context.is_lock_owner(MDL_key::TABLE, t->db.str,
                                     t->table_name.str, MDL_SHARED))
  {
    char path[FN_REFLEN + 1];
    build_table_filename(path, sizeof(path) - 1,
                         t->db.str, t->table_name.str, reg_ext, 0);
    /*
      Note that we can't be 100% sure that it is a view since it's
      possible that we either simply have not found unused TABLE
      instance in THD::open_tables list or were unable to open table
      during prelocking process (in this case in theory we still
      should hold shared metadata lock on it).
    */
    if (dd_frm_is_view(thd, path))
    {
      /*
        If parent_l of the table_list is non null then a merge table
        has this view as child table, which is not supported.
      */
      if (t->parent_l)
      {
        my_error(ER_WRONG_MRG_TABLE, MYF(0));
        DBUG_RETURN(FALSE);
      }

      if (!tdc_open_view(thd, t, CHECK_METADATA_VERSION))
      {
        DBUG_ASSERT(t->view != 0);
        DBUG_RETURN(TRUE); // VIEW
      }
    }
  }

  DBUG_RETURN(FALSE);
}


/**
  Open a base table.

  @param thd            Thread context.
  @param table_list     Open first table in list.
  @param ot_ctx         Context with flags which modify how open works
                        and which is used to recover from a failed
                        open_table() attempt.
                        Some examples of flags:
                        MYSQL_OPEN_IGNORE_FLUSH - Open table even if
                        someone has done a flush. No version number
                        checking is done.
                        MYSQL_OPEN_HAS_MDL_LOCK - instead of acquiring
                        metadata locks rely on that caller already has
                        appropriate ones.

  Uses a cache of open tables to find a TABLE instance not in use.

  If TABLE_LIST::open_strategy is set to OPEN_IF_EXISTS, the table is
  opened only if it exists. If the open strategy is OPEN_STUB, the
  underlying table is never opened. In both cases, metadata locks are
  always taken according to the lock strategy.

  The function used to open temporary tables, but now it opens base tables
  only.

  @retval TRUE  Open failed. "action" parameter may contain type of action
                needed to remedy problem before retrying again.
  @retval FALSE Success. Members of TABLE_LIST structure are filled properly
                (e.g.  TABLE_LIST::table is set for real tables and
                TABLE_LIST::view is set for views).
*/

bool open_table(THD *thd, TABLE_LIST *table_list, Open_table_context *ot_ctx)
{
  TABLE *table;
  const char *key;
  uint	key_length;
  const char *alias= table_list->alias.str;
  uint flags= ot_ctx->get_flags();
  MDL_ticket *mdl_ticket;
  TABLE_SHARE *share;
  uint gts_flags;
#ifdef WITH_PARTITION_STORAGE_ENGINE
  int part_names_error=0;
#endif
  DBUG_ENTER("open_table");

  /*
    The table must not be opened already. The table can be pre-opened for
    some statements if it is a temporary table.

    open_temporary_table() must be used to open temporary tables.
  */
  DBUG_ASSERT(!table_list->table);

  /* an open table operation needs a lot of the stack space */
  if (check_stack_overrun(thd, STACK_MIN_SIZE_FOR_OPEN, (uchar *)&alias))
    DBUG_RETURN(TRUE);

  if (!(flags & MYSQL_OPEN_IGNORE_KILLED) && thd->killed)
  {
    thd->send_kill_message();
    DBUG_RETURN(TRUE);
  }

  /*
    Check if we're trying to take a write lock in a read only transaction.

    Note that we allow write locks on log tables as otherwise logging
    to general/slow log would be disabled in read only transactions.
  */
  if (table_list->mdl_request.is_write_lock_request() &&
      thd->tx_read_only &&
      !(flags & (MYSQL_LOCK_LOG_TABLE | MYSQL_OPEN_HAS_MDL_LOCK)))
  {
    my_error(ER_CANT_EXECUTE_IN_READ_ONLY_TRANSACTION, MYF(0));
    DBUG_RETURN(true);
  }

  if (!table_list->db.str)
  {
    my_error(ER_NO_DB_ERROR, MYF(0));
    DBUG_RETURN(true);
  }

  key_length= get_table_def_key(table_list, &key);

  /*
    If we're in pre-locked or LOCK TABLES mode, let's try to find the
    requested table in the list of pre-opened and locked tables. If the
    table is not there, return an error - we can't open not pre-opened
    tables in pre-locked/LOCK TABLES mode.
    TODO: move this block into a separate function.
  */
  if (thd->locked_tables_mode &&
      ! (flags & MYSQL_OPEN_GET_NEW_TABLE))
  {						// Using table locks
    TABLE *best_table= 0;
    int best_distance= INT_MIN;
    for (table=thd->open_tables; table ; table=table->next)
    {
      if (table->s->table_cache_key.length == key_length &&
	  !memcmp(table->s->table_cache_key.str, key, key_length))
      {
        if (!my_strcasecmp(system_charset_info, table->alias.c_ptr(), alias) &&
            table->query_id != thd->query_id && /* skip tables already used */
            (thd->locked_tables_mode == LTM_LOCK_TABLES ||
             table->query_id == 0))
        {
          int distance= ((int) table->reginfo.lock_type -
                         (int) table_list->lock_type);

          /*
            Find a table that either has the exact lock type requested,
            or has the best suitable lock. In case there is no locked
            table that has an equal or higher lock than requested,
            we us the closest matching lock to be able to produce an error
            message about wrong lock mode on the table. The best_table
            is changed if bd < 0 <= d or bd < d < 0 or 0 <= d < bd.

            distance <  0 - No suitable lock found
            distance >  0 - we have lock mode higher then we require
            distance == 0 - we have lock mode exactly which we need
          */
          if ((best_distance < 0 && distance > best_distance) ||
              (distance >= 0 && distance < best_distance))
          {
            best_distance= distance;
            best_table= table;
            if (best_distance == 0)
            {
              /*
                We have found a perfect match and can finish iterating
                through open tables list. Check for table use conflict
                between calling statement and SP/trigger is done in
                lock_tables().
              */
              break;
            }
          }
        }
      }
    }
    if (best_table)
    {
      table= best_table;
      table->query_id= thd->query_id;
      table->init(thd, table_list);
      DBUG_PRINT("info",("Using locked table"));
#ifdef WITH_PARTITION_STORAGE_ENGINE
      part_names_error= set_partitions_as_used(table_list, table);
#endif
      goto reset;
    }

    if (is_locked_view(thd, table_list))
      DBUG_RETURN(FALSE); // VIEW

    /*
      No table in the locked tables list. In case of explicit LOCK TABLES
      this can happen if a user did not include the table into the list.
      In case of pre-locked mode locked tables list is generated automatically,
      so we may only end up here if the table did not exist when
      locked tables list was created.
    */
    if (thd->locked_tables_mode == LTM_PRELOCKED)
      my_error(ER_NO_SUCH_TABLE, MYF(0), table_list->db.str, table_list->alias.str);
    else
      my_error(ER_TABLE_NOT_LOCKED, MYF(0), alias);
    DBUG_RETURN(TRUE);
  }

  /*
    Non pre-locked/LOCK TABLES mode, and the table is not temporary.
    This is the normal use case.
  */

  if (! (flags & MYSQL_OPEN_HAS_MDL_LOCK))
  {
    if (open_table_get_mdl_lock(thd, ot_ctx, &table_list->mdl_request,
                                flags, &mdl_ticket) ||
        mdl_ticket == NULL)
    {
      DEBUG_SYNC(thd, "before_open_table_wait_refresh");
      DBUG_RETURN(TRUE);
    }
    DEBUG_SYNC(thd, "after_open_table_mdl_shared");
  }
  else
  {
    /*
      Grab reference to the MDL lock ticket that was acquired
      by the caller.
    */
    mdl_ticket= table_list->mdl_request.ticket;
  }

  if (table_list->open_strategy == TABLE_LIST::OPEN_IF_EXISTS)
  {
    if (!ha_table_exists(thd, &table_list->db, &table_list->table_name))
      DBUG_RETURN(FALSE);
  }
  else if (table_list->open_strategy == TABLE_LIST::OPEN_STUB)
    DBUG_RETURN(FALSE);

  /* Table exists. Let us try to open it. */

  if (table_list->i_s_requested_object & OPEN_TABLE_ONLY)
    gts_flags= GTS_TABLE;
  else if (table_list->i_s_requested_object &  OPEN_VIEW_ONLY)
    gts_flags= GTS_VIEW;
  else
    gts_flags= GTS_TABLE | GTS_VIEW;

retry_share:

  share= tdc_acquire_share(thd, table_list, gts_flags, &table);

  if (unlikely(!share))
  {
    /*
      Hide "Table doesn't exist" errors if the table belongs to a view.
      The check for thd->is_error() is necessary to not push an
      unwanted error in case the error was already silenced.
      @todo Rework the alternative ways to deal with ER_NO_SUCH TABLE.
    */
    if (thd->is_error())
    {
      if (table_list->parent_l)
      {
        thd->clear_error();
        my_error(ER_WRONG_MRG_TABLE, MYF(0));
      }
      else if (table_list->belong_to_view)
      {
        TABLE_LIST *view= table_list->belong_to_view;
        thd->clear_error();
        my_error(ER_VIEW_INVALID, MYF(0),
                 view->view_db.str, view->view_name.str);
      }
    }
    DBUG_RETURN(TRUE);
  }

  /*
    Check if this TABLE_SHARE-object corresponds to a view. Note, that there is
    no need to check TABLE_SHARE::tdc.flushed as we do for regular tables,
    because view shares are always up to date.
  */
  if (share->is_view)
  {
    /*
      If parent_l of the table_list is non null then a merge table
      has this view as child table, which is not supported.
    */
    if (table_list->parent_l)
    {
      my_error(ER_WRONG_MRG_TABLE, MYF(0));
      goto err_lock;
    }
    if (table_list->sequence)
    {
      my_error(ER_NOT_SEQUENCE, MYF(0), table_list->db.str,
               table_list->alias.str);
      goto err_lock;
    }
    /*
      This table is a view. Validate its metadata version: in particular,
      that it was a view when the statement was prepared.
    */
    if (check_and_update_table_version(thd, table_list, share))
      goto err_lock;

    /* Open view */
    if (mysql_make_view(thd, share, table_list, false))
      goto err_lock;

    /* TODO: Don't free this */
    tdc_release_share(share);

    DBUG_ASSERT(table_list->view);

    DBUG_RETURN(FALSE);
  }

  if (!(flags & MYSQL_OPEN_IGNORE_FLUSH))
  {
    if (share->tdc->flushed)
    {
      /*
        We already have an MDL lock. But we have encountered an old
        version of table in the table definition cache which is possible
        when someone changes the table version directly in the cache
        without acquiring a metadata lock (e.g. this can happen during
        "rolling" FLUSH TABLE(S)).
        Release our reference to share, wait until old version of
        share goes away and then try to get new version of table share.
      */
      if (table)
        tc_release_table(table);
      else
        tdc_release_share(share);

      MDL_deadlock_handler mdl_deadlock_handler(ot_ctx);
      bool wait_result;

      thd->push_internal_handler(&mdl_deadlock_handler);
      wait_result= tdc_wait_for_old_version(thd, table_list->db.str,
                                            table_list->table_name.str,
                                            ot_ctx->get_timeout(),
                                            mdl_ticket->get_deadlock_weight());
      thd->pop_internal_handler();

      if (wait_result)
        DBUG_RETURN(TRUE);

      goto retry_share;
    }

    if (thd->open_tables && thd->open_tables->s->tdc->flushed)
    {
      /*
        If the version changes while we're opening the tables,
        we have to back off, close all the tables opened-so-far,
        and try to reopen them. Note: refresh_version is currently
        changed only during FLUSH TABLES.
      */
      if (table)
        tc_release_table(table);
      else
        tdc_release_share(share);
      (void)ot_ctx->request_backoff_action(Open_table_context::OT_REOPEN_TABLES,
                                           NULL);
      DBUG_RETURN(TRUE);
    }
  }

  if (table)
  {
    DBUG_ASSERT(table->file != NULL);
    if (table->file->discover_check_version())
    {
      tc_release_table(table);
      (void) ot_ctx->request_backoff_action(Open_table_context::OT_DISCOVER,
                                            table_list);
      DBUG_RETURN(TRUE);
    }
    table->file->rebind_psi();
#ifdef WITH_PARTITION_STORAGE_ENGINE
    part_names_error= set_partitions_as_used(table_list, table);
#endif
  }
  else
  {
    enum open_frm_error error;
    /* make a new table */
    if (!(table=(TABLE*) my_malloc(key_memory_TABLE, sizeof(*table),
                                   MYF(MY_WME))))
      goto err_lock;

    table_list->intention_table= table;
    error= open_table_from_share(thd, share, &table_list->alias,
                                 HA_OPEN_KEYFILE | HA_TRY_READ_ONLY,
                                 EXTRA_RECORD,
                                 thd->open_options, table, FALSE,
                                 IF_PARTITIONING(table_list->partition_names,0),
                                 table_list);

    if (unlikely(error))
    {
      my_free(table);

      if (error == OPEN_FRM_DISCOVER)
        (void) ot_ctx->request_backoff_action(Open_table_context::OT_DISCOVER,
                                              table_list);
      else if (share->crashed)
      {
        if (!(flags & MYSQL_OPEN_IGNORE_REPAIR))
          (void) ot_ctx->request_backoff_action(Open_table_context::OT_REPAIR,
                                                table_list);
        else
          table_list->crashed= 1;  /* Mark that table was crashed */
      }
      goto err_lock;
    }
    if (open_table_entry_fini(thd, share, table))
    {
      closefrm(table);
      my_free(table);
      goto err_lock;
    }

    /* Add table to the share's used tables list. */
    tc_add_table(thd, table);
  }

  if (!(flags & MYSQL_OPEN_HAS_MDL_LOCK) &&
      table->s->table_category < TABLE_CATEGORY_INFORMATION)
  {
    /*
      We are not under LOCK TABLES and going to acquire write-lock/
      modify the base table. We need to acquire protection against
      global read lock until end of this statement in order to have
      this statement blocked by active FLUSH TABLES WITH READ LOCK.

      We don't need to acquire this protection under LOCK TABLES as
      such protection already acquired at LOCK TABLES time and
      not released until UNLOCK TABLES.

      We don't block statements which modify only temporary tables
      as these tables are not preserved by any form of
      backup which uses FLUSH TABLES WITH READ LOCK.

      TODO: The fact that we sometimes acquire protection against
            GRL only when we encounter table to be write-locked
            slightly increases probability of deadlock.
            This problem will be solved once Alik pushes his
            temporary table refactoring patch and we can start
            pre-acquiring metadata locks at the beggining of
            open_tables() call.
    */
    enum enum_mdl_type mdl_type= MDL_BACKUP_DML;

    if (table->s->table_category != TABLE_CATEGORY_USER)
      mdl_type= MDL_BACKUP_SYS_DML;
    else if (table->s->online_backup)
      mdl_type= MDL_BACKUP_TRANS_DML;

    if (table_list->mdl_request.is_write_lock_request() &&
        ! (flags & (MYSQL_OPEN_IGNORE_GLOBAL_READ_LOCK |
                    MYSQL_OPEN_FORCE_SHARED_MDL |
                    MYSQL_OPEN_FORCE_SHARED_HIGH_PRIO_MDL |
                    MYSQL_OPEN_SKIP_SCOPED_MDL_LOCK)) &&
        ! ot_ctx->has_protection_against_grl(mdl_type))
    {
      MDL_request protection_request;
      MDL_deadlock_handler mdl_deadlock_handler(ot_ctx);

      if (thd->has_read_only_protection())
      {
        MYSQL_UNBIND_TABLE(table->file);
        tc_release_table(table);
        DBUG_RETURN(TRUE);
      }

      MDL_REQUEST_INIT(&protection_request, MDL_key::BACKUP, "", "", mdl_type,
                       MDL_STATEMENT);

      /*
        Install error handler which if possible will convert deadlock error
        into request to back-off and restart process of opening tables.
      */
      thd->push_internal_handler(&mdl_deadlock_handler);
      bool result= thd->mdl_context.acquire_lock(&protection_request,
                                                 ot_ctx->get_timeout());
      thd->pop_internal_handler();

      if (result)
      {
        MYSQL_UNBIND_TABLE(table->file);
        tc_release_table(table);
        DBUG_RETURN(TRUE);
      }

      ot_ctx->set_has_protection_against_grl(mdl_type);
    }
  }

  table->mdl_ticket= mdl_ticket;
  table->reginfo.lock_type=TL_READ;		/* Assume read */

  table->init(thd, table_list);

  table->next= thd->open_tables;		/* Link into simple list */
  thd->set_open_tables(table);

 reset:
  /*
    Check that there is no reference to a condition from an earlier query
    (cf. Bug#58553). 
  */
  DBUG_ASSERT(table->file->pushed_cond == NULL);
  table_list->updatable= 1; // It is not derived table nor non-updatable VIEW
  table_list->table= table;

#ifdef WITH_PARTITION_STORAGE_ENGINE
  if (unlikely(table->part_info))
  {
    /* Partitions specified were incorrect.*/
    if (part_names_error)
    {
      table->file->print_error(part_names_error, MYF(0));
      DBUG_RETURN(true);
    }
  }
  else if (table_list->partition_names)
  {
    /* Don't allow PARTITION () clause on a nonpartitioned table */
    my_error(ER_PARTITION_CLAUSE_ON_NONPARTITIONED, MYF(0));
    DBUG_RETURN(true);
  }
#endif
  if (table_list->sequence && table->s->table_type != TABLE_TYPE_SEQUENCE)
  {
    my_error(ER_NOT_SEQUENCE, MYF(0), table_list->db.str, table_list->alias.str);
    DBUG_RETURN(true);
  }
<<<<<<< HEAD
  table->init(thd, table_list);
  DBUG_ASSERT(thd->locked_tables_mode || table->file->row_logging == 0);
=======
>>>>>>> 68d9d512

  DBUG_RETURN(FALSE);

err_lock:
  tdc_release_share(share);

  DBUG_PRINT("exit", ("failed"));
  DBUG_RETURN(TRUE);
}


/**
   Find table in the list of open tables.

   @param list       List of TABLE objects to be inspected.
   @param db         Database name
   @param table_name Table name

   @return Pointer to the TABLE object found, 0 if no table found.
*/

TABLE *find_locked_table(TABLE *list, const char *db, const char *table_name)
{
  char	key[MAX_DBKEY_LENGTH];
  uint key_length= tdc_create_key(key, db, table_name);

  for (TABLE *table= list; table ; table=table->next)
  {
    if (table->s->table_cache_key.length == key_length &&
	!memcmp(table->s->table_cache_key.str, key, key_length))
      return table;
  }
  return(0);
}


/**
   Find instance of TABLE with upgradable or exclusive metadata
   lock from the list of open tables, emit error if no such table
   found.

   @param thd        Thread context
   @param db         Database name.
   @param table_name Name of table.
   @param p_error    In the case of an error (when the function returns NULL)
                     the error number is stored there.
                     If the p_error is NULL, function launches the error itself.

   @note This function checks if the connection holds a global IX
         metadata lock. If no such lock is found, it is not safe to
         upgrade the lock and ER_TABLE_NOT_LOCKED_FOR_WRITE will be
         reported.

   @return Pointer to TABLE instance with MDL_SHARED_UPGRADABLE
           MDL_SHARED_NO_WRITE, MDL_SHARED_NO_READ_WRITE, or
           MDL_EXCLUSIVE metadata lock, NULL otherwise.
*/

TABLE *find_table_for_mdl_upgrade(THD *thd, const char *db,
                                  const char *table_name, int *p_error)
{
  TABLE *tab= find_locked_table(thd->open_tables, db, table_name);
  int error;

  if (unlikely(!tab))
  {
    error= ER_TABLE_NOT_LOCKED;
    goto err_exit;
  }

  /*
    It is not safe to upgrade the metadata lock without a global IX lock.
    This can happen with FLUSH TABLES <list> WITH READ LOCK as we in these
    cases don't take a global IX lock in order to be compatible with
    global read lock.
  */
  if (unlikely(!thd->mdl_context.is_lock_owner(MDL_key::BACKUP, "", "",
                                               MDL_BACKUP_DDL)))
  {
    error= ER_TABLE_NOT_LOCKED_FOR_WRITE;
    goto err_exit;
  }

  while (tab->mdl_ticket != NULL &&
         !tab->mdl_ticket->is_upgradable_or_exclusive() &&
         (tab= find_locked_table(tab->next, db, table_name)))
    continue;

  if (unlikely(!tab))
  {
    error= ER_TABLE_NOT_LOCKED_FOR_WRITE;
    goto err_exit;
  }

  return tab;

err_exit:
  if (p_error)
    *p_error= error;
  else
    my_error(error, MYF(0), table_name);

  return NULL;
}


/***********************************************************************
  class Locked_tables_list implementation. Declared in sql_class.h
************************************************************************/

/**
  Enter LTM_LOCK_TABLES mode.

  Enter the LOCK TABLES mode using all the tables that are
  currently open and locked in this connection.
  Initializes a TABLE_LIST instance for every locked table.

  @param  thd  thread handle

  @return TRUE if out of memory.
*/

bool
Locked_tables_list::init_locked_tables(THD *thd)
{
  DBUG_ASSERT(thd->locked_tables_mode == LTM_NONE);
  DBUG_ASSERT(m_locked_tables == NULL);
  DBUG_ASSERT(m_reopen_array == NULL);
  DBUG_ASSERT(m_locked_tables_count == 0);

  for (TABLE *table= thd->open_tables; table;
       table= table->next, m_locked_tables_count++)
  {
    TABLE_LIST *src_table_list= table->pos_in_table_list;
    LEX_CSTRING db, table_name, alias;

    db.length=         table->s->db.length;
    table_name.length= table->s->table_name.length;
    alias.length=      table->alias.length();
    TABLE_LIST *dst_table_list;

    if (! multi_alloc_root(&m_locked_tables_root,
                           &dst_table_list, sizeof(*dst_table_list),
                           &db.str, (size_t) db.length + 1,
                           &table_name.str, (size_t) table_name.length + 1,
                           &alias.str, (size_t) alias.length + 1,
                           NullS))
    {
      reset();
      return TRUE;
    }

    memcpy((char*) db.str,         table->s->db.str, db.length + 1);
    memcpy((char*) table_name.str, table->s->table_name.str,
           table_name.length + 1);
    memcpy((char*) alias.str,      table->alias.c_ptr(), alias.length + 1);
    dst_table_list->init_one_table(&db, &table_name,
                                   &alias, table->reginfo.lock_type);
    dst_table_list->table= table;
    dst_table_list->mdl_request.ticket= src_table_list->mdl_request.ticket;

    /* Link last into the list of tables */
    *(dst_table_list->prev_global= m_locked_tables_last)= dst_table_list;
    m_locked_tables_last= &dst_table_list->next_global;
    table->pos_in_locked_tables= dst_table_list;
  }
  if (m_locked_tables_count)
  {
    /**
      Allocate an auxiliary array to pass to mysql_lock_tables()
      in reopen_tables(). reopen_tables() is a critical
      path and we don't want to complicate it with extra allocations.
    */
    m_reopen_array= (TABLE_LIST**)alloc_root(&m_locked_tables_root,
                                             sizeof(TABLE_LIST*) *
                                             (m_locked_tables_count+1));
    if (m_reopen_array == NULL)
    {
      reset();
      return TRUE;
    }
  }

  TRANSACT_TRACKER(add_trx_state(thd, TX_LOCKED_TABLES));

  thd->enter_locked_tables_mode(LTM_LOCK_TABLES);

  return FALSE;
}


/**
  Leave LTM_LOCK_TABLES mode if it's been entered.

  Close all locked tables, free memory, and leave the mode.

  @note This function is a no-op if we're not in LOCK TABLES.
*/

int
Locked_tables_list::unlock_locked_tables(THD *thd)
{
  int error;
  DBUG_ASSERT(!thd->in_sub_stmt &&
              !(thd->state_flags & Open_tables_state::BACKUPS_AVAIL));
  /*
    Sic: we must be careful to not close open tables if
    we're not in LOCK TABLES mode: unlock_locked_tables() is
    sometimes called implicitly, expecting no effect on
    open tables, e.g. from begin_trans().
  */
  if (thd->locked_tables_mode != LTM_LOCK_TABLES)
    return 0;

  for (TABLE_LIST *table_list= m_locked_tables;
       table_list; table_list= table_list->next_global)
  {
    /*
      Clear the position in the list, the TABLE object will be
      returned to the table cache.
    */
    if (table_list->table)                    // If not closed
      table_list->table->pos_in_locked_tables= NULL;
  }
  thd->leave_locked_tables_mode();

  TRANSACT_TRACKER(clear_trx_state(thd, TX_LOCKED_TABLES));

  DBUG_ASSERT(thd->transaction->stmt.is_empty());
  error= close_thread_tables(thd);

  /*
    We rely on the caller to implicitly commit the
    transaction and release transactional locks.
  */

  /*
    After closing tables we can free memory used for storing lock
    request for metadata locks and TABLE_LIST elements.
  */
  reset();
  return error;
}


/**
  Remove all meta data locks associated with table and release locked
  table mode if there is no locked tables anymore
*/

int
Locked_tables_list::unlock_locked_table(THD *thd, MDL_ticket *mdl_ticket)
{
  /*
    Ensure we are in locked table mode.
    As this function is only called on error condition it's better
    to check this condition here than in the caller.
  */
  if (thd->locked_tables_mode != LTM_LOCK_TABLES)
    return 0;

  if (mdl_ticket)
  {
    /*
      Under LOCK TABLES we may have several instances of table open
      and locked and therefore have to remove several metadata lock
      requests associated with them.
    */
    thd->mdl_context.release_all_locks_for_name(mdl_ticket);
  }

  if (thd->lock->table_count == 0)
    return unlock_locked_tables(thd);
  return 0;
}


/*
  Free memory allocated for storing locks
*/

void Locked_tables_list::reset()
{
  free_root(&m_locked_tables_root, MYF(0));
  m_locked_tables= NULL;
  m_locked_tables_last= &m_locked_tables;
  m_reopen_array= NULL;
  m_locked_tables_count= 0;
  some_table_marked_for_reopen= 0;
}


/**
  Unlink a locked table from the locked tables list, either
  temporarily or permanently.

  @param  thd        thread handle
  @param  table_list the element of locked tables list.
                     The implementation assumes that this argument
                     points to a TABLE_LIST element linked into
                     the locked tables list. Passing a TABLE_LIST
                     instance that is not part of locked tables
                     list will lead to a crash.
  @param  remove_from_locked_tables
                      TRUE if the table is removed from the list
                      permanently.

  This function is a no-op if we're not under LOCK TABLES.

  @sa Locked_tables_list::reopen_tables()
*/


void Locked_tables_list::unlink_from_list(THD *thd,
                                          TABLE_LIST *table_list,
                                          bool remove_from_locked_tables)
{
  /*
    If mode is not LTM_LOCK_TABLES, we needn't do anything. Moreover,
    outside this mode pos_in_locked_tables value is not trustworthy.
  */
  if (thd->locked_tables_mode != LTM_LOCK_TABLES &&
      thd->locked_tables_mode != LTM_PRELOCKED_UNDER_LOCK_TABLES)
    return;

  /*
    table_list must be set and point to pos_in_locked_tables of some
    table.
  */
  DBUG_ASSERT(table_list->table->pos_in_locked_tables == table_list);

  /* Clear the pointer, the table will be returned to the table cache. */
  table_list->table->pos_in_locked_tables= NULL;

  /* Mark the table as closed in the locked tables list. */
  table_list->table= NULL;

  /*
    If the table is being dropped or renamed, remove it from
    the locked tables list (implicitly drop the LOCK TABLES lock
    on it).
  */
  if (remove_from_locked_tables)
  {
    *table_list->prev_global= table_list->next_global;
    if (table_list->next_global == NULL)
      m_locked_tables_last= table_list->prev_global;
    else
      table_list->next_global->prev_global= table_list->prev_global;
    m_locked_tables_count--;
  }
}

/**
  This is an attempt to recover (somewhat) in case of an error.
  If we failed to reopen a closed table, let's unlink it from the
  list and forget about it. From a user perspective that would look
  as if the server "lost" the lock on one of the locked tables.

  @note This function is a no-op if we're not under LOCK TABLES.
*/

void Locked_tables_list::
unlink_all_closed_tables(THD *thd, MYSQL_LOCK *lock, size_t reopen_count)
{
  /* If we managed to take a lock, unlock tables and free the lock. */
  if (lock)
    mysql_unlock_tables(thd, lock);
  /*
    If a failure happened in reopen_tables(), we may have succeeded
    reopening some tables, but not all.
    This works when the connection was killed in mysql_lock_tables().
  */
  if (reopen_count)
  {
    while (reopen_count--)
    {
      /*
        When closing the table, we must remove it
        from thd->open_tables list.
        We rely on the fact that open_table() that was used
        in reopen_tables() always links the opened table
        to the beginning of the open_tables list.
      */
      DBUG_ASSERT(thd->open_tables == m_reopen_array[reopen_count]->table);

      thd->open_tables->pos_in_locked_tables->table= NULL;
      thd->open_tables->pos_in_locked_tables= NULL;

      close_thread_table(thd, &thd->open_tables);
    }
  }
  /* Exclude all closed tables from the LOCK TABLES list. */
  for (TABLE_LIST *table_list= m_locked_tables; table_list; table_list=
       table_list->next_global)
  {
    if (table_list->table == NULL)
    {
      /* Unlink from list. */
      *table_list->prev_global= table_list->next_global;
      if (table_list->next_global == NULL)
        m_locked_tables_last= table_list->prev_global;
      else
        table_list->next_global->prev_global= table_list->prev_global;
      m_locked_tables_count--;
    }
  }

  /* If no tables left, do an automatic UNLOCK TABLES */
  if (thd->lock && thd->lock->table_count == 0)
    unlock_locked_tables(thd);
}


/*
  Mark all instances of the table to be reopened

  This is only needed when LOCK TABLES is active
*/

void Locked_tables_list::mark_table_for_reopen(THD *thd, TABLE *table)
{
  TABLE_SHARE *share= table->s;

    for (TABLE_LIST *table_list= m_locked_tables;
       table_list; table_list= table_list->next_global)
  {
    if (table_list->table->s == share)
      table_list->table->internal_set_needs_reopen(true);
  }
  /* This is needed in the case where lock tables where not used */
  table->internal_set_needs_reopen(true);
  some_table_marked_for_reopen= 1;
}


/**
  Reopen the tables locked with LOCK TABLES and temporarily closed
  by a DDL statement or FLUSH TABLES.

  @param need_reopen  If set, reopen open tables that are marked with
                      for reopen.
                      If not set, reopen tables that where closed.

  @note This function is a no-op if we're not under LOCK TABLES.

  @return TRUE if an error reopening the tables. May happen in
               case of some fatal system error only, e.g. a disk
               corruption, out of memory or a serious bug in the
               locking.
*/

bool
Locked_tables_list::reopen_tables(THD *thd, bool need_reopen)
{
  Open_table_context ot_ctx(thd, MYSQL_OPEN_REOPEN);
  uint reopen_count= 0;
  MYSQL_LOCK *lock;
  MYSQL_LOCK *merged_lock;
  DBUG_ENTER("Locked_tables_list::reopen_tables");

  DBUG_ASSERT(some_table_marked_for_reopen || !need_reopen);


  /* Reset flag that some table was marked for reopen */
  some_table_marked_for_reopen= 0;

  for (TABLE_LIST *table_list= m_locked_tables;
       table_list; table_list= table_list->next_global)
  {
    if (need_reopen)
    {
      if (!table_list->table || !table_list->table->needs_reopen())
        continue;
      for (TABLE **prev= &thd->open_tables; *prev; prev= &(*prev)->next)
      {
        if (*prev == table_list->table)
        {
          thd->locked_tables_list.unlink_from_list(thd, table_list, false);
          mysql_lock_remove(thd, thd->lock, *prev);
          (*prev)->file->extra(HA_EXTRA_PREPARE_FOR_FORCED_CLOSE);
          close_thread_table(thd, prev);
          break;
        }
      }
      DBUG_ASSERT(table_list->table == NULL);
    }
    else
    {
      if (table_list->table)                      /* The table was not closed */
        continue;
    }

    DBUG_ASSERT(reopen_count < m_locked_tables_count);
    m_reopen_array[reopen_count++]= table_list;
  }
  if (reopen_count)
  {
    TABLE **tables= (TABLE**) my_alloca(reopen_count * sizeof(TABLE*));

    for (uint i= 0 ; i < reopen_count ; i++)
    {
      TABLE_LIST *table_list= m_reopen_array[i];
      /* Links into thd->open_tables upon success */
      if (open_table(thd, table_list, &ot_ctx))
      {
        unlink_all_closed_tables(thd, 0, i);
        my_afree((void*) tables);
        DBUG_RETURN(TRUE);
      }
      tables[i]= table_list->table;
      table_list->table->pos_in_locked_tables= table_list;
      /* See also the comment on lock type in init_locked_tables(). */
      table_list->table->reginfo.lock_type= table_list->lock_type;
    }

    thd->in_lock_tables= 1;
    /*
      We re-lock all tables with mysql_lock_tables() at once rather
      than locking one table at a time because of the case
      reported in Bug#45035: when the same table is present
      in the list many times, thr_lock.c fails to grant READ lock
      on a table that is already locked by WRITE lock, even if
      WRITE lock is taken by the same thread. If READ and WRITE
      lock are passed to thr_lock.c in the same list, everything
      works fine. Patching legacy code of thr_lock.c is risking to
      break something else.
    */
    lock= mysql_lock_tables(thd, tables, reopen_count,
                            MYSQL_OPEN_REOPEN | MYSQL_LOCK_USE_MALLOC);
    thd->in_lock_tables= 0;
    if (lock == NULL || (merged_lock=
                         mysql_lock_merge(thd->lock, lock)) == NULL)
    {
      unlink_all_closed_tables(thd, lock, reopen_count);
      if (! thd->killed)
        my_error(ER_LOCK_DEADLOCK, MYF(0));
      my_afree((void*) tables);
      DBUG_RETURN(TRUE);
    }
    thd->lock= merged_lock;
    my_afree((void*) tables);
  }
  DBUG_RETURN(FALSE);
}

/**
  Add back a locked table to the locked list that we just removed from it.
  This is needed in CREATE OR REPLACE TABLE where we are dropping, creating
  and re-opening a locked table.

  @return 0  0k
  @return 1  error
*/

bool Locked_tables_list::restore_lock(THD *thd, TABLE_LIST *dst_table_list,
                                      TABLE *table, MYSQL_LOCK *lock)
{
  MYSQL_LOCK *merged_lock;
  DBUG_ENTER("restore_lock");
  DBUG_ASSERT(!strcmp(dst_table_list->table_name.str, table->s->table_name.str));

  /* Ensure we have the memory to add the table back */
  if (!(merged_lock= mysql_lock_merge(thd->lock, lock)))
    DBUG_RETURN(1);
  thd->lock= merged_lock;

  /* Link to the new table */
  dst_table_list->table= table;
  /*
    The lock type may have changed (normally it should not as create
    table will lock the table in write mode
  */
  dst_table_list->lock_type= table->reginfo.lock_type;
  table->pos_in_locked_tables= dst_table_list;

  add_back_last_deleted_lock(dst_table_list);

  table->mdl_ticket->downgrade_lock(table->reginfo.lock_type >=
                                    TL_WRITE_ALLOW_WRITE ? 
                                    MDL_SHARED_NO_READ_WRITE :
                                    MDL_SHARED_READ);

  DBUG_RETURN(0);
}

/*
  Add back the last deleted lock structure.
  This should be followed by a call to reopen_tables() to
  open the table.
*/

void Locked_tables_list::add_back_last_deleted_lock(TABLE_LIST *dst_table_list)
{
  /* Link the lock back in the locked tables list */
  dst_table_list->prev_global= m_locked_tables_last;
  *m_locked_tables_last= dst_table_list;
  m_locked_tables_last= &dst_table_list->next_global;
  dst_table_list->next_global= 0;
  m_locked_tables_count++;
}


#ifndef DBUG_OFF
/* Cause a spurious statement reprepare for debug purposes. */
static bool inject_reprepare(THD *thd)
{
  if (thd->m_reprepare_observer && thd->stmt_arena->is_reprepared == FALSE)
  {
    thd->m_reprepare_observer->report_error(thd);
    return TRUE;
  }

  return FALSE;
}
#endif

/**
  Compare metadata versions of an element obtained from the table
  definition cache and its corresponding node in the parse tree.

  @details If the new and the old values mismatch, invoke
  Metadata_version_observer.
  At prepared statement prepare, all TABLE_LIST version values are
  NULL and we always have a mismatch. But there is no observer set
  in THD, and therefore no error is reported. Instead, we update
  the value in the parse tree, effectively recording the original
  version.
  At prepared statement execute, an observer may be installed.  If
  there is a version mismatch, we push an error and return TRUE.

  For conventional execution (no prepared statements), the
  observer is never installed.

  @sa Execute_observer
  @sa check_prepared_statement() to see cases when an observer is installed
  @sa TABLE_LIST::is_table_ref_id_equal()
  @sa TABLE_SHARE::get_table_ref_id()

  @param[in]      thd         used to report errors
  @param[in,out]  tables      TABLE_LIST instance created by the parser
                              Metadata version information in this object
                              is updated upon success.
  @param[in]      table_share an element from the table definition cache

  @retval  TRUE  an error, which has been reported
  @retval  FALSE success, version in TABLE_LIST has been updated
*/

static bool
check_and_update_table_version(THD *thd,
                               TABLE_LIST *tables, TABLE_SHARE *table_share)
{
  if (! tables->is_table_ref_id_equal(table_share))
  {
    if (thd->m_reprepare_observer &&
        thd->m_reprepare_observer->report_error(thd))
    {
      /*
        Version of the table share is different from the
        previous execution of the prepared statement, and it is
        unacceptable for this SQLCOM. Error has been reported.
      */
      DBUG_ASSERT(thd->is_error());
      return TRUE;
    }
    /* Always maintain the latest version and type */
    tables->set_table_ref_id(table_share);
  }

  DBUG_EXECUTE_IF("reprepare_each_statement", return inject_reprepare(thd););
  return FALSE;
}


/**
  Compares versions of a stored routine obtained from the sp cache
  and the version used at prepare.

  @details If the new and the old values mismatch, invoke
  Metadata_version_observer.
  At prepared statement prepare, all Sroutine_hash_entry version values
  are NULL and we always have a mismatch. But there is no observer set
  in THD, and therefore no error is reported. Instead, we update
  the value in Sroutine_hash_entry, effectively recording the original
  version.
  At prepared statement execute, an observer may be installed.  If
  there is a version mismatch, we push an error and return TRUE.

  For conventional execution (no prepared statements), the
  observer is never installed.

  @param[in]      thd         used to report errors
  @param[in/out]  rt          pointer to stored routine entry in the
                              parse tree
  @param[in]      sp          pointer to stored routine cache entry.
                              Can be NULL if there is no such routine.
  @retval  TRUE  an error, which has been reported
  @retval  FALSE success, version in Sroutine_hash_entry has been updated
*/

static bool
check_and_update_routine_version(THD *thd, Sroutine_hash_entry *rt,
                                 sp_head *sp)
{
  ulong spc_version= sp_cache_version();
  /* sp is NULL if there is no such routine. */
  ulong version= sp ? sp->sp_cache_version() : spc_version;
  /*
    If the version in the parse tree is stale,
    or the version in the cache is stale and sp is not used,
    we need to reprepare.
    Sic: version != spc_version <--> sp is not NULL.
  */
  if (rt->m_sp_cache_version != version ||
      (version != spc_version && !sp->is_invoked()))
  {
    if (thd->m_reprepare_observer &&
        thd->m_reprepare_observer->report_error(thd))
    {
      /*
        Version of the sp cache is different from the
        previous execution of the prepared statement, and it is
        unacceptable for this SQLCOM. Error has been reported.
      */
      DBUG_ASSERT(thd->is_error());
      return TRUE;
    }
    /* Always maintain the latest cache version. */
    rt->m_sp_cache_version= version;
  }
  return FALSE;
}


/**
   Open view by getting its definition from disk (and table cache in future).

   @param thd               Thread handle
   @param table_list        TABLE_LIST with db, table_name & belong_to_view
   @param flags             Flags which modify how we open the view

   @todo This function is needed for special handling of views under
         LOCK TABLES. We probably should get rid of it in long term.

   @return FALSE if success, TRUE - otherwise.
*/

bool tdc_open_view(THD *thd, TABLE_LIST *table_list, uint flags)
{
  TABLE not_used;
  TABLE_SHARE *share;
  bool err= TRUE;

  if (!(share= tdc_acquire_share(thd, table_list, GTS_VIEW)))
    return TRUE;

  DBUG_ASSERT(share->is_view);

  if (flags & CHECK_METADATA_VERSION)
  {
    /*
      Check TABLE_SHARE-version of view only if we have been instructed to do
      so. We do not need to check the version if we're executing CREATE VIEW or
      ALTER VIEW statements.

      In the future, this functionality should be moved out from
      tdc_open_view(), and  tdc_open_view() should became a part of a clean
      table-definition-cache interface.
    */
    if (check_and_update_table_version(thd, table_list, share))
      goto ret;
  }

  err= mysql_make_view(thd, share, table_list, (flags & OPEN_VIEW_NO_PARSE));
ret:
  tdc_release_share(share);

  return err;
}


/**
   Finalize the process of TABLE creation by loading table triggers
   and taking action if a HEAP table content was emptied implicitly.
*/

static bool open_table_entry_fini(THD *thd, TABLE_SHARE *share, TABLE *entry)
{
  if (Table_triggers_list::check_n_load(thd, &share->db,
                                        &share->table_name, entry, 0))
    return TRUE;

  /*
    If we are here, there was no fatal error (but error may be still
    unitialized).
  */
  if (unlikely(entry->file->implicit_emptied))
  {
    entry->file->implicit_emptied= 0;
    if (mysql_bin_log.is_open())
    {
      char query_buf[2*FN_REFLEN + 21];
      String query(query_buf, sizeof(query_buf), system_charset_info);

      query.length(0);
      query.append("DELETE FROM ");
      append_identifier(thd, &query, &share->db);
      query.append(".");
      append_identifier(thd, &query, &share->table_name);

      /*
        we bypass thd->binlog_query() here,
        as it does a lot of extra work, that is simply wrong in this case
      */
      Query_log_event qinfo(thd, query.ptr(), query.length(),
                            FALSE, TRUE, TRUE, 0);
      if (mysql_bin_log.write(&qinfo))
        return TRUE;
    }
  }
  return FALSE;
}


/**
   Auxiliary routine which is used for performing automatical table repair.
*/

static bool auto_repair_table(THD *thd, TABLE_LIST *table_list)
{
  TABLE_SHARE *share;
  TABLE entry;
  bool result= TRUE;

  thd->clear_error();

  if (!(share= tdc_acquire_share(thd, table_list, GTS_TABLE)))
    return result;

  DBUG_ASSERT(! share->is_view);

  if (open_table_from_share(thd, share, &table_list->alias,
                            HA_OPEN_KEYFILE | HA_TRY_READ_ONLY,
                            EXTRA_RECORD,
                            ha_open_options | HA_OPEN_FOR_REPAIR,
                            &entry, FALSE) || ! entry.file ||
      (entry.file->is_crashed() && entry.file->ha_check_and_repair(thd)))
  {
    /* Give right error message */
    thd->clear_error();
    my_error(ER_NOT_KEYFILE, MYF(0), share->table_name.str);
    sql_print_error("Couldn't repair table: %s.%s", share->db.str,
                    share->table_name.str);
    if (entry.file)
      closefrm(&entry);
  }
  else
  {
    thd->clear_error();			// Clear error message
    closefrm(&entry);
    result= FALSE;
  }

  tdc_remove_referenced_share(thd, share);
  return result;
}


/** Open_table_context */

Open_table_context::Open_table_context(THD *thd, uint flags)
  :m_thd(thd),
   m_failed_table(NULL),
   m_start_of_statement_svp(thd->mdl_context.mdl_savepoint()),
   m_timeout(flags & MYSQL_LOCK_IGNORE_TIMEOUT ?
             LONG_TIMEOUT : thd->variables.lock_wait_timeout),
   m_flags(flags),
   m_action(OT_NO_ACTION),
   m_has_locks(thd->mdl_context.has_locks()),
   m_has_protection_against_grl(0)
{}


/**
  Check if we can back-off and set back off action if we can.
  Otherwise report and return error.

  @retval  TRUE if back-off is impossible.
  @retval  FALSE if we can back off. Back off action has been set.
*/

bool
Open_table_context::
request_backoff_action(enum_open_table_action action_arg,
                       TABLE_LIST *table)
{
  /*
    A back off action may be one of three kinds:

    * We met a broken table that needs repair, or a table that
      is not present on this MySQL server and needs re-discovery.
      To perform the action, we need an exclusive metadata lock on
      the table. Acquiring X lock while holding other shared
      locks can easily lead to deadlocks. We rely on MDL deadlock
      detector to discover them. If this is a multi-statement
      transaction that holds metadata locks for completed statements,
      we should keep these locks after discovery/repair.
      The action type in this case is OT_DISCOVER or OT_REPAIR.
    * Our attempt to acquire an MDL lock lead to a deadlock,
      detected by the MDL deadlock detector. The current
      session was chosen a victim. If this is a multi-statement
      transaction that holds metadata locks taken by completed
      statements, restarting locking for the current statement
      may lead to a livelock. Releasing locks of completed
      statements can not be done as will lead to violation
      of ACID. Thus, again, if m_has_locks is set,
      we report an error. Otherwise, when there are no metadata
      locks other than which belong to this statement, we can
      try to recover from error by releasing all locks and
      restarting the pre-locking.
      Similarly, a deadlock error can occur when the
      pre-locking process met a TABLE_SHARE that is being
      flushed, and unsuccessfully waited for the flush to
      complete. A deadlock in this case can happen, e.g.,
      when our session is holding a metadata lock that
      is being waited on by a session which is using
      the table which is being flushed. The only way
      to recover from this error is, again, to close all
      open tables, release all locks, and retry pre-locking.
      Action type name is OT_REOPEN_TABLES. Re-trying
      while holding some locks may lead to a livelock,
      and thus we don't do it.
    * Finally, this session has open TABLEs from different
      "generations" of the table cache. This can happen, e.g.,
      when, after this session has successfully opened one
      table used for a statement, FLUSH TABLES interfered and
      expelled another table used in it. FLUSH TABLES then
      blocks and waits on the table already opened by this
      statement.
      We detect this situation by ensuring that table cache
      version of all tables used in a statement is the same.
      If it isn't, all tables needs to be reopened.
      Note, that we can always perform a reopen in this case,
      even if we already have metadata locks, since we don't
      keep tables open between statements and a livelock
      is not possible.
  */
  if (action_arg == OT_BACKOFF_AND_RETRY && m_has_locks)
  {
    my_error(ER_LOCK_DEADLOCK, MYF(0));
    m_thd->mark_transaction_to_rollback(true);
    return TRUE;
  }
  /*
    If auto-repair or discovery are requested, a pointer to table
    list element must be provided.
  */
  if (table)
  {
    DBUG_ASSERT(action_arg == OT_DISCOVER || action_arg == OT_REPAIR);
    m_failed_table= (TABLE_LIST*) m_thd->alloc(sizeof(TABLE_LIST));
    if (m_failed_table == NULL)
      return TRUE;
    m_failed_table->init_one_table(&table->db, &table->table_name, &table->alias, TL_WRITE);
    m_failed_table->open_strategy= table->open_strategy;
    m_failed_table->mdl_request.set_type(MDL_EXCLUSIVE);
  }
  m_action= action_arg;
  return FALSE;
}


/**
  An error handler to mark transaction to rollback on DEADLOCK error
  during DISCOVER / REPAIR.
*/
class MDL_deadlock_discovery_repair_handler : public Internal_error_handler
{
public:
  virtual bool handle_condition(THD *thd,
                                  uint sql_errno,
                                  const char* sqlstate,
                                  Sql_condition::enum_warning_level *level,
                                  const char* msg,
                                  Sql_condition ** cond_hdl)
  {
    if (sql_errno == ER_LOCK_DEADLOCK)
    {
      thd->mark_transaction_to_rollback(true);
    }
    /*
      We have marked this transaction to rollback. Return false to allow
      error to be reported or handled by other handlers.
    */
    return false;
  }
};

/**
   Recover from failed attempt of open table by performing requested action.

   @pre This function should be called only with "action" != OT_NO_ACTION
        and after having called @sa close_tables_for_reopen().

   @retval FALSE - Success. One should try to open tables once again.
   @retval TRUE  - Error
*/

bool
Open_table_context::recover_from_failed_open()
{
  bool result= FALSE;
  MDL_deadlock_discovery_repair_handler handler;
  /*
    Install error handler to mark transaction to rollback on DEADLOCK error.
  */
  m_thd->push_internal_handler(&handler);

  /* Execute the action. */
  switch (m_action)
  {
    case OT_BACKOFF_AND_RETRY:
    case OT_REOPEN_TABLES:
      break;
    case OT_DISCOVER:
    case OT_REPAIR:
      if ((result= lock_table_names(m_thd, m_thd->lex->create_info,
                                    m_failed_table, NULL,
                                    get_timeout(), 0)))
        break;

      tdc_remove_table(m_thd, m_failed_table->db.str,
                       m_failed_table->table_name.str);

      switch (m_action)
      {
        case OT_DISCOVER:
        {
          m_thd->get_stmt_da()->clear_warning_info(m_thd->query_id);
          m_thd->clear_error();                 // Clear error message

          No_such_table_error_handler no_such_table_handler;
          bool open_if_exists= m_failed_table->open_strategy == TABLE_LIST::OPEN_IF_EXISTS;

          if (open_if_exists)
            m_thd->push_internal_handler(&no_such_table_handler);

          result= !tdc_acquire_share(m_thd, m_failed_table,
                                 GTS_TABLE | GTS_FORCE_DISCOVERY | GTS_NOLOCK);
          if (open_if_exists)
          {
            m_thd->pop_internal_handler();
            if (result && no_such_table_handler.safely_trapped_errors())
              result= FALSE;
          }
          break;
        }
        case OT_REPAIR:
          result= auto_repair_table(m_thd, m_failed_table);
          break;
        case OT_BACKOFF_AND_RETRY:
        case OT_REOPEN_TABLES:
        case OT_NO_ACTION:
          DBUG_ASSERT(0);
      }
      /*
        Rollback to start of the current statement to release exclusive lock
        on table which was discovered but preserve locks from previous statements
        in current transaction.
      */
      m_thd->mdl_context.rollback_to_savepoint(start_of_statement_svp());
      break;
    case OT_NO_ACTION:
      DBUG_ASSERT(0);
  }
  m_thd->pop_internal_handler();
  /*
    Reset the pointers to conflicting MDL request and the
    TABLE_LIST element, set when we need auto-discovery or repair,
    for safety.
  */
  m_failed_table= NULL;
  /*
    Reset flag indicating that we have already acquired protection
    against GRL. It is no longer valid as the corresponding lock was
    released by close_tables_for_reopen().
  */
  m_has_protection_against_grl= 0;
  /* Prepare for possible another back-off. */
  m_action= OT_NO_ACTION;
  return result;
}


/*
  Return a appropriate read lock type given a table object.

  @param thd              Thread context
  @param prelocking_ctx   Prelocking context.
  @param table_list       Table list element for table to be locked.
  @param routine_modifies_data
                          Some routine that is invoked by statement
                          modifies data.

  @remark Due to a statement-based replication limitation, statements such as
          INSERT INTO .. SELECT FROM .. and CREATE TABLE .. SELECT FROM need
          to grab a TL_READ_NO_INSERT lock on the source table in order to
          prevent the replication of a concurrent statement that modifies the
          source table. If such a statement gets applied on the slave before
          the INSERT .. SELECT statement finishes, data on the master could
          differ from data on the slave and end-up with a discrepancy between
          the binary log and table state.
          This also applies to SELECT/SET/DO statements which use stored
          functions. Calls to such functions are going to be logged as a
          whole and thus should be serialized against concurrent changes
          to tables used by those functions. This is avoided when functions
          do not modify data but only read it, since in this case nothing is
          written to the binary log. Argument routine_modifies_data
          denotes the same. So effectively, if the statement is not a
          update query and routine_modifies_data is false, then
          prelocking_placeholder does not take importance.

          Furthermore, this does not apply to I_S and log tables as it's
          always unsafe to replicate such tables under statement-based
          replication as the table on the slave might contain other data
          (ie: general_log is enabled on the slave). The statement will
          be marked as unsafe for SBR in decide_logging_format().
  @remark Note that even in prelocked mode it is important to correctly
          determine lock type value. In this mode lock type is passed to
          handler::start_stmt() method and can be used by storage engine,
          for example, to determine what kind of row locks it should acquire
          when reading data from the table.
*/

thr_lock_type read_lock_type_for_table(THD *thd,
                                       Query_tables_list *prelocking_ctx,
                                       TABLE_LIST *table_list,
                                       bool routine_modifies_data)
{
  /*
    In cases when this function is called for a sub-statement executed in
    prelocked mode we can't rely on OPTION_BIN_LOG flag in THD::options
    bitmap to determine that binary logging is turned on as this bit can
    be cleared before executing sub-statement. So instead we have to look
    at THD::variables::sql_log_bin member.
  */
  bool log_on= mysql_bin_log.is_open() && thd->variables.sql_log_bin;
  if ((log_on == FALSE) || (thd->wsrep_binlog_format() == BINLOG_FORMAT_ROW) ||
      (table_list->table->s->table_category == TABLE_CATEGORY_LOG) ||
      (table_list->table->s->table_category == TABLE_CATEGORY_PERFORMANCE) ||
      !(is_update_query(prelocking_ctx->sql_command) ||
        (routine_modifies_data && table_list->prelocking_placeholder) ||
        (thd->locked_tables_mode > LTM_LOCK_TABLES)))
    return TL_READ;
  else
    return TL_READ_NO_INSERT;
}


/*
  Extend the prelocking set with tables and routines used by a routine.

  @param[in]  thd                   Thread context.
  @param[in]  rt                    Element of prelocking set to be processed.
  @param[in]  ot_ctx                Context of open_table used to recover from
                                    locking failures.
  @retval false  Success.
  @retval true   Failure (Conflicting metadata lock, OOM, other errors).
*/
static bool
sp_acquire_mdl(THD *thd, Sroutine_hash_entry *rt, Open_table_context *ot_ctx)
{
  DBUG_ENTER("sp_acquire_mdl");
  /*
    Since we acquire only shared lock on routines we don't
    need to care about global intention exclusive locks.
  */
  DBUG_ASSERT(rt->mdl_request.type == MDL_SHARED);

  /*
    Waiting for a conflicting metadata lock to go away may
    lead to a deadlock, detected by MDL subsystem.
    If possible, we try to resolve such deadlocks by releasing all
    metadata locks and restarting the pre-locking process.
    To prevent the error from polluting the diagnostics area
    in case of successful resolution, install a special error
    handler for ER_LOCK_DEADLOCK error.
  */
  MDL_deadlock_handler mdl_deadlock_handler(ot_ctx);

  thd->push_internal_handler(&mdl_deadlock_handler);
  bool result= thd->mdl_context.acquire_lock(&rt->mdl_request,
                                             ot_ctx->get_timeout());
  thd->pop_internal_handler();

  DBUG_RETURN(result);
}


/*
  Handle element of prelocking set other than table. E.g. cache routine
  and, if prelocking strategy prescribes so, extend the prelocking set
  with tables and routines used by it.

  @param[in]  thd                   Thread context.
  @param[in]  prelocking_ctx        Prelocking context.
  @param[in]  rt                    Element of prelocking set to be processed.
  @param[in]  prelocking_strategy   Strategy which specifies how the
                                    prelocking set should be extended when
                                    one of its elements is processed.
  @param[in]  has_prelocking_list   Indicates that prelocking set/list for
                                    this statement has already been built.
  @param[in]  ot_ctx                Context of open_table used to recover from
                                    locking failures.
  @param[out] need_prelocking       Set to TRUE if it was detected that this
                                    statement will require prelocked mode for
                                    its execution, not touched otherwise.
  @param[out] routine_modifies_data Set to TRUE if it was detected that this
                                    routine does modify table data.

  @retval FALSE  Success.
  @retval TRUE   Failure (Conflicting metadata lock, OOM, other errors).
*/

static bool
open_and_process_routine(THD *thd, Query_tables_list *prelocking_ctx,
                         Sroutine_hash_entry *rt,
                         Prelocking_strategy *prelocking_strategy,
                         bool has_prelocking_list,
                         Open_table_context *ot_ctx,
                         bool *need_prelocking, bool *routine_modifies_data)
{
  MDL_key::enum_mdl_namespace mdl_type= rt->mdl_request.key.mdl_namespace();
  DBUG_ENTER("open_and_process_routine");

  *routine_modifies_data= false;

  switch (mdl_type)
  {
  case MDL_key::PACKAGE_BODY:
    DBUG_ASSERT(rt != (Sroutine_hash_entry*)prelocking_ctx->sroutines_list.first);
    /*
      No need to cache the package body itself.
      It gets cached during open_and_process_routine()
      for the first used package routine. See the package related code
      in the "case" below.
    */
    if (sp_acquire_mdl(thd, rt, ot_ctx))
      DBUG_RETURN(TRUE);
    break;
  case MDL_key::FUNCTION:
  case MDL_key::PROCEDURE:
    {
      sp_head *sp;
      /*
        Try to get MDL lock on the routine.
        Note that we do not take locks on top-level CALLs as this can
        lead to a deadlock. Not locking top-level CALLs does not break
        the binlog as only the statements in the called procedure show
        up there, not the CALL itself.
      */
      if (rt != (Sroutine_hash_entry*)prelocking_ctx->sroutines_list.first ||
          mdl_type != MDL_key::PROCEDURE)
      {
        /*
          TODO: If this is a package routine, we should not put MDL
          TODO: on the routine itself. We should put only the package MDL.
        */
        if (sp_acquire_mdl(thd, rt, ot_ctx))
          DBUG_RETURN(TRUE);

        /* Ensures the routine is up-to-date and cached, if exists. */
        if (rt->sp_cache_routine(thd, has_prelocking_list, &sp))
          DBUG_RETURN(TRUE);

        /* Remember the version of the routine in the parse tree. */
        if (check_and_update_routine_version(thd, rt, sp))
          DBUG_RETURN(TRUE);

        /* 'sp' is NULL when there is no such routine. */
        if (sp)
        {
          *routine_modifies_data= sp->modifies_data();

          if (!has_prelocking_list)
          {
            prelocking_strategy->handle_routine(thd, prelocking_ctx, rt, sp,
                                                need_prelocking);
            if (sp->m_parent)
            {
              /*
                If it's a package routine, we need also to handle the
                package body, as its initialization section can use
                some tables and routine calls.
                TODO: Only package public routines actually need this.
                TODO: Skip package body handling for private routines.
              */
              *routine_modifies_data|= sp->m_parent->modifies_data();
              prelocking_strategy->handle_routine(thd, prelocking_ctx, rt,
                                                  sp->m_parent,
                                                  need_prelocking);
            }
          }
        }
      }
      else
      {
        /*
          If it's a top level call, just make sure we have a recent
          version of the routine, if it exists.
          Validating routine version is unnecessary, since CALL
          does not affect the prepared statement prelocked list.
        */
        if (rt->sp_cache_routine(thd, false, &sp))
          DBUG_RETURN(TRUE);
      }
    }
    break;
  case MDL_key::TRIGGER:
    /**
      We add trigger entries to lex->sroutines_list, but we don't
      load them here. The trigger entry is only used when building
      a transitive closure of objects used in a statement, to avoid
      adding to this closure objects that are used in the trigger more
      than once.
      E.g. if a trigger trg refers to table t2, and the trigger table t1
      is used multiple times in the statement (say, because it's used in
      function f1() twice), we will only add t2 once to the list of
      tables to prelock.

      We don't take metadata locks on triggers either: they are protected
      by a respective lock on the table, on which the trigger is defined.

      The only two cases which give "trouble" are SHOW CREATE TRIGGER
      and DROP TRIGGER statements. For these, statement syntax doesn't
      specify the table on which this trigger is defined, so we have
      to make a "dirty" read in the data dictionary to find out the
      table name. Once we discover the table name, we take a metadata
      lock on it, and this protects all trigger operations.
      Of course the table, in theory, may disappear between the dirty
      read and metadata lock acquisition, but in that case we just return
      a run-time error.

      Grammar of other trigger DDL statements (CREATE, DROP) requires
      the table to be specified explicitly, so we use the table metadata
      lock to protect trigger metadata in these statements. Similarly, in
      DML we always use triggers together with their tables, and thus don't
      need to take separate metadata locks on them.
    */
    break;
  default:
    /* Impossible type value. */
    DBUG_ASSERT(0);
  }
  DBUG_RETURN(FALSE);
}

/*
  If we are not already in prelocked mode and extended table list is not
  yet built we might have to build the prelocking set for this statement.

  Since currently no prelocking strategy prescribes doing anything for
  tables which are only read, we do below checks only if table is going
  to be changed.
*/
bool extend_table_list(THD *thd, TABLE_LIST *tables,
                       Prelocking_strategy *prelocking_strategy,
                       bool has_prelocking_list)
{
  bool error= false;
  LEX *lex= thd->lex;
  bool maybe_need_prelocking=
    (tables->updating && tables->lock_type >= TL_WRITE_ALLOW_WRITE)
    || thd->lex->default_used;

  if (thd->locked_tables_mode <= LTM_LOCK_TABLES &&
      ! has_prelocking_list && maybe_need_prelocking)
  {
    bool need_prelocking= FALSE;
    TABLE_LIST **save_query_tables_last= lex->query_tables_last;
    /*
      Extend statement's table list and the prelocking set with
      tables and routines according to the current prelocking
      strategy.

      For example, for DML statements we need to add tables and routines
      used by triggers which are going to be invoked for this element of
      table list and also add tables required for handling of foreign keys.
    */
    error= prelocking_strategy->handle_table(thd, lex, tables,
                                             &need_prelocking);

    if (need_prelocking && ! lex->requires_prelocking())
      lex->mark_as_requiring_prelocking(save_query_tables_last);
  }
  return error;
}


/**
  Handle table list element by obtaining metadata lock, opening table or view
  and, if prelocking strategy prescribes so, extending the prelocking set with
  tables and routines used by it.

  @param[in]     thd                  Thread context.
  @param[in]     lex                  LEX structure for statement.
  @param[in]     tables               Table list element to be processed.
  @param[in,out] counter              Number of tables which are open.
  @param[in]     flags                Bitmap of flags to modify how the tables
                                      will be open, see open_table() description
                                      for details.
  @param[in]     prelocking_strategy  Strategy which specifies how the
                                      prelocking set should be extended
                                      when table or view is processed.
  @param[in]     has_prelocking_list  Indicates that prelocking set/list for
                                      this statement has already been built.
  @param[in]     ot_ctx               Context used to recover from a failed
                                      open_table() attempt.

  @retval  FALSE  Success.
  @retval  TRUE   Error, reported unless there is a chance to recover from it.
*/

static bool
open_and_process_table(THD *thd, TABLE_LIST *tables, uint *counter, uint flags,
                       Prelocking_strategy *prelocking_strategy,
                       bool has_prelocking_list, Open_table_context *ot_ctx)
{
  bool error= FALSE;
  bool safe_to_ignore_table= FALSE;
  LEX *lex= thd->lex;
  DBUG_ENTER("open_and_process_table");
  DEBUG_SYNC(thd, "open_and_process_table");

  /*
    Ignore placeholders for derived tables. After derived tables
    processing, link to created temporary table will be put here.
    If this is derived table for view then we still want to process
    routines used by this view.
  */
  if (tables->derived)
  {
    if (!tables->view)
      goto end;
    /*
      We restore view's name and database wiped out by derived tables
      processing and fall back to standard open process in order to
      obtain proper metadata locks and do other necessary steps like
      stored routine processing.
    */
    tables->db= tables->view_db;
    tables->table_name= tables->view_name;
  }
  else if (tables->select_lex) 
  {
    /*
      Check whether 'tables' refers to a table defined in a with clause.
      If so set the reference to the definition in tables->with.
    */ 
    if (!tables->with)
      tables->with= tables->select_lex->find_table_def_in_with_clauses(tables);
    /*
      If 'tables' is defined in a with clause set the pointer to the
      specification from its definition in tables->derived.
    */
    if (tables->with)
    {
      if (tables->is_recursive_with_table() &&
          !tables->is_with_table_recursive_reference())
      {
        tables->with->rec_outer_references++;
        With_element *with_elem= tables->with;
        while ((with_elem= with_elem->get_next_mutually_recursive()) !=
               tables->with)
	  with_elem->rec_outer_references++;
      }
      if (tables->set_as_with_table(thd, tables->with))
        DBUG_RETURN(1);
      else
        goto end;
    }
  }

  if (!tables->derived && is_infoschema_db(&tables->db))
  {
    /*
      Check whether the information schema contains a table
      whose name is tables->schema_table_name
    */
    ST_SCHEMA_TABLE *schema_table= tables->schema_table;
    if (!schema_table ||
        (schema_table->hidden &&
         ((sql_command_flags[lex->sql_command] & CF_STATUS_COMMAND) == 0 ||
          /*
            this check is used for show columns|keys from I_S hidden table
          */
          lex->sql_command == SQLCOM_SHOW_FIELDS ||
          lex->sql_command == SQLCOM_SHOW_KEYS)))
    {
      my_error(ER_UNKNOWN_TABLE, MYF(0),
               tables->table_name.str, INFORMATION_SCHEMA_NAME.str);
      DBUG_RETURN(1);
    }
  }
  /*
    If this TABLE_LIST object is a placeholder for an information_schema
    table, create a temporary table to represent the information_schema
    table in the query. Do not fill it yet - will be filled during
    execution.
  */
  if (tables->schema_table)
  {
    /*
      If this information_schema table is merged into a mergeable
      view, ignore it for now -- it will be filled when its respective
      TABLE_LIST is processed. This code works only during re-execution.
    */
    if (tables->view)
    {
      MDL_ticket *mdl_ticket;
      /*
        We still need to take a MDL lock on the merged view to protect
        it from concurrent changes.
      */
      if (!open_table_get_mdl_lock(thd, ot_ctx, &tables->mdl_request,
                                   flags, &mdl_ticket) &&
          mdl_ticket != NULL)
        goto process_view_routines;
      /* Fall-through to return error. */
    }
    else if (!mysql_schema_table(thd, lex, tables) &&
             !check_and_update_table_version(thd, tables, tables->table->s))
    {
      goto end;
    }
    error= TRUE;
    goto end;
  }
  DBUG_PRINT("tcache", ("opening table: '%s'.'%s'  item: %p",
                        tables->db.str, tables->table_name.str, tables));
  (*counter)++;

  /*
    Not a placeholder: must be a base/temporary table or a view. Let us open it.
  */
  if (tables->table)
  {
    /*
      If this TABLE_LIST object has an associated open TABLE object
      (TABLE_LIST::table is not NULL), that TABLE object must be a pre-opened
      temporary table or SEQUENCE (see sequence_insert()).
    */
    DBUG_ASSERT(is_temporary_table(tables) || tables->table->s->sequence);
    if (tables->sequence &&
        tables->table->s->table_type != TABLE_TYPE_SEQUENCE)
    {
      my_error(ER_NOT_SEQUENCE, MYF(0), tables->db.str, tables->alias.str);
      DBUG_RETURN(true);
    }
  }
  else if (tables->open_type == OT_TEMPORARY_ONLY)
  {
    /*
      OT_TEMPORARY_ONLY means that we are in CREATE TEMPORARY TABLE statement.
      Also such table list element can't correspond to prelocking placeholder
      or to underlying table of merge table.
      So existing temporary table should have been preopened by this moment
      and we can simply continue without trying to open temporary or base
      table.
    */
    DBUG_ASSERT(tables->open_strategy);
    DBUG_ASSERT(!tables->prelocking_placeholder);
    DBUG_ASSERT(!tables->parent_l);
    DBUG_RETURN(0);
  }

  /* Not a placeholder: must be a base table or a view. Let us open it. */
  if (tables->prelocking_placeholder)
  {
    /*
      For the tables added by the pre-locking code, attempt to open
      the table but fail silently if the table does not exist.
      The real failure will occur when/if a statement attempts to use
      that table.
    */
    No_such_table_error_handler no_such_table_handler;
    thd->push_internal_handler(&no_such_table_handler);

    /*
      We're opening a table from the prelocking list.

      Since this table list element might have been added after pre-opening
      of temporary tables we have to try to open temporary table for it.

      We can't simply skip this table list element and postpone opening of
      temporary table till the execution of substatement for several reasons:
      - Temporary table can be a MERGE table with base underlying tables,
        so its underlying tables has to be properly open and locked at
        prelocking stage.
      - Temporary table can be a MERGE table and we might be in PREPARE
        phase for a prepared statement. In this case it is important to call
        HA_ATTACH_CHILDREN for all merge children.
        This is necessary because merge children remember "TABLE_SHARE ref type"
        and "TABLE_SHARE def version" in the HA_ATTACH_CHILDREN operation.
        If HA_ATTACH_CHILDREN is not called, these attributes are not set.
        Then, during the first EXECUTE, those attributes need to be updated.
        That would cause statement re-preparing (because changing those
        attributes during EXECUTE is caught by THD::m_reprepare_observers).
        The problem is that since those attributes are not set in merge
        children, another round of PREPARE will not help.
    */
    if (!thd->has_temporary_tables() ||
        (!(error= thd->open_temporary_table(tables)) &&
         !tables->table))
      error= open_table(thd, tables, ot_ctx);

    thd->pop_internal_handler();
    safe_to_ignore_table= no_such_table_handler.safely_trapped_errors();
  }
  else if (tables->parent_l && (thd->open_options & HA_OPEN_FOR_REPAIR))
  {
    /*
      Also fail silently for underlying tables of a MERGE table if this
      table is opened for CHECK/REPAIR TABLE statement. This is needed
      to provide complete list of problematic underlying tables in
      CHECK/REPAIR TABLE output.
    */
    Repair_mrg_table_error_handler repair_mrg_table_handler;
    thd->push_internal_handler(&repair_mrg_table_handler);

    if (!thd->has_temporary_tables() ||
        (!(error= thd->open_temporary_table(tables)) &&
         !tables->table))
      error= open_table(thd, tables, ot_ctx);

    thd->pop_internal_handler();
    safe_to_ignore_table= repair_mrg_table_handler.safely_trapped_errors();
  }
  else
  {
    if (tables->parent_l)
    {
      /*
        Even if we are opening table not from the prelocking list we
        still might need to look for a temporary table if this table
        list element corresponds to underlying table of a merge table.
      */
      if (thd->has_temporary_tables())
        error= thd->open_temporary_table(tables);
    }

    if (!error && !tables->table)
      error= open_table(thd, tables, ot_ctx);
  }

  if (unlikely(error))
  {
    if (! ot_ctx->can_recover_from_failed_open() && safe_to_ignore_table)
    {
      DBUG_PRINT("info", ("open_table: ignoring table '%s'.'%s'",
                          tables->db.str, tables->alias.str));
      error= FALSE;
    }
    goto end;
  }

  /*
    We can't rely on simple check for TABLE_LIST::view to determine
    that this is a view since during re-execution we might reopen
    ordinary table in place of view and thus have TABLE_LIST::view
    set from repvious execution and TABLE_LIST::table set from
    current.
  */
  if (!tables->table && tables->view)
  {
    /* VIEW placeholder */
    (*counter)--;

    /*
      tables->next_global list consists of two parts:
      1) Query tables and underlying tables of views.
      2) Tables used by all stored routines that this statement invokes on
         execution.
      We need to know where the bound between these two parts is. If we've
      just opened a view, which was the last table in part #1, and it
      has added its base tables after itself, adjust the boundary pointer
      accordingly.
    */
    if (lex->query_tables_own_last == &(tables->next_global) &&
        tables->view->query_tables)
      lex->query_tables_own_last= tables->view->query_tables_last;
    /*
      Let us free memory used by 'sroutines' hash here since we never
      call destructor for this LEX.
    */
    my_hash_free(&tables->view->sroutines);
    goto process_view_routines;
  }

  /*
    Special types of open can succeed but still don't set
    TABLE_LIST::table to anything.
  */
  if (tables->open_strategy && !tables->table)
    goto end;

  error= extend_table_list(thd, tables, prelocking_strategy, has_prelocking_list);
  if (unlikely(error))
    goto end;

  /* Copy grant information from TABLE_LIST instance to TABLE one. */
  tables->table->grant= tables->grant;

  /* Check and update metadata version of a base table. */
  error= check_and_update_table_version(thd, tables, tables->table->s);

  if (unlikely(error))
    goto end;
  /*
    After opening a MERGE table add the children to the query list of
    tables, so that they are opened too.
    Note that placeholders don't have the handler open.
  */
  /* MERGE tables need to access parent and child TABLE_LISTs. */
  DBUG_ASSERT(tables->table->pos_in_table_list == tables);
  /* Non-MERGE tables ignore this call. */
  if (tables->table->file->extra(HA_EXTRA_ADD_CHILDREN_LIST))
  {
    error= TRUE;
    goto end;
  }

process_view_routines:
  /*
    Again we may need cache all routines used by this view and add
    tables used by them to table list.
  */
  if (tables->view &&
      thd->locked_tables_mode <= LTM_LOCK_TABLES &&
      ! has_prelocking_list)
  {
    bool need_prelocking= FALSE;
    TABLE_LIST **save_query_tables_last= lex->query_tables_last;

    error= prelocking_strategy->handle_view(thd, lex, tables,
                                            &need_prelocking);

    if (need_prelocking && ! lex->requires_prelocking())
      lex->mark_as_requiring_prelocking(save_query_tables_last);

    if (unlikely(error))
      goto end;
  }

end:
  DBUG_RETURN(error);
}


static bool upgrade_lock_if_not_exists(THD *thd,
                                       const DDL_options_st &create_info,
                                       TABLE_LIST *create_table,
                                       ulong lock_wait_timeout)
{
  DBUG_ENTER("upgrade_lock_if_not_exists");

  if (thd->lex->sql_command == SQLCOM_CREATE_TABLE ||
      thd->lex->sql_command == SQLCOM_CREATE_SEQUENCE)
  {
    DEBUG_SYNC(thd,"create_table_before_check_if_exists");
    if (!create_info.or_replace() &&
        ha_table_exists(thd, &create_table->db, &create_table->table_name))
    {
      if (create_info.if_not_exists())
      {
        push_warning_printf(thd, Sql_condition::WARN_LEVEL_NOTE,
                            ER_TABLE_EXISTS_ERROR,
                            ER_THD(thd, ER_TABLE_EXISTS_ERROR),
                            create_table->table_name.str);
      }
      else
        my_error(ER_TABLE_EXISTS_ERROR, MYF(0), create_table->table_name.str);
      DBUG_RETURN(true);
    }
    DBUG_RETURN(thd->mdl_context.upgrade_shared_lock(
                                   create_table->mdl_request.ticket,
                                   MDL_EXCLUSIVE,
                                   lock_wait_timeout));
  }
  DBUG_RETURN(false);
}


/**
  Acquire upgradable (SNW, SNRW) metadata locks on tables used by
  LOCK TABLES or by a DDL statement. Under LOCK TABLES, we can't take
  new locks, so use open_tables_check_upgradable_mdl() instead.

  @param thd               Thread context.
  @param options           DDL options.
  @param tables_start      Start of list of tables on which upgradable locks
                           should be acquired.
  @param tables_end        End of list of tables.
  @param lock_wait_timeout Seconds to wait before timeout.
  @param flags             Bitmap of flags to modify how the tables will be
                           open, see open_table() description for details.

  @retval FALSE  Success.
  @retval TRUE   Failure (e.g. connection was killed) or table existed
	         for a CREATE TABLE.

  @notes
  In case of CREATE TABLE we avoid a wait for tables that are in use
  by first trying to do a meta data lock with timeout == 0.  If we get a
  timeout we will check if table exists (it should) and retry with
  normal timeout if it didn't exists.
  Note that for CREATE TABLE IF EXISTS we only generate a warning
  but still return TRUE (to abort the calling open_table() function).
  On must check THD->is_error() if one wants to distinguish between warning
  and error.
*/

bool
lock_table_names(THD *thd, const DDL_options_st &options,
                 TABLE_LIST *tables_start, TABLE_LIST *tables_end,
                 ulong lock_wait_timeout, uint flags)
{
  MDL_request_list mdl_requests;
  TABLE_LIST *table;
  MDL_request global_request;
  MDL_savepoint mdl_savepoint;
  DBUG_ENTER("lock_table_names");

  DBUG_ASSERT(!thd->locked_tables_mode);

  for (table= tables_start; table && table != tables_end;
       table= table->next_global)
  {
    DBUG_PRINT("info", ("mdl_request.type: %d  open_type: %d",
                        table->mdl_request.type, table->open_type));
    if (table->mdl_request.type < MDL_SHARED_UPGRADABLE ||
        table->mdl_request.type == MDL_SHARED_READ_ONLY ||
        table->open_type == OT_TEMPORARY_ONLY ||
        (table->open_type == OT_TEMPORARY_OR_BASE && is_temporary_table(table)))
    {
      continue;
    }

    /* Write lock on normal tables is not allowed in a read only transaction. */
    if (thd->tx_read_only)
    {
      my_error(ER_CANT_EXECUTE_IN_READ_ONLY_TRANSACTION, MYF(0));
      DBUG_RETURN(true);
    }

    /* Scoped locks: Take intention exclusive locks on all involved schemas. */
    if (!(flags & MYSQL_OPEN_SKIP_SCOPED_MDL_LOCK))
    {
      MDL_request *schema_request= new (thd->mem_root) MDL_request;
      if (schema_request == NULL)
        DBUG_RETURN(TRUE);
      MDL_REQUEST_INIT(schema_request, MDL_key::SCHEMA, table->db.str, "",
                       MDL_INTENTION_EXCLUSIVE, MDL_TRANSACTION);
      mdl_requests.push_front(schema_request);
    }

    mdl_requests.push_front(&table->mdl_request);
  }

  if (mdl_requests.is_empty())
    DBUG_RETURN(FALSE);

  if (flags & MYSQL_OPEN_SKIP_SCOPED_MDL_LOCK)
  {
    DBUG_RETURN(thd->mdl_context.acquire_locks(&mdl_requests,
                                               lock_wait_timeout) ||
                upgrade_lock_if_not_exists(thd, options, tables_start,
                                           lock_wait_timeout));
  }

  /* Protect this statement against concurrent BACKUP STAGE or FTWRL. */
  if (thd->has_read_only_protection())
    DBUG_RETURN(true);

  MDL_REQUEST_INIT(&global_request, MDL_key::BACKUP, "", "", MDL_BACKUP_DDL,
                   MDL_STATEMENT);
  mdl_savepoint= thd->mdl_context.mdl_savepoint();

  while (!thd->mdl_context.acquire_locks(&mdl_requests, lock_wait_timeout) &&
         !upgrade_lock_if_not_exists(thd, options, tables_start,
                                     lock_wait_timeout) &&
         !thd->mdl_context.try_acquire_lock(&global_request))
  {
    if (global_request.ticket)
    {
      thd->mdl_backup_ticket= global_request.ticket;
      DBUG_RETURN(false);
    }

    /*
      There is ongoing or pending BACKUP STAGE or FTWRL.
      Wait until it finishes and re-try.
    */
    thd->mdl_context.rollback_to_savepoint(mdl_savepoint);
    if (thd->mdl_context.acquire_lock(&global_request, lock_wait_timeout))
      break;
    thd->mdl_context.rollback_to_savepoint(mdl_savepoint);

    /* Reset tickets for all acquired locks */
    global_request.ticket= 0;
    MDL_request_list::Iterator it(mdl_requests);
    while (auto mdl_request= it++)
      mdl_request->ticket= 0;
  }
  DBUG_RETURN(true);
}


/**
  Check for upgradable (SNW, SNRW) metadata locks on tables to be opened
  for a DDL statement. Under LOCK TABLES, we can't take new locks, so we
  must check if appropriate locks were pre-acquired.

  @param thd           Thread context.
  @param tables_start  Start of list of tables on which upgradable locks
                       should be searched for.
  @param tables_end    End of list of tables.
  @param flags         Bitmap of flags to modify how the tables will be
                       open, see open_table() description for details.

  @retval FALSE  Success.
  @retval TRUE   Failure (e.g. connection was killed)
*/

static bool
open_tables_check_upgradable_mdl(THD *thd, TABLE_LIST *tables_start,
                                 TABLE_LIST *tables_end, uint flags)
{
  TABLE_LIST *table;

  DBUG_ASSERT(thd->locked_tables_mode);

  for (table= tables_start; table && table != tables_end;
       table= table->next_global)
  {
    /*
      Check below needs to be updated if this function starts
      called for SRO locks.
    */
    DBUG_ASSERT(table->mdl_request.type != MDL_SHARED_READ_ONLY);
    if (table->mdl_request.type < MDL_SHARED_UPGRADABLE ||
        table->open_type == OT_TEMPORARY_ONLY ||
        (table->open_type == OT_TEMPORARY_OR_BASE && is_temporary_table(table)))
    {
      continue;
    }

    /*
      We don't need to do anything about the found TABLE instance as it
      will be handled later in open_tables(), we only need to check that
      an upgradable lock is already acquired. When we enter LOCK TABLES
      mode, SNRW locks are acquired before all other locks. So if under
      LOCK TABLES we find that there is TABLE instance with upgradeable
      lock, all other instances of TABLE for the same table will have the
      same ticket.

      Note that this works OK even for CREATE TABLE statements which
      request X type of metadata lock. This is because under LOCK TABLES
      such statements don't create the table but only check if it exists
      or, in most complex case, only insert into it.
      Thus SNRW lock should be enough.

      Note that find_table_for_mdl_upgrade() will report an error if
      no suitable ticket is found.
    */
    if (!find_table_for_mdl_upgrade(thd, table->db.str, table->table_name.str,
                                    NULL))
      return TRUE;
  }

  return FALSE;
}


/**
  Open all tables in list

  @param[in]     thd      Thread context.
  @param[in]     options  DDL options.
  @param[in,out] start    List of tables to be open (it can be adjusted for
                          statement that uses tables only implicitly, e.g.
                          for "SELECT f1()").
  @param[out]    counter  Number of tables which were open.
  @param[in]     flags    Bitmap of flags to modify how the tables will be
                          open, see open_table() description for details.
  @param[in]     prelocking_strategy  Strategy which specifies how prelocking
                                      algorithm should work for this statement.

  @note
    Unless we are already in prelocked mode and prelocking strategy prescribes
    so this function will also precache all SP/SFs explicitly or implicitly
    (via views and triggers) used by the query and add tables needed for their
    execution to table list. Statement that uses SFs, invokes triggers or
    requires foreign key checks will be marked as requiring prelocking.
    Prelocked mode will be enabled for such query during lock_tables() call.

    If query for which we are opening tables is already marked as requiring
    prelocking it won't do such precaching and will simply reuse table list
    which is already built.

  @retval  FALSE  Success.
  @retval  TRUE   Error, reported.
*/

bool open_tables(THD *thd, const DDL_options_st &options,
                 TABLE_LIST **start, uint *counter, uint flags,
                 Prelocking_strategy *prelocking_strategy)
{
  /*
    We use pointers to "next_global" member in the last processed
    TABLE_LIST element and to the "next" member in the last processed
    Sroutine_hash_entry element as iterators over, correspondingly,
    the table list and stored routines list which stay valid and allow
    to continue iteration when new elements are added to the tail of
    the lists.
  */
  TABLE_LIST **table_to_open;
  Sroutine_hash_entry **sroutine_to_open;
  TABLE_LIST *tables;
  Open_table_context ot_ctx(thd, flags);
  bool error= FALSE;
  bool some_routine_modifies_data= FALSE;
  bool has_prelocking_list;
  DBUG_ENTER("open_tables");

  /* Data access in XA transaction is only allowed when it is active. */
  if (*start && thd->transaction->xid_state.check_has_uncommitted_xa())
    DBUG_RETURN(true);

  thd->current_tablenr= 0;
restart:
  /*
    Close HANDLER tables which are marked for flush or against which there
    are pending exclusive metadata locks. This is needed both in order to
    avoid deadlocks and to have a point during statement execution at
    which such HANDLERs are closed even if they don't create problems for
    the current session (i.e. to avoid having a DDL blocked by HANDLERs
    opened for a long time).
  */
  if (thd->handler_tables_hash.records)
    mysql_ha_flush(thd);

  has_prelocking_list= thd->lex->requires_prelocking();
  table_to_open= start;
  sroutine_to_open= &thd->lex->sroutines_list.first;
  *counter= 0;
  THD_STAGE_INFO(thd, stage_opening_tables);
  prelocking_strategy->reset(thd);

  /*
    If we are executing LOCK TABLES statement or a DDL statement
    (in non-LOCK TABLES mode) we might have to acquire upgradable
    semi-exclusive metadata locks (SNW or SNRW) on some of the
    tables to be opened.
    When executing CREATE TABLE .. If NOT EXISTS .. SELECT, the
    table may not yet exist, in which case we acquire an exclusive
    lock.
    We acquire all such locks at once here as doing this in one
    by one fashion may lead to deadlocks or starvation. Later when
    we will be opening corresponding table pre-acquired metadata
    lock will be reused (thanks to the fact that in recursive case
    metadata locks are acquired without waiting).
  */
  if (! (flags & (MYSQL_OPEN_HAS_MDL_LOCK |
                  MYSQL_OPEN_FORCE_SHARED_MDL |
                  MYSQL_OPEN_FORCE_SHARED_HIGH_PRIO_MDL)))
  {
    if (thd->locked_tables_mode)
    {
      /*
        Under LOCK TABLES, we can't acquire new locks, so we instead
        need to check if appropriate locks were pre-acquired.
      */
      if (open_tables_check_upgradable_mdl(thd, *start,
                                           thd->lex->first_not_own_table(),
                                           flags))
      {
        error= TRUE;
        goto error;
      }
    }
    else
    {
      TABLE_LIST *table;
      if (lock_table_names(thd, options, *start,
                           thd->lex->first_not_own_table(),
                           ot_ctx.get_timeout(), flags))
      {
        error= TRUE;
        goto error;
      }
      for (table= *start; table && table != thd->lex->first_not_own_table();
           table= table->next_global)
      {
        if (table->mdl_request.type >= MDL_SHARED_UPGRADABLE)
          table->mdl_request.ticket= NULL;
      }
    }
  }

  /*
    Perform steps of prelocking algorithm until there are unprocessed
    elements in prelocking list/set.
  */
  while (*table_to_open  ||
         (thd->locked_tables_mode <= LTM_LOCK_TABLES && *sroutine_to_open))
  {
    /*
      For every table in the list of tables to open, try to find or open
      a table.
    */
    for (tables= *table_to_open; tables;
         table_to_open= &tables->next_global, tables= tables->next_global)
    {
      error= open_and_process_table(thd, tables, counter, flags,
                                    prelocking_strategy, has_prelocking_list,
                                    &ot_ctx);

      if (unlikely(error))
      {
        if (ot_ctx.can_recover_from_failed_open())
        {
          /*
            We have met exclusive metadata lock or old version of table.
            Now we have to close all tables and release metadata locks.
            We also have to throw away set of prelocked tables (and thus
            close tables from this set that were open by now) since it
            is possible that one of tables which determined its content
            was changed.

            Instead of implementing complex/non-robust logic mentioned
            above we simply close and then reopen all tables.

            We have to save pointer to table list element for table which we
            have failed to open since closing tables can trigger removal of
            elements from the table list (if MERGE tables are involved),
          */
          close_tables_for_reopen(thd, start, ot_ctx.start_of_statement_svp());

          /*
            Here we rely on the fact that 'tables' still points to the valid
            TABLE_LIST element. Altough currently this assumption is valid
            it may change in future.
          */
          if (ot_ctx.recover_from_failed_open())
            goto error;

          /* Re-open temporary tables after close_tables_for_reopen(). */
          if (thd->open_temporary_tables(*start))
            goto error;

          error= FALSE;
          goto restart;
        }
        goto error;
      }

      DEBUG_SYNC(thd, "open_tables_after_open_and_process_table");
    }

    /*
      If we are not already in prelocked mode and extended table list is
      not yet built for our statement we need to cache routines it uses
      and build the prelocking list for it.
      If we are not in prelocked mode but have built the extended table
      list, we still need to call open_and_process_routine() to take
      MDL locks on the routines.
    */
    if (thd->locked_tables_mode <= LTM_LOCK_TABLES && *sroutine_to_open)
    {
      /*
        Process elements of the prelocking set which are present there
        since parsing stage or were added to it by invocations of
        Prelocking_strategy methods in the above loop over tables.

        For example, if element is a routine, cache it and then,
        if prelocking strategy prescribes so, add tables it uses to the
        table list and routines it might invoke to the prelocking set.
      */
      for (Sroutine_hash_entry *rt= *sroutine_to_open; rt;
           sroutine_to_open= &rt->next, rt= rt->next)
      {
        bool need_prelocking= false;
        bool routine_modifies_data;
        TABLE_LIST **save_query_tables_last= thd->lex->query_tables_last;

        error= open_and_process_routine(thd, thd->lex, rt, prelocking_strategy,
                                        has_prelocking_list, &ot_ctx,
                                        &need_prelocking,
                                        &routine_modifies_data);

        // Remember if any of SF modifies data.
        some_routine_modifies_data|= routine_modifies_data;

        if (need_prelocking && ! thd->lex->requires_prelocking())
          thd->lex->mark_as_requiring_prelocking(save_query_tables_last);

        if (need_prelocking && ! *start)
          *start= thd->lex->query_tables;

        if (unlikely(error))
        {
          if (ot_ctx.can_recover_from_failed_open())
          {
            close_tables_for_reopen(thd, start,
                                    ot_ctx.start_of_statement_svp());
            if (ot_ctx.recover_from_failed_open())
              goto error;

            /* Re-open temporary tables after close_tables_for_reopen(). */
            if (thd->open_temporary_tables(*start))
              goto error;

            error= FALSE;
            goto restart;
          }
          /*
            Serious error during reading stored routines from mysql.proc table.
            Something is wrong with the table or its contents, and an error has
            been emitted; we must abort.
          */
          goto error;
        }
      }
    }
    if ((error= prelocking_strategy->handle_end(thd)))
      goto error;
  }

  /*
    After successful open of all tables, including MERGE parents and
    children, attach the children to their parents. At end of statement,
    the children are detached. Attaching and detaching are always done,
    even under LOCK TABLES.

    We also convert all TL_WRITE_DEFAULT and TL_READ_DEFAULT locks to
    appropriate "real" lock types to be used for locking and to be passed
    to storage engine.

    And start wsrep TOI if needed.
  */
  for (tables= *start; tables; tables= tables->next_global)
  {
    TABLE *tbl= tables->table;

    if (!tbl)
      continue;

    /* Schema tables may not have a TABLE object here. */
    if (tbl->file->ha_table_flags() & HA_CAN_MULTISTEP_MERGE)
    {
      /* MERGE tables need to access parent and child TABLE_LISTs. */
      DBUG_ASSERT(tbl->pos_in_table_list == tables);
      if (tbl->file->extra(HA_EXTRA_ATTACH_CHILDREN))
      {
        error= TRUE;
        goto error;
      }
    }

    /* Set appropriate TABLE::lock_type. */
    if (tbl && tables->lock_type != TL_UNLOCK && !thd->locked_tables_mode)
    {
      if (tables->lock_type == TL_WRITE_DEFAULT)
        tbl->reginfo.lock_type= thd->update_lock_default;
      else if (tables->lock_type == TL_READ_DEFAULT)
          tbl->reginfo.lock_type=
            read_lock_type_for_table(thd, thd->lex, tables,
                                     some_routine_modifies_data);
      else
        tbl->reginfo.lock_type= tables->lock_type;
    }
  }

#ifdef WITH_WSREP
  if (WSREP(thd)                                       &&
      wsrep_replicate_myisam                           &&
      (*start)                                         &&
      (*start)->table                                  &&
      (*start)->table->file->ht == myisam_hton         &&
      wsrep_thd_is_local(thd)                          &&
      !is_stat_table(&(*start)->db, &(*start)->alias)  &&
      thd->get_command() != COM_STMT_PREPARE           &&
      ((thd->lex->sql_command == SQLCOM_INSERT         ||
        thd->lex->sql_command == SQLCOM_INSERT_SELECT  ||
        thd->lex->sql_command == SQLCOM_REPLACE        ||
        thd->lex->sql_command == SQLCOM_REPLACE_SELECT ||
        thd->lex->sql_command == SQLCOM_UPDATE         ||
        thd->lex->sql_command == SQLCOM_UPDATE_MULTI   ||
        thd->lex->sql_command == SQLCOM_LOAD           ||
        thd->lex->sql_command == SQLCOM_DELETE)))
  {
      wsrep_before_rollback(thd, true);
      wsrep_after_rollback(thd, true);
      wsrep_after_statement(thd);
      WSREP_TO_ISOLATION_BEGIN(NULL, NULL, (*start));
  }
#endif /* WITH_WSREP */

error:
#ifdef WITH_WSREP
wsrep_error_label:
#endif
  THD_STAGE_INFO(thd, stage_after_opening_tables);
  thd_proc_info(thd, 0);

  if (unlikely(error) && *table_to_open)
  {
    (*table_to_open)->table= NULL;
  }
  DBUG_PRINT("open_tables", ("returning: %d", (int) error));
  DBUG_RETURN(error);
}


/**
  Defines how prelocking algorithm for DML statements should handle routines:
  - For CALL statements we do unrolling (i.e. open and lock tables for each
    sub-statement individually). So for such statements prelocking is enabled
    only if stored functions are used in parameter list and only for period
    during which we calculate values of parameters. Thus in this strategy we
    ignore procedure which is directly called by such statement and extend
    the prelocking set only with tables/functions used by SF called from the
    parameter list.
  - For any other statement any routine which is directly or indirectly called
    by statement is going to be executed in prelocked mode. So in this case we
    simply add all tables and routines used by it to the prelocking set.

  @param[in]  thd              Thread context.
  @param[in]  prelocking_ctx   Prelocking context of the statement.
  @param[in]  rt               Prelocking set element describing routine.
  @param[in]  sp               Routine body.
  @param[out] need_prelocking  Set to TRUE if method detects that prelocking
                               required, not changed otherwise.

  @retval FALSE  Success.
  @retval TRUE   Failure (OOM).
*/

bool DML_prelocking_strategy::
handle_routine(THD *thd, Query_tables_list *prelocking_ctx,
               Sroutine_hash_entry *rt, sp_head *sp, bool *need_prelocking)
{
  /*
    We assume that for any "CALL proc(...)" statement sroutines_list will
    have 'proc' as first element (it may have several, consider e.g.
    "proc(sp_func(...)))". This property is currently guaranted by the
    parser.
  */

  if (rt != (Sroutine_hash_entry*)prelocking_ctx->sroutines_list.first ||
      rt->mdl_request.key.mdl_namespace() != MDL_key::PROCEDURE)
  {
    *need_prelocking= TRUE;
    sp_update_stmt_used_routines(thd, prelocking_ctx, &sp->m_sroutines,
                                 rt->belong_to_view);
    (void)sp->add_used_tables_to_table_list(thd,
                                            &prelocking_ctx->query_tables_last,
                                            rt->belong_to_view);
  }
  sp->propagate_attributes(prelocking_ctx);
  return FALSE;
}


/*
  @note this can be changed to use a hash, instead of scanning the linked
  list, if the performance of this function will ever become an issue
*/
bool table_already_fk_prelocked(TABLE_LIST *tl, LEX_CSTRING *db,
                                LEX_CSTRING *table, thr_lock_type lock_type)
{
  for (; tl; tl= tl->next_global )
  {
    if (tl->lock_type >= lock_type &&
        tl->prelocking_placeholder == TABLE_LIST::PRELOCK_FK &&
        strcmp(tl->db.str, db->str) == 0 &&
        strcmp(tl->table_name.str, table->str) == 0)
      return true;
  }
  return false;
}


static bool internal_table_exists(TABLE_LIST *global_list,
                                  const char *table_name)
{
  do
  {
    if (global_list->table_name.str == table_name)
      return 1;
  } while ((global_list= global_list->next_global));
  return 0;
}


static bool
add_internal_tables(THD *thd, Query_tables_list *prelocking_ctx,
                    TABLE_LIST *tables)
{
  TABLE_LIST *global_table_list= prelocking_ctx->query_tables;
  DBUG_ENTER("add_internal_tables");

  do
  {
    DBUG_PRINT("info", ("table name: %s", tables->table_name.str));
    /*
      Skip table if already in the list. Can happen with prepared statements
    */
    if (tables->next_local &&
        internal_table_exists(global_table_list, tables->table_name.str))
      continue;

    TABLE_LIST *tl= (TABLE_LIST *) thd->alloc(sizeof(TABLE_LIST));
    if (!tl)
      DBUG_RETURN(TRUE);
    tl->init_one_table_for_prelocking(&tables->db,
                                      &tables->table_name,
                                      NULL, tables->lock_type,
                                      TABLE_LIST::PRELOCK_NONE,
                                      0, 0,
                                      &prelocking_ctx->query_tables_last,
                                      tables->for_insert_data);
    /*
      Store link to the new table_list that will be used by open so that
      Item_func_nextval() can find it
    */
    tables->next_local= tl;
    DBUG_PRINT("info", ("table name: %s added", tables->table_name.str));
  } while ((tables= tables->next_global));
  DBUG_RETURN(FALSE);
}



/**
  Defines how prelocking algorithm for DML statements should handle table list
  elements:
  - If table has triggers we should add all tables and routines
    used by them to the prelocking set.

  We do not need to acquire metadata locks on trigger names
  in DML statements, since all DDL statements
  that change trigger metadata always lock their
  subject tables.

  @param[in]  thd              Thread context.
  @param[in]  prelocking_ctx   Prelocking context of the statement.
  @param[in]  table_list       Table list element for table.
  @param[in]  sp               Routine body.
  @param[out] need_prelocking  Set to TRUE if method detects that prelocking
                               required, not changed otherwise.

  @retval FALSE  Success.
  @retval TRUE   Failure (OOM).
*/

bool DML_prelocking_strategy::
handle_table(THD *thd, Query_tables_list *prelocking_ctx,
             TABLE_LIST *table_list, bool *need_prelocking)
{
  DBUG_ENTER("handle_table");
  TABLE *table= table_list->table;
  /* We rely on a caller to check that table is going to be changed. */
  DBUG_ASSERT(table_list->lock_type >= TL_WRITE_ALLOW_WRITE ||
              thd->lex->default_used);

  if (table_list->trg_event_map)
  {
    if (table->triggers)
    {
      *need_prelocking= TRUE;

      if (table->triggers->
          add_tables_and_routines_for_triggers(thd, prelocking_ctx, table_list))
        return TRUE;
    }

    if (table->file->referenced_by_foreign_key())
    {
      List <FOREIGN_KEY_INFO> fk_list;
      List_iterator<FOREIGN_KEY_INFO> fk_list_it(fk_list);
      FOREIGN_KEY_INFO *fk;
      Query_arena *arena, backup;

      arena= thd->activate_stmt_arena_if_needed(&backup);

      table->file->get_parent_foreign_key_list(thd, &fk_list);
      if (unlikely(thd->is_error()))
      {
        if (arena)
          thd->restore_active_arena(arena, &backup);
        DBUG_RETURN(TRUE);
      }

      *need_prelocking= TRUE;

      while ((fk= fk_list_it++))
      {
        // FK_OPTION_RESTRICT and FK_OPTION_NO_ACTION only need read access
        uint8 op= table_list->trg_event_map;
        thr_lock_type lock_type;

        if ((op & (1 << TRG_EVENT_DELETE) && fk_modifies_child(fk->delete_method))
         || (op & (1 << TRG_EVENT_UPDATE) && fk_modifies_child(fk->update_method)))
          lock_type= TL_WRITE_ALLOW_WRITE;
        else
          lock_type= TL_READ;

        if (table_already_fk_prelocked(prelocking_ctx->query_tables,
                                       fk->foreign_db, fk->foreign_table,
                                       lock_type))
          continue;

        TABLE_LIST *tl= (TABLE_LIST *) thd->alloc(sizeof(TABLE_LIST));
        tl->init_one_table_for_prelocking(fk->foreign_db,
                                          fk->foreign_table,
                                          NULL, lock_type,
                                          TABLE_LIST::PRELOCK_FK,
                                          table_list->belong_to_view, op,
                                          &prelocking_ctx->query_tables_last,
                                          table_list->for_insert_data);
      }
      if (arena)
        thd->restore_active_arena(arena, &backup);
    }
  }

  /* Open any tables used by DEFAULT (like sequence tables) */
  DBUG_PRINT("info", ("table: %p  name: %s  db: %s  flags: %u",
                      table_list, table_list->table_name.str,
                      table_list->db.str, table_list->for_insert_data));
  if (table->internal_tables &&
      (table_list->for_insert_data ||
       thd->lex->default_used))
  {
    Query_arena *arena, backup;
    bool error;
    arena= thd->activate_stmt_arena_if_needed(&backup);
    error= add_internal_tables(thd, prelocking_ctx,
                               table->internal_tables);
    if (arena)
      thd->restore_active_arena(arena, &backup);
    if (unlikely(error))
    {
      *need_prelocking= TRUE;
      DBUG_RETURN(TRUE);
    }
  }
  DBUG_RETURN(FALSE);
}


/**
  Open all tables used by DEFAULT functions.

  This is different from normal open_and_lock_tables() as we may
  already have other tables opened and locked and we have to merge the
  new table with the old ones.
*/

bool open_and_lock_internal_tables(TABLE *table, bool lock_table)
{
  THD *thd= table->in_use;
  TABLE_LIST *tl;
  MYSQL_LOCK *save_lock,*new_lock;
  DBUG_ENTER("open_and_lock_internal_tables");

  /* remove pointer to old select_lex which is already destroyed */
  for (tl= table->internal_tables ; tl ; tl= tl->next_global)
    tl->select_lex= 0;

  uint counter;
  MDL_savepoint mdl_savepoint= thd->mdl_context.mdl_savepoint();
  TABLE_LIST *tmp= table->internal_tables;
  DML_prelocking_strategy prelocking_strategy;

  if (open_tables(thd, thd->lex->create_info, &tmp, &counter, 0,
                  &prelocking_strategy))
    goto err;

  if (lock_table)
  {
    save_lock= thd->lock;
    thd->lock= 0;
    if (lock_tables(thd, table->internal_tables, counter,
                    MYSQL_LOCK_USE_MALLOC))
      goto err;

    if (!(new_lock= mysql_lock_merge(save_lock, thd->lock)))
    {
      thd->lock= save_lock;
      mysql_unlock_tables(thd, save_lock, 1);
      /* We don't have to close tables as caller will do that */
      goto err;
    }
    thd->lock= new_lock;
  }
  DBUG_RETURN(0);

err:
  thd->mdl_context.rollback_to_savepoint(mdl_savepoint);
  DBUG_RETURN(1);
}


/**
  Defines how prelocking algorithm for DML statements should handle view -
  all view routines should be added to the prelocking set.

  @param[in]  thd              Thread context.
  @param[in]  prelocking_ctx   Prelocking context of the statement.
  @param[in]  table_list       Table list element for view.
  @param[in]  sp               Routine body.
  @param[out] need_prelocking  Set to TRUE if method detects that prelocking
                               required, not changed otherwise.

  @retval FALSE  Success.
  @retval TRUE   Failure (OOM).
*/

bool DML_prelocking_strategy::
handle_view(THD *thd, Query_tables_list *prelocking_ctx,
            TABLE_LIST *table_list, bool *need_prelocking)
{
  if (table_list->view->uses_stored_routines())
  {
    *need_prelocking= TRUE;

    sp_update_stmt_used_routines(thd, prelocking_ctx,
                                 &table_list->view->sroutines_list,
                                 table_list->top_table());
  }

  /*
    If a trigger was defined on one of the associated tables then assign the
    'trg_event_map' value of the view to the next table in table_list. When a
    Stored function is invoked, all the associated tables including the tables
    associated with the trigger are prelocked.
  */
  if (table_list->trg_event_map && table_list->next_global)
    table_list->next_global->trg_event_map= table_list->trg_event_map;
  return FALSE;
}


/**
  Defines how prelocking algorithm for LOCK TABLES statement should handle
  table list elements.

  @param[in]  thd              Thread context.
  @param[in]  prelocking_ctx   Prelocking context of the statement.
  @param[in]  table_list       Table list element for table.
  @param[in]  sp               Routine body.
  @param[out] need_prelocking  Set to TRUE if method detects that prelocking
                               required, not changed otherwise.

  @retval FALSE  Success.
  @retval TRUE   Failure (OOM).
*/

bool Lock_tables_prelocking_strategy::
handle_table(THD *thd, Query_tables_list *prelocking_ctx,
             TABLE_LIST *table_list, bool *need_prelocking)
{
  TABLE_LIST **last= prelocking_ctx->query_tables_last;

  if (DML_prelocking_strategy::handle_table(thd, prelocking_ctx, table_list,
                                            need_prelocking))
    return TRUE;

  /*
    normally we don't need to open FK-prelocked tables for RESTRICT,
    MDL is enough. But under LOCK TABLES we have to open everything
  */
  for (TABLE_LIST *tl= *last; tl; tl= tl->next_global)
    tl->open_strategy= TABLE_LIST::OPEN_NORMAL;

  /* We rely on a caller to check that table is going to be changed. */
  DBUG_ASSERT(table_list->lock_type >= TL_WRITE_ALLOW_WRITE);

  return FALSE;
}


/**
  Defines how prelocking algorithm for ALTER TABLE statement should handle
  routines - do nothing as this statement is not supposed to call routines.

  We still can end up in this method when someone tries
  to define a foreign key referencing a view, and not just
  a simple view, but one that uses stored routines.
*/

bool Alter_table_prelocking_strategy::
handle_routine(THD *thd, Query_tables_list *prelocking_ctx,
               Sroutine_hash_entry *rt, sp_head *sp, bool *need_prelocking)
{
  return FALSE;
}


/**
  Defines how prelocking algorithm for ALTER TABLE statement should handle
  table list elements.

  Unlike in DML, we do not process triggers here.

  @param[in]  thd              Thread context.
  @param[in]  prelocking_ctx   Prelocking context of the statement.
  @param[in]  table_list       Table list element for table.
  @param[in]  sp               Routine body.
  @param[out] need_prelocking  Set to TRUE if method detects that prelocking
                               required, not changed otherwise.


  @retval FALSE  Success.
  @retval TRUE   Failure (OOM).
*/

bool Alter_table_prelocking_strategy::
handle_table(THD *thd, Query_tables_list *prelocking_ctx,
             TABLE_LIST *table_list, bool *need_prelocking)
{
  return FALSE;
}


/**
  Defines how prelocking algorithm for ALTER TABLE statement
  should handle view - do nothing. We don't need to add view
  routines to the prelocking set in this case as view is not going
  to be materialized.
*/

bool Alter_table_prelocking_strategy::
handle_view(THD *thd, Query_tables_list *prelocking_ctx,
            TABLE_LIST *table_list, bool *need_prelocking)
{
  return FALSE;
}


/**
  Check that lock is ok for tables; Call start stmt if ok

  @param thd             Thread handle.
  @param prelocking_ctx  Prelocking context.
  @param table_list      Table list element for table to be checked.

  @retval FALSE - Ok.
  @retval TRUE  - Error.
*/

static bool check_lock_and_start_stmt(THD *thd,
                                      Query_tables_list *prelocking_ctx,
                                      TABLE_LIST *table_list)
{
  int error;
  thr_lock_type lock_type;
  DBUG_ENTER("check_lock_and_start_stmt");

  /*
    Prelocking placeholder is not set for TABLE_LIST that
    are directly used by TOP level statement.
  */
  DBUG_ASSERT(table_list->prelocking_placeholder == TABLE_LIST::PRELOCK_NONE);

  /*
    TL_WRITE_DEFAULT and TL_READ_DEFAULT are supposed to be parser only
    types of locks so they should be converted to appropriate other types
    to be passed to storage engine. The exact lock type passed to the
    engine is important as, for example, InnoDB uses it to determine
    what kind of row locks should be acquired when executing statement
    in prelocked mode or under LOCK TABLES with @@innodb_table_locks = 0.

    Last argument routine_modifies_data for read_lock_type_for_table()
    is ignored, as prelocking placeholder will never be set here.
  */
  if (table_list->lock_type == TL_WRITE_DEFAULT)
    lock_type= thd->update_lock_default;
  else if (table_list->lock_type == TL_READ_DEFAULT)
    lock_type= read_lock_type_for_table(thd, prelocking_ctx, table_list, true);
  else
    lock_type= table_list->lock_type;

  if ((int) lock_type >= (int) TL_WRITE_ALLOW_WRITE &&
      (int) table_list->table->reginfo.lock_type < (int) TL_WRITE_ALLOW_WRITE)
  {
    my_error(ER_TABLE_NOT_LOCKED_FOR_WRITE, MYF(0),
             table_list->table->alias.c_ptr());
    DBUG_RETURN(1);
  }
  if (unlikely((error= table_list->table->file->start_stmt(thd, lock_type))))
  {
    table_list->table->file->print_error(error, MYF(0));
    DBUG_RETURN(1);
  }

  /*
    Record in transaction state tracking
  */
  TRANSACT_TRACKER(add_trx_state(thd, lock_type,
                                 table_list->table->file->has_transactions()));

  DBUG_RETURN(0);
}


/**
  @brief Open and lock one table

  @param[in]    thd             thread handle
  @param[in]    table_l         table to open is first table in this list
  @param[in]    lock_type       lock to use for table
  @param[in]    flags           options to be used while opening and locking
                                table (see open_table(), mysql_lock_tables())
  @param[in]    prelocking_strategy  Strategy which specifies how prelocking
                                     algorithm should work for this statement.

  @return       table
    @retval     != NULL         OK, opened table returned
    @retval     NULL            Error

  @note
    If ok, the following are also set:
      table_list->lock_type 	lock_type
      table_list->table		table

  @note
    If table_l is a list, not a single table, the list is temporarily
    broken.

  @detail
    This function is meant as a replacement for open_ltable() when
    MERGE tables can be opened. open_ltable() cannot open MERGE tables.

    There may be more differences between open_n_lock_single_table() and
    open_ltable(). One known difference is that open_ltable() does
    neither call thd->decide_logging_format() nor handle some other logging
    and locking issues because it does not call lock_tables().
*/

TABLE *open_n_lock_single_table(THD *thd, TABLE_LIST *table_l,
                                thr_lock_type lock_type, uint flags,
                                Prelocking_strategy *prelocking_strategy)
{
  TABLE_LIST *save_next_global;
  DBUG_ENTER("open_n_lock_single_table");

  /* Remember old 'next' pointer. */
  save_next_global= table_l->next_global;
  /* Break list. */
  table_l->next_global= NULL;

  /* Set requested lock type. */
  table_l->lock_type= lock_type;
  /* Allow to open real tables only. */
  table_l->required_type= TABLE_TYPE_NORMAL;

  /* Open the table. */
  if (open_and_lock_tables(thd, table_l, FALSE, flags,
                           prelocking_strategy))
    table_l->table= NULL; /* Just to be sure. */

  /* Restore list. */
  table_l->next_global= save_next_global;

  DBUG_RETURN(table_l->table);
}


/*
  Open and lock one table

  SYNOPSIS
    open_ltable()
    thd			Thread handler
    table_list		Table to open is first table in this list
    lock_type		Lock to use for open
    lock_flags          Flags passed to mysql_lock_table

  NOTE
    This function doesn't do anything like SP/SF/views/triggers analysis done 
    in open_table()/lock_tables(). It is intended for opening of only one
    concrete table. And used only in special contexts.

  RETURN VALUES
    table		Opened table
    0			Error
  
    If ok, the following are also set:
      table_list->lock_type 	lock_type
      table_list->table		table
*/

TABLE *open_ltable(THD *thd, TABLE_LIST *table_list, thr_lock_type lock_type,
                   uint lock_flags)
{
  TABLE *table;
  Open_table_context ot_ctx(thd, lock_flags);
  bool error;
  DBUG_ENTER("open_ltable");

  /* Ignore temporary tables as they have already been opened. */
  if (table_list->table)
    DBUG_RETURN(table_list->table);

  /* should not be used in a prelocked_mode context, see NOTE above */
  DBUG_ASSERT(thd->locked_tables_mode < LTM_PRELOCKED);

  THD_STAGE_INFO(thd, stage_opening_tables);
  thd->current_tablenr= 0;
  /* open_ltable can be used only for BASIC TABLEs */
  table_list->required_type= TABLE_TYPE_NORMAL;

  /* This function can't properly handle requests for such metadata locks. */
  DBUG_ASSERT(table_list->mdl_request.type < MDL_SHARED_UPGRADABLE);

  while ((error= open_table(thd, table_list, &ot_ctx)) &&
         ot_ctx.can_recover_from_failed_open())
  {
    /*
      Even though we have failed to open table we still need to
      call release_transactional_locks() to release metadata locks which
      might have been acquired successfully.
    */
    thd->mdl_context.rollback_to_savepoint(ot_ctx.start_of_statement_svp());
    table_list->mdl_request.ticket= 0;
    if (ot_ctx.recover_from_failed_open())
      break;
  }

  if (likely(!error))
  {
    /*
      We can't have a view or some special "open_strategy" in this function
      so there should be a TABLE instance.
    */
    DBUG_ASSERT(table_list->table);
    table= table_list->table;
    if (table->file->ha_table_flags() & HA_CAN_MULTISTEP_MERGE)
    {
      /* A MERGE table must not come here. */
      /* purecov: begin tested */
      my_error(ER_WRONG_OBJECT, MYF(0), table->s->db.str,
               table->s->table_name.str, "BASE TABLE");
      table= 0;
      goto end;
      /* purecov: end */
    }

    table_list->lock_type= lock_type;
    table->grant= table_list->grant;
    if (thd->locked_tables_mode)
    {
      if (check_lock_and_start_stmt(thd, thd->lex, table_list))
	table= 0;
    }
    else
    {
      DBUG_ASSERT(thd->lock == 0);	// You must lock everything at once
      if ((table->reginfo.lock_type= lock_type) != TL_UNLOCK)
	if (! (thd->lock= mysql_lock_tables(thd, &table_list->table, 1,
                                            lock_flags)))
        {
          table= 0;
        }
    }
  }
  else
    table= 0;

end:
  if (table == NULL)
  {
    if (!thd->in_sub_stmt)
      trans_rollback_stmt(thd);
    close_thread_tables(thd);
  }
  THD_STAGE_INFO(thd, stage_after_opening_tables);

  thd_proc_info(thd, 0);
  DBUG_RETURN(table);
}


/**
  Open all tables in list, locks them and optionally process derived tables.

  @param thd		      Thread context.
  @param options              DDL options.
  @param tables	              List of tables for open and locking.
  @param derived              Whether to handle derived tables.
  @param flags                Bitmap of options to be used to open and lock
                              tables (see open_tables() and mysql_lock_tables()
                              for details).
  @param prelocking_strategy  Strategy which specifies how prelocking algorithm
                              should work for this statement.

  @note
    The thr_lock locks will automatically be freed by
    close_thread_tables().

  @retval FALSE  OK.
  @retval TRUE   Error
*/

bool open_and_lock_tables(THD *thd, const DDL_options_st &options,
                          TABLE_LIST *tables,
                          bool derived, uint flags,
                          Prelocking_strategy *prelocking_strategy)
{
  uint counter;
  MDL_savepoint mdl_savepoint= thd->mdl_context.mdl_savepoint();
  DBUG_ENTER("open_and_lock_tables");
  DBUG_PRINT("enter", ("derived handling: %d", derived));

  if (open_tables(thd, options, &tables, &counter, flags, prelocking_strategy))
    goto err;

  DBUG_EXECUTE_IF("sleep_open_and_lock_after_open", {
                  const char *old_proc_info= thd->proc_info;
                  thd->proc_info= "DBUG sleep";
                  my_sleep(6000000);
                  thd->proc_info= old_proc_info;});

  if (lock_tables(thd, tables, counter, flags))
    goto err;

  /* Don't read statistics tables when opening internal tables */
  if (!(flags & MYSQL_OPEN_IGNORE_LOGGING_FORMAT))
    (void) read_statistics_for_tables_if_needed(thd, tables);
  
  if (derived)
  {
    if (mysql_handle_derived(thd->lex, DT_INIT))
      goto err;
    if (thd->prepare_derived_at_open &&
        (mysql_handle_derived(thd->lex, DT_PREPARE)))
      goto err;
  }

  DBUG_RETURN(FALSE);
err:
  if (! thd->in_sub_stmt)
    trans_rollback_stmt(thd);  /* Necessary if derived handling failed. */
  close_thread_tables(thd);
  /* Don't keep locks for a failed statement. */
  thd->mdl_context.rollback_to_savepoint(mdl_savepoint);
  DBUG_RETURN(TRUE);
}


/*
  Open all tables in list and process derived tables

  SYNOPSIS
    open_normal_and_derived_tables
    thd		- thread handler
    tables	- list of tables for open
    flags       - bitmap of flags to modify how the tables will be open:
                  MYSQL_LOCK_IGNORE_FLUSH - open table even if someone has
                  done a flush on it.
    dt_phases   - set of flags to pass to the mysql_handle_derived

  RETURN
    FALSE - ok
    TRUE  - error

  NOTE 
    This is to be used on prepare stage when you don't read any
    data from the tables.
*/

bool open_normal_and_derived_tables(THD *thd, TABLE_LIST *tables, uint flags,
                                    uint dt_phases)
{
  DML_prelocking_strategy prelocking_strategy;
  uint counter;
  MDL_savepoint mdl_savepoint= thd->mdl_context.mdl_savepoint();
  DBUG_ENTER("open_normal_and_derived_tables");
  DBUG_ASSERT(!thd->fill_derived_tables());
  if (open_tables(thd, &tables, &counter, flags, &prelocking_strategy) ||
      mysql_handle_derived(thd->lex, dt_phases))
    goto end;

  DBUG_RETURN(0);
end:
  /*
    No need to commit/rollback the statement transaction: it's
    either not started or we're filling in an INFORMATION_SCHEMA
    table on the fly, and thus mustn't manipulate with the
    transaction of the enclosing statement.
  */
  DBUG_ASSERT(thd->transaction->stmt.is_empty() ||
              (thd->state_flags & Open_tables_state::BACKUPS_AVAIL));
  close_thread_tables(thd);
  /* Don't keep locks for a failed statement. */
  thd->mdl_context.rollback_to_savepoint(mdl_savepoint);

  DBUG_RETURN(TRUE); /* purecov: inspected */
}


/**
  Open a table to read its structure, e.g. for:
  - SHOW FIELDS
  - delayed SP variable data type definition: DECLARE a t1.a%TYPE

  The flag MYSQL_OPEN_GET_NEW_TABLE is passed to make %TYPE work
  in stored functions, as during a stored function call
  (e.g. in a SELECT query) the tables referenced in %TYPE can already be locked,
  and attempt to open it again would return an error in open_table().

  The flag MYSQL_OPEN_GET_NEW_TABLE is not really needed for
  SHOW FIELDS or for a "CALL sp()" statement, but it's not harmful,
  so let's pass it unconditionally.
*/

bool open_tables_only_view_structure(THD *thd, TABLE_LIST *table_list,
                                     bool can_deadlock)
{
  DBUG_ENTER("open_tables_only_view_structure");
  /*
    Let us set fake sql_command so views won't try to merge
    themselves into main statement. If we don't do this,
    SELECT * from information_schema.xxxx will cause problems.
    SQLCOM_SHOW_FIELDS is used because it satisfies
    'LEX::only_view_structure()'.
  */
  enum_sql_command save_sql_command= thd->lex->sql_command;
  thd->lex->sql_command= SQLCOM_SHOW_FIELDS;
  bool rc= (thd->open_temporary_tables(table_list) ||
           open_normal_and_derived_tables(thd, table_list,
                                          (MYSQL_OPEN_IGNORE_FLUSH |
                                           MYSQL_OPEN_FORCE_SHARED_HIGH_PRIO_MDL |
                                           MYSQL_OPEN_GET_NEW_TABLE |
                                           (can_deadlock ?
                                            MYSQL_OPEN_FAIL_ON_MDL_CONFLICT : 0)),
                                          DT_INIT | DT_PREPARE | DT_CREATE));
  /*
    Restore old value of sql_command back as it is being looked at in
    process_table() function.
  */
  thd->lex->sql_command= save_sql_command;
  DBUG_RETURN(rc);
}


/*
  Mark all real tables in the list as free for reuse.

  SYNOPSIS
    mark_real_tables_as_free_for_reuse()
      thd   - thread context
      table - head of the list of tables

  DESCRIPTION
    Marks all real tables in the list (i.e. not views, derived
    or schema tables) as free for reuse.
*/

static void mark_real_tables_as_free_for_reuse(TABLE_LIST *table_list)
{
  TABLE_LIST *table;
  DBUG_ENTER("mark_real_tables_as_free_for_reuse");

  /*
    We have to make two loops as HA_EXTRA_DETACH_CHILDREN may
    remove items from the table list that we have to reset
  */
  for (table= table_list; table; table= table->next_global)
  {
    if (!table->placeholder())
      table->table->query_id= 0;
  }
  for (table= table_list; table; table= table->next_global)
  {
    if (!table->placeholder())
    {
      /*
        Detach children of MyISAMMRG tables used in
        sub-statements, they will be reattached at open.
        This has to be done in a separate loop to make sure
        that children have had their query_id cleared.
      */
      table->table->file->extra(HA_EXTRA_DETACH_CHILDREN);
    }
  }
  DBUG_VOID_RETURN;
}


static bool fix_all_session_vcol_exprs(THD *thd, TABLE_LIST *tables)
{
  Security_context *save_security_ctx= thd->security_ctx;
  TABLE_LIST *first_not_own= thd->lex->first_not_own_table();
  DBUG_ENTER("fix_session_vcol_expr");

  for (TABLE_LIST *table= tables; table && table != first_not_own;
       table= table->next_global)
  {
    TABLE *t= table->table;
    if (!table->placeholder() && t->s->vcols_need_refixing &&
         table->lock_type >= TL_WRITE_ALLOW_WRITE)
    {
      if (table->security_ctx)
        thd->security_ctx= table->security_ctx;

      for (Field **vf= t->vfield; vf && *vf; vf++)
        if (fix_session_vcol_expr(thd, (*vf)->vcol_info))
          goto err;

      for (Field **df= t->default_field; df && *df; df++)
        if ((*df)->default_value &&
            fix_session_vcol_expr(thd, (*df)->default_value))
          goto err;

      for (Virtual_column_info **cc= t->check_constraints; cc && *cc; cc++)
        if (fix_session_vcol_expr(thd, (*cc)))
          goto err;

      thd->security_ctx= save_security_ctx;
    }
  }
  DBUG_RETURN(0);
err:
  thd->security_ctx= save_security_ctx;
  DBUG_RETURN(1);
}


/**
  Lock all tables in a list.

  @param  thd           Thread handler
  @param  tables        Tables to lock
  @param  count         Number of opened tables
  @param  flags         Options (see mysql_lock_tables() for details)

  You can't call lock_tables() while holding thr_lock locks, as
  this would break the dead-lock-free handling thr_lock gives us.
  You must always get all needed locks at once.

  If the query for which we are calling this function is marked as
  requiring prelocking, this function will change
  locked_tables_mode to LTM_PRELOCKED.

  @retval FALSE         Success. 
  @retval TRUE          A lock wait timeout, deadlock or out of memory.
*/

bool lock_tables(THD *thd, TABLE_LIST *tables, uint count, uint flags)
{
  TABLE_LIST *table, *first_not_own;
  DBUG_ENTER("lock_tables");
  /*
    We can't meet statement requiring prelocking if we already
    in prelocked mode.
  */
  DBUG_ASSERT(thd->locked_tables_mode <= LTM_LOCK_TABLES ||
              !thd->lex->requires_prelocking());

  if (!tables && !thd->lex->requires_prelocking())
    DBUG_RETURN(0);

  first_not_own= thd->lex->first_not_own_table();

  /*
    Check for thd->locked_tables_mode to avoid a redundant
    and harmful attempt to lock the already locked tables again.
    Checking for thd->lock is not enough in some situations. For example,
    if a stored function contains
    "drop table t3; create temporary t3 ..; insert into t3 ...;"
    thd->lock may be 0 after drop tables, whereas locked_tables_mode
    is still on. In this situation an attempt to lock temporary
    table t3 will lead to a memory leak.
  */
  if (! thd->locked_tables_mode)
  {
    DBUG_ASSERT(thd->lock == 0);	// You must lock everything at once
    TABLE **start,**ptr;
    bool found_first_not_own= 0;

    if (!(ptr=start=(TABLE**) thd->alloc(sizeof(TABLE*)*count)))
      DBUG_RETURN(TRUE);

    /*
      Collect changes tables for table lock.
      Mark own tables with query id as this is needed by
      prepare_for_row_logging()
    */
    for (table= tables; table; table= table->next_global)
    {
      if (table == first_not_own)
        found_first_not_own= 1;
      if (!table->placeholder())
      {
        *(ptr++)= table->table;
        if (!found_first_not_own)
          table->table->query_id= thd->query_id;
      }
    }

    DEBUG_SYNC(thd, "before_lock_tables_takes_lock");

    if (! (thd->lock= mysql_lock_tables(thd, start, (uint) (ptr - start),
                                        flags)))
      DBUG_RETURN(TRUE);

    DEBUG_SYNC(thd, "after_lock_tables_takes_lock");

    if (thd->lex->requires_prelocking() &&
        thd->lex->sql_command != SQLCOM_LOCK_TABLES)
    {
      /*
        We just have done implicit LOCK TABLES, and now we have
        to emulate first open_and_lock_tables() after it.

        When open_and_lock_tables() is called for a single table out of
        a table list, the 'next_global' chain is temporarily broken. We
        may not find 'first_not_own' before the end of the "list".
        Look for example at those places where open_n_lock_single_table()
        is called. That function implements the temporary breaking of
        a table list for opening a single table.
      */
      for (table= tables;
           table && table != first_not_own;
           table= table->next_global)
      {
        if (!table->placeholder())
        {
          if (check_lock_and_start_stmt(thd, thd->lex, table))
          {
            mysql_unlock_tables(thd, thd->lock);
            thd->lock= 0;
            DBUG_RETURN(TRUE);
          }
        }
      }
      /*
        Let us mark all tables which don't belong to the statement itself,
        and was marked as occupied during open_tables() as free for reuse.
      */
      mark_real_tables_as_free_for_reuse(first_not_own);
      DBUG_PRINT("info",("locked_tables_mode= LTM_PRELOCKED"));
      thd->enter_locked_tables_mode(LTM_PRELOCKED);
    }
  }
  else
  {
    /*
      When open_and_lock_tables() is called for a single table out of
      a table list, the 'next_global' chain is temporarily broken. We
      may not find 'first_not_own' before the end of the "list".
      Look for example at those places where open_n_lock_single_table()
      is called. That function implements the temporary breaking of
      a table list for opening a single table.
    */
    for (table= tables;
         table && table != first_not_own;
         table= table->next_global)
    {
      if (table->placeholder())
        continue;

      table->table->query_id= thd->query_id;
      /*
        In a stored function or trigger we should ensure that we won't change
        a table that is already used by the calling statement.
      */
      if (thd->locked_tables_mode >= LTM_PRELOCKED &&
          table->lock_type >= TL_WRITE_ALLOW_WRITE)
      {
        for (TABLE* opentab= thd->open_tables; opentab; opentab= opentab->next)
        {
          if (table->table->s == opentab->s && opentab->query_id &&
              table->table->query_id != opentab->query_id)
          {
            my_error(ER_CANT_UPDATE_USED_TABLE_IN_SF_OR_TRG, MYF(0),
                     table->table->s->table_name.str);
            DBUG_RETURN(TRUE);
          }
        }
      }

      if (check_lock_and_start_stmt(thd, thd->lex, table))
      {
	DBUG_RETURN(TRUE);
      }
    }
    /*
      If we are under explicit LOCK TABLES and our statement requires
      prelocking, we should mark all "additional" tables as free for use
      and enter prelocked mode.
    */
    if (thd->lex->requires_prelocking())
    {
      mark_real_tables_as_free_for_reuse(first_not_own);
      DBUG_PRINT("info",
                 ("thd->locked_tables_mode= LTM_PRELOCKED_UNDER_LOCK_TABLES"));
      thd->locked_tables_mode= LTM_PRELOCKED_UNDER_LOCK_TABLES;
    }
  }

  bool res= fix_all_session_vcol_exprs(thd, tables);
  if (!res && !(flags & MYSQL_OPEN_IGNORE_LOGGING_FORMAT))
    res= thd->decide_logging_format(tables);

  DBUG_RETURN(res);
}


/*
  Restart transaction for tables

  This is used when we had to do an implicit commit after tables are opened
  and want to restart transactions on tables.

  This is used in case of:
  LOCK TABLES xx
  CREATE OR REPLACE TABLE xx;
*/

bool restart_trans_for_tables(THD *thd, TABLE_LIST *table)
{
  DBUG_ENTER("restart_trans_for_tables");

  for (; table; table= table->next_global)
  {
    if (table->placeholder())
      continue;

    if (check_lock_and_start_stmt(thd, thd->lex, table))
    {
      DBUG_ASSERT(0);                           // Should never happen
      DBUG_RETURN(TRUE);
    }
  }
  DBUG_RETURN(FALSE);
}


/**
  Prepare statement for reopening of tables and recalculation of set of
  prelocked tables.

  @param[in] thd         Thread context.
  @param[in,out] tables  List of tables which we were trying to open
                         and lock.
  @param[in] start_of_statement_svp MDL savepoint which represents the set
                         of metadata locks which the current transaction
                         managed to acquire before execution of the current
                         statement and to which we should revert before
                         trying to reopen tables. NULL if no metadata locks
                         were held and thus all metadata locks should be
                         released.
*/

void close_tables_for_reopen(THD *thd, TABLE_LIST **tables,
                             const MDL_savepoint &start_of_statement_svp)
{
  TABLE_LIST *first_not_own_table= thd->lex->first_not_own_table();
  TABLE_LIST *tmp;

  /*
    If table list consists only from tables from prelocking set, table list
    for new attempt should be empty, so we have to update list's root pointer.
  */
  if (first_not_own_table == *tables)
    *tables= 0;
  thd->lex->chop_off_not_own_tables();
  /* Reset MDL tickets for procedures/functions */
  for (Sroutine_hash_entry *rt=
         (Sroutine_hash_entry*)thd->lex->sroutines_list.first;
       rt; rt= rt->next)
    rt->mdl_request.ticket= NULL;
  sp_remove_not_own_routines(thd->lex);
  for (tmp= *tables; tmp; tmp= tmp->next_global)
  {
    tmp->table= 0;
    tmp->mdl_request.ticket= NULL;
    /* We have to cleanup translation tables of views. */
    tmp->cleanup_items();
  }
  /*
    No need to commit/rollback the statement transaction: it's
    either not started or we're filling in an INFORMATION_SCHEMA
    table on the fly, and thus mustn't manipulate with the
    transaction of the enclosing statement.
  */
  DBUG_ASSERT(thd->transaction->stmt.is_empty() ||
              (thd->state_flags & Open_tables_state::BACKUPS_AVAIL));
  close_thread_tables(thd);
  thd->mdl_context.rollback_to_savepoint(start_of_statement_svp);
}


/*****************************************************************************
* The following find_field_in_XXX procedures implement the core of the
* name resolution functionality. The entry point to resolve a column name in a
* list of tables is 'find_field_in_tables'. It calls 'find_field_in_table_ref'
* for each table reference. In turn, depending on the type of table reference,
* 'find_field_in_table_ref' calls one of the 'find_field_in_XXX' procedures
* below specific for the type of table reference.
******************************************************************************/

/* Special Field pointers as return values of find_field_in_XXX functions. */
Field *not_found_field= (Field*) 0x1;
Field *view_ref_found= (Field*) 0x2; 

#define WRONG_GRANT (Field*) -1

static void update_field_dependencies(THD *thd, Field *field, TABLE *table)
{
  DBUG_ENTER("update_field_dependencies");
  if (should_mark_column(thd->column_usage))
  {
    /*
      We always want to register the used keys, as the column bitmap may have
      been set for all fields (for example for view).
    */
    table->covering_keys.intersect(field->part_of_key);

    if (thd->column_usage == MARK_COLUMNS_READ)
    {
      if (table->mark_column_with_deps(field))
        DBUG_VOID_RETURN; // Field was already marked
    }
    else
    {
      if (bitmap_fast_test_and_set(table->write_set, field->field_index))
      {
        DBUG_PRINT("warning", ("Found duplicated field"));
        thd->dup_field= field;
        DBUG_VOID_RETURN;
      }
    }

    table->used_fields++;
  }
  if (table->get_fields_in_item_tree)
    field->flags|= GET_FIXED_FIELDS_FLAG;
  DBUG_VOID_RETURN;
}


/*
  Find a field by name in a view that uses merge algorithm.

  SYNOPSIS
    find_field_in_view()
    thd				thread handler
    table_list			view to search for 'name'
    name			name of field
    length			length of name
    item_name                   name of item if it will be created (VIEW)
    ref				expression substituted in VIEW should be passed
                                using this reference (return view_ref_found)
    register_tree_change        TRUE if ref is not stack variable and we
                                need register changes in item tree

  RETURN
    0			field is not found
    view_ref_found	found value in VIEW (real result is in *ref)
    #			pointer to field - only for schema table fields
*/

static Field *
find_field_in_view(THD *thd, TABLE_LIST *table_list,
                   const char *name, size_t length,
                   const char *item_name, Item **ref,
                   bool register_tree_change)
{
  DBUG_ENTER("find_field_in_view");
  DBUG_PRINT("enter",
             ("view: '%s', field name: '%s', item name: '%s', ref %p",
              table_list->alias.str, name, item_name, ref));
  Field_iterator_view field_it;
  field_it.set(table_list);
  Query_arena *arena= 0, backup;  

  for (; !field_it.end_of_fields(); field_it.next())
  {
    if (!my_strcasecmp(system_charset_info, field_it.name()->str, name))
    {
      // in PS use own arena or data will be freed after prepare
      if (register_tree_change &&
          thd->stmt_arena->is_stmt_prepare_or_first_stmt_execute())
        arena= thd->activate_stmt_arena_if_needed(&backup);
      /*
        create_item() may, or may not create a new Item, depending on
        the column reference. See create_view_field() for details.
      */
      Item *item= field_it.create_item(thd);
      if (arena)
        thd->restore_active_arena(arena, &backup);
      
      if (!item)
        DBUG_RETURN(0);
      if (!ref)
        DBUG_RETURN((Field*) view_ref_found);
      /*
       *ref != NULL means that *ref contains the item that we need to
       replace. If the item was aliased by the user, set the alias to
       the replacing item.
      */
      if (*ref && !(*ref)->is_autogenerated_name())
        item->set_name(thd, (*ref)->name);
      if (register_tree_change)
        thd->change_item_tree(ref, item);
      else
        *ref= item;
      DBUG_RETURN((Field*) view_ref_found);
    }
  }
  DBUG_RETURN(0);
}


/*
  Find field by name in a NATURAL/USING join table reference.

  SYNOPSIS
    find_field_in_natural_join()
    thd			 [in]  thread handler
    table_ref            [in]  table reference to search
    name		 [in]  name of field
    length		 [in]  length of name
    ref                  [in/out] if 'name' is resolved to a view field, ref is
                               set to point to the found view field
    register_tree_change [in]  TRUE if ref is not stack variable and we
                               need register changes in item tree
    actual_table         [out] the original table reference where the field
                               belongs - differs from 'table_list' only for
                               NATURAL/USING joins

  DESCRIPTION
    Search for a field among the result fields of a NATURAL/USING join.
    Notice that this procedure is called only for non-qualified field
    names. In the case of qualified fields, we search directly the base
    tables of a natural join.

  RETURN
    NULL        if the field was not found
    WRONG_GRANT if no access rights to the found field
    #           Pointer to the found Field
*/

static Field *
find_field_in_natural_join(THD *thd, TABLE_LIST *table_ref, const char *name, size_t length, Item **ref, bool register_tree_change,
                           TABLE_LIST **actual_table)
{
  List_iterator_fast<Natural_join_column>
    field_it(*(table_ref->join_columns));
  Natural_join_column *nj_col, *curr_nj_col;
  Field *UNINIT_VAR(found_field);
  Query_arena *UNINIT_VAR(arena), backup;
  DBUG_ENTER("find_field_in_natural_join");
  DBUG_PRINT("enter", ("field name: '%s', ref %p",
		       name, ref));
  DBUG_ASSERT(table_ref->is_natural_join && table_ref->join_columns);
  DBUG_ASSERT(*actual_table == NULL);

  for (nj_col= NULL, curr_nj_col= field_it++; curr_nj_col; 
       curr_nj_col= field_it++)
  {
    if (!my_strcasecmp(system_charset_info, curr_nj_col->name()->str, name))
    {
      if (nj_col)
      {
        my_error(ER_NON_UNIQ_ERROR, MYF(0), name, thd->where);
        DBUG_RETURN(NULL);
      }
      nj_col= curr_nj_col;
    }
  }
  if (!nj_col)
    DBUG_RETURN(NULL);

  if (nj_col->view_field)
  {
    Item *item;
    if (register_tree_change)
      arena= thd->activate_stmt_arena_if_needed(&backup);
    /*
      create_item() may, or may not create a new Item, depending on the
      column reference. See create_view_field() for details.
    */
    item= nj_col->create_item(thd);
    if (!item)
      DBUG_RETURN(NULL);

    /*
     *ref != NULL means that *ref contains the item that we need to
     replace. If the item was aliased by the user, set the alias to
     the replacing item.
     */
    if (*ref && !(*ref)->is_autogenerated_name())
      item->set_name(thd, (*ref)->name);
    if (register_tree_change && arena)
      thd->restore_active_arena(arena, &backup);

    if (!item)
      DBUG_RETURN(NULL);
    DBUG_ASSERT(nj_col->table_field == NULL);
    if (nj_col->table_ref->schema_table_reformed)
    {
      /*
        Translation table items are always Item_fields and fixed
        already('mysql_schema_table' function). So we can return
        ->field. It is used only for 'show & where' commands.
      */
      DBUG_RETURN(((Item_field*) (nj_col->view_field->item))->field);
    }
    if (register_tree_change)
      thd->change_item_tree(ref, item);
    else
      *ref= item;
    found_field= (Field*) view_ref_found;
  }
  else
  {
    /* This is a base table. */
    DBUG_ASSERT(nj_col->view_field == NULL);
    Item *ref= 0;
    /*
      This fix_fields is not necessary (initially this item is fixed by
      the Item_field constructor; after reopen_tables the Item_func_eq
      calls fix_fields on that item), it's just a check during table
      reopening for columns that was dropped by the concurrent connection.
    */
    if (nj_col->table_field->fix_fields_if_needed(thd, &ref))
    {
      DBUG_PRINT("info", ("column '%s' was dropped by the concurrent connection",
                          nj_col->table_field->name.str));
      DBUG_RETURN(NULL);
    }
    DBUG_ASSERT(ref == 0);                      // Should not have changed
    DBUG_ASSERT(nj_col->table_ref->table == nj_col->table_field->field->table);
    found_field= nj_col->table_field->field;
    update_field_dependencies(thd, found_field, nj_col->table_ref->table);
  }

  *actual_table= nj_col->table_ref;
  
  DBUG_RETURN(found_field);
}


/*
  Find field by name in a base table or a view with temp table algorithm.

  The caller is expected to check column-level privileges.

  SYNOPSIS
    find_field_in_table()
    thd				thread handler
    table			table where to search for the field
    name			name of field
    length			length of name
    allow_rowid			do allow finding of "_rowid" field?
    cached_field_index_ptr	cached position in field list (used to speedup
                                lookup for fields in prepared tables)

  RETURN
    0	field is not found
    #	pointer to field
*/

Field *
find_field_in_table(THD *thd, TABLE *table, const char *name, size_t length,
                    bool allow_rowid, uint *cached_field_index_ptr)
{
  Field *field;
  uint cached_field_index= *cached_field_index_ptr;
  DBUG_ENTER("find_field_in_table");
  DBUG_PRINT("enter", ("table: '%s', field name: '%s'", table->alias.c_ptr(),
                       name));

  /* We assume here that table->field < NO_CACHED_FIELD_INDEX = UINT_MAX */
  if (cached_field_index < table->s->fields &&
      !my_strcasecmp(system_charset_info,
                     table->field[cached_field_index]->field_name.str, name))
    field= table->field[cached_field_index];
  else
  {
    LEX_CSTRING fname= {name, length};
    field= table->find_field_by_name(&fname);
  }

  if (field)
  {
    if (field->invisible == INVISIBLE_FULL &&
        DBUG_EVALUATE_IF("test_completely_invisible", 0, 1))
      DBUG_RETURN((Field*)0);

    if (field->invisible == INVISIBLE_SYSTEM &&
        thd->column_usage != MARK_COLUMNS_READ &&
        thd->column_usage != COLUMNS_READ)
      DBUG_RETURN((Field*)0);
  }
  else
  {
    if (!allow_rowid ||
        my_strcasecmp(system_charset_info, name, "_rowid") ||
        table->s->rowid_field_offset == 0)
      DBUG_RETURN((Field*) 0);
    field= table->field[table->s->rowid_field_offset-1];
  }
  *cached_field_index_ptr= field->field_index;

  update_field_dependencies(thd, field, table);

  DBUG_RETURN(field);
}


/*
  Find field in a table reference.

  SYNOPSIS
    find_field_in_table_ref()
    thd			   [in]  thread handler
    table_list		   [in]  table reference to search
    name		   [in]  name of field
    length		   [in]  field length of name
    item_name              [in]  name of item if it will be created (VIEW)
    db_name                [in]  optional database name that qualifies the
    table_name             [in]  optional table name that qualifies the field
                                 0 for non-qualified field in natural joins
    ref		       [in/out] if 'name' is resolved to a view field, ref
                                 is set to point to the found view field
    check_privileges       [in]  check privileges
    allow_rowid		   [in]  do allow finding of "_rowid" field?
    cached_field_index_ptr [in]  cached position in field list (used to
                                 speedup lookup for fields in prepared tables)
    register_tree_change   [in]  TRUE if ref is not stack variable and we
                                 need register changes in item tree
    actual_table           [out] the original table reference where the field
                                 belongs - differs from 'table_list' only for
                                 NATURAL_USING joins.

  DESCRIPTION
    Find a field in a table reference depending on the type of table
    reference. There are three types of table references with respect
    to the representation of their result columns:
    - an array of Field_translator objects for MERGE views and some
      information_schema tables,
    - an array of Field objects (and possibly a name hash) for stored
      tables,
    - a list of Natural_join_column objects for NATURAL/USING joins.
    This procedure detects the type of the table reference 'table_list'
    and calls the corresponding search routine.

    The routine checks column-level privieleges for the found field.

  RETURN
    0			field is not found
    view_ref_found	found value in VIEW (real result is in *ref)
    #			pointer to field
*/

Field *
find_field_in_table_ref(THD *thd, TABLE_LIST *table_list,
                        const char *name, size_t length,
                        const char *item_name, const char *db_name,
                        const char *table_name, Item **ref,
                        bool check_privileges, bool allow_rowid,
                        uint *cached_field_index_ptr,
                        bool register_tree_change, TABLE_LIST **actual_table)
{
  Field *fld;
  DBUG_ENTER("find_field_in_table_ref");
  DBUG_ASSERT(table_list->alias.str);
  DBUG_ASSERT(name);
  DBUG_ASSERT(item_name);
  DBUG_PRINT("enter",
             ("table: '%s'  field name: '%s'  item name: '%s'  ref %p",
              table_list->alias.str, name, item_name, ref));

  /*
    Check that the table and database that qualify the current field name
    are the same as the table reference we are going to search for the field.

    Exclude from the test below nested joins because the columns in a
    nested join generally originate from different tables. Nested joins
    also have no table name, except when a nested join is a merge view
    or an information schema table.

    We include explicitly table references with a 'field_translation' table,
    because if there are views over natural joins we don't want to search
    inside the view, but we want to search directly in the view columns
    which are represented as a 'field_translation'.

    tables->db.str may be 0 if we are preparing a statement
    db_name is 0 if item doesn't have a db name
    table_name is 0 if item doesn't have a specified table_name
  */
  if (db_name && !db_name[0])
    db_name= 0;                                 // Simpler test later

  if (/* Exclude nested joins. */
      (!table_list->nested_join ||
       /* Include merge views and information schema tables. */
       table_list->field_translation) &&
      /*
        Test if the field qualifiers match the table reference we plan
        to search.
      */
      table_name && table_name[0] &&
      (my_strcasecmp(table_alias_charset, table_list->alias.str, table_name) ||
       (db_name && (!table_list->db.str || !table_list->db.str[0])) ||
       (db_name && table_list->db.str && table_list->db.str[0] &&
        (table_list->schema_table ?
         my_strcasecmp(system_charset_info, db_name, table_list->db.str) :
         strcmp(db_name, table_list->db.str)))))
    DBUG_RETURN(0);

  /*
    Don't allow usage of fields in sequence table that is opened as part of
    NEXT VALUE for sequence_name
  */
  if (table_list->sequence)
    DBUG_RETURN(0);

  *actual_table= NULL;

  if (table_list->field_translation)
  {
    /* 'table_list' is a view or an information schema table. */
    if ((fld= find_field_in_view(thd, table_list, name, length, item_name, ref,
                                 register_tree_change)))
      *actual_table= table_list;
  }
  else if (!table_list->nested_join)
  {
    /* 'table_list' is a stored table. */
    DBUG_ASSERT(table_list->table);
    if ((fld= find_field_in_table(thd, table_list->table, name, length,
                                  allow_rowid,
                                  cached_field_index_ptr)))
      *actual_table= table_list;
  }
  else
  {
    /*
      'table_list' is a NATURAL/USING join, or an operand of such join that
      is a nested join itself.

      If the field name we search for is qualified, then search for the field
      in the table references used by NATURAL/USING the join.
    */
    if (table_name && table_name[0])
    {
      List_iterator<TABLE_LIST> it(table_list->nested_join->join_list);
      TABLE_LIST *table;
      while ((table= it++))
      {
        if ((fld= find_field_in_table_ref(thd, table, name, length, item_name,
                                          db_name, table_name, ref,
                                          check_privileges, allow_rowid,
                                          cached_field_index_ptr,
                                          register_tree_change, actual_table)))
          DBUG_RETURN(fld);
      }
      DBUG_RETURN(0);
    }
    /*
      Non-qualified field, search directly in the result columns of the
      natural join. The condition of the outer IF is true for the top-most
      natural join, thus if the field is not qualified, we will search
      directly the top-most NATURAL/USING join.
    */
    fld= find_field_in_natural_join(thd, table_list, name, length, ref,
                                    register_tree_change, actual_table);
  }

  if (fld)
  {
#ifndef NO_EMBEDDED_ACCESS_CHECKS
    /* Check if there are sufficient access rights to the found field. */
    if (check_privileges &&
        check_column_grant_in_table_ref(thd, *actual_table, name, length, fld))
      fld= WRONG_GRANT;
    else
#endif
      if (should_mark_column(thd->column_usage))
      {
        /*
          Get rw_set correct for this field so that the handler
          knows that this field is involved in the query and gets
          retrieved/updated
         */
        Field *field_to_set= NULL;
        if (fld == view_ref_found)
        {
          if (!ref)
            DBUG_RETURN(fld);
          Item *it= (*ref)->real_item();
          if (it->type() == Item::FIELD_ITEM)
            field_to_set= ((Item_field*)it)->field;
          else
          {
            if (thd->column_usage == MARK_COLUMNS_READ)
              it->walk(&Item::register_field_in_read_map, 0, 0);
            else
              it->walk(&Item::register_field_in_write_map, 0, 0);
          }
        }
        else
          field_to_set= fld;
        if (field_to_set)
        {
          TABLE *table= field_to_set->table;
          DBUG_ASSERT(table);
          if (thd->column_usage == MARK_COLUMNS_READ)
            bitmap_set_bit(table->read_set, field_to_set->field_index);
          else
            bitmap_set_bit(table->write_set, field_to_set->field_index);
        }
      }
  }
  DBUG_RETURN(fld);
}


/*
  Find field in table, no side effects, only purpose is to check for field
  in table object and get reference to the field if found.

  SYNOPSIS
  find_field_in_table_sef()

  table                         table where to find
  name                          Name of field searched for

  RETURN
    0                   field is not found
    #                   pointer to field
*/

Field *find_field_in_table_sef(TABLE *table, const char *name)
{
  Field **field_ptr;
  if (table->s->name_hash.records)
  {
    field_ptr= (Field**)my_hash_search(&table->s->name_hash,(uchar*) name,
                                       strlen(name));
    if (field_ptr)
    {
      /*
        field_ptr points to field in TABLE_SHARE. Convert it to the matching
        field in table
      */
      field_ptr= (table->field + (field_ptr - table->s->field));
    }
  }
  else
  {
    if (!(field_ptr= table->field))
      return (Field *)0;
    for (; *field_ptr; ++field_ptr)
      if (!my_strcasecmp(system_charset_info, (*field_ptr)->field_name.str,
                         name))
        break;
  }
  if (field_ptr)
    return *field_ptr;
  else
    return (Field *)0;
}


/*
  Find field in table list.

  SYNOPSIS
    find_field_in_tables()
    thd			  pointer to current thread structure
    item		  field item that should be found
    first_table           list of tables to be searched for item
    last_table            end of the list of tables to search for item. If NULL
                          then search to the end of the list 'first_table'.
    ref			  if 'item' is resolved to a view field, ref is set to
                          point to the found view field
    report_error	  Degree of error reporting:
                          - IGNORE_ERRORS then do not report any error
                          - IGNORE_EXCEPT_NON_UNIQUE report only non-unique
                            fields, suppress all other errors
                          - REPORT_EXCEPT_NON_UNIQUE report all other errors
                            except when non-unique fields were found
                          - REPORT_ALL_ERRORS
    check_privileges      need to check privileges
    register_tree_change  TRUE if ref is not a stack variable and we
                          to need register changes in item tree

  RETURN VALUES
    0			If error: the found field is not unique, or there are
                        no sufficient access priviliges for the found field,
                        or the field is qualified with non-existing table.
    not_found_field	The function was called with report_error ==
                        (IGNORE_ERRORS || IGNORE_EXCEPT_NON_UNIQUE) and a
			field was not found.
    view_ref_found	View field is found, item passed through ref parameter
    found field         If a item was resolved to some field
*/

Field *
find_field_in_tables(THD *thd, Item_ident *item,
                     TABLE_LIST *first_table, TABLE_LIST *last_table,
		     Item **ref, find_item_error_report_type report_error,
                     bool check_privileges, bool register_tree_change)
{
  Field *found=0;
  const char *db= item->db_name.str;
  const char *table_name= item->table_name.str;
  const char *name= item->field_name.str;
  size_t length= item->field_name.length;
  char name_buff[SAFE_NAME_LEN+1];
  TABLE_LIST *cur_table= first_table;
  TABLE_LIST *actual_table;
  bool allow_rowid;

  if (!table_name || !table_name[0])
  {
    table_name= 0;                              // For easier test
    db= 0;
  }

  allow_rowid= table_name || (cur_table && !cur_table->next_local);

  if (item->cached_table)
  {
    DBUG_PRINT("info", ("using cached table"));
    /*
      This shortcut is used by prepared statements. We assume that
      TABLE_LIST *first_table is not changed during query execution (which
      is true for all queries except RENAME but luckily RENAME doesn't
      use fields...) so we can rely on reusing pointer to its member.
      With this optimization we also miss case when addition of one more
      field makes some prepared query ambiguous and so erroneous, but we
      accept this trade off.
    */
    TABLE_LIST *table_ref= item->cached_table;
    /*
      The condition (table_ref->view == NULL) ensures that we will call
      find_field_in_table even in the case of information schema tables
      when table_ref->field_translation != NULL.
      */
    if (table_ref->table && !table_ref->view &&
        (!table_ref->is_merged_derived() ||
         (!table_ref->is_multitable() && table_ref->merged_for_insert)))
    {

      found= find_field_in_table(thd, table_ref->table, name, length,
                                 TRUE, &(item->cached_field_index));
#ifndef NO_EMBEDDED_ACCESS_CHECKS
      /* Check if there are sufficient access rights to the found field. */
      if (found && check_privileges &&
          check_column_grant_in_table_ref(thd, table_ref, name, length, found))
        found= WRONG_GRANT;
#endif
    }
    else
      found= find_field_in_table_ref(thd, table_ref, name, length, item->name.str,
                                     NULL, NULL, ref, check_privileges,
                                     TRUE, &(item->cached_field_index),
                                     register_tree_change,
                                     &actual_table);
    if (found)
    {
      if (found == WRONG_GRANT)
	return (Field*) 0;

      /*
        Only views fields should be marked as dependent, not an underlying
        fields.
      */
      if (!table_ref->belong_to_view &&
          !table_ref->belong_to_derived)
      {
        SELECT_LEX *current_sel= item->context->select_lex;
        SELECT_LEX *last_select= table_ref->select_lex;
        bool all_merged= TRUE;
        for (SELECT_LEX *sl= current_sel; sl && sl!=last_select;
             sl=sl->outer_select())
        {
          Item *subs= sl->master_unit()->item;
          if (subs->type() == Item::SUBSELECT_ITEM && 
              ((Item_subselect*)subs)->substype() == Item_subselect::IN_SUBS &&
              ((Item_in_subselect*)subs)->test_strategy(SUBS_SEMI_JOIN))
          {
            continue;
          }
          all_merged= FALSE;
          break;
        }
        /*
          If the field was an outer referencee, mark all selects using this
          sub query as dependent on the outer query
        */
        if (!all_merged && current_sel != last_select)
        {
          mark_select_range_as_dependent(thd, last_select, current_sel,
                                         found, *ref, item);
        }
      }
      return found;
    }
  }
  else
    item->can_be_depended= TRUE;

  if (db && lower_case_table_names)
  {
    /*
      convert database to lower case for comparison.
      We can't do this in Item_field as this would change the
      'name' of the item which may be used in the select list
    */
    strmake_buf(name_buff, db);
    my_casedn_str(files_charset_info, name_buff);
    db= name_buff;
  }

  if (last_table)
    last_table= last_table->next_name_resolution_table;

  for (; cur_table != last_table ;
       cur_table= cur_table->next_name_resolution_table)
  {
    Field *cur_field= find_field_in_table_ref(thd, cur_table, name, length,
                                              item->name.str, db, table_name, ref,
                                              (thd->lex->sql_command ==
                                               SQLCOM_SHOW_FIELDS)
                                              ? false : check_privileges,
                                              allow_rowid,
                                              &(item->cached_field_index),
                                              register_tree_change,
                                              &actual_table);
    if (cur_field)
    {
      if (cur_field == WRONG_GRANT)
      {
        if (thd->lex->sql_command != SQLCOM_SHOW_FIELDS)
          return (Field*) 0;

        thd->clear_error();
        cur_field= find_field_in_table_ref(thd, cur_table, name, length,
                                           item->name.str, db, table_name, ref,
                                           false,
                                           allow_rowid,
                                           &(item->cached_field_index),
                                           register_tree_change,
                                           &actual_table);
        if (cur_field)
        {
          Field *nf=new Field_null(NULL,0,Field::NONE,
                                   &cur_field->field_name,
                                   &my_charset_bin);
          nf->init(cur_table->table);
          cur_field= nf;
        }
      }

      /*
        Store the original table of the field, which may be different from
        cur_table in the case of NATURAL/USING join.
      */
      item->cached_table= (!actual_table->cacheable_table || found) ?
                          0 : actual_table;

      DBUG_ASSERT(thd->where);
      /*
        If we found a fully qualified field we return it directly as it can't
        have duplicates.
       */
      if (db)
        return cur_field;
      
      if (unlikely(found))
      {
        if (report_error == REPORT_ALL_ERRORS ||
            report_error == IGNORE_EXCEPT_NON_UNIQUE)
          my_error(ER_NON_UNIQ_ERROR, MYF(0),
                   table_name ? item->full_name() : name, thd->where);
        return (Field*) 0;
      }
      found= cur_field;
    }
  }

  if (likely(found))
    return found;
  
  /*
    If the field was qualified and there were no tables to search, issue
    an error that an unknown table was given. The situation is detected
    as follows: if there were no tables we wouldn't go through the loop
    and cur_table wouldn't be updated by the loop increment part, so it
    will be equal to the first table.
  */
  if (table_name && (cur_table == first_table) &&
      (report_error == REPORT_ALL_ERRORS ||
       report_error == REPORT_EXCEPT_NON_UNIQUE))
  {
    char buff[SAFE_NAME_LEN*2 + 2];
    if (db && db[0])
    {
      strxnmov(buff,sizeof(buff)-1,db,".",table_name,NullS);
      table_name=buff;
    }
    my_error(ER_UNKNOWN_TABLE, MYF(0), table_name, thd->where);
  }
  else
  {
    if (report_error == REPORT_ALL_ERRORS ||
        report_error == REPORT_EXCEPT_NON_UNIQUE)
      my_error(ER_BAD_FIELD_ERROR, MYF(0), item->full_name(), thd->where);
    else
      found= not_found_field;
  }
  return found;
}


/*
  Find Item in list of items (find_field_in_tables analog)

  TODO
    is it better return only counter?

  SYNOPSIS
    find_item_in_list()
    find			Item to find
    items			List of items
    counter			To return number of found item
    report_error
      REPORT_ALL_ERRORS		report errors, return 0 if error
      REPORT_EXCEPT_NOT_FOUND	Do not report 'not found' error and
				return not_found_item, report other errors,
				return 0
      IGNORE_ERRORS		Do not report errors, return 0 if error
    resolution                  Set to the resolution type if the item is found 
                                (it says whether the item is resolved 
                                 against an alias name,
                                 or as a field name without alias,
                                 or as a field hidden by alias,
                                 or ignoring alias)
    limit                       How many items in the list to check
                                (if limit==0 then all items are to be checked)
                                
  RETURN VALUES
    0			Item is not found or item is not unique,
			error message is reported
    not_found_item	Function was called with
			report_error == REPORT_EXCEPT_NOT_FOUND and
			item was not found. No error message was reported
                        found field
*/

/* Special Item pointer to serve as a return value from find_item_in_list(). */
Item **not_found_item= (Item**) 0x1;


Item **
find_item_in_list(Item *find, List<Item> &items, uint *counter,
                  find_item_error_report_type report_error,
                  enum_resolution_type *resolution, uint limit)
{
  List_iterator<Item> li(items);
  uint n_items= limit == 0 ? items.elements : limit;
  Item **found=0, **found_unaliased= 0, *item;
  const char *db_name=0;
  const LEX_CSTRING *field_name= 0;
  const char *table_name=0;
  bool found_unaliased_non_uniq= 0;
  /*
    true if the item that we search for is a valid name reference
    (and not an item that happens to have a name).
  */
  bool is_ref_by_name= 0;
  uint unaliased_counter= 0;

  *resolution= NOT_RESOLVED;

  is_ref_by_name= (find->type() == Item::FIELD_ITEM  || 
                   find->type() == Item::REF_ITEM);
  if (is_ref_by_name)
  {
    field_name= &((Item_ident*) find)->field_name;
    table_name= ((Item_ident*) find)->table_name.str;
    db_name=    ((Item_ident*) find)->db_name.str;
  }

  for (uint i= 0; i < n_items; i++)
  {
    item= li++;
    if (field_name && field_name->str &&
        (item->real_item()->type() == Item::FIELD_ITEM ||
         ((item->type() == Item::REF_ITEM) &&
          (((Item_ref *)item)->ref_type() == Item_ref::VIEW_REF))))
    {
      Item_ident *item_field= (Item_ident*) item;

      /*
	In case of group_concat() with ORDER BY condition in the QUERY
	item_field can be field of temporary table without item name 
	(if this field created from expression argument of group_concat()),
	=> we have to check presence of name before compare
      */ 
      if (unlikely(!item_field->name.str))
        continue;

      if (table_name)
      {
        /*
          If table name is specified we should find field 'field_name' in
          table 'table_name'. According to SQL-standard we should ignore
          aliases in this case.

          Since we should NOT prefer fields from the select list over
          other fields from the tables participating in this select in
          case of ambiguity we have to do extra check outside this function.

          We use strcmp for table names and database names as these may be
          case sensitive. In cases where they are not case sensitive, they
          are always in lower case.

	  item_field->field_name and item_field->table_name can be 0x0 if
	  item is not fix_field()'ed yet.
        */
        if (item_field->field_name.str && item_field->table_name.str &&
	    !lex_string_cmp(system_charset_info, &item_field->field_name,
                            field_name) &&
            !my_strcasecmp(table_alias_charset, item_field->table_name.str,
                           table_name) &&
            (!db_name || (item_field->db_name.str &&
                          !strcmp(item_field->db_name.str, db_name))))
        {
          if (found_unaliased)
          {
            if ((*found_unaliased)->eq(item, 0))
              continue;
            /*
              Two matching fields in select list.
              We already can bail out because we are searching through
              unaliased names only and will have duplicate error anyway.
            */
            if (report_error != IGNORE_ERRORS)
              my_error(ER_NON_UNIQ_ERROR, MYF(0),
                       find->full_name(), current_thd->where);
            return (Item**) 0;
          }
          found_unaliased= li.ref();
          unaliased_counter= i;
          *resolution= RESOLVED_IGNORING_ALIAS;
          if (db_name)
            break;                              // Perfect match
        }
      }
      else
      {
        bool fname_cmp= lex_string_cmp(system_charset_info,
                                       &item_field->field_name,
                                       field_name);
        if (!lex_string_cmp(system_charset_info,
                            &item_field->name, field_name))
        {
          /*
            If table name was not given we should scan through aliases
            and non-aliased fields first. We are also checking unaliased
            name of the field in then next  else-if, to be able to find
            instantly field (hidden by alias) if no suitable alias or
            non-aliased field was found.
          */
          if (found)
          {
            if ((*found)->eq(item, 0))
              continue;                           // Same field twice
            if (report_error != IGNORE_ERRORS)
              my_error(ER_NON_UNIQ_ERROR, MYF(0),
                       find->full_name(), current_thd->where);
            return (Item**) 0;
          }
          found= li.ref();
          *counter= i;
          *resolution= fname_cmp ? RESOLVED_AGAINST_ALIAS:
	                           RESOLVED_WITH_NO_ALIAS;
        }
        else if (!fname_cmp)
        {
          /*
            We will use non-aliased field or react on such ambiguities only if
            we won't be able to find aliased field.
            Again if we have ambiguity with field outside of select list
            we should prefer fields from select list.
          */
          if (found_unaliased)
          {
            if ((*found_unaliased)->eq(item, 0))
              continue;                           // Same field twice
            found_unaliased_non_uniq= 1;
          }
          found_unaliased= li.ref();
          unaliased_counter= i;
        }
      }
    }
    else if (!table_name)
    { 
      if (is_ref_by_name && find->name.str && item->name.str &&
          find->name.length == item->name.length &&
	  !lex_string_cmp(system_charset_info, &item->name, &find->name))
      {
        found= li.ref();
        *counter= i;
        *resolution= RESOLVED_AGAINST_ALIAS;
        break;
      }
      else if (find->eq(item,0))
      {
        found= li.ref();
        *counter= i;
        *resolution= RESOLVED_IGNORING_ALIAS;
        break;
      }
    }
  }

  if (likely(found))
    return found;

  if (unlikely(found_unaliased_non_uniq))
  {
    if (report_error != IGNORE_ERRORS)
      my_error(ER_NON_UNIQ_ERROR, MYF(0),
               find->full_name(), current_thd->where);
    return (Item **) 0;
  }
  if (found_unaliased)
  {
    found= found_unaliased;
    *counter= unaliased_counter;
    *resolution= RESOLVED_BEHIND_ALIAS;
  }

  if (found)
    return found;

  if (report_error != REPORT_EXCEPT_NOT_FOUND)
  {
    if (report_error == REPORT_ALL_ERRORS)
      my_error(ER_BAD_FIELD_ERROR, MYF(0),
               find->full_name(), current_thd->where);
    return (Item **) 0;
  }
  else
    return (Item **) not_found_item;
}


/*
  Test if a string is a member of a list of strings.

  SYNOPSIS
    test_if_string_in_list()
    find      the string to look for
    str_list  a list of strings to be searched

  DESCRIPTION
    Sequentially search a list of strings for a string, and test whether
    the list contains the same string.

  RETURN
    TRUE  if find is in str_list
    FALSE otherwise
*/

static bool
test_if_string_in_list(const char *find, List<String> *str_list)
{
  List_iterator<String> str_list_it(*str_list);
  String *curr_str;
  size_t find_length= strlen(find);
  while ((curr_str= str_list_it++))
  {
    if (find_length != curr_str->length())
      continue;
    if (!my_strcasecmp(system_charset_info, find, curr_str->ptr()))
      return TRUE;
  }
  return FALSE;
}


/*
  Create a new name resolution context for an item so that it is
  being resolved in a specific table reference.

  SYNOPSIS
    set_new_item_local_context()
    thd        pointer to current thread
    item       item for which new context is created and set
    table_ref  table ref where an item showld be resolved

  DESCRIPTION
    Create a new name resolution context for an item, so that the item
    is resolved only the supplied 'table_ref'.

  RETURN
    FALSE  if all OK
    TRUE   otherwise
*/

static bool
set_new_item_local_context(THD *thd, Item_ident *item, TABLE_LIST *table_ref)
{
  Name_resolution_context *context;
  if (!(context= new (thd->mem_root) Name_resolution_context))
    return TRUE;
  context->init();
  context->first_name_resolution_table=
    context->last_name_resolution_table= table_ref;
  item->context= context;
  return FALSE;
}


/*
  Find and mark the common columns of two table references.

  SYNOPSIS
    mark_common_columns()
    thd                [in] current thread
    table_ref_1        [in] the first (left) join operand
    table_ref_2        [in] the second (right) join operand
    using_fields       [in] if the join is JOIN...USING - the join columns,
                            if NATURAL join, then NULL
    found_using_fields [out] number of fields from the USING clause that were
                             found among the common fields

  DESCRIPTION
    The procedure finds the common columns of two relations (either
    tables or intermediate join results), and adds an equi-join condition
    to the ON clause of 'table_ref_2' for each pair of matching columns.
    If some of table_ref_XXX represents a base table or view, then we
    create new 'Natural_join_column' instances for each column
    reference and store them in the 'join_columns' of the table
    reference.

  IMPLEMENTATION
    The procedure assumes that store_natural_using_join_columns() was
    called for the previous level of NATURAL/USING joins.

  RETURN
    TRUE   error when some common column is non-unique, or out of memory
    FALSE  OK
*/

static bool
mark_common_columns(THD *thd, TABLE_LIST *table_ref_1, TABLE_LIST *table_ref_2,
                    List<String> *using_fields, uint *found_using_fields)
{
  Field_iterator_table_ref it_1, it_2;
  Natural_join_column *nj_col_1, *nj_col_2;
  Query_arena *arena, backup;
  bool result= TRUE;
  bool first_outer_loop= TRUE;
  Field *field_1;
  field_visibility_t field_1_invisible, field_2_invisible;
  /*
    Leaf table references to which new natural join columns are added
    if the leaves are != NULL.
  */
  TABLE_LIST *leaf_1= (table_ref_1->nested_join &&
                       !table_ref_1->is_natural_join) ?
                      NULL : table_ref_1;
  TABLE_LIST *leaf_2= (table_ref_2->nested_join &&
                       !table_ref_2->is_natural_join) ?
                      NULL : table_ref_2;

  DBUG_ENTER("mark_common_columns");
  DBUG_PRINT("info", ("operand_1: %s  operand_2: %s",
                      table_ref_1->alias.str, table_ref_2->alias.str));

  *found_using_fields= 0;
  arena= thd->activate_stmt_arena_if_needed(&backup);

  for (it_1.set(table_ref_1); !it_1.end_of_fields(); it_1.next())
  {
    bool found= FALSE;
    const LEX_CSTRING *field_name_1;
    Field *field_2= 0;

    /* true if field_name_1 is a member of using_fields */
    bool is_using_column_1;
    if (!(nj_col_1= it_1.get_or_create_column_ref(thd, leaf_1)))
      goto err;

    field_1= nj_col_1->field();
    field_1_invisible= field_1 ? field_1->invisible : VISIBLE;

    if (field_1_invisible == INVISIBLE_FULL)
      continue;

    field_name_1= nj_col_1->name();
    is_using_column_1= using_fields && 
      test_if_string_in_list(field_name_1->str, using_fields);
    DBUG_PRINT ("info", ("field_name_1=%s.%s", 
                         nj_col_1->safe_table_name(),
                         field_name_1->str));

    if (field_1_invisible && !is_using_column_1)
      continue;

    /*
      Find a field with the same name in table_ref_2.

      Note that for the second loop, it_2.set() will iterate over
      table_ref_2->join_columns and not generate any new elements or
      lists.
    */
    nj_col_2= NULL;
    for (it_2.set(table_ref_2); !it_2.end_of_fields(); it_2.next())
    {
      Natural_join_column *cur_nj_col_2;
      const LEX_CSTRING *cur_field_name_2;
      if (!(cur_nj_col_2= it_2.get_or_create_column_ref(thd, leaf_2)))
        goto err;

      field_2= cur_nj_col_2->field();
      field_2_invisible= field_2 ? field_2->invisible : VISIBLE;

      if (field_2_invisible == INVISIBLE_FULL)
        continue;

      cur_field_name_2= cur_nj_col_2->name();
      DBUG_PRINT ("info", ("cur_field_name_2=%s.%s", 
                           cur_nj_col_2->safe_table_name(),
                           cur_field_name_2->str));

      /*
        Compare the two columns and check for duplicate common fields.
        A common field is duplicate either if it was already found in
        table_ref_2 (then found == TRUE), or if a field in table_ref_2
        was already matched by some previous field in table_ref_1
        (then cur_nj_col_2->is_common == TRUE).
        Note that it is too early to check the columns outside of the
        USING list for ambiguity because they are not actually "referenced"
        here. These columns must be checked only on unqualified reference 
        by name (e.g. in SELECT list).
      */
      if (!lex_string_cmp(system_charset_info, field_name_1,
                          cur_field_name_2))
      {
        DBUG_PRINT ("info", ("match c1.is_common=%d", nj_col_1->is_common));
        if (cur_nj_col_2->is_common || found)
        {
          my_error(ER_NON_UNIQ_ERROR, MYF(0), field_name_1->str, thd->where);
          goto err;
        }
        if ((!using_fields && !field_2_invisible) || is_using_column_1)
        {
          DBUG_ASSERT(nj_col_2 == NULL);
          nj_col_2= cur_nj_col_2;
          found= TRUE;
        }
      }
    }
    if (first_outer_loop && leaf_2)
    {
      /*
        Make sure that the next inner loop "knows" that all columns
        are materialized already.
      */
      leaf_2->is_join_columns_complete= TRUE;
      first_outer_loop= FALSE;
    }
    if (!found)
      continue;                                 // No matching field

    /*
      field_1 and field_2 have the same names. Check if they are in the USING
      clause (if present), mark them as common fields, and add a new
      equi-join condition to the ON clause.
    */
    if (nj_col_2)
    {
      /*
        Create non-fixed fully qualified field and let fix_fields to
        resolve it.
      */
      Item *item_1=   nj_col_1->create_item(thd);
      Item *item_2=   nj_col_2->create_item(thd);
      Item_ident *item_ident_1, *item_ident_2;
      Item_func_eq *eq_cond;

      if (!item_1 || !item_2)
        goto err;                               // out of memory

      /*
        The following assert checks that the two created items are of
        type Item_ident.
      */
      DBUG_ASSERT(!thd->lex->current_select->no_wrap_view_item);
      /*
        In the case of no_wrap_view_item == 0, the created items must be
        of sub-classes of Item_ident.
      */
      DBUG_ASSERT(item_1->type() == Item::FIELD_ITEM ||
                  item_1->type() == Item::REF_ITEM);
      DBUG_ASSERT(item_2->type() == Item::FIELD_ITEM ||
                  item_2->type() == Item::REF_ITEM);

      /*
        We need to cast item_1,2 to Item_ident, because we need to hook name
        resolution contexts specific to each item.
      */
      item_ident_1= (Item_ident*) item_1;
      item_ident_2= (Item_ident*) item_2;
      /*
        Create and hook special name resolution contexts to each item in the
        new join condition . We need this to both speed-up subsequent name
        resolution of these items, and to enable proper name resolution of
        the items during the execute phase of PS.
      */
      if (set_new_item_local_context(thd, item_ident_1, nj_col_1->table_ref) ||
          set_new_item_local_context(thd, item_ident_2, nj_col_2->table_ref))
        goto err;

      if (!(eq_cond= new (thd->mem_root) Item_func_eq(thd, item_ident_1, item_ident_2)))
        goto err;                               /* Out of memory. */

      /*
        Add the new equi-join condition to the ON clause. Notice that
        fix_fields() is applied to all ON conditions in setup_conds()
        so we don't do it here.
      */
      add_join_on(thd, (table_ref_1->outer_join & JOIN_TYPE_RIGHT ?
                        table_ref_1 : table_ref_2),
                  eq_cond);

      nj_col_1->is_common= nj_col_2->is_common= TRUE;
      DBUG_PRINT ("info", ("%s.%s and %s.%s are common", 
                           nj_col_1->safe_table_name(),
                           nj_col_1->name()->str,
                           nj_col_2->safe_table_name(),
                           nj_col_2->name()->str));

      if (field_1)
        update_field_dependencies(thd, field_1, field_1->table);
      if (field_2)
        update_field_dependencies(thd, field_2, field_2->table);

      if (using_fields != NULL)
        ++(*found_using_fields);
    }
  }
  if (leaf_1)
    leaf_1->is_join_columns_complete= TRUE;

  /*
    Everything is OK.
    Notice that at this point there may be some column names in the USING
    clause that are not among the common columns. This is an SQL error and
    we check for this error in store_natural_using_join_columns() when
    (found_using_fields < length(join_using_fields)).
  */
  result= FALSE;

err:
  if (arena)
    thd->restore_active_arena(arena, &backup);
  DBUG_RETURN(result);
}



/*
  Materialize and store the row type of NATURAL/USING join.

  SYNOPSIS
    store_natural_using_join_columns()
    thd                current thread
    natural_using_join the table reference of the NATURAL/USING join
    table_ref_1        the first (left) operand (of a NATURAL/USING join).
    table_ref_2        the second (right) operand (of a NATURAL/USING join).
    using_fields       if the join is JOIN...USING - the join columns,
                       if NATURAL join, then NULL
    found_using_fields number of fields from the USING clause that were
                       found among the common fields

  DESCRIPTION
    Iterate over the columns of both join operands and sort and store
    all columns into the 'join_columns' list of natural_using_join
    where the list is formed by three parts:
      part1: The coalesced columns of table_ref_1 and table_ref_2,
             sorted according to the column order of the first table.
      part2: The other columns of the first table, in the order in
             which they were defined in CREATE TABLE.
      part3: The other columns of the second table, in the order in
             which they were defined in CREATE TABLE.
    Time complexity - O(N1+N2), where Ni = length(table_ref_i).

  IMPLEMENTATION
    The procedure assumes that mark_common_columns() has been called
    for the join that is being processed.

  RETURN
    TRUE    error: Some common column is ambiguous
    FALSE   OK
*/

static bool
store_natural_using_join_columns(THD *thd, TABLE_LIST *natural_using_join,
                                 TABLE_LIST *table_ref_1,
                                 TABLE_LIST *table_ref_2,
                                 List<String> *using_fields,
                                 uint found_using_fields)
{
  Field_iterator_table_ref it_1, it_2;
  Natural_join_column *nj_col_1, *nj_col_2;
  Query_arena *arena, backup;
  bool result= TRUE;
  List<Natural_join_column> *non_join_columns;
  List<Natural_join_column> *join_columns;
  DBUG_ENTER("store_natural_using_join_columns");

  DBUG_ASSERT(!natural_using_join->join_columns);

  arena= thd->activate_stmt_arena_if_needed(&backup);

  if (!(non_join_columns= new List<Natural_join_column>) ||
      !(join_columns= new List<Natural_join_column>))
    goto err;

  /* Append the columns of the first join operand. */
  for (it_1.set(table_ref_1); !it_1.end_of_fields(); it_1.next())
  {
    nj_col_1= it_1.get_natural_column_ref();
    if (nj_col_1->is_common)
    {
      join_columns->push_back(nj_col_1, thd->mem_root);
      /* Reset the common columns for the next call to mark_common_columns. */
      nj_col_1->is_common= FALSE;
    }
    else
      non_join_columns->push_back(nj_col_1, thd->mem_root);
  }

  /*
    Check that all columns in the USING clause are among the common
    columns. If this is not the case, report the first one that was
    not found in an error.
  */
  if (using_fields && found_using_fields < using_fields->elements)
  {
    String *using_field_name;
    List_iterator_fast<String> using_fields_it(*using_fields);
    while ((using_field_name= using_fields_it++))
    {
      const char *using_field_name_ptr= using_field_name->c_ptr();
      List_iterator_fast<Natural_join_column>
        it(*join_columns);
      Natural_join_column *common_field;

      for (;;)
      {
        /* If reached the end of fields, and none was found, report error. */
        if (!(common_field= it++))
        {
          my_error(ER_BAD_FIELD_ERROR, MYF(0), using_field_name_ptr,
                   current_thd->where);
          goto err;
        }
        if (!my_strcasecmp(system_charset_info,
                           common_field->name()->str, using_field_name_ptr))
          break;                                // Found match
      }
    }
  }

  /* Append the non-equi-join columns of the second join operand. */
  for (it_2.set(table_ref_2); !it_2.end_of_fields(); it_2.next())
  {
    nj_col_2= it_2.get_natural_column_ref();
    if (!nj_col_2->is_common)
      non_join_columns->push_back(nj_col_2, thd->mem_root);
    else
    {
      /* Reset the common columns for the next call to mark_common_columns. */
      nj_col_2->is_common= FALSE;
    }
  }

  if (non_join_columns->elements > 0)
    join_columns->append(non_join_columns);
  natural_using_join->join_columns= join_columns;
  natural_using_join->is_join_columns_complete= TRUE;

  result= FALSE;

  if (arena)
    thd->restore_active_arena(arena, &backup);
  DBUG_RETURN(result);

err:
  /*
     Actually we failed to build join columns list, so we have to
     clear it to avoid problems with half-build join on next run.
     The list was created in mark_common_columns().
   */
  table_ref_1->remove_join_columns();
  table_ref_2->remove_join_columns();

  if (arena)
    thd->restore_active_arena(arena, &backup);
  DBUG_RETURN(TRUE);
}


/*
  Precompute and store the row types of the top-most NATURAL/USING joins.

  SYNOPSIS
    store_top_level_join_columns()
    thd            current thread
    table_ref      nested join or table in a FROM clause
    left_neighbor  neighbor table reference to the left of table_ref at the
                   same level in the join tree
    right_neighbor neighbor table reference to the right of table_ref at the
                   same level in the join tree

  DESCRIPTION
    The procedure performs a post-order traversal of a nested join tree
    and materializes the row types of NATURAL/USING joins in a
    bottom-up manner until it reaches the TABLE_LIST elements that
    represent the top-most NATURAL/USING joins. The procedure should be
    applied to each element of SELECT_LEX::top_join_list (i.e. to each
    top-level element of the FROM clause).

  IMPLEMENTATION
    Notice that the table references in the list nested_join->join_list
    are in reverse order, thus when we iterate over it, we are moving
    from the right to the left in the FROM clause.

  RETURN
    TRUE   Error
    FALSE  OK
*/

static bool
store_top_level_join_columns(THD *thd, TABLE_LIST *table_ref,
                             TABLE_LIST *left_neighbor,
                             TABLE_LIST *right_neighbor)
{
  Query_arena *arena, backup;
  bool result= TRUE;

  DBUG_ENTER("store_top_level_join_columns");

  arena= thd->activate_stmt_arena_if_needed(&backup);

  /* Call the procedure recursively for each nested table reference. */
  if (table_ref->nested_join)
  {
    List_iterator_fast<TABLE_LIST> nested_it(table_ref->nested_join->join_list);
    TABLE_LIST *same_level_left_neighbor= nested_it++;
    TABLE_LIST *same_level_right_neighbor= NULL;
    /* Left/right-most neighbors, possibly at higher levels in the join tree. */
    TABLE_LIST *real_left_neighbor, *real_right_neighbor;

    while (same_level_left_neighbor)
    {
      TABLE_LIST *cur_table_ref= same_level_left_neighbor;
      same_level_left_neighbor= nested_it++;
      /*
        The order of RIGHT JOIN operands is reversed in 'join list' to
        transform it into a LEFT JOIN. However, in this procedure we need
        the join operands in their lexical order, so below we reverse the
        join operands. Notice that this happens only in the first loop,
        and not in the second one, as in the second loop
        same_level_left_neighbor == NULL.
        This is the correct behavior, because the second loop sets
        cur_table_ref reference correctly after the join operands are
        swapped in the first loop.
      */
      if (same_level_left_neighbor &&
          cur_table_ref->outer_join & JOIN_TYPE_RIGHT)
      {
        /* This can happen only for JOIN ... ON. */
        DBUG_ASSERT(table_ref->nested_join->join_list.elements == 2);
        swap_variables(TABLE_LIST*, same_level_left_neighbor, cur_table_ref);
      }

      /*
        Pick the parent's left and right neighbors if there are no immediate
        neighbors at the same level.
      */
      real_left_neighbor=  (same_level_left_neighbor) ?
                           same_level_left_neighbor : left_neighbor;
      real_right_neighbor= (same_level_right_neighbor) ?
                           same_level_right_neighbor : right_neighbor;

      if (cur_table_ref->nested_join &&
          store_top_level_join_columns(thd, cur_table_ref,
                                       real_left_neighbor, real_right_neighbor))
        goto err;
      same_level_right_neighbor= cur_table_ref;
    }
  }

  /*
    If this is a NATURAL/USING join, materialize its result columns and
    convert to a JOIN ... ON.
  */
  if (table_ref->is_natural_join)
  {
    DBUG_ASSERT(table_ref->nested_join &&
                table_ref->nested_join->join_list.elements == 2);
    List_iterator_fast<TABLE_LIST> operand_it(table_ref->nested_join->join_list);
    /*
      Notice that the order of join operands depends on whether table_ref
      represents a LEFT or a RIGHT join. In a RIGHT join, the operands are
      in inverted order.
     */
    TABLE_LIST *table_ref_2= operand_it++; /* Second NATURAL join operand.*/
    TABLE_LIST *table_ref_1= operand_it++; /* First NATURAL join operand. */
    List<String> *using_fields= table_ref->join_using_fields;
    uint found_using_fields;

    /*
      The two join operands were interchanged in the parser, change the order
      back for 'mark_common_columns'.
    */
    if (table_ref_2->outer_join & JOIN_TYPE_RIGHT)
      swap_variables(TABLE_LIST*, table_ref_1, table_ref_2);
    if (mark_common_columns(thd, table_ref_1, table_ref_2,
                            using_fields, &found_using_fields))
      goto err;

    /*
      Swap the join operands back, so that we pick the columns of the second
      one as the coalesced columns. In this way the coalesced columns are the
      same as of an equivalent LEFT JOIN.
    */
    if (table_ref_1->outer_join & JOIN_TYPE_RIGHT)
      swap_variables(TABLE_LIST*, table_ref_1, table_ref_2);
    if (store_natural_using_join_columns(thd, table_ref, table_ref_1,
                                         table_ref_2, using_fields,
                                         found_using_fields))
      goto err;

    /*
      Change NATURAL JOIN to JOIN ... ON. We do this for both operands
      because either one of them or the other is the one with the
      natural join flag because RIGHT joins are transformed into LEFT,
      and the two tables may be reordered.
    */
    table_ref_1->natural_join= table_ref_2->natural_join= NULL;

    /* Add a TRUE condition to outer joins that have no common columns. */
    if (table_ref_2->outer_join &&
        !table_ref_1->on_expr && !table_ref_2->on_expr)
      table_ref_2->on_expr= new (thd->mem_root) Item_int(thd, (longlong) 1, 1); // Always true.

    /* Change this table reference to become a leaf for name resolution. */
    if (left_neighbor)
    {
      TABLE_LIST *last_leaf_on_the_left;
      last_leaf_on_the_left= left_neighbor->last_leaf_for_name_resolution();
      last_leaf_on_the_left->next_name_resolution_table= table_ref;
    }
    if (right_neighbor)
    {
      TABLE_LIST *first_leaf_on_the_right;
      first_leaf_on_the_right= right_neighbor->first_leaf_for_name_resolution();
      table_ref->next_name_resolution_table= first_leaf_on_the_right;
    }
    else
      table_ref->next_name_resolution_table= NULL;
  }
  result= FALSE; /* All is OK. */

err:
  if (arena)
    thd->restore_active_arena(arena, &backup);
  DBUG_RETURN(result);
}


/*
  Compute and store the row types of the top-most NATURAL/USING joins
  in a FROM clause.

  SYNOPSIS
    setup_natural_join_row_types()
    thd          current thread
    from_clause  list of top-level table references in a FROM clause

  DESCRIPTION
    Apply the procedure 'store_top_level_join_columns' to each of the
    top-level table referencs of the FROM clause. Adjust the list of tables
    for name resolution - context->first_name_resolution_table to the
    top-most, lef-most NATURAL/USING join.

  IMPLEMENTATION
    Notice that the table references in 'from_clause' are in reverse
    order, thus when we iterate over it, we are moving from the right
    to the left in the FROM clause.

  NOTES
    We can't run this many times as the first_name_resolution_table would
    be different for subsequent runs when sub queries has been optimized
    away.

  RETURN
    TRUE   Error
    FALSE  OK
*/

static bool setup_natural_join_row_types(THD *thd,
                                         List<TABLE_LIST> *from_clause,
                                         Name_resolution_context *context)
{
  DBUG_ENTER("setup_natural_join_row_types");
  thd->where= "from clause";
  if (from_clause->elements == 0)
    DBUG_RETURN(false); /* We come here in the case of UNIONs. */

  /* 
     Do not redo work if already done:
     1) for stored procedures,
     2) for multitable update after lock failure and table reopening.
  */
  if (!context->select_lex->first_natural_join_processing)
  {
    context->first_name_resolution_table= context->natural_join_first_table;
    DBUG_PRINT("info", ("using cached setup_natural_join_row_types"));
    DBUG_RETURN(false);
  }

  List_iterator_fast<TABLE_LIST> table_ref_it(*from_clause);
  TABLE_LIST *table_ref; /* Current table reference. */
  /* Table reference to the left of the current. */
  TABLE_LIST *left_neighbor;
  /* Table reference to the right of the current. */
  TABLE_LIST *right_neighbor= NULL;

  /* Note that tables in the list are in reversed order */
  for (left_neighbor= table_ref_it++; left_neighbor ; )
  {
    table_ref= left_neighbor;
    do
    {
      left_neighbor= table_ref_it++;
    }
    while (left_neighbor && left_neighbor->sj_subq_pred);

    if (store_top_level_join_columns(thd, table_ref,
                                     left_neighbor, right_neighbor))
      DBUG_RETURN(true);
    if (left_neighbor)
    {
      TABLE_LIST *first_leaf_on_the_right;
      first_leaf_on_the_right= table_ref->first_leaf_for_name_resolution();
      left_neighbor->next_name_resolution_table= first_leaf_on_the_right;
    }
    right_neighbor= table_ref;
  }

  /*
    Store the top-most, left-most NATURAL/USING join, so that we start
    the search from that one instead of context->table_list. At this point
    right_neighbor points to the left-most top-level table reference in the
    FROM clause.
  */
  DBUG_ASSERT(right_neighbor);
  context->first_name_resolution_table=
    right_neighbor->first_leaf_for_name_resolution();
  /*
    This is only to ensure that first_name_resolution_table doesn't
    change on re-execution
  */
  context->natural_join_first_table= context->first_name_resolution_table;
  context->select_lex->first_natural_join_processing= false;
  DBUG_RETURN (false);
}


/****************************************************************************
** Expand all '*' in given fields
****************************************************************************/

int setup_wild(THD *thd, TABLE_LIST *tables, List<Item> &fields,
	       List<Item> *sum_func_list, SELECT_LEX *select_lex)
{
  Item *item;
  List_iterator<Item> it(fields);
  Query_arena *arena, backup;
  DBUG_ENTER("setup_wild");

  if (!select_lex->with_wild)
    DBUG_RETURN(0);

  /*
    Don't use arena if we are not in prepared statements or stored procedures
    For PS/SP we have to use arena to remember the changes
  */
  arena= thd->activate_stmt_arena_if_needed(&backup);

  thd->lex->current_select->cur_pos_in_select_list= 0;
  while (select_lex->with_wild && (item= it++))
  {
    if (item->type() == Item::FIELD_ITEM &&
        ((Item_field*) item)->field_name.str == star_clex_str.str &&
	!((Item_field*) item)->field)
    {
      uint elem= fields.elements;
      bool any_privileges= ((Item_field *) item)->any_privileges;
      Item_subselect *subsel= thd->lex->current_select->master_unit()->item;
      if (subsel &&
          subsel->substype() == Item_subselect::EXISTS_SUBS)
      {
        /*
          It is EXISTS(SELECT * ...) and we can replace * by any constant.

          Item_int do not need fix_fields() because it is basic constant.
        */
        it.replace(new (thd->mem_root) Item_int(thd, "Not_used", (longlong) 1,
                                MY_INT64_NUM_DECIMAL_DIGITS));
      }
      else if (insert_fields(thd, ((Item_field*) item)->context,
                             ((Item_field*) item)->db_name.str,
                             ((Item_field*) item)->table_name.str, &it,
                             any_privileges, &select_lex->hidden_bit_fields))
      {
	if (arena)
	  thd->restore_active_arena(arena, &backup);
	DBUG_RETURN(-1);
      }
      if (sum_func_list)
      {
	/*
	  sum_func_list is a list that has the fields list as a tail.
	  Because of this we have to update the element count also for this
	  list after expanding the '*' entry.
	*/
	sum_func_list->elements+= fields.elements - elem;
      }
      select_lex->with_wild--;
    }
    else
      thd->lex->current_select->cur_pos_in_select_list++;
  }
  DBUG_ASSERT(!select_lex->with_wild);
  thd->lex->current_select->cur_pos_in_select_list= UNDEF_POS;
  if (arena)
    thd->restore_active_arena(arena, &backup);
  DBUG_RETURN(0);
}

/****************************************************************************
** Check that all given fields exists and fill struct with current data
****************************************************************************/

bool setup_fields(THD *thd, Ref_ptr_array ref_pointer_array,
                  List<Item> &fields, enum_column_usage column_usage,
                  List<Item> *sum_func_list, List<Item> *pre_fix,
                  bool allow_sum_func)
{
  Item *item;
  enum_column_usage saved_column_usage= thd->column_usage;
  nesting_map save_allow_sum_func= thd->lex->allow_sum_func;
  List_iterator<Item> it(fields);
  bool save_is_item_list_lookup;
  bool make_pre_fix= (pre_fix && (pre_fix->elements == 0));
  DBUG_ENTER("setup_fields");
  DBUG_PRINT("enter", ("ref_pointer_array: %p", ref_pointer_array.array()));

  thd->column_usage= column_usage;
  DBUG_PRINT("info", ("thd->column_usage: %d", thd->column_usage));
  if (allow_sum_func)
    thd->lex->allow_sum_func.set_bit(thd->lex->current_select->nest_level);
  thd->where= THD::DEFAULT_WHERE;
  save_is_item_list_lookup= thd->lex->current_select->is_item_list_lookup;
  thd->lex->current_select->is_item_list_lookup= 0;

  /*
    To prevent fail on forward lookup we fill it with zeroes,
    then if we got pointer on zero after find_item_in_list we will know
    that it is forward lookup.

    There is other way to solve problem: fill array with pointers to list,
    but it will be slower.

    TODO: remove it when (if) we made one list for allfields and
    ref_pointer_array
  */
  if (!ref_pointer_array.is_null())
  {
    DBUG_ASSERT(ref_pointer_array.size() >= fields.elements);
    memset(ref_pointer_array.array(), 0, sizeof(Item *) * fields.elements);
  }

  /*
    We call set_entry() there (before fix_fields() of the whole list of field
    items) because:
    1) the list of field items has same order as in the query, and the
       Item_func_get_user_var item may go before the Item_func_set_user_var:
          SELECT @a, @a := 10 FROM t;
    2) The entry->update_query_id value controls constantness of
       Item_func_get_user_var items, so in presence of Item_func_set_user_var
       items we have to refresh their entries before fixing of
       Item_func_get_user_var items.
  */
  List_iterator<Item_func_set_user_var> li(thd->lex->set_var_list);
  Item_func_set_user_var *var;
  while ((var= li++))
    var->set_entry(thd, FALSE);

  Ref_ptr_array ref= ref_pointer_array;
  thd->lex->current_select->cur_pos_in_select_list= 0;
  while ((item= it++))
  {
    if (make_pre_fix)
      pre_fix->push_back(item, thd->stmt_arena->mem_root);

    if (item->fix_fields_if_needed_for_scalar(thd, it.ref()))
    {
      thd->lex->current_select->is_item_list_lookup= save_is_item_list_lookup;
      thd->lex->allow_sum_func= save_allow_sum_func;
      thd->column_usage= saved_column_usage;
      DBUG_PRINT("info", ("thd->column_usage: %d", thd->column_usage));
      DBUG_RETURN(TRUE); /* purecov: inspected */
    }
    item= *(it.ref()); // Item might have changed in fix_fields()
    if (!ref.is_null())
    {
      ref[0]= item;
      ref.pop_front();
    }
    /*
      split_sum_func() must be called for Window Function items, see
      Item_window_func::split_sum_func.
    */
    if (sum_func_list &&
         ((item->with_sum_func() && item->type() != Item::SUM_FUNC_ITEM) ||
          item->with_window_func))
    {
      item->split_sum_func(thd, ref_pointer_array, *sum_func_list,
                           SPLIT_SUM_SELECT);
    }
    thd->lex->current_select->select_list_tables|= item->used_tables();
    thd->lex->used_tables|= item->used_tables();
    thd->lex->current_select->cur_pos_in_select_list++;
  }
  thd->lex->current_select->is_item_list_lookup= save_is_item_list_lookup;
  thd->lex->current_select->cur_pos_in_select_list= UNDEF_POS;

  thd->lex->allow_sum_func= save_allow_sum_func;
  thd->column_usage= saved_column_usage;
  DBUG_PRINT("info", ("thd->column_usage: %d", thd->column_usage));
  DBUG_RETURN(MY_TEST(thd->is_error()));
}


/*
  Perform checks like all given fields exists, if exists fill struct with
  current data and expand all '*' in given fields for LEX::returning.

  SYNOPSIS
     thd                 Thread handler
     table_list          Global/local table list
*/

int setup_returning_fields(THD* thd, TABLE_LIST* table_list)
{
  if (!thd->lex->has_returning())
    return 0;
  return setup_wild(thd, table_list, thd->lex->returning()->item_list, NULL,
                    thd->lex->returning())
      || setup_fields(thd, Ref_ptr_array(), thd->lex->returning()->item_list,
                      MARK_COLUMNS_READ, NULL, NULL, false);
}


/*
  make list of leaves of join table tree

  SYNOPSIS
    make_leaves_list()
    list    pointer to pointer on list first element
    tables  table list
    full_table_list whether to include tables from mergeable derived table/view.
                    we need them for checks for INSERT/UPDATE statements only.

  RETURN pointer on pointer to next_leaf of last element
*/

void make_leaves_list(THD *thd, List<TABLE_LIST> &list, TABLE_LIST *tables,
                      bool full_table_list, TABLE_LIST *boundary)
 
{
  for (TABLE_LIST *table= tables; table; table= table->next_local)
  {
    if (table == boundary)
      full_table_list= !full_table_list;
    if (full_table_list && table->is_merged_derived())
    {
      SELECT_LEX *select_lex= table->get_single_select();
      /*
        It's safe to use select_lex->leaf_tables because all derived
        tables/views were already prepared and has their leaf_tables
        set properly.
      */
      make_leaves_list(thd, list, select_lex->get_table_list(),
      full_table_list, boundary);
    }
    else
    {
      list.push_back(table, thd->mem_root);
    }
  }
}

/*
  prepare tables

  SYNOPSIS
    setup_tables()
    thd		  Thread handler
    context       name resolution contest to setup table list there
    from_clause   Top-level list of table references in the FROM clause
    tables	  Table list (select_lex->table_list)
    leaves        List of join table leaves list (select_lex->leaf_tables)
    refresh       It is only refresh for subquery
    select_insert It is SELECT ... INSERT command
    full_table_list a parameter to pass to the make_leaves_list function

  NOTE
    Check also that the 'used keys' and 'ignored keys' exists and set up the
    table structure accordingly.
    Create a list of leaf tables. For queries with NATURAL/USING JOINs,
    compute the row types of the top most natural/using join table references
    and link these into a list of table references for name resolution.

    This has to be called for all tables that are used by items, as otherwise
    table->map is not set and all Item_field will be regarded as const items.

  RETURN
    FALSE ok;  In this case *map will includes the chosen index
    TRUE  error
*/

bool setup_tables(THD *thd, Name_resolution_context *context,
                  List<TABLE_LIST> *from_clause, TABLE_LIST *tables,
                  List<TABLE_LIST> &leaves, bool select_insert,
                  bool full_table_list)
{
  uint tablenr= 0;
  List_iterator<TABLE_LIST> ti(leaves);
  TABLE_LIST *table_list;

  DBUG_ENTER("setup_tables");

  DBUG_ASSERT ((select_insert && !tables->next_name_resolution_table) || !tables || 
               (context->table_list && context->first_name_resolution_table));
  /*
    this is used for INSERT ... SELECT.
    For select we setup tables except first (and its underlying tables)
  */
  TABLE_LIST *first_select_table= (select_insert ?
                                   tables->next_local:
                                   0);
  SELECT_LEX *select_lex= select_insert ? thd->lex->first_select_lex() :
                                          thd->lex->current_select;
  if (select_lex->first_cond_optimization)
  {
    leaves.empty();
    if (select_lex->prep_leaf_list_state != SELECT_LEX::SAVED)
    {
      make_leaves_list(thd, leaves, tables, full_table_list, first_select_table);
      select_lex->prep_leaf_list_state= SELECT_LEX::READY;
      select_lex->leaf_tables_exec.empty();
    }
    else
    {
      List_iterator_fast <TABLE_LIST> ti(select_lex->leaf_tables_prep);
      while ((table_list= ti++))
        leaves.push_back(table_list, thd->mem_root);
    }
      
    while ((table_list= ti++))
    {
      TABLE *table= table_list->table;
      if (table)
        table->pos_in_table_list= table_list;
      if (first_select_table &&
          table_list->top_table() == first_select_table)
      {
        /* new counting for SELECT of INSERT ... SELECT command */
        first_select_table= 0;
        thd->lex->first_select_lex()->insert_tables= tablenr;
        tablenr= 0;
      }
      if(table_list->jtbm_subselect)
      {
        table_list->jtbm_table_no= tablenr;
      }
      else if (table)
      {
        table->pos_in_table_list= table_list;
        setup_table_map(table, table_list, tablenr);

        if (table_list->process_index_hints(table))
          DBUG_RETURN(1);
      }
      tablenr++;
    }
    if (tablenr > MAX_TABLES)
    {
      my_error(ER_TOO_MANY_TABLES,MYF(0), static_cast<int>(MAX_TABLES));
      DBUG_RETURN(1);
    }
  }
  else
  { 
    List_iterator_fast <TABLE_LIST> ti(select_lex->leaf_tables_exec);
    select_lex->leaf_tables.empty();
    while ((table_list= ti++))
    {
      if(table_list->jtbm_subselect)
      {
        table_list->jtbm_table_no= table_list->tablenr_exec;
      }
      else
      {
        table_list->table->tablenr= table_list->tablenr_exec;
        table_list->table->map= table_list->map_exec;
        table_list->table->maybe_null= table_list->maybe_null_exec;
        table_list->table->pos_in_table_list= table_list;
        if (table_list->process_index_hints(table_list->table))
          DBUG_RETURN(1);
      }
      select_lex->leaf_tables.push_back(table_list);
    }
  }    

  for (table_list= tables;
       table_list;
       table_list= table_list->next_local)
  {
    if (table_list->merge_underlying_list)
    {
      DBUG_ASSERT(table_list->is_merged_derived());
      Query_arena *arena, backup;
      arena= thd->activate_stmt_arena_if_needed(&backup);
      bool res;
      res= table_list->setup_underlying(thd);
      if (arena)
        thd->restore_active_arena(arena, &backup);
      if (res)
        DBUG_RETURN(1);
    }

    if (table_list->jtbm_subselect)
    {
      Item *item= table_list->jtbm_subselect->optimizer;
      if (table_list->jtbm_subselect->optimizer->fix_fields(thd, &item))
      {
        my_error(ER_TOO_MANY_TABLES,MYF(0), static_cast<int>(MAX_TABLES)); /* psergey-todo: WHY ER_TOO_MANY_TABLES ???*/
        DBUG_RETURN(1);
      }
      DBUG_ASSERT(item == table_list->jtbm_subselect->optimizer);
    }
  }

  /* Precompute and store the row types of NATURAL/USING joins. */
  if (setup_natural_join_row_types(thd, from_clause, context))
    DBUG_RETURN(1);

  DBUG_RETURN(0);
}


/*
  prepare tables and check access for the view tables

  SYNOPSIS
    setup_tables_and_check_access()
    thd		  Thread handler
    context       name resolution contest to setup table list there
    from_clause   Top-level list of table references in the FROM clause
    tables	  Table list (select_lex->table_list)
    conds	  Condition of current SELECT (can be changed by VIEW)
    leaves        List of join table leaves list (select_lex->leaf_tables)
    refresh       It is onle refresh for subquery
    select_insert It is SELECT ... INSERT command
    want_access   what access is needed
    full_table_list a parameter to pass to the make_leaves_list function

  NOTE
    a wrapper for check_tables that will also check the resulting
    table leaves list for access to all the tables that belong to a view

  RETURN
    FALSE ok;  In this case *map will include the chosen index
    TRUE  error
*/
bool setup_tables_and_check_access(THD *thd, 
                                   Name_resolution_context *context,
                                   List<TABLE_LIST> *from_clause,
                                   TABLE_LIST *tables,
                                   List<TABLE_LIST> &leaves,
                                   bool select_insert,
                                   privilege_t want_access_first,
                                   privilege_t want_access,
                                   bool full_table_list)
{
  DBUG_ENTER("setup_tables_and_check_access");

  if (setup_tables(thd, context, from_clause, tables,
                   leaves, select_insert, full_table_list))
    DBUG_RETURN(TRUE);

  List_iterator<TABLE_LIST> ti(leaves);
  TABLE_LIST *table_list;
  privilege_t access= want_access_first;
  while ((table_list= ti++))
  {
    if (table_list->belong_to_view && !table_list->view && 
        check_single_table_access(thd, access, table_list, FALSE))
    {
      tables->hide_view_error(thd);
      DBUG_RETURN(TRUE);
    }
    access= want_access;
  }
  DBUG_RETURN(FALSE);
}


/*
   Create a key_map from a list of index names

   SYNOPSIS
     get_key_map_from_key_list()
     map		key_map to fill in
     table		Table
     index_list		List of index names

   RETURN
     0	ok;  In this case *map will includes the choosed index
     1	error
*/

bool get_key_map_from_key_list(key_map *map, TABLE *table,
                               List<String> *index_list)
{
  List_iterator_fast<String> it(*index_list);
  String *name;
  uint pos;

  map->clear_all();
  while ((name=it++))
  {
    if (table->s->keynames.type_names == 0 ||
        (pos= find_type(&table->s->keynames, name->ptr(),
                        name->length(), 1)) <=
        0)
    {
      my_error(ER_KEY_DOES_NOT_EXISTS, MYF(0), name->c_ptr(),
	       table->pos_in_table_list->alias.str);
      map->set_all();
      return 1;
    }
    map->set_bit(pos-1);
  }
  return 0;
}


/*
  Drops in all fields instead of current '*' field

  SYNOPSIS
    insert_fields()
    thd			Thread handler
    context             Context for name resolution
    db_name		Database name in case of 'database_name.table_name.*'
    table_name		Table name in case of 'table_name.*'
    it			Pointer to '*'
    any_privileges	0 If we should ensure that we have SELECT privileges
		          for all columns
                        1 If any privilege is ok
  RETURN
    0	ok     'it' is updated to point at last inserted
    1	error.  Error message is generated but not sent to client
*/

bool
insert_fields(THD *thd, Name_resolution_context *context, const char *db_name,
	      const char *table_name, List_iterator<Item> *it,
              bool any_privileges, uint *hidden_bit_fields)
{
  Field_iterator_table_ref field_iterator;
  bool found;
  char name_buff[SAFE_NAME_LEN+1];
  DBUG_ENTER("insert_fields");
  DBUG_PRINT("arena", ("stmt arena: %p",thd->stmt_arena));

  if (db_name && lower_case_table_names)
  {
    /*
      convert database to lower case for comparison
      We can't do this in Item_field as this would change the
      'name' of the item which may be used in the select list
    */
    strmake_buf(name_buff, db_name);
    my_casedn_str(files_charset_info, name_buff);
    db_name= name_buff;
  }

  found= FALSE;

  /*
    If table names are qualified, then loop over all tables used in the query,
    else treat natural joins as leaves and do not iterate over their underlying
    tables.
  */
  for (TABLE_LIST *tables= (table_name ? context->table_list :
                            context->first_name_resolution_table);
       tables;
       tables= (table_name ? tables->next_local :
                tables->next_name_resolution_table)
       )
  {
    Field *field;
    TABLE *table= tables->table;

    DBUG_ASSERT(tables->is_leaf_for_name_resolution());

    if ((table_name && my_strcasecmp(table_alias_charset, table_name,
                                     tables->alias.str)) ||
        (db_name && strcmp(tables->db.str, db_name)))
      continue;

#ifndef NO_EMBEDDED_ACCESS_CHECKS
    /* 
       Ensure that we have access rights to all fields to be inserted. Under
       some circumstances, this check may be skipped.

       - If any_privileges is true, skip the check.

       - If the SELECT privilege has been found as fulfilled already for both
         the TABLE and TABLE_LIST objects (and both of these exist, of
         course), the check is skipped.

       - If the SELECT privilege has been found fulfilled for the TABLE object
         and the TABLE_LIST represents a derived table other than a view (see
         below), the check is skipped.

       - If the TABLE_LIST object represents a view, we may skip checking if
         the SELECT privilege has been found fulfilled for it, regardless of
         the TABLE object.

       - If there is no TABLE object, the test is skipped if either 
         * the TABLE_LIST does not represent a view, or
         * the SELECT privilege has been found fulfilled.         

       A TABLE_LIST that is not a view may be a subquery, an
       information_schema table, or a nested table reference. See the comment
       for TABLE_LIST.
    */
    if (!((table && tables->is_non_derived() &&
          (table->grant.privilege & SELECT_ACL)) ||
	  ((!tables->is_non_derived() && 
	    (tables->grant.privilege & SELECT_ACL)))) &&
        !any_privileges)
    {
      field_iterator.set(tables);
      if (check_grant_all_columns(thd, SELECT_ACL, &field_iterator))
        DBUG_RETURN(TRUE);
    }
#endif

    /*
      Update the tables used in the query based on the referenced fields. For
      views and natural joins this update is performed inside the loop below.
    */
    if (table)
    {
      thd->lex->used_tables|= table->map;
      thd->lex->current_select->select_list_tables|= table->map;
    }

    /*
      Initialize a generic field iterator for the current table reference.
      Notice that it is guaranteed that this iterator will iterate over the
      fields of a single table reference, because 'tables' is a leaf (for
      name resolution purposes).
    */
    field_iterator.set(tables);

    for (; !field_iterator.end_of_fields(); field_iterator.next())
    {
      /*
        field() is always NULL for views (see, e.g. Field_iterator_view or
        Field_iterator_natural_join).
        But view fields can never be invisible.
      */
      if ((field= field_iterator.field()) && field->invisible != VISIBLE)
        continue;

      Item *item;

      if (!(item= field_iterator.create_item(thd)))
        DBUG_RETURN(TRUE);

      /* cache the table for the Item_fields inserted by expanding stars */
      if (item->type() == Item::FIELD_ITEM && tables->cacheable_table)
        ((Item_field *)item)->cached_table= tables;

      if (!found)
      {
        found= TRUE;
        it->replace(item); /* Replace '*' with the first found item. */
      }
      else
        it->after(item);   /* Add 'item' to the SELECT list. */

      if (item->type() == Item::FIELD_ITEM && item->field_type() == MYSQL_TYPE_BIT)
        (*hidden_bit_fields)++;

#ifndef NO_EMBEDDED_ACCESS_CHECKS
      /*
        Set privilege information for the fields of newly created views.
        We have that (any_priviliges == TRUE) if and only if we are creating
        a view. In the time of view creation we can't use the MERGE algorithm,
        therefore if 'tables' is itself a view, it is represented by a
        temporary table. Thus in this case we can be sure that 'item' is an
        Item_field.
      */
      if (any_privileges && !tables->is_with_table() && !tables->is_derived())
      {
        DBUG_ASSERT((tables->field_translation == NULL && table) ||
                    tables->is_natural_join);
        DBUG_ASSERT(item->type() == Item::FIELD_ITEM);
        Item_field *fld= (Item_field*) item;
        const char *field_table_name= field_iterator.get_table_name();

        if (!tables->schema_table && 
            !(fld->have_privileges=
              (get_column_grant(thd, field_iterator.grant(),
                                field_iterator.get_db_name(),
                                field_table_name, fld->field_name.str) &
               VIEW_ANY_ACL)))
        {
          my_error(ER_TABLEACCESS_DENIED_ERROR, MYF(0), "ANY",
                   thd->security_ctx->priv_user,
                   thd->security_ctx->host_or_ip,
                   field_table_name);
          DBUG_RETURN(TRUE);
        }
      }
#endif

      if ((field= field_iterator.field()))
      {
        field->table->mark_column_with_deps(field);
        if (table)
          table->covering_keys.intersect(field->part_of_key);
        if (tables->is_natural_join)
        {
          TABLE *field_table;
          /*
            In this case we are sure that the column ref will not be created
            because it was already created and stored with the natural join.
          */
          Natural_join_column *nj_col;
          if (!(nj_col= field_iterator.get_natural_column_ref()))
            DBUG_RETURN(TRUE);
          DBUG_ASSERT(nj_col->table_field);
          field_table= nj_col->table_ref->table;
          if (field_table)
          {
            thd->lex->used_tables|= field_table->map;
            thd->lex->current_select->select_list_tables|=
              field_table->map;
            field_table->covering_keys.intersect(field->part_of_key);
            field_table->used_fields++;
          }
        }
      }
      else
        thd->lex->used_tables|= item->used_tables();
      thd->lex->current_select->cur_pos_in_select_list++;
    }
    /*
      In case of stored tables, all fields are considered as used,
      while in the case of views, the fields considered as used are the
      ones marked in setup_tables during fix_fields of view columns.
      For NATURAL joins, used_tables is updated in the IF above.
    */
    if (table)
      table->used_fields= table->s->fields;
  }
  if (found)
    DBUG_RETURN(FALSE);

  /*
    TODO: in the case when we skipped all columns because there was a
    qualified '*', and all columns were coalesced, we have to give a more
    meaningful message than ER_BAD_TABLE_ERROR.
  */
  if (!table_name)
    my_error(ER_NO_TABLES_USED, MYF(0));
  else if (!db_name && !thd->db.str)
    my_error(ER_NO_DB_ERROR, MYF(0));
  else
  {
    char name[FN_REFLEN];
    my_snprintf(name, sizeof(name), "%s.%s",
                db_name ? db_name : thd->get_db(), table_name);
    my_error(ER_BAD_TABLE_ERROR, MYF(0), name);
  }

  DBUG_RETURN(TRUE);
}


/**
  Wrap Item_ident

  @param thd             thread handle
  @param conds           pointer to the condition which should be wrapped
*/

void wrap_ident(THD *thd, Item **conds)
{
  Item_direct_ref_to_ident *wrapper;
  DBUG_ASSERT((*conds)->type() == Item::FIELD_ITEM || (*conds)->type() == Item::REF_ITEM);
  Query_arena *arena, backup;
  arena= thd->activate_stmt_arena_if_needed(&backup);
  if ((wrapper= new (thd->mem_root) Item_direct_ref_to_ident(thd, (Item_ident *) (*conds))))
    (*conds)= (Item*) wrapper;
  if (arena)
    thd->restore_active_arena(arena, &backup);
}

/**
  Prepare ON expression

  @param thd             Thread handle
  @param table           Pointer to table list
  @param is_update       Update flag

  @retval TRUE error.
  @retval FALSE OK.
*/

bool setup_on_expr(THD *thd, TABLE_LIST *table, bool is_update)
{
  uchar buff[STACK_BUFF_ALLOC];			// Max argument in function
  if (check_stack_overrun(thd, STACK_MIN_SIZE, buff))
    return TRUE;				// Fatal error flag is set!
  for(; table; table= table->next_local)
  {
    TABLE_LIST *embedded; /* The table at the current level of nesting. */
    TABLE_LIST *embedding= table; /* The parent nested table reference. */
    do
    {
      embedded= embedding;
      if (embedded->on_expr)
      {
        thd->where="on clause";
        embedded->on_expr->mark_as_condition_AND_part(embedded);
        if (embedded->on_expr->fix_fields_if_needed_for_bool(thd,
                                                           &embedded->on_expr))
          return TRUE;
      }
      /*
        If it's a semi-join nest, fix its "left expression", as it is used by
        the SJ-Materialization
      */
      if (embedded->sj_subq_pred)
      {
        Item **left_expr= &embedded->sj_subq_pred->left_expr;
        if ((*left_expr)->fix_fields_if_needed(thd, left_expr))
          return TRUE;
      }

      embedding= embedded->embedding;
    }
    while (embedding &&
           embedding->nested_join->join_list.head() == embedded);

    if (table->is_merged_derived())
    {
      SELECT_LEX *select_lex= table->get_single_select();
      setup_on_expr(thd, select_lex->get_table_list(), is_update);
    }

    /* process CHECK OPTION */
    if (is_update)
    {
      TABLE_LIST *view= table->top_table();
      if (view->effective_with_check)
      {
        if (view->prepare_check_option(thd))
          return TRUE;
        thd->change_item_tree(&table->check_option, view->check_option);
      }
    }
  }
  return FALSE;
}

/*
  Fix all conditions and outer join expressions.

  SYNOPSIS
    setup_conds()
    thd     thread handler
    tables  list of tables for name resolving (select_lex->table_list)
    leaves  list of leaves of join table tree (select_lex->leaf_tables)
    conds   WHERE clause

  DESCRIPTION
    TODO

  RETURN
    TRUE  if some error occurred (e.g. out of memory)
    FALSE if all is OK
*/

int setup_conds(THD *thd, TABLE_LIST *tables, List<TABLE_LIST> &leaves,
                COND **conds)
{
  SELECT_LEX *select_lex= thd->lex->current_select;
  TABLE_LIST *table= NULL;	// For HP compilers
  /*
    it_is_update set to TRUE when tables of primary SELECT_LEX (SELECT_LEX
    which belong to LEX, i.e. most up SELECT) will be updated by
    INSERT/UPDATE/LOAD
    NOTE: using this condition helps to prevent call of prepare_check_option()
    from subquery of VIEW, because tables of subquery belongs to VIEW
    (see condition before prepare_check_option() call)
  */
  bool it_is_update= (select_lex == thd->lex->first_select_lex()) &&
    thd->lex->which_check_option_applicable();
  bool save_is_item_list_lookup= select_lex->is_item_list_lookup;
  TABLE_LIST *derived= select_lex->master_unit()->derived;
  DBUG_ENTER("setup_conds");

  select_lex->is_item_list_lookup= 0;

  thd->column_usage= MARK_COLUMNS_READ;
  DBUG_PRINT("info", ("thd->column_usage: %d", thd->column_usage));
  select_lex->cond_count= 0;
  select_lex->between_count= 0;
  select_lex->max_equal_elems= 0;

  for (table= tables; table; table= table->next_local)
  {
    if (select_lex == thd->lex->first_select_lex() &&
        select_lex->first_cond_optimization &&
        table->merged_for_insert &&
        table->prepare_where(thd, conds, FALSE))
      goto err_no_arena;
  }

  if (*conds)
  {
    thd->where="where clause";
    DBUG_EXECUTE("where",
                 print_where(*conds,
                             "WHERE in setup_conds",
                             QT_ORDINARY););
    /*
      Wrap alone field in WHERE clause in case it will be outer field of subquery
      which need persistent pointer on it, but conds could be changed by optimizer
    */
    if ((*conds)->type() == Item::FIELD_ITEM && !derived)
      wrap_ident(thd, conds);
    (*conds)->mark_as_condition_AND_part(NO_JOIN_NEST);
    if ((*conds)->fix_fields_if_needed_for_bool(thd, conds))
      goto err_no_arena;
  }

  /*
    Apply fix_fields() to all ON clauses at all levels of nesting,
    including the ones inside view definitions.
  */
  if (setup_on_expr(thd, tables, it_is_update))
    goto err_no_arena;

  if (!thd->stmt_arena->is_conventional())
  {
    /*
      We are in prepared statement preparation code => we should store
      WHERE clause changing for next executions.

      We do this ON -> WHERE transformation only once per PS/SP statement.
    */
    select_lex->where= *conds;
  }
  thd->lex->current_select->is_item_list_lookup= save_is_item_list_lookup;
  DBUG_RETURN(MY_TEST(thd->is_error()));

err_no_arena:
  select_lex->is_item_list_lookup= save_is_item_list_lookup;
  DBUG_RETURN(1);
}


/******************************************************************************
** Fill a record with data (for INSERT or UPDATE)
** Returns : 1 if some field has wrong type
******************************************************************************/


/**
  Fill the fields of a table with the values of an Item list

  @param thd           thread handler
  @param table_arg     the table that is being modified
  @param fields        Item_fields list to be filled
  @param values        values to fill with
  @param ignore_errors TRUE if we should ignore errors
  @param update        TRUE if update query

  @details
    fill_record() may set table->auto_increment_field_not_null and a
    caller should make sure that it is reset after their last call to this
    function.
    default functions are executed for inserts.
    virtual fields are always updated

  @return Status
  @retval true An error occurred.
  @retval false OK.
*/

bool
fill_record(THD *thd, TABLE *table_arg, List<Item> &fields, List<Item> &values,
            bool ignore_errors, bool update)
{
  List_iterator_fast<Item> f(fields),v(values);
  Item *value, *fld;
  Item_field *field;
  Field *rfield;
  TABLE *table;
  bool only_unvers_fields= update && table_arg->versioned();
  bool save_abort_on_warning= thd->abort_on_warning;
  bool save_no_errors= thd->no_errors;
  DBUG_ENTER("fill_record");

  thd->no_errors= ignore_errors;
  /*
    Reset the table->auto_increment_field_not_null as it is valid for
    only one row.
  */
  if (fields.elements)
    table_arg->auto_increment_field_not_null= FALSE;

  while ((fld= f++))
  {
    if (!(field= fld->field_for_view_update()))
    {
      my_error(ER_NONUPDATEABLE_COLUMN, MYF(0), fld->name.str);
      goto err;
    }
    value=v++;
    DBUG_ASSERT(value);
    rfield= field->field;
    table= rfield->table;
    if (table->next_number_field &&
        rfield->field_index ==  table->next_number_field->field_index)
      table->auto_increment_field_not_null= TRUE;
    const bool skip_sys_field= rfield->vers_sys_field(); // TODO: && !thd->vers_modify_history() [MDEV-16546]
    if ((rfield->vcol_info || skip_sys_field) &&
        !value->vcol_assignment_allowed_value() &&
        table->s->table_category != TABLE_CATEGORY_TEMPORARY)
    {
      push_warning_printf(thd, Sql_condition::WARN_LEVEL_WARN,
                          ER_WARNING_NON_DEFAULT_VALUE_FOR_GENERATED_COLUMN,
                          ER_THD(thd, ER_WARNING_NON_DEFAULT_VALUE_FOR_GENERATED_COLUMN),
                          rfield->field_name.str, table->s->table_name.str);
    }
    if (only_unvers_fields && !rfield->vers_update_unversioned())
      only_unvers_fields= false;

    if (rfield->stored_in_db())
    {
      if (!skip_sys_field &&
          unlikely(value->save_in_field(rfield, 0) < 0) && !ignore_errors)
      {
        my_message(ER_UNKNOWN_ERROR, ER_THD(thd, ER_UNKNOWN_ERROR), MYF(0));
        goto err;
      }
      /*
        In sql MODE_SIMULTANEOUS_ASSIGNMENT,
        move field pointer on value stored in record[1]
        which contains row before update (see MDEV-13417)
      */
      if (update && thd->variables.sql_mode & MODE_SIMULTANEOUS_ASSIGNMENT)
        rfield->move_field_offset((my_ptrdiff_t) (table->record[1] -
                                                  table->record[0]));
    }
    rfield->set_has_explicit_value();
  }

  if (update && thd->variables.sql_mode & MODE_SIMULTANEOUS_ASSIGNMENT)
  {
    // restore fields pointers on record[0]
    f.rewind();
    while ((fld= f++))
    {
      rfield= fld->field_for_view_update()->field;
      if (rfield->stored_in_db())
      {
        table= rfield->table;
        rfield->move_field_offset((my_ptrdiff_t) (table->record[0] -
                                                  table->record[1]));
      }
    }
  }

  if (update)
    table_arg->evaluate_update_default_function();
  else
    if (table_arg->default_field &&
        table_arg->update_default_fields(ignore_errors))
      goto err;

  if (table_arg->versioned() && !only_unvers_fields)
    table_arg->vers_update_fields();
  /* Update virtual fields */
  if (table_arg->vfield &&
      table_arg->update_virtual_fields(table_arg->file, VCOL_UPDATE_FOR_WRITE))
    goto err;
  thd->abort_on_warning= save_abort_on_warning;
  thd->no_errors=        save_no_errors;
  DBUG_RETURN(thd->is_error());
err:
  DBUG_PRINT("error",("got error"));
  thd->abort_on_warning= save_abort_on_warning;
  thd->no_errors=        save_no_errors;
  if (fields.elements)
    table_arg->auto_increment_field_not_null= FALSE;
  DBUG_RETURN(TRUE);
}


/**
  Prepare Item_field's for fill_record_n_invoke_before_triggers()

  This means redirecting from table->field to
  table->field_to_fill(), if needed.
*/
void switch_to_nullable_trigger_fields(List<Item> &items, TABLE *table)
{
  Field** field= table->field_to_fill();

 /* True if we have NOT NULL fields and BEFORE triggers */
  if (field != table->field)
  {
    List_iterator_fast<Item> it(items);
    Item *item;

    while ((item= it++))
      item->walk(&Item::switch_to_nullable_fields_processor, 1, field);
    table->triggers->reset_extra_null_bitmap();
  }
}


/**
  Prepare Virtual fields and field with default expressions to use
  trigger fields

  This means redirecting from table->field to
  table->field_to_fill(), if needed.
*/

void switch_defaults_to_nullable_trigger_fields(TABLE *table)
{
  if (!table->default_field)
    return; // no defaults

  Field **trigger_field= table->field_to_fill();

 /* True if we have NOT NULL fields and BEFORE triggers */
  if (*trigger_field != *table->field)
  {
    for (Field **field_ptr= table->default_field; *field_ptr ; field_ptr++)
    {
      Field *field= (*field_ptr);
      field->default_value->expr->walk(&Item::switch_to_nullable_fields_processor, 1, trigger_field);
      *field_ptr= (trigger_field[field->field_index]);
    }
  }
}


/**
  Test NOT NULL constraint after BEFORE triggers
*/
static bool not_null_fields_have_null_values(TABLE *table)
{
  Field **orig_field= table->field;
  Field **filled_field= table->field_to_fill();

  if (filled_field != orig_field)
  {
    THD *thd=table->in_use;
    for (uint i=0; i < table->s->fields; i++)
    {
      Field *of= orig_field[i];
      Field *ff= filled_field[i];
      if (ff != of)
      {
        // copy after-update flags to of, copy before-update flags to ff
        swap_variables(uint32, of->flags, ff->flags);
        if (ff->is_real_null())
        {
          ff->set_notnull(); // for next row WHERE condition in UPDATE
          if (convert_null_to_field_value_or_error(of) || thd->is_error())
            return true;
        }
      }
    }
  }

  return false;
}

/**
  Fill fields in list with values from the list of items and invoke
  before triggers.

  @param thd           thread context
  @param table         the table that is being modified
  @param fields        Item_fields list to be filled
  @param values        values to fill with
  @param ignore_errors TRUE if we should ignore errors
  @param event         event type for triggers to be invoked

  @detail
    This function assumes that fields which values will be set and triggers
    to be invoked belong to the same table, and that TABLE::record[0] and
    record[1] buffers correspond to new and old versions of row respectively.

  @return Status
  @retval true An error occurred.
  @retval false OK.
*/

bool
fill_record_n_invoke_before_triggers(THD *thd, TABLE *table,
                                     List<Item> &fields,
                                     List<Item> &values, bool ignore_errors,
                                     enum trg_event_type event)
{
  int result;
  Table_triggers_list *triggers= table->triggers;

  result= fill_record(thd, table, fields, values, ignore_errors,
                      event == TRG_EVENT_UPDATE);

  if (!result && triggers)
  {
    if (triggers->process_triggers(thd, event, TRG_ACTION_BEFORE,
                                    TRUE) ||
        not_null_fields_have_null_values(table))
      return TRUE;

    /*
      Re-calculate virtual fields to cater for cases when base columns are
      updated by the triggers.
    */
    if (table->vfield && fields.elements)
    {
      Item *fld= (Item_field*) fields.head();
      Item_field *item_field= fld->field_for_view_update();
      if (item_field)
      {
        DBUG_ASSERT(table == item_field->field->table);
        result|= table->update_virtual_fields(table->file,
                                              VCOL_UPDATE_FOR_WRITE);
      }
    }
  }
  return result;
}


/**
  Fill the field buffer of a table with the values of an Item list
  All fields are given a value

  @param thd           thread handler
  @param table_arg     the table that is being modified
  @param ptr           pointer on pointer to record of fields
  @param values        values to fill with
  @param ignore_errors TRUE if we should ignore errors
  @param use_value     forces usage of value of the items instead of result

  @details
    fill_record() may set table->auto_increment_field_not_null and a
    caller should make sure that it is reset after their last call to this
    function.

  @return Status
  @retval true An error occurred.
  @retval false OK.
*/

bool
fill_record(THD *thd, TABLE *table, Field **ptr, List<Item> &values,
            bool ignore_errors, bool use_value)
{
  List_iterator_fast<Item> v(values);
  List<TABLE> tbl_list;
  Item *value;
  Field *field;
  bool abort_on_warning_saved= thd->abort_on_warning;
  uint autoinc_index= table->next_number_field
                        ? table->next_number_field->field_index
                        : ~0U;
  DBUG_ENTER("fill_record");
  if (!*ptr)
  {
    /* No fields to update, quite strange!*/
    DBUG_RETURN(0);
  }

  /*
    On INSERT or UPDATE fields are checked to be from the same table,
    thus we safely can take table from the first field.
  */
  DBUG_ASSERT((*ptr)->table == table);

  /*
    Reset the table->auto_increment_field_not_null as it is valid for
    only one row.
  */
  table->auto_increment_field_not_null= FALSE;
  while ((field = *ptr++) && ! thd->is_error())
  {
    /* Ensure that all fields are from the same table */
    DBUG_ASSERT(field->table == table);

    if (unlikely(field->invisible))
      continue;

    value=v++;

    bool vers_sys_field= table->versioned() && field->vers_sys_field();

    if (field->field_index == autoinc_index)
      table->auto_increment_field_not_null= TRUE;
    if ((unlikely(field->vcol_info) || (vers_sys_field && !ignore_errors)) &&
        !value->vcol_assignment_allowed_value() &&
        table->s->table_category != TABLE_CATEGORY_TEMPORARY)
    {
      push_warning_printf(thd, Sql_condition::WARN_LEVEL_WARN,
                          ER_WARNING_NON_DEFAULT_VALUE_FOR_GENERATED_COLUMN,
                          ER_THD(thd, ER_WARNING_NON_DEFAULT_VALUE_FOR_GENERATED_COLUMN),
                          field->field_name.str, table->s->table_name.str);
      if (vers_sys_field)
        continue;
    }

    if (use_value)
      value->save_val(field);
    else
      if (value->save_in_field(field, 0) < 0)
        goto err;
    field->set_has_explicit_value();
  }
  /* Update virtual fields */
  thd->abort_on_warning= FALSE;
  if (table->versioned())
    table->vers_update_fields();
  if (table->vfield &&
      table->update_virtual_fields(table->file, VCOL_UPDATE_FOR_WRITE))
    goto err;
  thd->abort_on_warning= abort_on_warning_saved;
  DBUG_RETURN(thd->is_error());

err:
  thd->abort_on_warning= abort_on_warning_saved;
  table->auto_increment_field_not_null= FALSE;
  DBUG_RETURN(TRUE);
}


/*
  Fill fields in an array with values from the list of items and invoke
  before triggers.

  @param thd           thread context
  @param table         the table that is being modified
  @param ptr        the fields to be filled
  @param values        values to fill with
  @param ignore_errors TRUE if we should ignore errors
  @param event         event type for triggers to be invoked

  @detail
    This function assumes that fields which values will be set and triggers
    to be invoked belong to the same table, and that TABLE::record[0] and
    record[1] buffers correspond to new and old versions of row respectively.

  @return Status
  @retval true An error occurred.
  @retval false OK.
*/

bool
fill_record_n_invoke_before_triggers(THD *thd, TABLE *table, Field **ptr,
                                     List<Item> &values, bool ignore_errors,
                                     enum trg_event_type event)
{
  bool result;
  Table_triggers_list *triggers= table->triggers;

  result= fill_record(thd, table, ptr, values, ignore_errors, FALSE);

  if (!result && triggers && *ptr)
    result= triggers->process_triggers(thd, event, TRG_ACTION_BEFORE, TRUE) ||
            not_null_fields_have_null_values(table);
  /*
    Re-calculate virtual fields to cater for cases when base columns are
    updated by the triggers.
  */
  if (!result && triggers && *ptr)
  {
    DBUG_ASSERT(table == (*ptr)->table);
    if (table->vfield)
      result= table->update_virtual_fields(table->file, VCOL_UPDATE_FOR_WRITE);
  }
  return result;

}


my_bool mysql_rm_tmp_tables(void)
{
  uint i, idx;
  char	filePath[FN_REFLEN], *tmpdir, filePathCopy[FN_REFLEN];
  MY_DIR *dirp;
  FILEINFO *file;
  TABLE_SHARE share;
  THD *thd;
  DBUG_ENTER("mysql_rm_tmp_tables");

  if (!(thd= new THD(0)))
    DBUG_RETURN(1);
  thd->thread_stack= (char*) &thd;
  thd->store_globals();

  for (i=0; i<=mysql_tmpdir_list.max; i++)
  {
    tmpdir=mysql_tmpdir_list.list[i];
    /* See if the directory exists */
    if (!(dirp = my_dir(tmpdir,MYF(MY_WME | MY_DONT_SORT))))
      continue;

    /* Remove all SQLxxx tables from directory */

    for (idx=0 ; idx < (uint) dirp->number_of_files ; idx++)
    {
      file=dirp->dir_entry+idx;

      if (!strncmp(file->name, tmp_file_prefix, tmp_file_prefix_length))
      {
        char *ext= fn_ext(file->name);
        size_t ext_len= strlen(ext);
        size_t filePath_len= my_snprintf(filePath, sizeof(filePath),
                                       "%s%c%s", tmpdir, FN_LIBCHAR,
                                       file->name);
        if (!strcmp(reg_ext, ext))
        {
          handler *handler_file= 0;
          /* We should cut file extention before deleting of table */
          memcpy(filePathCopy, filePath, filePath_len - ext_len);
          filePathCopy[filePath_len - ext_len]= 0;
          init_tmp_table_share(thd, &share, "", 0, "", filePathCopy);
          if (!open_table_def(thd, &share) &&
              ((handler_file= get_new_handler(&share, thd->mem_root,
                                              share.db_type()))))
          {
            handler_file->ha_delete_table(filePathCopy);
            delete handler_file;
          }
          free_table_share(&share);
        }
        /*
          File can be already deleted by tmp_table.file->delete_table().
          So we hide error messages which happnes during deleting of these
          files(MYF(0)).
        */
        (void) mysql_file_delete(key_file_misc, filePath, MYF(0));
      }
    }
    my_dirend(dirp);
  }
  delete thd;
  DBUG_RETURN(0);
}


/*****************************************************************************
	unireg support functions
*****************************************************************************/

int setup_ftfuncs(SELECT_LEX *select_lex)
{
  List_iterator<Item_func_match> li(*(select_lex->ftfunc_list)),
                                 lj(*(select_lex->ftfunc_list));
  Item_func_match *ftf, *ftf2;

  while ((ftf=li++))
  {
    if (ftf->fix_index())
      return 1;
    lj.rewind();
    while ((ftf2=lj++) != ftf)
    {
      if (ftf->eq(ftf2,1) && !ftf2->master)
        ftf2->master=ftf;
    }
  }

  return 0;
}


void cleanup_ftfuncs(SELECT_LEX *select_lex)
{
  List_iterator<Item_func_match> li(*(select_lex->ftfunc_list)),
                                 lj(*(select_lex->ftfunc_list));
  Item_func_match *ftf;

  while ((ftf=li++))
  {
    ftf->cleanup();
  }
}


int init_ftfuncs(THD *thd, SELECT_LEX *select_lex, bool no_order)
{
  if (select_lex->ftfunc_list->elements)
  {
    List_iterator<Item_func_match> li(*(select_lex->ftfunc_list));
    Item_func_match *ifm;

    while ((ifm=li++))
      if (unlikely(!ifm->is_fixed()))
        /*
          it mean that clause where was FT function was removed, so we have
          to remove the function from the list.
        */
        li.remove();
      else if (ifm->init_search(thd, no_order))
	return 1;
  }
  return 0;
}


bool is_equal(const LEX_CSTRING *a, const LEX_CSTRING *b)
{
  return a->length == b->length && !strncmp(a->str, b->str, a->length);
}

/*
  Open and lock system tables for read.

  SYNOPSIS
    open_system_tables_for_read()
      thd         Thread context.
      table_list  List of tables to open.

  NOTES
    Caller should have used start_new_trans object to start a new
    transcation when reading system tables.

    Thanks to restrictions which we put on opening and locking of
    system tables for writing, we can open and lock them for reading
    even when we already have some other tables open and locked.
    One should call thd->commit_whole_transaction_and_close_tables()
    to close systems tables opened with this call.

  NOTES
   In some situations we  use this function to open system tables for
   writing. It happens, for examples, with statistical tables when
   they are updated by an ANALYZE command. In these cases we should
   guarantee that system tables will not be deadlocked.

  RETURN
    FALSE   Success
    TRUE    Error
*/

bool
open_system_tables_for_read(THD *thd, TABLE_LIST *table_list)
{
  Query_tables_list query_tables_list_backup;
  LEX *lex= thd->lex;
  DBUG_ENTER("open_system_tables_for_read");
  DBUG_ASSERT(thd->internal_transaction());

  /*
    Besides using new Open_tables_state for opening system tables,
    we also have to backup and reset/and then restore part of LEX
    which is accessed by open_tables() in order to determine if
    prelocking is needed and what tables should be added for it.
  */
  lex->reset_n_backup_query_tables_list(&query_tables_list_backup);
  thd->lex->sql_command= SQLCOM_SELECT;

  /*
    Only use MYSQL_LOCK_IGNORE_TIMEOUT for tables opened for read.
    This is to ensure that lock_wait_timeout is honored when trying
    to update stats tables.
  */
  if (open_and_lock_tables(thd, table_list, FALSE,
                           (MYSQL_OPEN_IGNORE_FLUSH |
                            MYSQL_OPEN_IGNORE_LOGGING_FORMAT |
                            (table_list->lock_type < TL_WRITE_ALLOW_WRITE ?
                             MYSQL_LOCK_IGNORE_TIMEOUT : 0))))
  {
    lex->restore_backup_query_tables_list(&query_tables_list_backup);
    DBUG_RETURN(TRUE);
  }

  for (TABLE_LIST *tables= table_list; tables; tables= tables->next_global)
  {
    DBUG_ASSERT(tables->table->s->table_category == TABLE_CATEGORY_SYSTEM);
    tables->table->file->row_logging= 0;
    tables->table->use_all_columns();
  }
  lex->restore_backup_query_tables_list(&query_tables_list_backup);

  DBUG_RETURN(FALSE);
}

/**
  A helper function to close a mysql.* table opened
  in an auxiliary THD during bootstrap or in the main
  connection, when we know that there are no locks
  held by the connection due to a preceding implicit
  commit.

  We need this function since we'd like to not
  just close the system table, but also release
  the metadata lock on it.

  Note, that in LOCK TABLES mode this function
  does not release the metadata lock. But in this
  mode the table can be opened only if it is locked
  explicitly with LOCK TABLES.
*/

void
close_mysql_tables(THD *thd)
{
  if (! thd->in_sub_stmt)
    trans_commit_stmt(thd);
  close_thread_tables(thd);
  thd->mdl_context.release_transactional_locks();
}

/*
  Open and lock one system table for update.

  SYNOPSIS
    open_system_table_for_update()
      thd        Thread context.
      one_table  Table to open.

  NOTES
    Table opened with this call should closed using close_thread_tables().

  RETURN
    0	Error
    #	Pointer to TABLE object of system table
*/

TABLE *
open_system_table_for_update(THD *thd, TABLE_LIST *one_table)
{
  DBUG_ENTER("open_system_table_for_update");

  TABLE *table= open_ltable(thd, one_table, one_table->lock_type,
                            MYSQL_LOCK_IGNORE_TIMEOUT);
  if (table)
  {
    DBUG_ASSERT(table->s->table_category == TABLE_CATEGORY_SYSTEM);
    table->use_all_columns();
    /* This table instance is not row logged */
    table->file->row_logging= 0;
  }
  DBUG_RETURN(table);
}

/**
  Open a log table.
  Opening such tables is performed internally in the server
  implementation, and is a 'nested' open, since some tables
  might be already opened by the current thread.
  The thread context before this call is saved, and is restored
  when calling close_log_table().
  @param thd The current thread
  @param one_table Log table to open
  @param backup [out] Temporary storage used to save the thread context
*/
TABLE *
open_log_table(THD *thd, TABLE_LIST *one_table, Open_tables_backup *backup)
{
  uint flags= ( MYSQL_OPEN_IGNORE_GLOBAL_READ_LOCK |
                MYSQL_LOCK_IGNORE_GLOBAL_READ_ONLY |
                MYSQL_OPEN_IGNORE_FLUSH |
                MYSQL_LOCK_IGNORE_TIMEOUT |
                MYSQL_LOCK_LOG_TABLE);
  TABLE *table;
  /* Save value that is changed in mysql_lock_tables() */
  ulonglong save_utime_after_lock= thd->utime_after_lock;
  DBUG_ENTER("open_log_table");

  thd->reset_n_backup_open_tables_state(backup);

  if ((table= open_ltable(thd, one_table, one_table->lock_type, flags)))
  {
    DBUG_ASSERT(table->s->table_category == TABLE_CATEGORY_LOG);
    DBUG_ASSERT(!table->file->row_logging);

    /* Make sure all columns get assigned to a default value */
    table->use_all_columns();
    DBUG_ASSERT(table->s->no_replicate);
  }
  else
    thd->restore_backup_open_tables_state(backup);

  thd->utime_after_lock= save_utime_after_lock;
  DBUG_RETURN(table);
}

/**
  Close a log table.
  The last table opened by open_log_table()
  is closed, then the thread context is restored.
  @param thd The current thread
  @param backup [in] the context to restore.
*/

void close_log_table(THD *thd, Open_tables_backup *backup)
{
  /*
    Inform the transaction handler that we are closing the
    system tables and we don't need the read view anymore.
  */
  for (TABLE *table= thd->open_tables ; table ; table= table->next)
    table->file->extra(HA_EXTRA_PREPARE_FOR_FORCED_CLOSE);
  close_thread_tables(thd);
  thd->restore_backup_open_tables_state(backup);
}


/**
  @brief
  Remove 'fixed' flag from items in a list

  @param items list of items to un-fix

  @details
  This function sets to 0 the 'fixed' flag for items in the 'items' list.
  It's needed to force correct marking of views' fields for INSERT/UPDATE
  statements.
*/

void unfix_fields(List<Item> &fields)
{
  List_iterator<Item> li(fields);
  Item *item;
  while ((item= li++))
    item->unfix_fields();
}


/**
  Check result of dynamic column function and issue error if it is needed

  @param rc              The result code of dynamic column function

  @return the result code which was get as an argument\
*/

int dynamic_column_error_message(enum_dyncol_func_result rc)
{
  switch (rc) {
  case ER_DYNCOL_YES:
  case ER_DYNCOL_OK:
  case ER_DYNCOL_TRUNCATED:
    break; // it is not an error
  case ER_DYNCOL_FORMAT:
    my_error(ER_DYN_COL_WRONG_FORMAT, MYF(0));
    break;
  case ER_DYNCOL_LIMIT:
    my_error(ER_DYN_COL_IMPLEMENTATION_LIMIT, MYF(0));
    break;
  case ER_DYNCOL_RESOURCE:
    my_error(ER_OUT_OF_RESOURCES, MYF(0));
    break;
  case ER_DYNCOL_DATA:
    my_error(ER_DYN_COL_DATA, MYF(0));
    break;
  case ER_DYNCOL_UNKNOWN_CHARSET:
    my_error(ER_DYN_COL_WRONG_CHARSET, MYF(0));
    break;
  }
  return rc;
}

/**
  @} (end of group Data_Dictionary)
*/<|MERGE_RESOLUTION|>--- conflicted
+++ resolved
@@ -2125,19 +2125,15 @@
     my_error(ER_NOT_SEQUENCE, MYF(0), table_list->db.str, table_list->alias.str);
     DBUG_RETURN(true);
   }
-<<<<<<< HEAD
-  table->init(thd, table_list);
+
   DBUG_ASSERT(thd->locked_tables_mode || table->file->row_logging == 0);
-=======
->>>>>>> 68d9d512
-
-  DBUG_RETURN(FALSE);
+  DBUG_RETURN(false);
 
 err_lock:
   tdc_release_share(share);
 
   DBUG_PRINT("exit", ("failed"));
-  DBUG_RETURN(TRUE);
+  DBUG_RETURN(true);
 }
 
 
