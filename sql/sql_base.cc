--- conflicted
+++ resolved
@@ -124,6 +124,38 @@
 */
 
 /**
+  Protects table_def_hash, used and unused lists in the
+  TABLE_SHARE object, LRU lists of used TABLEs and used
+  TABLE_SHAREs, refresh_version and the table id counter.
+*/
+mysql_mutex_t LOCK_open;
+
+#ifdef HAVE_PSI_INTERFACE
+static PSI_mutex_key key_LOCK_open;
+static PSI_mutex_info all_tdc_mutexes[]= {
+  { &key_LOCK_open, "LOCK_open", PSI_FLAG_GLOBAL }
+};
+
+/**
+  Initialize performance schema instrumentation points
+  used by the table cache.
+*/
+
+static void init_tdc_psi_keys(void)
+{
+  const char *category= "sql";
+  int count;
+
+  if (PSI_server == NULL)
+    return;
+
+  count= array_elements(all_tdc_mutexes);
+  PSI_server->register_mutex(category, all_tdc_mutexes, count);
+}
+#endif /* HAVE_PSI_INTERFACE */
+
+
+/**
    Total number of TABLE instances for tables in the table definition cache
    (both in use by threads and not in use). This value is accessible to user
    as "Open_tables" status variable.
@@ -291,8 +323,13 @@
 bool table_def_init(void)
 {
   table_def_inited= 1;
+#ifdef HAVE_PSI_INTERFACE
+  init_tdc_psi_keys();
+#endif
+  mysql_mutex_init(key_LOCK_open, &LOCK_open, MY_MUTEX_INIT_FAST);
   oldest_unused_share= &end_of_unused_share;
   end_of_unused_share.prev= &oldest_unused_share;
+
 
   return my_hash_init(&table_def_cache, &my_charset_bin, table_def_size,
                       0, 0, table_def_key,
@@ -311,11 +348,6 @@
   if (table_def_inited)
   {
     mysql_mutex_lock(&LOCK_open);
-<<<<<<< HEAD
-=======
-    /* Free all cached but unused TABLEs and TABLE_SHAREs first. */
-    close_cached_tables(NULL, NULL, TRUE, FALSE, LONG_TIMEOUT);
->>>>>>> 00496b7a
     /*
       Ensure that TABLE and TABLE_SHARE objects which are created for
       tables that are open during process of plugins' shutdown are
@@ -325,7 +357,7 @@
     table_def_shutdown_in_progress= TRUE;
     mysql_mutex_unlock(&LOCK_open);
     /* Free all cached but unused TABLEs and TABLE_SHAREs. */
-    close_cached_tables(NULL, NULL, FALSE);
+    close_cached_tables(NULL, NULL, FALSE, LONG_TIMEOUT);
   }
 }
 
@@ -338,6 +370,7 @@
     table_def_inited= 0;
     /* Free table definitions. */
     my_hash_free(&table_def_cache);
+    mysql_mutex_destroy(&LOCK_open);
   }
   DBUG_VOID_RETURN;
 }
@@ -443,7 +476,7 @@
   DBUG_ASSERT(table->in_use);
 
   /* We shouldn't put the table to 'unused' list if the share is old. */
-  DBUG_ASSERT(! table->s->needs_reopen());
+  DBUG_ASSERT(! table->s->has_old_version());
 
   table->in_use= 0;
   /* Remove table from the list of tables used in this share. */
@@ -518,7 +551,7 @@
   }
 
   /*
-    We assign a new table id under the protection of the LOCK_open.
+    We assign a new table id under the protection of LOCK_open.
     We do this instead of creating a new mutex
     and using it for the sole purpose of serializing accesses to a
     static variable, we assign the table id here. We assign it to the
@@ -704,7 +737,7 @@
   DBUG_ASSERT(share->ref_count);
   if (!--share->ref_count)
   {
-    if (share->needs_reopen() || table_def_shutdown_in_progress)
+    if (share->has_old_version() || table_def_shutdown_in_progress)
       my_hash_delete(&table_def_cache, (uchar*) share);
     else
     {
@@ -891,7 +924,7 @@
 
    @param share Table share.
 
-   @pre Caller should have LOCK_open mutex acquired.
+   @pre Caller should have LOCK_open mutex.
 */
 
 static void kill_delayed_threads_for_table(TABLE_SHARE *share)
@@ -941,12 +974,8 @@
         lock taken by thread trying to obtain global read lock.
 */
 
-<<<<<<< HEAD
-bool close_cached_tables(THD *thd, TABLE_LIST *tables, bool wait_for_refresh)
-=======
-bool close_cached_tables(THD *thd, TABLE_LIST *tables, bool have_lock,
+bool close_cached_tables(THD *thd, TABLE_LIST *tables,
                          bool wait_for_refresh, ulong timeout)
->>>>>>> 00496b7a
 {
   bool result= FALSE;
   bool found= TRUE;
@@ -960,7 +989,7 @@
     /*
       Force close of all open tables.
 
-      Note that code in TABLE_SHARE::wait_until_flushed() assumes that
+      Note that code in TABLE_SHARE::wait_for_old_version() assumes that
       incrementing of refresh_version and removal of unused tables and
       shares from TDC happens atomically under protection of LOCK_open,
       or putting it another way that TDC does not contain old shares
@@ -1005,14 +1034,8 @@
   if (!wait_for_refresh)
     DBUG_RETURN(result);
 
-<<<<<<< HEAD
-=======
-  /* Code below assume that LOCK_open is released. */
-  DBUG_ASSERT(!have_lock);
-
   set_timespec(abstime, timeout);
 
->>>>>>> 00496b7a
   if (thd->locked_tables_mode)
   {
     /*
@@ -1067,9 +1090,8 @@
     {
       for (uint idx=0 ; idx < table_def_cache.records ; idx++)
       {
-        share= (TABLE_SHARE*) my_hash_element(&table_def_cache,
-                                                          idx);
-        if (share->needs_reopen())
+        share= (TABLE_SHARE*) my_hash_element(&table_def_cache, idx);
+        if (share->has_old_version())
         {
           found= TRUE;
           break;
@@ -1081,7 +1103,7 @@
       for (TABLE_LIST *table= tables; table; table= table->next_local)
       {
         share= get_cached_table_share(table->db, table->table_name);
-        if (share && share->needs_reopen())
+        if (share && share->has_old_version())
         {
 	  found= TRUE;
           break;
@@ -1091,9 +1113,12 @@
 
     if (found)
     {
-      /* The below method will unlock LOCK_open and frees share's memory. */
-      if (share->wait_until_flushed(&thd->mdl_context, &abstime,
-                                    MDL_DEADLOCK_WEIGHT_DDL))
+      /*
+        The method below temporarily unlocks LOCK_open and frees
+        share's memory.
+      */
+      if (share->wait_for_old_version(thd, &abstime,
+                                    MDL_wait_for_subgraph::DEADLOCK_WEIGHT_DDL))
       {
         mysql_mutex_unlock(&LOCK_open);
         result= TRUE;
@@ -1172,14 +1197,7 @@
   mysql_mutex_unlock(&LOCK_open);
 
   if (tables)
-<<<<<<< HEAD
-    result= close_cached_tables(thd, tables, FALSE);
-=======
-    result= close_cached_tables(thd, tables, TRUE, FALSE, LONG_TIMEOUT);
-
-  if (!have_lock)
-    mysql_mutex_unlock(&LOCK_open);
->>>>>>> 00496b7a
+    result= close_cached_tables(thd, tables, FALSE, LONG_TIMEOUT);
 
   if (if_wait_for_refresh)
   {
@@ -1526,9 +1544,6 @@
     thd->lock=0;
   }
   /*
-    Note that we need to hold LOCK_open while changing the
-    open_tables list. Another thread may work on it.
-    (See: mysql_notify_thread_having_shared_lock())
     Closing a MERGE child before the parent would be fatal if the
     other thread tries to abort the MERGE lock in between.
   */
@@ -1574,7 +1589,7 @@
 
   mysql_mutex_lock(&LOCK_open);
 
-  if (table->s->needs_reopen() || table->needs_reopen() ||
+  if (table->s->has_old_version() || table->needs_reopen() ||
       table_def_shutdown_in_progress)
   {
     free_cache_entry(table);
@@ -2289,8 +2304,6 @@
                          exists and to FALSE otherwise.
 
     @note This function acquires LOCK_open internally.
-          It also assumes that the fact that there are no exclusive
-          metadata locks on the table was checked beforehand.
 
     @note If there is no .FRM file for the table but it exists in one
           of engines (e.g. it was created on another node of NDB cluster)
@@ -2383,8 +2396,9 @@
   {
     /* Disable the handler to avoid infinite recursion. */
     m_is_active= TRUE;
-    (void) m_ot_ctx->request_backoff_action(Open_table_context::OT_CONFLICT,
-                                            NULL);
+    (void) m_ot_ctx->request_backoff_action(
+             Open_table_context::OT_BACKOFF_AND_RETRY,
+             NULL);
     m_is_active= FALSE;
     /*
       If the above back-off request failed, a new instance of
@@ -2526,34 +2540,36 @@
 
 
 /**
-  Check if table's share requires flush and if yes wait until it
-  will be flushed.
+  Check if table's share is being removed from the table definition
+  cache and, if yes, wait until the flush is complete.
 
   @param thd             Thread context.
   @param table_list      Table which share should be checked.
   @param timeout         Timeout for waiting.
   @param deadlock_weight Weight of this wait for deadlock detector.
 
-  @retval FALSE - Success. Share is up to date or has been flushed.
-  @retval TRUE - Error (OOM, thread was killed, wait resulted in
-                 deadlock or timeout).
-*/
-
-static bool tdc_wait_for_old_version(THD *thd, TABLE_LIST *table_list,
-                                     ulong timeout, uint deadlock_weight)
+  @retval FALSE   Success. Share is up to date or has been flushed.
+  @retval TRUE    Error (OOM, our was killed, the wait resulted
+                  in a deadlock or timeout). Reported.
+*/
+
+static bool
+tdc_wait_for_old_version(THD *thd, const char *db, const char *table_name,
+                         ulong wait_timeout, uint deadlock_weight)
 {
   TABLE_SHARE *share;
-
-  if ((share= get_cached_table_share(table_list->db,
-                                     table_list->table_name)) &&
-      share->needs_reopen())
+  bool res= FALSE;
+
+  mysql_mutex_lock(&LOCK_open);
+  if ((share= get_cached_table_share(db, table_name)) &&
+      share->has_old_version())
   {
     struct timespec abstime;
-    set_timespec(abstime, timeout);
-    return share->wait_until_flushed(&thd->mdl_context, &abstime,
-                                     deadlock_weight);
-  }
-  return FALSE;
+    set_timespec(abstime, wait_timeout);
+    res= share->wait_for_old_version(thd, &abstime, deadlock_weight);
+  }
+  mysql_mutex_unlock(&LOCK_open);
+  return res;
 }
 
 
@@ -2858,9 +2874,10 @@
   else if (table_list->open_strategy == TABLE_LIST::OPEN_STUB)
     DBUG_RETURN(FALSE);
 
+retry_share:
+
   mysql_mutex_lock(&LOCK_open);
 
-<<<<<<< HEAD
   if (!(share= get_table_share_with_discover(thd, table_list, key,
                                              key_length, OPEN_VIEW,
                                              &error,
@@ -2880,15 +2897,6 @@
     }
     DBUG_RETURN(TRUE);
   }
-=======
-retry_share:
-
-  if (!(share= get_table_share_with_create(thd, table_list, key,
-                                           key_length, OPEN_VIEW,
-                                           &error,
-                                           hash_value)))
-    goto err_unlock2;
->>>>>>> 00496b7a
 
   if (share->is_view)
   {
@@ -2941,7 +2949,7 @@
 
   if (!(flags & MYSQL_OPEN_IGNORE_FLUSH))
   {
-    if (share->needs_reopen())
+    if (share->has_old_version())
     {
       /*
         We already have an MDL lock. But we have encountered an old
@@ -2956,18 +2964,18 @@
       bool wait_result;
 
       release_table_share(share);
+      mysql_mutex_unlock(&LOCK_open);
 
       thd->push_internal_handler(&mdl_deadlock_handler);
-      wait_result= tdc_wait_for_old_version(thd, table_list,
+      wait_result= tdc_wait_for_old_version(thd, table_list->db,
+                                            table_list->table_name,
                                             ot_ctx->get_timeout(),
                                             mdl_ticket->get_deadlock_weight());
       thd->pop_internal_handler();
 
       if (wait_result)
-      {
-        mysql_mutex_unlock(&LOCK_open);
         DBUG_RETURN(TRUE);
-      }
+
       goto retry_share;
     }
 
@@ -3522,7 +3530,7 @@
   PRE-CONDITION(S)
 
     share is non-NULL
-    The LOCK_open mutex is locked
+    The LOCK_open mutex is locked.
 
   POST-CONDITION(S)
 
@@ -3911,7 +3919,7 @@
                        TABLE_LIST *table)
 {
   /*
-    A back off action may be one of the three kinds:
+    A back off action may be one of three kinds:
 
     * We met a broken table that needs repair, or a table that
       is not present on this MySQL server and needs re-discovery.
@@ -3920,25 +3928,45 @@
       locks is very deadlock-prone. If this is a multi- statement
       transaction that holds metadata locks for completed
       statements, we don't do it, and report an error instead.
+      The action type in this case is OT_DISCOVER or OT_REPAIR.
     * Our attempt to acquire an MDL lock lead to a deadlock,
       detected by the MDL deadlock detector. The current
       session was chosen a victim. If this is a multi-statement
-      transaction that holds metadata locks for completed statements,
-      restarting locking for the current statement may lead
-      to a livelock. Thus, again, if m_has_locks is set,
+      transaction that holds metadata locks taken by completed
+      statements, restarting locking for the current statement
+      may lead to a livelock. Releasing locks of completed
+      statements can not be done as will lead to violation
+      of ACID. Thus, again, if m_has_locks is set,
       we report an error. Otherwise, when there are no metadata
       locks other than which belong to this statement, we can
       try to recover from error by releasing all locks and
       restarting the pre-locking.
-    * Finally, we could have met a TABLE_SHARE with old version.
-      Again, if this is a first statement in a transaction we can
-      close all tables, release all metadata locks and wait for
-      the old version to go away. Otherwise, waiting with MDL locks
-      may lead to criss-cross wait between this connection and a
-      connection that has an open table and waits on a metadata lock,
-      i.e. to a deadlock.
-      Since there is no way to detect such a deadlock, we prevent
-      it by reporting an error.
+      Similarly, a deadlock error can occur when the
+      pre-locking process met a TABLE_SHARE that is being
+      flushed, and unsuccessfully waited for the flush to
+      complete. A deadlock in this case can happen, e.g.,
+      when our session is holding a metadata lock that
+      is being waited on by a session which is using
+      the table which is being flushed. The only way
+      to recover from this error is, again, to close all
+      open tables, release all locks, and retry pre-locking.
+      Action type name is OT_REOPEN_TABLES. Re-trying
+      while holding some locks may lead to a livelock,
+      and thus we don't do it.
+    * Finally, this session has open TABLEs from different
+      "generations" of the table cache. This can happen, e.g.,
+      when, after this session has successfully opened one
+      table used for a statement, FLUSH TABLES interfered and
+      expelled another table used in it. FLUSH TABLES then
+      blocks and waits on the table already opened by this
+      statement.
+      We detect this situation by ensuring that table cache
+      version of all tables used in a statement is the same.
+      If it isn't, all tables needs to be reopened.
+      Note, that we can always perform a reopen in this case,
+      even if we already have metadata locks, since we don't
+      keep tables open between statements and a livelock
+      is not possible.
   */
   if (action_arg != OT_REOPEN_TABLES && m_has_locks)
   {
@@ -3986,7 +4014,7 @@
   /* Execute the action. */
   switch (m_action)
   {
-    case OT_CONFLICT:
+    case OT_BACKOFF_AND_RETRY:
       break;
     case OT_REOPEN_TABLES:
       break;
@@ -8771,7 +8799,7 @@
         Set share's version to zero in order to ensure that it gets
         automatically deleted once it is no longer referenced.
 
-        Note that code in TABLE_SHARE::wait_until_flushed() assumes
+        Note that code in TABLE_SHARE::wait_for_old_version() assumes
         that marking share as old and removal of its unused tables
         and of the share itself from TDC happens atomically under
         protection of LOCK_open, or, putting it another way, that
@@ -8792,88 +8820,6 @@
 }
 
 
-<<<<<<< HEAD
-/**
-   Wait until there are no old versions of tables in the table
-   definition cache for the metadata locks that we try to acquire.
-
-   @param thd      Thread context
-   @param context  Metadata locking context with locks.
-   @param timeout  Seconds to wait before reporting ER_LOCK_WAIT_TIMEOUT.
-*/
-
-static bool
-tdc_wait_for_old_versions(THD *thd, MDL_request_list *mdl_requests,
-                          ulong timeout)
-{
-  TABLE_SHARE *share;
-  const char *old_msg;
-  MDL_request *mdl_request;
-  struct timespec abstime;
-  set_timespec(abstime, timeout);
-  int wait_result= 0;
-
-  while (!thd->killed)
-  {
-    /*
-      We have to get rid of HANDLERs which are open by this thread
-      and have old TABLE versions. Otherwise we might get a deadlock
-      in situation when we are waiting for an old TABLE object which
-      corresponds to a HANDLER open by another session. And this
-      other session waits for our HANDLER object to get closed.
-
-      TODO: We should also investigate in which situations we have
-            to broadcast on COND_refresh because of this.
-    */
-    mysql_ha_flush(thd);
-
-    mysql_mutex_lock(&LOCK_open);
-
-    MDL_request_list::Iterator it(*mdl_requests);
-    while ((mdl_request= it++))
-    {
-      /* Skip requests on non-TDC objects. */
-      if (mdl_request->key.mdl_namespace() != MDL_key::TABLE)
-        continue;
-
-      if ((share= get_cached_table_share(mdl_request->key.db_name(),
-                                         mdl_request->key.name())) &&
-          share->needs_reopen())
-        break;
-    }
-    if (!mdl_request)
-    {
-      /*
-        Reset wait_result here in case this was the final check
-        after getting a timeout from mysql_cond_timedwait().
-      */
-      wait_result= 0;
-      mysql_mutex_unlock(&LOCK_open);
-      break;
-    }
-    if (wait_result == ETIMEDOUT || wait_result == ETIME)
-    {
-      /*
-        Test for timeout here instead of right after mysql_cond_timedwait().
-        This allows for a final iteration and a final check before reporting
-        ER_LOCK_WAIT_TIMEOUT.
-      */
-      mysql_mutex_unlock(&LOCK_open);
-      my_error(ER_LOCK_WAIT_TIMEOUT, MYF(0));
-      break;
-    }
-    old_msg= thd->enter_cond(&COND_refresh, &LOCK_open,
-                             "Waiting for table flush");
-    wait_result= mysql_cond_timedwait(&COND_refresh, &LOCK_open, &abstime);
-    /* LOCK_open mutex is unlocked by THD::exit_cond() as side-effect. */
-    thd->exit_cond(old_msg);
-  }
-  return thd->killed || wait_result == ETIMEDOUT || wait_result == ETIME;
-}
-
-
-=======
->>>>>>> 00496b7a
 int setup_ftfuncs(SELECT_LEX *select_lex)
 {
   List_iterator<Item_func_match> li(*(select_lex->ftfunc_list)),
