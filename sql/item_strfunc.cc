/* Copyright (C) 2000 MySQL AB & MySQL Finland AB & TCX DataKonsult AB

   This program is free software; you can redistribute it and/or modify
   it under the terms of the GNU General Public License as published by
   the Free Software Foundation; either version 2 of the License, or
   (at your option) any later version.

   This program is distributed in the hope that it will be useful,
   but WITHOUT ANY WARRANTY; without even the implied warranty of
   MERCHANTABILITY or FITNESS FOR A PARTICULAR PURPOSE.  See the
   GNU General Public License for more details.

   You should have received a copy of the GNU General Public License
   along with this program; if not, write to the Free Software
   Foundation, Inc., 59 Temple Place, Suite 330, Boston, MA  02111-1307  USA */


/* This file defines all string functions
** Warning: Some string functions doesn't always put and end-null on a String
** (This shouldn't be needed)
*/

#ifdef USE_PRAGMA_IMPLEMENTATION
#pragma implementation				// gcc: Class implementation
#endif

#include "mysql_priv.h"
#include <m_ctype.h>
#ifdef HAVE_OPENSSL
#include <openssl/des.h>
#endif /* HAVE_OPENSSL */
#include "md5.h"
#include "sha1.h"
#include "my_aes.h"
C_MODE_START
#include "../mysys/my_static.h"			// For soundex_map
C_MODE_END

String my_empty_string("",default_charset_info);

static void my_coll_agg_error(DTCollation &c1, DTCollation &c2,
                              const char *fname)
{
  my_error(ER_CANT_AGGREGATE_2COLLATIONS,MYF(0),
	   c1.collation->name,c1.derivation_name(),
	   c2.collation->name,c2.derivation_name(),
	   fname);
}

uint nr_of_decimals(const char *str)
{
  if ((str=strchr(str,'.')))
  {
    const char *start= ++str;
    for (; my_isdigit(system_charset_info,*str) ; str++) ;
    return (uint) (str-start);
  }
  return 0;
}

double Item_str_func::val()
{
  DBUG_ASSERT(fixed == 1);
  int err;
  char buff[64];
  char *end_not_used;
  String *res, tmp(buff,sizeof(buff), &my_charset_bin);
  res= val_str(&tmp);
  return res ? my_strntod(res->charset(), (char*) res->ptr(),res->length(),
			  &end_not_used, &err) : 0.0;
}

longlong Item_str_func::val_int()
{
  DBUG_ASSERT(fixed == 1);
  int err;
  char buff[22];
  String *res, tmp(buff,sizeof(buff), &my_charset_bin);
  res= val_str(&tmp);
  return (res ?
	  my_strntoll(res->charset(), res->ptr(), res->length(), 10, NULL,
		      &err) :
	  (longlong) 0);
}


String *Item_func_md5::val_str(String *str)
{
  DBUG_ASSERT(fixed == 1);
  String * sptr= args[0]->val_str(str);
  if (sptr)
  {
    my_MD5_CTX context;
    unsigned char digest[16];

    null_value=0;
    my_MD5Init (&context);
    my_MD5Update (&context,(unsigned char *) sptr->ptr(), sptr->length());
    my_MD5Final (digest, &context);
    if (str->alloc(32))				// Ensure that memory is free
    {
      null_value=1;
      return 0;
    }
    sprintf((char *) str->ptr(),
	    "%02x%02x%02x%02x%02x%02x%02x%02x%02x%02x%02x%02x%02x%02x%02x%02x",
	    digest[0], digest[1], digest[2], digest[3],
	    digest[4], digest[5], digest[6], digest[7],
	    digest[8], digest[9], digest[10], digest[11],
	    digest[12], digest[13], digest[14], digest[15]);
    str->length((uint) 32);
    return str;
  }
  null_value=1;
  return 0;
}


void Item_func_md5::fix_length_and_dec()
{
   max_length=32;
}


String *Item_func_sha::val_str(String *str)
{
  DBUG_ASSERT(fixed == 1);
  String * sptr= args[0]->val_str(str);
  if (sptr)  /* If we got value different from NULL */
  {
    SHA1_CONTEXT context;  /* Context used to generate SHA1 hash */
    /* Temporary buffer to store 160bit digest */
    uint8 digest[SHA1_HASH_SIZE];
    sha1_reset(&context);  /* We do not have to check for error here */
    /* No need to check error as the only case would be too long message */
    sha1_input(&context,(const unsigned char *) sptr->ptr(), sptr->length());
    /* Ensure that memory is free and we got result */
    if (!( str->alloc(SHA1_HASH_SIZE*2) || (sha1_result(&context,digest))))
    {
      sprintf((char *) str->ptr(),
      "%02x%02x%02x%02x%02x%02x%02x%02x%02x%02x%02x%02x\
%02x%02x%02x%02x%02x%02x%02x%02x",
           digest[0], digest[1], digest[2], digest[3],
           digest[4], digest[5], digest[6], digest[7],
           digest[8], digest[9], digest[10], digest[11],
           digest[12], digest[13], digest[14], digest[15],
           digest[16], digest[17], digest[18], digest[19]);

      str->length((uint)  SHA1_HASH_SIZE*2);
      null_value=0;
      return str;
    }
  }
  null_value=1;
  return 0;
}

void Item_func_sha::fix_length_and_dec()
{
   max_length=SHA1_HASH_SIZE*2; // size of hex representation of hash
}


/* Implementation of AES encryption routines */

String *Item_func_aes_encrypt::val_str(String *str)
{
  DBUG_ASSERT(fixed == 1);
  char key_buff[80];
  String tmp_key_value(key_buff, sizeof(key_buff), system_charset_info);
  String *sptr= args[0]->val_str(str);			// String to encrypt
  String *key=  args[1]->val_str(&tmp_key_value);	// key
  int aes_length;
  if (sptr && key) // we need both arguments to be not NULL
  {
    null_value=0;
    aes_length=my_aes_get_size(sptr->length()); // Calculate result length

    if (!str_value.alloc(aes_length))		// Ensure that memory is free
    {
      // finally encrypt directly to allocated buffer.
      if (my_aes_encrypt(sptr->ptr(),sptr->length(), (char*) str_value.ptr(),
			 key->ptr(), key->length()) == aes_length)
      {
	// We got the expected result length
	str_value.length((uint) aes_length);
	return &str_value;
      }
    }
  }
  null_value=1;
  return 0;
}


void Item_func_aes_encrypt::fix_length_and_dec()
{
  max_length=my_aes_get_size(args[0]->max_length);
}


String *Item_func_aes_decrypt::val_str(String *str)
{
  DBUG_ASSERT(fixed == 1);
  char key_buff[80];
  String tmp_key_value(key_buff, sizeof(key_buff), system_charset_info);
  String *sptr, *key;
  DBUG_ENTER("Item_func_aes_decrypt::val_str");

  sptr= args[0]->val_str(str);			// String to decrypt
  key=  args[1]->val_str(&tmp_key_value);	// Key
  if (sptr && key)  			// Need to have both arguments not NULL
  {
    null_value=0;
    if (!str_value.alloc(sptr->length()))  // Ensure that memory is free
    {
      // finally decrypt directly to allocated buffer.
      int length;
      length=my_aes_decrypt(sptr->ptr(), sptr->length(),
			    (char*) str_value.ptr(),
                            key->ptr(), key->length());
      if (length >= 0)  // if we got correct data data
      {
        str_value.length((uint) length);
        DBUG_RETURN(&str_value);
      }
    }
  }
  // Bad parameters. No memory or bad data will all go here
  null_value=1;
  DBUG_RETURN(0);
}


void Item_func_aes_decrypt::fix_length_and_dec()
{
   max_length=args[0]->max_length;
   maybe_null= 1;
}


/*
  Concatenate args with the following premises:
  If only one arg (which is ok), return value of arg
  Don't reallocate val_str() if not absolute necessary.
*/

String *Item_func_concat::val_str(String *str)
{
  DBUG_ASSERT(fixed == 1);
  String *res,*res2,*use_as_buff;
  uint i;

  null_value=0;
  if (!(res=args[0]->val_str(str)))
    goto null;
  use_as_buff= &tmp_value;
  for (i=1 ; i < arg_count ; i++)
  {
    if (res->length() == 0)
    {
      if (!(res=args[i]->val_str(str)))
	goto null;
    }
    else
    {
      if (!(res2=args[i]->val_str(use_as_buff)))
	goto null;
      if (res2->length() == 0)
	continue;
      if (res->length()+res2->length() >
	  current_thd->variables.max_allowed_packet)
      {
	push_warning_printf(current_thd, MYSQL_ERROR::WARN_LEVEL_WARN,
			    ER_WARN_ALLOWED_PACKET_OVERFLOWED,
			    ER(ER_WARN_ALLOWED_PACKET_OVERFLOWED), func_name(),
			    current_thd->variables.max_allowed_packet);
	goto null;
      }
      if (res->alloced_length() >= res->length()+res2->length())
      {						// Use old buffer
	res->append(*res2);
      }
      else if (str->alloced_length() >= res->length()+res2->length())
      {
	if (str == res2)
	  str->replace(0,0,*res);
	else
	{
	  str->copy(*res);
	  str->append(*res2);
	}
        res= str;
        use_as_buff= &tmp_value;
      }
      else if (res == &tmp_value)
      {
	if (res->append(*res2))			// Must be a blob
	  goto null;
      }
      else if (res2 == &tmp_value)
      {						// This can happend only 1 time
	if (tmp_value.replace(0,0,*res))
	  goto null;
	res= &tmp_value;
	use_as_buff=str;			// Put next arg here
      }
      else if (tmp_value.is_alloced() && res2->ptr() >= tmp_value.ptr() &&
	       res2->ptr() <= tmp_value.ptr() + tmp_value.alloced_length())
      {
	/*
	  This happens really seldom:
	  In this case res2 is sub string of tmp_value.  We will
	  now work in place in tmp_value to set it to res | res2
	*/
	/* Chop the last characters in tmp_value that isn't in res2 */
	tmp_value.length((uint32) (res2->ptr() - tmp_value.ptr()) +
			 res2->length());
	/* Place res2 at start of tmp_value, remove chars before res2 */
	if (tmp_value.replace(0,(uint32) (res2->ptr() - tmp_value.ptr()),
			      *res))
	  goto null;
	res= &tmp_value;
	use_as_buff=str;			// Put next arg here
      }
      else
      {						// Two big const strings
	if (tmp_value.alloc(max_length) ||
	    tmp_value.copy(*res) ||
	    tmp_value.append(*res2))
	  goto null;
	res= &tmp_value;
	use_as_buff=str;
      }
    }
  }
  res->set_charset(collation.collation);
  return res;

null:
  null_value=1;
  return 0;
}


void Item_func_concat::fix_length_and_dec()
{
  ulonglong max_result_length= 0;

  if (agg_arg_charsets(collation, args, arg_count, MY_COLL_ALLOW_CONV))
    return;

  for (uint i=0 ; i < arg_count ; i++)
    max_result_length+= args[i]->max_length;

  if (max_result_length >= MAX_BLOB_WIDTH)
  {
    max_result_length= MAX_BLOB_WIDTH;
    maybe_null= 1;
  }
  max_length= (ulong) max_result_length;
}

/*
  Function des_encrypt() by tonu@spam.ee & monty
  Works only if compiled with OpenSSL library support.
  This returns a binary string where first character is CHAR(128 | key-number).
  If one uses a string key key_number is 127.
  Encryption result is longer than original by formula:
  new_length= org_length + (8-(org_length % 8))+1
*/

String *Item_func_des_encrypt::val_str(String *str)
{
  DBUG_ASSERT(fixed == 1);
#ifdef HAVE_OPENSSL
  uint code= ER_WRONG_PARAMETERS_TO_PROCEDURE;
  DES_cblock ivec;
  struct st_des_keyblock keyblock;
  struct st_des_keyschedule keyschedule;
  const char *append_str="********";
  uint key_number, res_length, tail;
  String *res= args[0]->val_str(str);

  if ((null_value= args[0]->null_value))
    return 0;                                   // ENCRYPT(NULL) == NULL
  if ((res_length=res->length()) == 0)
    return &my_empty_string;

  if (arg_count == 1)
  {
    /* Protect against someone doing FLUSH DES_KEY_FILE */
    VOID(pthread_mutex_lock(&LOCK_des_key_file));
    keyschedule= des_keyschedule[key_number=des_default_key];
    VOID(pthread_mutex_unlock(&LOCK_des_key_file));
  }
  else if (args[1]->result_type() == INT_RESULT)
  {
    key_number= (uint) args[1]->val_int();
    if (key_number > 9)
      goto error;
    VOID(pthread_mutex_lock(&LOCK_des_key_file));
    keyschedule= des_keyschedule[key_number];
    VOID(pthread_mutex_unlock(&LOCK_des_key_file));
  }
  else
  {
    String *keystr=args[1]->val_str(&tmp_value);
    if (!keystr)
      goto error;
    key_number=127;				// User key string

    /* We make good 24-byte (168 bit) key from given plaintext key with MD5 */
    bzero((char*) &ivec,sizeof(ivec));
    EVP_BytesToKey(EVP_des_ede3_cbc(),EVP_md5(),NULL,
		   (uchar*) keystr->ptr(), (int) keystr->length(),
		   1, (uchar*) &keyblock,ivec);
    DES_set_key_unchecked(&keyblock.key1,&keyschedule.ks1);
    DES_set_key_unchecked(&keyblock.key2,&keyschedule.ks2);
    DES_set_key_unchecked(&keyblock.key3,&keyschedule.ks3);
  }

  /*
     The problem: DES algorithm requires original data to be in 8-bytes
     chunks. Missing bytes get filled with '*'s and result of encryption
     can be up to 8 bytes longer than original string. When decrypted,
     we do not know the size of original string :(
     We add one byte with value 0x1..0x8 as the last byte of the padded
     string marking change of string length.
  */

  tail=  (8-(res_length) % 8);			// 1..8 marking extra length
  res_length+=tail;
  code= ER_OUT_OF_RESOURCES;
  if (tail && res->append(append_str, tail) || tmp_value.alloc(res_length+1))
    goto error;
  (*res)[res_length-1]=tail;			// save extra length
  tmp_value.length(res_length+1);
  tmp_value[0]=(char) (128 | key_number);
  // Real encryption
  bzero((char*) &ivec,sizeof(ivec));
  DES_ede3_cbc_encrypt((const uchar*) (res->ptr()),
		       (uchar*) (tmp_value.ptr()+1),
		       res_length,
		       &keyschedule.ks1,
		       &keyschedule.ks2,
		       &keyschedule.ks3,
		       &ivec, TRUE);
  return &tmp_value;

error:
  push_warning_printf(current_thd,MYSQL_ERROR::WARN_LEVEL_ERROR,
                          code, ER(code),
                          "des_encrypt");
#else
  push_warning_printf(current_thd,MYSQL_ERROR::WARN_LEVEL_ERROR,
                      ER_FEATURE_DISABLED, ER(ER_FEATURE_DISABLED),
                      "des_encrypt","--with-openssl");
#endif	/* HAVE_OPENSSL */
  null_value=1;
  return 0;
}


String *Item_func_des_decrypt::val_str(String *str)
{
  DBUG_ASSERT(fixed == 1);
#ifdef HAVE_OPENSSL
  uint code= ER_WRONG_PARAMETERS_TO_PROCEDURE;
  DES_key_schedule ks1, ks2, ks3;
  DES_cblock ivec;
  struct st_des_keyblock keyblock;
  struct st_des_keyschedule keyschedule;
  String *res= args[0]->val_str(str);
  uint length=res->length(),tail;

  if ((null_value=args[0]->null_value))
    return 0;
  length=res->length();
  if (length < 9 || (length % 8) != 1 || !((*res)[0] & 128))
    return res;				// Skip decryption if not encrypted

  if (arg_count == 1)			// If automatic uncompression
  {
    uint key_number=(uint) (*res)[0] & 127;
    // Check if automatic key and that we have privilege to uncompress using it
    if (!(current_thd->master_access & SUPER_ACL) || key_number > 9)
      goto error;

    VOID(pthread_mutex_lock(&LOCK_des_key_file));
    keyschedule= des_keyschedule[key_number];
    VOID(pthread_mutex_unlock(&LOCK_des_key_file));
  }
  else
  {
    // We make good 24-byte (168 bit) key from given plaintext key with MD5
    String *keystr=args[1]->val_str(&tmp_value);
    if (!keystr)
      goto error;

    bzero((char*) &ivec,sizeof(ivec));
    EVP_BytesToKey(EVP_des_ede3_cbc(),EVP_md5(),NULL,
		   (uchar*) keystr->ptr(),(int) keystr->length(),
		   1,(uchar*) &keyblock,ivec);
    // Here we set all 64-bit keys (56 effective) one by one
    DES_set_key_unchecked(&keyblock.key1,&keyschedule.ks1);
    DES_set_key_unchecked(&keyblock.key2,&keyschedule.ks2);
    DES_set_key_unchecked(&keyblock.key3,&keyschedule.ks3);
  }
  code= ER_OUT_OF_RESOURCES;
  if (tmp_value.alloc(length-1))
    goto error;

  bzero((char*) &ivec,sizeof(ivec));
  DES_ede3_cbc_encrypt((const uchar*) res->ptr()+1,
		       (uchar*) (tmp_value.ptr()),
		       length-1,
		       &keyschedule.ks1,
		       &keyschedule.ks2,
		       &keyschedule.ks3,
		       &ivec, FALSE);
  /* Restore old length of key */
  if ((tail=(uint) (uchar) tmp_value[length-2]) > 8)
    goto wrong_key;				     // Wrong key
  tmp_value.length(length-1-tail);
  return &tmp_value;

error:
  push_warning_printf(current_thd,MYSQL_ERROR::WARN_LEVEL_ERROR,
                          code, ER(code),
                          "des_decrypt");
wrong_key:
#else
  push_warning_printf(current_thd,MYSQL_ERROR::WARN_LEVEL_ERROR,
                      ER_FEATURE_DISABLED, ER(ER_FEATURE_DISABLED),
                      "des_decrypt","--with-openssl");
#endif	/* HAVE_OPENSSL */
  null_value=1;
  return 0;
}


/*
  concat with separator. First arg is the separator
  concat_ws takes at least two arguments.
*/

String *Item_func_concat_ws::val_str(String *str)
{
  DBUG_ASSERT(fixed == 1);
  char tmp_str_buff[10];
  String tmp_sep_str(tmp_str_buff, sizeof(tmp_str_buff),default_charset_info),
         *sep_str, *res, *res2,*use_as_buff;
  uint i;

  null_value=0;
  if (!(sep_str= args[0]->val_str(&tmp_sep_str)))
    goto null;

  use_as_buff= &tmp_value;
  str->length(0);				// QQ; Should be removed
  res=str;

  // Skip until non-null argument is found.
  // If not, return the empty string
  for (i=1; i < arg_count; i++)
    if ((res= args[i]->val_str(str)))
      break;
  if (i ==  arg_count)
    return &my_empty_string;

  for (i++; i < arg_count ; i++)
  {
    if (!(res2= args[i]->val_str(use_as_buff)))
      continue;					// Skip NULL

    if (res->length() + sep_str->length() + res2->length() >
	current_thd->variables.max_allowed_packet)
    {
      push_warning_printf(current_thd, MYSQL_ERROR::WARN_LEVEL_WARN,
			  ER_WARN_ALLOWED_PACKET_OVERFLOWED,
			  ER(ER_WARN_ALLOWED_PACKET_OVERFLOWED), func_name(),
			  current_thd->variables.max_allowed_packet);
      goto null;
    }
    if (res->alloced_length() >=
	res->length() + sep_str->length() + res2->length())
    {						// Use old buffer
      res->append(*sep_str);			// res->length() > 0 always
      res->append(*res2);
    }
    else if (str->alloced_length() >=
	     res->length() + sep_str->length() + res2->length())
    {
      /* We have room in str;  We can't get any errors here */
      if (str == res2)
      {						// This is quote uncommon!
	str->replace(0,0,*sep_str);
	str->replace(0,0,*res);
      }
      else
      {
	str->copy(*res);
	str->append(*sep_str);
	str->append(*res2);
      }
      res=str;
      use_as_buff= &tmp_value;
    }
    else if (res == &tmp_value)
    {
      if (res->append(*sep_str) || res->append(*res2))
	goto null; // Must be a blob
    }
    else if (res2 == &tmp_value)
    {						// This can happend only 1 time
      if (tmp_value.replace(0,0,*sep_str) || tmp_value.replace(0,0,*res))
	goto null;
      res= &tmp_value;
      use_as_buff=str;				// Put next arg here
    }
    else if (tmp_value.is_alloced() && res2->ptr() >= tmp_value.ptr() &&
	     res2->ptr() < tmp_value.ptr() + tmp_value.alloced_length())
    {
      /*
	This happens really seldom:
	In this case res2 is sub string of tmp_value.  We will
	now work in place in tmp_value to set it to res | sep_str | res2
      */
      /* Chop the last characters in tmp_value that isn't in res2 */
      tmp_value.length((uint32) (res2->ptr() - tmp_value.ptr()) +
		       res2->length());
      /* Place res2 at start of tmp_value, remove chars before res2 */
      if (tmp_value.replace(0,(uint32) (res2->ptr() - tmp_value.ptr()),
			    *res) ||
	  tmp_value.replace(res->length(),0, *sep_str))
	goto null;
      res= &tmp_value;
      use_as_buff=str;			// Put next arg here
    }
    else
    {						// Two big const strings
      if (tmp_value.alloc(max_length) ||
	  tmp_value.copy(*res) ||
	  tmp_value.append(*sep_str) ||
	  tmp_value.append(*res2))
	goto null;
      res= &tmp_value;
      use_as_buff=str;
    }
  }
  res->set_charset(collation.collation);
  return res;

null:
  null_value=1;
  return 0;
}


void Item_func_concat_ws::fix_length_and_dec()
{
  ulonglong max_result_length;

  if (agg_arg_charsets(collation, args, arg_count, MY_COLL_ALLOW_CONV))
    return;

  /*
     arg_count cannot be less than 2,
     it is done on parser level in sql_yacc.yy
     so, (arg_count - 2) is safe here.
  */
  max_result_length= (ulonglong) args[0]->max_length * (arg_count - 2);
  for (uint i=1 ; i < arg_count ; i++)
    max_result_length+=args[i]->max_length;

  if (max_result_length >= MAX_BLOB_WIDTH)
  {
    max_result_length= MAX_BLOB_WIDTH;
    maybe_null= 1;
  }
  max_length= (ulong) max_result_length;
}


String *Item_func_reverse::val_str(String *str)
{
  DBUG_ASSERT(fixed == 1);
  String *res = args[0]->val_str(str);
  char *ptr,*end;

  if ((null_value=args[0]->null_value))
    return 0;
  /* An empty string is a special case as the string pointer may be null */
  if (!res->length())
    return &my_empty_string;
  res=copy_if_not_alloced(str,res,res->length());
  ptr = (char *) res->ptr();
  end=ptr+res->length();
#ifdef USE_MB
  if (use_mb(res->charset()))
  {
    String tmpstr;
    tmpstr.copy(*res);
    char *tmp = (char *) tmpstr.ptr() + tmpstr.length();
    register uint32 l;
    while (ptr < end)
    {
      if ((l=my_ismbchar(res->charset(), ptr,end)))
        tmp-=l, memcpy(tmp,ptr,l), ptr+=l;
      else
        *--tmp=*ptr++;
    }
    memcpy((char *) res->ptr(),(char *) tmpstr.ptr(), res->length());
  }
  else
#endif /* USE_MB */
  {
    char tmp;
    while (ptr < end)
    {
      tmp=*ptr;
      *ptr++=*--end;
      *end=tmp;
    }
  }
  return res;
}


void Item_func_reverse::fix_length_and_dec()
{
  collation.set(args[0]->collation);
  max_length = args[0]->max_length;
}

/*
** Replace all occurences of string2 in string1 with string3.
** Don't reallocate val_str() if not needed
*/

/* TODO: Fix that this works with binary strings when using USE_MB */

String *Item_func_replace::val_str(String *str)
{
  DBUG_ASSERT(fixed == 1);
  String *res,*res2,*res3;
  int offset;
  uint from_length,to_length;
  bool alloced=0;
#ifdef USE_MB
  const char *ptr,*end,*strend,*search,*search_end;
  register uint32 l;
  bool binary_cmp;
#endif

  null_value=0;
  res=args[0]->val_str(str);
  if (args[0]->null_value)
    goto null;
  res2=args[1]->val_str(&tmp_value);
  if (args[1]->null_value)
    goto null;

  res->set_charset(collation.collation);

#ifdef USE_MB
  binary_cmp = ((res->charset()->state & MY_CS_BINSORT) || !use_mb(res->charset()));
#endif

  if (res2->length() == 0)
    return res;
#ifndef USE_MB
  if ((offset=res->strstr(*res2)) < 0)
    return res;
#else
  offset=0;
  if (binary_cmp && (offset=res->strstr(*res2)) < 0)
    return res;
#endif
  if (!(res3=args[2]->val_str(&tmp_value2)))
    goto null;
  from_length= res2->length();
  to_length=   res3->length();

#ifdef USE_MB
  if (!binary_cmp)
  {
    search=res2->ptr();
    search_end=search+from_length;
redo:
    ptr=res->ptr()+offset;
    strend=res->ptr()+res->length();
    end=strend-from_length+1;
    while (ptr < end)
    {
        if (*ptr == *search)
        {
          register char *i,*j;
          i=(char*) ptr+1; j=(char*) search+1;
          while (j != search_end)
            if (*i++ != *j++) goto skip;
          offset= (int) (ptr-res->ptr());
          if (res->length()-from_length + to_length >
	      current_thd->variables.max_allowed_packet)
	  {
	    push_warning_printf(current_thd, MYSQL_ERROR::WARN_LEVEL_WARN,
				ER_WARN_ALLOWED_PACKET_OVERFLOWED,
				ER(ER_WARN_ALLOWED_PACKET_OVERFLOWED),
				func_name(),
				current_thd->variables.max_allowed_packet);

            goto null;
	  }
          if (!alloced)
          {
            alloced=1;
            res=copy_if_not_alloced(str,res,res->length()+to_length);
          }
          res->replace((uint) offset,from_length,*res3);
	  offset+=(int) to_length;
          goto redo;
        }
skip:
        if ((l=my_ismbchar(res->charset(), ptr,strend))) ptr+=l;
        else ++ptr;
    }
  }
  else
#endif /* USE_MB */
    do
    {
      if (res->length()-from_length + to_length >
	  current_thd->variables.max_allowed_packet)
      {
	push_warning_printf(current_thd, MYSQL_ERROR::WARN_LEVEL_WARN,
			    ER_WARN_ALLOWED_PACKET_OVERFLOWED,
			    ER(ER_WARN_ALLOWED_PACKET_OVERFLOWED), func_name(),
			    current_thd->variables.max_allowed_packet);
        goto null;
      }
      if (!alloced)
      {
        alloced=1;
        res=copy_if_not_alloced(str,res,res->length()+to_length);
      }
      res->replace((uint) offset,from_length,*res3);
      offset+=(int) to_length;
    }
    while ((offset=res->strstr(*res2,(uint) offset)) >= 0);
  return res;

null:
  null_value=1;
  return 0;
}


void Item_func_replace::fix_length_and_dec()
{
  ulonglong max_result_length= args[0]->max_length;
  int diff=(int) (args[2]->max_length - args[1]->max_length);
  if (diff > 0 && args[1]->max_length)
  {						// Calculate of maxreplaces
    ulonglong max_substrs= max_result_length/args[1]->max_length;
    max_result_length+= max_substrs * (uint) diff;
  }
  if (max_result_length >= MAX_BLOB_WIDTH)
  {
    max_result_length= MAX_BLOB_WIDTH;
    maybe_null= 1;
  }
  max_length= (ulong) max_result_length;
  
  if (agg_arg_charsets(collation, args, 3, MY_COLL_CMP_CONV))
    return;
}


String *Item_func_insert::val_str(String *str)
{
  DBUG_ASSERT(fixed == 1);
  String *res,*res2;
  uint start,length;

  null_value=0;
  res=args[0]->val_str(str);
  res2=args[3]->val_str(&tmp_value);
  start=(uint) args[1]->val_int()-1;
  length=(uint) args[2]->val_int();
  if (args[0]->null_value || args[1]->null_value || args[2]->null_value ||
      args[3]->null_value)
    goto null; /* purecov: inspected */
  start=res->charpos(start);
  length=res->charpos(length,start);
  if (start > res->length()+1)
    return res;					// Wrong param; skip insert
  if (length > res->length()-start)
    length=res->length()-start;
  if (res->length() - length + res2->length() >
      current_thd->variables.max_allowed_packet)
  {
    push_warning_printf(current_thd, MYSQL_ERROR::WARN_LEVEL_WARN,
			ER_WARN_ALLOWED_PACKET_OVERFLOWED,
			ER(ER_WARN_ALLOWED_PACKET_OVERFLOWED),
			func_name(), current_thd->variables.max_allowed_packet);
    goto null;
  }
  res=copy_if_not_alloced(str,res,res->length());
  res->replace(start,length,*res2);
  return res;
null:
  null_value=1;
  return 0;
}


void Item_func_insert::fix_length_and_dec()
{
  Item *cargs[2];
  ulonglong max_result_length;

  cargs[0]= args[0];
  cargs[1]= args[3];
  if (agg_arg_charsets(collation, cargs, 2, MY_COLL_ALLOW_CONV))
    return;
  args[0]= cargs[0];
  args[3]= cargs[1];
  max_result_length= ((ulonglong) args[0]->max_length+
                      (ulonglong) args[3]->max_length);
  if (max_result_length >= MAX_BLOB_WIDTH)
  {
    max_result_length= MAX_BLOB_WIDTH;
    maybe_null= 1;
  }
  max_length= (ulong) max_result_length;
}


String *Item_func_lcase::val_str(String *str)
{
  DBUG_ASSERT(fixed == 1);
  String *res;
  if (!(res=args[0]->val_str(str)))
  {
    null_value=1; /* purecov: inspected */
    return 0; /* purecov: inspected */
  }
  null_value=0;
  res=copy_if_not_alloced(str,res,res->length());
  res->casedn();
  return res;
}


String *Item_func_ucase::val_str(String *str)
{
  DBUG_ASSERT(fixed == 1);
  String *res;
  if (!(res=args[0]->val_str(str)))
  {
    null_value=1; /* purecov: inspected */
    return 0; /* purecov: inspected */
  }
  null_value=0;
  res=copy_if_not_alloced(str,res,res->length());
  res->caseup();
  return res;
}


String *Item_func_left::val_str(String *str)
{
  DBUG_ASSERT(fixed == 1);
  String *res  =args[0]->val_str(str);
  long length  =(long) args[1]->val_int();
  uint char_pos;

  if ((null_value=args[0]->null_value))
    return 0;
  if (length <= 0)
    return &my_empty_string;
  if (res->length() <= (uint) length ||
      res->length() <= (char_pos= res->charpos(length)))
    return res;

  tmp_value.set(*res, 0, char_pos);
  return &tmp_value;
}


void Item_str_func::left_right_max_length()
{
  max_length=args[0]->max_length;
  if (args[1]->const_item())
  {
    int length=(int) args[1]->val_int()*collation.collation->mbmaxlen;
    if (length <= 0)
      max_length=0;
    else
      set_if_smaller(max_length,(uint) length);
  }
}


void Item_func_left::fix_length_and_dec()
{
  collation.set(args[0]->collation);
  left_right_max_length();
}


String *Item_func_right::val_str(String *str)
{
  DBUG_ASSERT(fixed == 1);
  String *res  =args[0]->val_str(str);
  long length  =(long) args[1]->val_int();

  if ((null_value=args[0]->null_value))
    return 0; /* purecov: inspected */
  if (length <= 0)
    return &my_empty_string; /* purecov: inspected */
  if (res->length() <= (uint) length)
    return res; /* purecov: inspected */

  uint start=res->numchars();
  if (start <= (uint) length)
    return res;
  start=res->charpos(start - (uint) length);
  tmp_value.set(*res,start,res->length()-start);
  return &tmp_value;
}


void Item_func_right::fix_length_and_dec()
{
  collation.set(args[0]->collation);
  left_right_max_length();
}


String *Item_func_substr::val_str(String *str)
{
  DBUG_ASSERT(fixed == 1);
  String *res  = args[0]->val_str(str);
  int32 start	= (int32) args[1]->val_int();
  int32 length	= arg_count == 3 ? (int32) args[2]->val_int() : INT_MAX32;
  int32 tmp_length;

  if ((null_value=(args[0]->null_value || args[1]->null_value ||
		   (arg_count == 3 && args[2]->null_value))))
    return 0; /* purecov: inspected */
  start= (int32)((start < 0) ? res->numchars() + start : start -1);
  start=res->charpos(start);
  length=res->charpos(length,start);
  if (start < 0 || (uint) start+1 > res->length() || length <= 0)
    return &my_empty_string;

  tmp_length=(int32) res->length()-start;
  length=min(length,tmp_length);

  if (!start && res->length() == (uint) length)
    return res;
  tmp_value.set(*res,(uint) start,(uint) length);
  return &tmp_value;
}


void Item_func_substr::fix_length_and_dec()
{
  max_length=args[0]->max_length;

  collation.set(args[0]->collation);
  if (args[1]->const_item())
  {
    int32 start= (int32) args[1]->val_int();
    start= (int32)((start < 0) ? max_length + start : start - 1);
    if (start < 0 || start >= (int32) max_length)
      max_length=0; /* purecov: inspected */
    else
      max_length-= (uint) start;
  }
  if (arg_count == 3 && args[2]->const_item())
  {
    int32 length= (int32) args[2]->val_int() * collation.collation->mbmaxlen;
    if (length <= 0)
      max_length=0; /* purecov: inspected */
    else
      set_if_smaller(max_length,(uint) length);
  }
}


void Item_func_substr_index::fix_length_and_dec()
{ 
  max_length= args[0]->max_length;

  if (agg_arg_charsets(collation, args, 2, MY_COLL_CMP_CONV))
    return;
}


String *Item_func_substr_index::val_str(String *str)
{
  DBUG_ASSERT(fixed == 1);
  String *res =args[0]->val_str(str);
  String *delimeter =args[1]->val_str(&tmp_value);
  int32 count = (int32) args[2]->val_int();
  uint offset;

  if (args[0]->null_value || args[1]->null_value || args[2]->null_value)
  {					// string and/or delim are null
    null_value=1;
    return 0;
  }
  null_value=0;
  uint delimeter_length=delimeter->length();
  if (!res->length() || !delimeter_length || !count)
    return &my_empty_string;		// Wrong parameters

  res->set_charset(collation.collation);

#ifdef USE_MB
  if (use_mb(res->charset()))
  {
    const char *ptr=res->ptr();
    const char *strend = ptr+res->length();
    const char *end=strend-delimeter_length+1;
    const char *search=delimeter->ptr();
    const char *search_end=search+delimeter_length;
    int32 n=0,c=count,pass;
    register uint32 l;
    for (pass=(count>0);pass<2;++pass)
    {
      while (ptr < end)
      {
        if (*ptr == *search)
        {
	  register char *i,*j;
	  i=(char*) ptr+1; j=(char*) search+1;
	  while (j != search_end)
	    if (*i++ != *j++) goto skip;
	  if (pass==0) ++n;
	  else if (!--c) break;
	  ptr+=delimeter_length;
	  continue;
	}
    skip:
        if ((l=my_ismbchar(res->charset(), ptr,strend))) ptr+=l;
        else ++ptr;
      } /* either not found or got total number when count<0 */
      if (pass == 0) /* count<0 */
      {
        c+=n+1;
        if (c<=0) return res; /* not found, return original string */
        ptr=res->ptr();
      }
      else
      {
        if (c) return res; /* Not found, return original string */
        if (count>0) /* return left part */
        {
	  tmp_value.set(*res,0,(ulong) (ptr-res->ptr()));
        }
        else /* return right part */
        {
	  ptr+=delimeter_length;
	  tmp_value.set(*res,(ulong) (ptr-res->ptr()), (ulong) (strend-ptr));
        }
      }
    }
  }
  else
#endif /* USE_MB */
  {
    if (count > 0)
    {					// start counting from the beginning
      for (offset=0 ;; offset+=delimeter_length)
      {
	if ((int) (offset=res->strstr(*delimeter,offset)) < 0)
	  return res;			// Didn't find, return org string
	if (!--count)
	{
	  tmp_value.set(*res,0,offset);
	  break;
	}
      }
    }
    else
<<<<<<< HEAD
    {					// Start counting at end
=======
    {
>>>>>>> a724dbc0
      /*
        Negative index, start counting at the end
      */
      for (offset=res->length(); offset ;)
      {
        /* 
          this call will result in finding the position pointing to one 
          address space less than where the found substring is located
          in res
        */
	if ((int) (offset=res->strrstr(*delimeter,offset)) < 0)
	  return res;			// Didn't find, return org string
        /*
          At this point, we've searched for the substring
          the number of times as supplied by the index value
        */
	if (!++count)
	{
	  offset+=delimeter_length;
	  tmp_value.set(*res,offset,res->length()- offset);
	  break;
	}
      }
    }
  }
  return (&tmp_value);
}

/*
** The trim functions are extension to ANSI SQL because they trim substrings
** They ltrim() and rtrim() functions are optimized for 1 byte strings
** They also return the original string if possible, else they return
** a substring that points at the original string.
*/


String *Item_func_ltrim::val_str(String *str)
{
  DBUG_ASSERT(fixed == 1);
  String *res  =args[0]->val_str(str);
  if ((null_value=args[0]->null_value))
    return 0;					/* purecov: inspected */
  char buff[MAX_FIELD_WIDTH];
  String tmp(buff,sizeof(buff),res->charset());
  String *remove_str= (arg_count==2) ? args[1]->val_str(&tmp) : &remove;
  uint remove_length;
  LINT_INIT(remove_length);

  if (!remove_str || (remove_length=remove_str->length()) == 0 ||
      remove_length > res->length())
    return res;

  char *ptr=(char*) res->ptr();
  char *end=ptr+res->length();
  if (remove_length == 1)
  {
    char chr=(*remove_str)[0];
    while (ptr != end && *ptr == chr)
      ptr++;
  }
  else
  {
    const char *r_ptr=remove_str->ptr();
    end-=remove_length;
    while (ptr <= end && !memcmp(ptr, r_ptr, remove_length))
      ptr+=remove_length;
    end+=remove_length;
  }
  if (ptr == res->ptr())
    return res;
  tmp_value.set(*res,(uint) (ptr - res->ptr()),(uint) (end-ptr));
  return &tmp_value;
}


String *Item_func_rtrim::val_str(String *str)
{
  DBUG_ASSERT(fixed == 1);
  String *res  =args[0]->val_str(str);
  if ((null_value=args[0]->null_value))
    return 0; /* purecov: inspected */
  char buff[MAX_FIELD_WIDTH];
  String tmp(buff,sizeof(buff),res->charset());
  String *remove_str= (arg_count==2) ? args[1]->val_str(&tmp) : &remove;
  uint remove_length;
  LINT_INIT(remove_length);

  if (!remove_str || (remove_length=remove_str->length()) == 0 ||
      remove_length > res->length())
    return res;

  char *ptr=(char*) res->ptr();
  char *end=ptr+res->length();
#ifdef USE_MB
  char *p=ptr;
  register uint32 l;
#endif
  if (remove_length == 1)
  {
    char chr=(*remove_str)[0];
#ifdef USE_MB
    if (use_mb(res->charset()))
    {
      while (ptr < end)
      {
	if ((l=my_ismbchar(res->charset(), ptr,end))) ptr+=l,p=ptr;
	else ++ptr;
      }
      ptr=p;
    }
#endif
    while (ptr != end  && end[-1] == chr)
      end--;
  }
  else
  {
    const char *r_ptr=remove_str->ptr();
#ifdef USE_MB
    if (use_mb(res->charset()))
    {
  loop:
      while (ptr + remove_length < end)
      {
	if ((l=my_ismbchar(res->charset(), ptr,end))) ptr+=l;
	else ++ptr;
      }
      if (ptr + remove_length == end && !memcmp(ptr,r_ptr,remove_length))
      {
	end-=remove_length;
	ptr=p;
	goto loop;
      }
    }
    else
#endif /* USE_MB */
    {
      while (ptr + remove_length <= end &&
	     !memcmp(end-remove_length, r_ptr, remove_length))
	end-=remove_length;
    }
  }
  if (end == res->ptr()+res->length())
    return res;
  tmp_value.set(*res,0,(uint) (end-res->ptr()));
  return &tmp_value;
}


String *Item_func_trim::val_str(String *str)
{
  DBUG_ASSERT(fixed == 1);
  String *res  =args[0]->val_str(str);
  if ((null_value=args[0]->null_value))
    return 0;					/* purecov: inspected */
  char buff[MAX_FIELD_WIDTH];
  String tmp(buff,sizeof(buff),res->charset());
  uint remove_length;
  LINT_INIT(remove_length);
  String *remove_str; /* The string to remove from res. */

  if (arg_count == 2)
  {
    remove_str= args[1]->val_str(&tmp);
    if ((null_value= args[1]->null_value))
      return 0;
  }
  else
    remove_str= &remove; /* Default value. */

  if (!remove_str || (remove_length=remove_str->length()) == 0 ||
      remove_length > res->length())
    return res;

  char *ptr=(char*) res->ptr();
  char *end=ptr+res->length();
  const char *r_ptr=remove_str->ptr();
  while (ptr+remove_length <= end && !memcmp(ptr,r_ptr,remove_length))
    ptr+=remove_length;
#ifdef USE_MB
  if (use_mb(res->charset()))
  {
    char *p=ptr;
    register uint32 l;
 loop:
    while (ptr + remove_length < end)
    {
      if ((l=my_ismbchar(res->charset(), ptr,end))) ptr+=l;
      else ++ptr;
    }
    if (ptr + remove_length == end && !memcmp(ptr,r_ptr,remove_length))
    {
      end-=remove_length;
      ptr=p;
      goto loop;
    }
    ptr=p;
  }
  else
#endif /* USE_MB */
  {
    while (ptr + remove_length <= end &&
	   !memcmp(end-remove_length,r_ptr,remove_length))
      end-=remove_length;
  }
  if (ptr == res->ptr() && end == ptr+res->length())
    return res;
  tmp_value.set(*res,(uint) (ptr - res->ptr()),(uint) (end-ptr));
  return &tmp_value;
}

void Item_func_trim::fix_length_and_dec()
{
  max_length= args[0]->max_length;
  if (arg_count == 1)
  {
    collation.set(args[0]->collation);
    remove.set_charset(collation.collation);
    remove.set_ascii(" ",1);
  }
  else
  {
    Item *cargs[2];
    cargs[0]= args[1];
    cargs[1]= args[0];
    if (agg_arg_charsets(collation, cargs, 2, MY_COLL_CMP_CONV))
      return;
    args[0]= cargs[1];
    args[1]= cargs[0];
  }
}


/* Item_func_password */

String *Item_func_password::val_str(String *str)
{
  DBUG_ASSERT(fixed == 1);
  String *res= args[0]->val_str(str); 
  if ((null_value=args[0]->null_value))
    return 0;
  if (res->length() == 0)
    return &my_empty_string;
  make_scrambled_password(tmp_value, res->c_ptr());
  str->set(tmp_value, SCRAMBLED_PASSWORD_CHAR_LENGTH, res->charset());
  return str;
}

char *Item_func_password::alloc(THD *thd, const char *password)
{
  char *buff= (char *) thd->alloc(SCRAMBLED_PASSWORD_CHAR_LENGTH+1);
  if (buff)
    make_scrambled_password(buff, password);
  return buff;
}

/* Item_func_old_password */

String *Item_func_old_password::val_str(String *str)
{
  DBUG_ASSERT(fixed == 1);
  String *res= args[0]->val_str(str);
  if ((null_value=args[0]->null_value))
    return 0;
  if (res->length() == 0)
    return &my_empty_string;
  make_scrambled_password_323(tmp_value, res->c_ptr());
  str->set(tmp_value, SCRAMBLED_PASSWORD_CHAR_LENGTH_323, res->charset());
  return str;
}

char *Item_func_old_password::alloc(THD *thd, const char *password)
{
  char *buff= (char *) thd->alloc(SCRAMBLED_PASSWORD_CHAR_LENGTH_323+1);
  if (buff)
    make_scrambled_password_323(buff, password);
  return buff;
}


#define bin_to_ascii(c) ((c)>=38?((c)-38+'a'):(c)>=12?((c)-12+'A'):(c)+'.')

String *Item_func_encrypt::val_str(String *str)
{
  DBUG_ASSERT(fixed == 1);
  String *res  =args[0]->val_str(str);

#ifdef HAVE_CRYPT
  char salt[3],*salt_ptr;
  if ((null_value=args[0]->null_value))
    return 0;
  if (res->length() == 0)
    return &my_empty_string;

  if (arg_count == 1)
  {					// generate random salt
    time_t timestamp=current_thd->query_start();
    salt[0] = bin_to_ascii( (ulong) timestamp & 0x3f);
    salt[1] = bin_to_ascii(( (ulong) timestamp >> 5) & 0x3f);
    salt[2] = 0;
    salt_ptr=salt;
  }
  else
  {					// obtain salt from the first two bytes
    String *salt_str=args[1]->val_str(&tmp_value);
    if ((null_value= (args[1]->null_value || salt_str->length() < 2)))
      return 0;
    salt_ptr= salt_str->c_ptr();
  }
  pthread_mutex_lock(&LOCK_crypt);
  char *tmp=crypt(res->c_ptr(),salt_ptr);
  str->set(tmp,(uint) strlen(tmp),res->charset());
  str->copy();
  pthread_mutex_unlock(&LOCK_crypt);
  return str;
#else
  null_value=1;
  return 0;
#endif	/* HAVE_CRYPT */
}

void Item_func_encode::fix_length_and_dec()
{
  max_length=args[0]->max_length;
  maybe_null=args[0]->maybe_null;
  collation.set(&my_charset_bin);
}

String *Item_func_encode::val_str(String *str)
{
  DBUG_ASSERT(fixed == 1);
  String *res;
  if (!(res=args[0]->val_str(str)))
  {
    null_value=1; /* purecov: inspected */
    return 0; /* purecov: inspected */
  }
  null_value=0;
  res=copy_if_not_alloced(str,res,res->length());
  sql_crypt.init();
  sql_crypt.encode((char*) res->ptr(),res->length());
  res->set_charset(&my_charset_bin);
  return res;
}

String *Item_func_decode::val_str(String *str)
{
  DBUG_ASSERT(fixed == 1);
  String *res;
  if (!(res=args[0]->val_str(str)))
  {
    null_value=1; /* purecov: inspected */
    return 0; /* purecov: inspected */
  }
  null_value=0;
  res=copy_if_not_alloced(str,res,res->length());
  sql_crypt.init();
  sql_crypt.decode((char*) res->ptr(),res->length());
  return res;
}


Item *Item_func_sysconst::safe_charset_converter(CHARSET_INFO *tocs)
{
  Item_string *conv;
  uint conv_errors;
  String tmp, cstr, *ostr= val_str(&tmp);
  cstr.copy(ostr->ptr(), ostr->length(), ostr->charset(), tocs, &conv_errors);
  if (conv_errors || !(conv= new Item_string(cstr.ptr(), cstr.length(),
                                             cstr.charset(),
                                             collation.derivation)))
  {
    return NULL;
  }
  conv->str_value.copy();
  return conv;
}


String *Item_func_database::val_str(String *str)
{
  DBUG_ASSERT(fixed == 1);
  THD *thd= current_thd;
  if (!thd->db)
  {
    null_value= 1;
    return 0;
  }
  else
    str->copy((const char*) thd->db,(uint) strlen(thd->db),system_charset_info);
  return str;
}

// TODO: make USER() replicate properly (currently it is replicated to "")

String *Item_func_user::val_str(String *str)
{
  DBUG_ASSERT(fixed == 1);
  THD          *thd=current_thd;
  CHARSET_INFO *cs= system_charset_info;
  const char   *host= thd->host_or_ip;
  uint		res_length;

  // For system threads (e.g. replication SQL thread) user may be empty
  if (!thd->user)
    return &my_empty_string;
  res_length= (strlen(thd->user)+strlen(host)+2) * cs->mbmaxlen;

  if (str->alloc(res_length))
  {
    null_value=1;
    return 0;
  }
  res_length=cs->cset->snprintf(cs, (char*)str->ptr(), res_length, "%s@%s",
			  thd->user, host);
  str->length(res_length);
  str->set_charset(cs);
  return str;
}

void Item_func_soundex::fix_length_and_dec()
{
  collation.set(args[0]->collation);
  max_length=args[0]->max_length;
  set_if_bigger(max_length,4);
}


/*
  If alpha, map input letter to soundex code.
  If not alpha and remove_garbage is set then skip to next char
  else return 0
*/

static char soundex_toupper(char ch)
{
  return (ch >= 'a' && ch <= 'z') ? ch - 'a' + 'A' : ch;
}

static char get_scode(char *ptr)
{
  uchar ch= soundex_toupper(*ptr);
  if (ch < 'A' || ch > 'Z')
  {
					// Thread extended alfa (country spec)
    return '0';				// as vokal
  }
  return(soundex_map[ch-'A']);
}


String *Item_func_soundex::val_str(String *str)
{
  DBUG_ASSERT(fixed == 1);
  String *res  =args[0]->val_str(str);
  char last_ch,ch;
  CHARSET_INFO *cs= collation.collation;

  if ((null_value=args[0]->null_value))
    return 0; /* purecov: inspected */

  if (tmp_value.alloc(max(res->length(),4)))
    return str; /* purecov: inspected */
  char *to= (char *) tmp_value.ptr();
  char *from= (char *) res->ptr(), *end=from+res->length();
  tmp_value.set_charset(cs);
  
  while (from != end && !my_isalpha(cs,*from)) // Skip pre-space
    from++; /* purecov: inspected */
  if (from == end)
    return &my_empty_string;		// No alpha characters.
  *to++ = soundex_toupper(*from);	// Copy first letter
  last_ch = get_scode(from);		// code of the first letter
					// for the first 'double-letter check.
					// Loop on input letters until
					// end of input (null) or output
					// letter code count = 3
  for (from++ ; from < end ; from++)
  {
    if (!my_isalpha(cs,*from))
      continue;
    ch=get_scode(from);
    if ((ch != '0') && (ch != last_ch)) // if not skipped or double
    {
       *to++ = ch;			// letter, copy to output
       last_ch = ch;			// save code of last input letter
    }					// for next double-letter check
  }
  for (end=(char*) tmp_value.ptr()+4 ; to < end ; to++)
    *to = '0';
  *to=0;				// end string
  tmp_value.length((uint) (to-tmp_value.ptr()));
  return &tmp_value;
}


/*
** Change a number to format '3,333,333,333.000'
** This should be 'internationalized' sometimes.
*/

Item_func_format::Item_func_format(Item *org,int dec) :Item_str_func(org)
{
  decimals=(uint) set_zone(dec,0,30);
}


/*
  TODO: This needs to be fixed for multi-byte character set where numbers
  are stored in more than one byte
*/

String *Item_func_format::val_str(String *str)
{
  DBUG_ASSERT(fixed == 1);
  double nr	=args[0]->val();
  int diff;
  uint32 length, str_length;
  uint dec;
  if ((null_value=args[0]->null_value))
    return 0; /* purecov: inspected */
  dec= decimals ? decimals+1 : 0;
  /* Here default_charset() is right as this is not an automatic conversion */
  str->set(nr,decimals, default_charset());
  if (isnan(nr))
    return str;
  str_length=str->length();
  if (nr < 0)
    str_length--;				// Don't count sign

  /* We need this test to handle 'nan' values */
  if (str_length >= dec+4)
  {
    char *tmp,*pos;
    length= str->length()+(diff= (int)(str_length- dec-1)/3);
    str= copy_if_not_alloced(&tmp_str,str,length);
    str->length(length);
    tmp= (char*) str->ptr()+length - dec-1;
    for (pos= (char*) str->ptr()+length-1; pos != tmp; pos--)
      pos[0]= pos[-diff];
    while (diff)
    {
      *pos= *(pos - diff);
      pos--;
      *pos= *(pos - diff);
      pos--;
      *pos= *(pos - diff);
      pos--;
      pos[0]=',';
      pos--;
      diff--;
    }
  }
  return str;
}


void Item_func_format::print(String *str)
{
  str->append("format(", 7);
  args[0]->print(str);
  str->append(',');  
  // my_charset_bin is good enough for numbers
  char buffer[20];
  String st(buffer, sizeof(buffer), &my_charset_bin);
  st.set((ulonglong)decimals, &my_charset_bin);
  str->append(st);
  str->append(')');
}

void Item_func_elt::fix_length_and_dec()
{
  max_length=0;
  decimals=0;

  if (agg_arg_charsets(collation, args+1, arg_count-1, MY_COLL_ALLOW_CONV))
    return;

  for (uint i= 1 ; i < arg_count ; i++)
  {
    set_if_bigger(max_length,args[i]->max_length);
    set_if_bigger(decimals,args[i]->decimals);
  }
  maybe_null=1;					// NULL if wrong first arg
}


double Item_func_elt::val()
{
  DBUG_ASSERT(fixed == 1);
  uint tmp;
  null_value=1;
  if ((tmp=(uint) args[0]->val_int()) == 0 || tmp >= arg_count)
    return 0.0;
  double result= args[tmp]->val();
  null_value= args[tmp]->null_value;
  return result;
}


longlong Item_func_elt::val_int()
{
  DBUG_ASSERT(fixed == 1);
  uint tmp;
  null_value=1;
  if ((tmp=(uint) args[0]->val_int()) == 0 || tmp >= arg_count)
    return 0;

  longlong result= args[tmp]->val_int();
  null_value= args[tmp]->null_value;
  return result;
}


String *Item_func_elt::val_str(String *str)
{
  DBUG_ASSERT(fixed == 1);
  uint tmp;
  null_value=1;
  if ((tmp=(uint) args[0]->val_int()) == 0 || tmp >= arg_count)
    return NULL;

  String *result= args[tmp]->val_str(str);
  if (result)
    result->set_charset(collation.collation);
  null_value= args[tmp]->null_value;
  return result;
}


void Item_func_make_set::split_sum_func(THD *thd, Item **ref_pointer_array,
					List<Item> &fields)
{
  item->split_sum_func2(thd, ref_pointer_array, fields, &item);
  Item_str_func::split_sum_func(thd, ref_pointer_array, fields);
}


void Item_func_make_set::fix_length_and_dec()
{
  max_length=arg_count-1;

  if (agg_arg_charsets(collation, args, arg_count, MY_COLL_ALLOW_CONV))
    return;
  
  for (uint i=0 ; i < arg_count ; i++)
    max_length+=args[i]->max_length;
  
  used_tables_cache|=	  item->used_tables();
  not_null_tables_cache&= item->not_null_tables();
  const_item_cache&=	  item->const_item();
  with_sum_func= with_sum_func || item->with_sum_func;
}


void Item_func_make_set::update_used_tables()
{
  Item_func::update_used_tables();
  item->update_used_tables();
  used_tables_cache|=item->used_tables();
  const_item_cache&=item->const_item();
}


String *Item_func_make_set::val_str(String *str)
{
  DBUG_ASSERT(fixed == 1);
  ulonglong bits;
  bool first_found=0;
  Item **ptr=args;
  String *result=&my_empty_string;

  bits=item->val_int();
  if ((null_value=item->null_value))
    return NULL;

  if (arg_count < 64)
    bits &= ((ulonglong) 1 << arg_count)-1;

  for (; bits; bits >>= 1, ptr++)
  {
    if (bits & 1)
    {
      String *res= (*ptr)->val_str(str);
      if (res)					// Skip nulls
      {
	if (!first_found)
	{					// First argument
	  first_found=1;
	  if (res != str)
	    result=res;				// Use original string
	  else
	  {
	    if (tmp_str.copy(*res))		// Don't use 'str'
	      return &my_empty_string;
	    result= &tmp_str;
	  }
	}
	else
	{
	  if (result != &tmp_str)
	  {					// Copy data to tmp_str
	    if (tmp_str.alloc(result->length()+res->length()+1) ||
		tmp_str.copy(*result))
	      return &my_empty_string;
	    result= &tmp_str;
	  }
	  if (tmp_str.append(',') || tmp_str.append(*res))
	    return &my_empty_string;
	}
      }
    }
  }
  return result;
}


void Item_func_make_set::print(String *str)
{
  str->append("make_set(", 9);
  item->print(str);
  if (arg_count)
  {
    str->append(',');
    print_args(str, 0);
  }
  str->append(')');
}


String *Item_func_char::val_str(String *str)
{
  DBUG_ASSERT(fixed == 1);
  str->length(0);
  for (uint i=0 ; i < arg_count ; i++)
  {
    int32 num=(int32) args[i]->val_int();
    if (!args[i]->null_value)
    {
#ifdef USE_MB
      if (use_mb(collation.collation))
      {
        if (num&0xFF000000L) {
           str->append((char)(num>>24));
           goto b2;
        } else if (num&0xFF0000L) {
b2:        str->append((char)(num>>16));
           goto b1;
        } else if (num&0xFF00L) {
b1:        str->append((char)(num>>8));
        }
      }
#endif
      str->append((char)num);
    }
  }
  str->set_charset(collation.collation);
  str->realloc(str->length());			// Add end 0 (for Purify)
  return str;
}


inline String* alloc_buffer(String *res,String *str,String *tmp_value,
			    ulong length)
{
  if (res->alloced_length() < length)
  {
    if (str->alloced_length() >= length)
    {
      (void) str->copy(*res);
      str->length(length);
      return str;
    }
    if (tmp_value->alloc(length))
      return 0;
    (void) tmp_value->copy(*res);
    tmp_value->length(length);
    return tmp_value;
  }
  res->length(length);
  return res;
}


void Item_func_repeat::fix_length_and_dec()
{
  collation.set(args[0]->collation);
  if (args[1]->const_item())
  {
    ulonglong max_result_length= ((ulonglong) args[0]->max_length *
                                  args[1]->val_int());
    if (max_result_length >= MAX_BLOB_WIDTH)
    {
      max_result_length= MAX_BLOB_WIDTH;
      maybe_null= 1;
    }
    max_length= (ulong) max_result_length;
  }
  else
  {
    max_length= MAX_BLOB_WIDTH;
    maybe_null= 1;
  }
}

/*
** Item_func_repeat::str is carefully written to avoid reallocs
** as much as possible at the cost of a local buffer
*/

String *Item_func_repeat::val_str(String *str)
{
  DBUG_ASSERT(fixed == 1);
  uint length,tot_length;
  char *to;
  long count= (long) args[1]->val_int();
  String *res =args[0]->val_str(str);

  if (args[0]->null_value || args[1]->null_value)
    goto err;				// string and/or delim are null
  null_value=0;
  if (count <= 0)			// For nicer SQL code
    return &my_empty_string;
  if (count == 1)			// To avoid reallocs
    return res;
  length=res->length();
  // Safe length check
  if (length > current_thd->variables.max_allowed_packet/count)
  {
    push_warning_printf(current_thd, MYSQL_ERROR::WARN_LEVEL_WARN,
			ER_WARN_ALLOWED_PACKET_OVERFLOWED,
			ER(ER_WARN_ALLOWED_PACKET_OVERFLOWED),
			func_name(), current_thd->variables.max_allowed_packet);
    goto err;
  }
  tot_length= length*(uint) count;
  if (!(res= alloc_buffer(res,str,&tmp_value,tot_length)))
    goto err;

  to=(char*) res->ptr()+length;
  while (--count)
  {
    memcpy(to,res->ptr(),length);
    to+=length;
  }
  return (res);

err:
  null_value=1;
  return 0;
}


void Item_func_rpad::fix_length_and_dec()
{
  Item *cargs[2];

  cargs[0]= args[0];
  cargs[1]= args[2];
  if (agg_arg_charsets(collation, cargs, 2, MY_COLL_ALLOW_CONV))
    return;
  args[0]= cargs[0];
  args[2]= cargs[1];
  if (args[1]->const_item())
  {
    ulonglong length= ((ulonglong) args[1]->val_int() *
                       collation.collation->mbmaxlen);
    if (length >= MAX_BLOB_WIDTH)
    {
      length= MAX_BLOB_WIDTH;
      maybe_null= 1;
    }
    max_length= (ulong) length;
  }
  else
  {
    max_length= MAX_BLOB_WIDTH;
    maybe_null= 1;
  }
}


String *Item_func_rpad::val_str(String *str)
{
  DBUG_ASSERT(fixed == 1);
  uint32 res_byte_length,res_char_length,pad_char_length,pad_byte_length;
  char *to;
  const char *ptr_pad;
  int32 count= (int32) args[1]->val_int();
  int32 byte_count= count * collation.collation->mbmaxlen;
  String *res =args[0]->val_str(str);
  String *rpad = args[2]->val_str(&rpad_str);

  if (!res || args[1]->null_value || !rpad || count < 0)
    goto err;
  null_value=0;
  if (count <= (int32) (res_char_length=res->numchars()))
  {						// String to pad is big enough
    res->length(res->charpos(count));		// Shorten result if longer
    return (res);
  }
  pad_char_length= rpad->numchars();
  if ((ulong) byte_count > current_thd->variables.max_allowed_packet)
  {
    push_warning_printf(current_thd, MYSQL_ERROR::WARN_LEVEL_WARN,
			ER_WARN_ALLOWED_PACKET_OVERFLOWED,
			ER(ER_WARN_ALLOWED_PACKET_OVERFLOWED),
			func_name(), current_thd->variables.max_allowed_packet);
    goto err;
  }
  if(args[2]->null_value || !pad_char_length)
    goto err;
  res_byte_length= res->length();	/* Must be done before alloc_buffer */
  if (!(res= alloc_buffer(res,str,&tmp_value,byte_count)))
    goto err;

  to= (char*) res->ptr()+res_byte_length;
  ptr_pad=rpad->ptr();
  pad_byte_length= rpad->length();
  count-= res_char_length;
  for ( ; (uint32) count > pad_char_length; count-= pad_char_length)
  {
    memcpy(to,ptr_pad,pad_byte_length);
    to+= pad_byte_length;
  }
  if (count)
  {
    pad_byte_length= rpad->charpos(count);
    memcpy(to,ptr_pad,(size_t) pad_byte_length);
    to+= pad_byte_length;
  }
  res->length(to- (char*) res->ptr());
  return (res);

 err:
  null_value=1;
  return 0;
}


void Item_func_lpad::fix_length_and_dec()
{
  Item *cargs[2];
  cargs[0]= args[0];
  cargs[1]= args[2];
  if (agg_arg_charsets(collation, cargs, 2, MY_COLL_ALLOW_CONV))
    return;
  args[0]= cargs[0];
  args[2]= cargs[1];
  
  if (args[1]->const_item())
  {
    ulonglong length= ((ulonglong) args[1]->val_int() *
                       collation.collation->mbmaxlen);
    if (length >= MAX_BLOB_WIDTH)
    {
      length= MAX_BLOB_WIDTH;
      maybe_null= 1;
    }
    max_length= (ulong) length;
  }
  else
  {
    max_length= MAX_BLOB_WIDTH;
    maybe_null= 1;
  }
}


String *Item_func_lpad::val_str(String *str)
{
  DBUG_ASSERT(fixed == 1);
  uint32 res_char_length,pad_char_length;
  ulong count= (long) args[1]->val_int(), byte_count;
  String *res= args[0]->val_str(&tmp_value);
  String *pad= args[2]->val_str(&lpad_str);

  if (!res || args[1]->null_value || !pad)
    goto err;

  null_value=0;
  res_char_length= res->numchars();

  if (count <= res_char_length)
  {
    res->length(res->charpos(count));
    return res;
  }
  
  pad_char_length= pad->numchars();
  byte_count= count * collation.collation->mbmaxlen;
  
  if (byte_count > current_thd->variables.max_allowed_packet)
  {
    push_warning_printf(current_thd, MYSQL_ERROR::WARN_LEVEL_WARN,
			ER_WARN_ALLOWED_PACKET_OVERFLOWED,
			ER(ER_WARN_ALLOWED_PACKET_OVERFLOWED),
			func_name(), current_thd->variables.max_allowed_packet);
    goto err;
  }

  if (args[2]->null_value || !pad_char_length || str->alloc(byte_count))
    goto err;
  
  str->length(0);
  str->set_charset(collation.collation);
  count-= res_char_length;
  while (count >= pad_char_length)
  {
    str->append(*pad);
    count-= pad_char_length;
  }
  if (count > 0)
    str->append(pad->ptr(), pad->charpos(count), collation.collation);

  str->append(*res);
  null_value= 0;
  return str;

err:
  null_value= 1;
  return 0;
}


String *Item_func_conv::val_str(String *str)
{
  DBUG_ASSERT(fixed == 1);
  String *res= args[0]->val_str(str);
  char *endptr,ans[65],*ptr;
  longlong dec;
  int from_base= (int) args[1]->val_int();
  int to_base= (int) args[2]->val_int();
  int err;

  if (args[0]->null_value || args[1]->null_value || args[2]->null_value ||
      abs(to_base) > 36 || abs(to_base) < 2 ||
      abs(from_base) > 36 || abs(from_base) < 2 || !(res->length()))
  {
    null_value=1;
    return 0;
  }
  null_value=0;
  unsigned_flag= !(from_base < 0);
  if (from_base < 0)
    dec= my_strntoll(res->charset(),res->ptr(),res->length(),-from_base,&endptr,&err);
  else
    dec= (longlong) my_strntoull(res->charset(),res->ptr(),res->length(),from_base,&endptr,&err);
  ptr= longlong2str(dec,ans,to_base);
  if (str->copy(ans,(uint32) (ptr-ans), default_charset()))
    return &my_empty_string;
  return str;
}


String *Item_func_conv_charset::val_str(String *str)
{
  DBUG_ASSERT(fixed == 1);
  String *arg= args[0]->val_str(str);
  uint dummy_errors;
  if (!arg)
  {
    null_value=1;
    return 0;
  }
  null_value= str_value.copy(arg->ptr(),arg->length(),arg->charset(),
                             conv_charset, &dummy_errors);
  return null_value ? 0 : &str_value;
}

void Item_func_conv_charset::fix_length_and_dec()
{
  collation.set(conv_charset, DERIVATION_IMPLICIT);
  max_length = args[0]->max_length*conv_charset->mbmaxlen;
}

void Item_func_conv_charset::print(String *str)
{
  str->append("convert(", 8);
  args[0]->print(str);
  str->append(" using ", 7);
  str->append(conv_charset->csname);
  str->append(')');
}

String *Item_func_set_collation::val_str(String *str)
{
  DBUG_ASSERT(fixed == 1);
  str=args[0]->val_str(str);
  if ((null_value=args[0]->null_value))
    return 0;
  str->set_charset(collation.collation);
  return str;
}

void Item_func_set_collation::fix_length_and_dec()
{
  CHARSET_INFO *set_collation;
  const char *colname;
  String tmp, *str= args[1]->val_str(&tmp);
  colname= str->c_ptr();
  if (colname == binary_keyword)
    set_collation= get_charset_by_csname(args[0]->collation.collation->csname,
					 MY_CS_BINSORT,MYF(0));
  else
  {
    if (!(set_collation= get_charset_by_name(colname,MYF(0))))
    {
      my_error(ER_UNKNOWN_COLLATION, MYF(0), colname);
      return;
    }
  }

  if (!set_collation || 
      !my_charset_same(args[0]->collation.collation,set_collation))
  {
    my_error(ER_COLLATION_CHARSET_MISMATCH, MYF(0), 
      colname,args[0]->collation.collation->csname);
    return;
  }
  collation.set(set_collation, DERIVATION_EXPLICIT);
  max_length= args[0]->max_length;
}


bool Item_func_set_collation::eq(const Item *item, bool binary_cmp) const
{
  /* Assume we don't have rtti */
  if (this == item)
    return 1;
  if (item->type() != FUNC_ITEM)
    return 0;
  Item_func *item_func=(Item_func*) item;
  if (arg_count != item_func->arg_count ||
      func_name() != item_func->func_name())
    return 0;
  Item_func_set_collation *item_func_sc=(Item_func_set_collation*) item;
  if (collation.collation != item_func_sc->collation.collation)
    return 0;
  for (uint i=0; i < arg_count ; i++)
    if (!args[i]->eq(item_func_sc->args[i], binary_cmp))
      return 0;
  return 1;
}

String *Item_func_charset::val_str(String *str)
{
  DBUG_ASSERT(fixed == 1);
  uint dummy_errors;

  CHARSET_INFO *cs= args[0]->collation.collation; 
  null_value= 0;
  str->copy(cs->csname, strlen(cs->csname),
	    &my_charset_latin1, collation.collation, &dummy_errors);
  return str;
}

String *Item_func_collation::val_str(String *str)
{
  DBUG_ASSERT(fixed == 1);
  uint dummy_errors;
  CHARSET_INFO *cs= args[0]->collation.collation; 

  null_value= 0;
  str->copy(cs->name, strlen(cs->name),
	    &my_charset_latin1, collation.collation, &dummy_errors);
  return str;
}


String *Item_func_hex::val_str(String *str)
{
  DBUG_ASSERT(fixed == 1);
  if (args[0]->result_type() != STRING_RESULT)
  {
    ulonglong dec;
    char ans[65],*ptr;
    /* Return hex of unsigned longlong value */
    if (args[0]->result_type() == REAL_RESULT)
    {
      double val= args[0]->val();
      if ((val <= (double) LONGLONG_MIN) || 
          (val >= (double) (ulonglong) ULONGLONG_MAX))
        dec=  ~(longlong) 0;
      else
        dec= (ulonglong) (val + (val > 0 ? 0.5 : -0.5));
    }
    else
      dec= (ulonglong) args[0]->val_int();

    if ((null_value= args[0]->null_value))
      return 0;
    ptr= longlong2str(dec,ans,16);
    if (str->copy(ans,(uint32) (ptr-ans),default_charset()))
      return &my_empty_string;			// End of memory
    return str;
  }

  /* Convert given string to a hex string, character by character */
  String *res= args[0]->val_str(str);
  const char *from, *end;
  char *to;
  if (!res || tmp_value.alloc(res->length()*2))
  {
    null_value=1;
    return 0;
  }
  null_value=0;
  tmp_value.length(res->length()*2);
  for (from=res->ptr(), end=from+res->length(), to= (char*) tmp_value.ptr();
       from < end ;
       from++, to+=2)
  {
    uint tmp=(uint) (uchar) *from;
    to[0]=_dig_vec_upper[tmp >> 4];
    to[1]=_dig_vec_upper[tmp & 15];
  }
  return &tmp_value;
}

  /* Convert given hex string to a binary string */

String *Item_func_unhex::val_str(String *str)
{
  const char *from, *end;
  char *to;
  String *res;
  uint length;
  DBUG_ASSERT(fixed == 1);

  res= args[0]->val_str(str);
  if (!res || tmp_value.alloc(length= (1+res->length())/2))
  {
    null_value=1;
    return 0;
  }

  from= res->ptr();
  null_value= 0;
  tmp_value.length(length);
  to= (char*) tmp_value.ptr();
  if (res->length() % 2)
  {
    int hex_char;
    *to++= hex_char= hexchar_to_int(*from++);
    if ((null_value= (hex_char == -1)))
      return 0;
  }
  for (end=res->ptr()+res->length(); from < end ; from+=2, to++)
  {
    int hex_char;
    *to= (hex_char= hexchar_to_int(from[0])) << 4;
    if ((null_value= (hex_char == -1)))
      return 0;
    *to|= hex_char= hexchar_to_int(from[1]);
    if ((null_value= (hex_char == -1)))
      return 0;
  }
  return &tmp_value;
}


void Item_func_binary::print(String *str)
{
  str->append("cast(", 5);
  args[0]->print(str);
  str->append(" as binary)", 11);
}


#include <my_dir.h>				// For my_stat

String *Item_load_file::val_str(String *str)
{
  DBUG_ASSERT(fixed == 1);
  String *file_name;
  File file;
  MY_STAT stat_info;
  char path[FN_REFLEN];
  DBUG_ENTER("load_file");

  if (!(file_name= args[0]->val_str(str))
#ifndef NO_EMBEDDED_ACCESS_CHECKS
      || !(current_thd->master_access & FILE_ACL)
#endif
      )
    goto err;

  (void) fn_format(path, file_name->c_ptr(), mysql_real_data_home, "",
		   MY_RELATIVE_PATH | MY_UNPACK_FILENAME);

  if (!my_stat(path, &stat_info, MYF(MY_WME)))
    goto err;

  if (!(stat_info.st_mode & S_IROTH))
  {
    /* my_error(ER_TEXTFILE_NOT_READABLE, MYF(0), file_name->c_ptr()); */
    goto err;
  }
  if (stat_info.st_size > (long) current_thd->variables.max_allowed_packet)
  {
    push_warning_printf(current_thd, MYSQL_ERROR::WARN_LEVEL_WARN,
			ER_WARN_ALLOWED_PACKET_OVERFLOWED,
			ER(ER_WARN_ALLOWED_PACKET_OVERFLOWED),
			func_name(), current_thd->variables.max_allowed_packet);
    goto err;
  }
  if (tmp_value.alloc(stat_info.st_size))
    goto err;
  if ((file = my_open(file_name->c_ptr(), O_RDONLY, MYF(0))) < 0)
    goto err;
  if (my_read(file, (byte*) tmp_value.ptr(), stat_info.st_size, MYF(MY_NABP)))
  {
    my_close(file, MYF(0));
    goto err;
  }
  tmp_value.length(stat_info.st_size);
  my_close(file, MYF(0));
  null_value = 0;
  return &tmp_value;

err:
  null_value = 1;
  DBUG_RETURN(0);
}


String* Item_func_export_set::val_str(String* str)
{
  DBUG_ASSERT(fixed == 1);
  ulonglong the_set = (ulonglong) args[0]->val_int();
  String yes_buf, *yes;
  yes = args[1]->val_str(&yes_buf);
  String no_buf, *no;
  no = args[2]->val_str(&no_buf);
  String *sep = NULL, sep_buf ;

  uint num_set_values = 64;
  ulonglong mask = 0x1;
  str->length(0);
  str->set_charset(collation.collation);

  /* Check if some argument is a NULL value */
  if (args[0]->null_value || args[1]->null_value || args[2]->null_value)
  {
    null_value=1;
    return 0;
  }
  /*
    Arg count can only be 3, 4 or 5 here. This is guaranteed from the
    grammar for EXPORT_SET()
  */
  switch(arg_count) {
  case 5:
    num_set_values = (uint) args[4]->val_int();
    if (num_set_values > 64)
      num_set_values=64;
    if (args[4]->null_value)
    {
      null_value=1;
      return 0;
    }
    /* Fall through */
  case 4:
    if (!(sep = args[3]->val_str(&sep_buf)))	// Only true if NULL
    {
      null_value=1;
      return 0;
    }
    break;
  case 3:
    sep_buf.set(",", 1, default_charset());
    sep = &sep_buf;
    break;
  default:
    DBUG_ASSERT(0); // cannot happen
  }
  null_value=0;

  for (uint i = 0; i < num_set_values; i++, mask = (mask << 1))
  {
    if (the_set & mask)
      str->append(*yes);
    else
      str->append(*no);
    if (i != num_set_values - 1)
      str->append(*sep);
  }
  return str;
}

void Item_func_export_set::fix_length_and_dec()
{
  uint length=max(args[1]->max_length,args[2]->max_length);
  uint sep_length=(arg_count > 3 ? args[3]->max_length : 1);
  max_length=length*64+sep_length*63;

  if (agg_arg_charsets(collation, args+1, min(4,arg_count)-1),
                       MY_COLL_ALLOW_CONV)
    return;
}

String* Item_func_inet_ntoa::val_str(String* str)
{
  DBUG_ASSERT(fixed == 1);
  uchar buf[8], *p;
  ulonglong n = (ulonglong) args[0]->val_int();
  char num[4];

  /*
    We do not know if args[0] is NULL until we have called
    some val function on it if args[0] is not a constant!

    Also return null if n > 255.255.255.255
  */
  if ((null_value= (args[0]->null_value || n > (ulonglong) LL(4294967295))))
    return 0;					// Null value

  str->length(0);
  int4store(buf,n);

  /* Now we can assume little endian. */

  num[3]='.';
  for (p=buf+4 ; p-- > buf ; )
  {
    uint c = *p;
    uint n1,n2;					// Try to avoid divisions
    n1= c / 100;				// 100 digits
    c-= n1*100;
    n2= c / 10;					// 10 digits
    c-=n2*10;					// last digit
    num[0]=(char) n1+'0';
    num[1]=(char) n2+'0';
    num[2]=(char) c+'0';
    uint length=(n1 ? 4 : n2 ? 3 : 2);		// Remove pre-zero

    (void) str->append(num+4-length,length);
  }
  str->length(str->length()-1);			// Remove last '.';
  return str;
}


/*
  QUOTE() function returns argument string in single quotes suitable for
  using in a SQL statement.

  DESCRIPTION
    Adds a \ before all characters that needs to be escaped in a SQL string.
    We also escape '^Z' (END-OF-FILE in windows) to avoid probelms when
    running commands from a file in windows.

    This function is very useful when you want to generate SQL statements

  NOTE
    QUOTE(NULL) returns the string 'NULL' (4 letters, without quotes).

  RETURN VALUES
    str		Quoted string
    NULL	Out of memory.
*/

#define get_esc_bit(mask, num) (1 & (*((mask) + ((num) >> 3))) >> ((num) & 7))

String *Item_func_quote::val_str(String *str)
{
  DBUG_ASSERT(fixed == 1);
  /*
    Bit mask that has 1 for set for the position of the following characters:
    0, \, ' and ^Z
  */

  static uchar escmask[32]=
  {
    0x01, 0x00, 0x00, 0x04, 0x80, 0x00, 0x00, 0x00,
    0x00, 0x00, 0x00, 0x10, 0x00, 0x00, 0x00, 0x00,
    0x00, 0x00, 0x00, 0x00, 0x00, 0x00, 0x00, 0x00,
    0x00, 0x00, 0x00, 0x00, 0x00, 0x00, 0x00, 0x00
  };

  char *from, *to, *end, *start;
  String *arg= args[0]->val_str(str);
  uint arg_length, new_length;
  if (!arg)					// Null argument
  {
    str->copy("NULL", 4, collation.collation);	// Return the string 'NULL'
    null_value= 0;
    return str;
  }

  arg_length= arg->length();
  new_length= arg_length+2; /* for beginning and ending ' signs */

  for (from= (char*) arg->ptr(), end= from + arg_length; from < end; from++)
    new_length+= get_esc_bit(escmask, (uchar) *from);

  if (tmp_value.alloc(new_length))
    goto null;

  /*
    We replace characters from the end to the beginning
  */
  to= (char*) tmp_value.ptr() + new_length - 1;
  *to--= '\'';
  for (start= (char*) arg->ptr(),end= start + arg_length; end-- != start; to--)
  {
    /*
      We can't use the bitmask here as we want to replace \O and ^Z with 0
      and Z
    */
    switch (*end)  {
    case 0:
      *to--= '0';
      *to=   '\\';
      break;
    case '\032':
      *to--= 'Z';
      *to=   '\\';
      break;
    case '\'':
    case '\\':
      *to--= *end;
      *to=   '\\';
      break;
    default:
      *to= *end;
      break;
    }
  }
  *to= '\'';
  tmp_value.length(new_length);
  tmp_value.set_charset(collation.collation);
  null_value= 0;
  return &tmp_value;

null:
  null_value= 1;
  return 0;
}

longlong Item_func_uncompressed_length::val_int()
{
  DBUG_ASSERT(fixed == 1);
  String *res= args[0]->val_str(&value);
  if (!res)
  {
    null_value=1;
    return 0; /* purecov: inspected */
  }
  null_value=0;
  if (res->is_empty()) return 0;

  /*
    res->ptr() using is safe because we have tested that string is not empty,
    res->c_ptr() is not used because:
      - we do not need \0 terminated string to get first 4 bytes
      - c_ptr() tests simbol after string end (uninitialiozed memory) which
        confuse valgrind
  */
  return uint4korr(res->ptr()) & 0x3FFFFFFF;
}

longlong Item_func_crc32::val_int()
{
  DBUG_ASSERT(fixed == 1);
  String *res=args[0]->val_str(&value);
  if (!res)
  {
    null_value=1;
    return 0; /* purecov: inspected */
  }
  null_value=0;
  return (longlong) crc32(0L, (uchar*)res->ptr(), res->length());
}

#ifdef HAVE_COMPRESS
#include "zlib.h"

String *Item_func_compress::val_str(String *str)
{
  int err= Z_OK, code;
  ulong new_size;
  String *res;
  Byte *body;
  char *tmp, *last_char;
  DBUG_ASSERT(fixed == 1);

  if (!(res= args[0]->val_str(str)))
  {
    null_value= 1;
    return 0;
  }
  if (res->is_empty()) return res;

  /*
    Citation from zlib.h (comment for compress function):

    Compresses the source buffer into the destination buffer.  sourceLen is
    the byte length of the source buffer. Upon entry, destLen is the total
    size of the destination buffer, which must be at least 0.1% larger than
    sourceLen plus 12 bytes.
    We assume here that the buffer can't grow more than .25 %.
  */
  new_size= res->length() + res->length() / 5 + 12;

  // Check new_size overflow: new_size <= res->length()
  if (((uint32) (new_size+5) <= res->length()) || 
      buffer.realloc((uint32) new_size + 4 + 1))
  {
    null_value= 1;
    return 0;
  }

  body= ((Byte*)buffer.ptr()) + 4;

  // As far as we have checked res->is_empty() we can use ptr()
  if ((err= compress(body, &new_size,
		     (const Bytef*)res->ptr(), res->length())) != Z_OK)
  {
    code= err==Z_MEM_ERROR ? ER_ZLIB_Z_MEM_ERROR : ER_ZLIB_Z_BUF_ERROR;
    push_warning(current_thd,MYSQL_ERROR::WARN_LEVEL_ERROR,code,ER(code));
    null_value= 1;
    return 0;
  }

  tmp= (char*)buffer.ptr(); // int4store is a macro; avoid side effects
  int4store(tmp, res->length() & 0x3FFFFFFF);

  /* This is to ensure that things works for CHAR fields, which trim ' ': */
  last_char= ((char*)body)+new_size-1;
  if (*last_char == ' ')
  {
    *++last_char= '.';
    new_size++;
  }

  buffer.length((uint32)new_size + 4);
  return &buffer;
}


String *Item_func_uncompress::val_str(String *str)
{
  DBUG_ASSERT(fixed == 1);
  String *res= args[0]->val_str(str);
  ulong new_size;
  int err;
  uint code;

  if (!res)
    goto err;
  if (res->is_empty())
    return res;

  new_size= uint4korr(res->ptr()) & 0x3FFFFFFF;
  if (new_size > current_thd->variables.max_allowed_packet)
  {
    push_warning_printf(current_thd,MYSQL_ERROR::WARN_LEVEL_ERROR,
			ER_TOO_BIG_FOR_UNCOMPRESS,
			ER(ER_TOO_BIG_FOR_UNCOMPRESS),
                        current_thd->variables.max_allowed_packet);
    goto err;
  }
  if (buffer.realloc((uint32)new_size))
    goto err;

  if ((err= uncompress((Byte*)buffer.ptr(), &new_size,
		       ((const Bytef*)res->ptr())+4,res->length())) == Z_OK)
  {
    buffer.length((uint32) new_size);
    return &buffer;
  }

  code= ((err == Z_BUF_ERROR) ? ER_ZLIB_Z_BUF_ERROR :
	 ((err == Z_MEM_ERROR) ? ER_ZLIB_Z_MEM_ERROR : ER_ZLIB_Z_DATA_ERROR));
  push_warning(current_thd,MYSQL_ERROR::WARN_LEVEL_ERROR,code,ER(code));

err:
  null_value= 1;
  return 0;
}
#endif

/*
  UUID, as in
    DCE 1.1: Remote Procedure Call,
    Open Group Technical Standard Document Number C706, October 1997,
    (supersedes C309 DCE: Remote Procedure Call 8/1994,
    which was basis for ISO/IEC 11578:1996 specification)
*/

static struct rand_struct uuid_rand;
static uint nanoseq;
static ulonglong uuid_time=0;
static char clock_seq_and_node_str[]="-0000-000000000000";

/* number of 100-nanosecond intervals between
   1582-10-15 00:00:00.00 and 1970-01-01 00:00:00.00 */
#define UUID_TIME_OFFSET ((ulonglong) 141427 * 24 * 60 * 60 * 1000 * 10 )

#define UUID_VERSION      0x1000
#define UUID_VARIANT      0x8000

static void tohex(char *to, uint from, uint len)
{
  to+= len;
  while (len--)
  {
    *--to= _dig_vec_lower[from & 15];
    from >>= 4;
  }
}

static void set_clock_seq_str()
{
  uint16 clock_seq= ((uint)(my_rnd(&uuid_rand)*16383)) | UUID_VARIANT;
  tohex(clock_seq_and_node_str+1, clock_seq, 4);
  nanoseq= 0;
}

String *Item_func_uuid::val_str(String *str)
{
  DBUG_ASSERT(fixed == 1);
  char *s;
  pthread_mutex_lock(&LOCK_uuid_generator);
  if (! uuid_time) /* first UUID() call. initializing data */
  {
    ulong tmp=sql_rnd_with_mutex();
    uchar mac[6];
    int i;
    if (my_gethwaddr(mac))
    {
      /*
        generating random "hardware addr"
        and because specs explicitly specify that it should NOT correlate
        with a clock_seq value (initialized random below), we use a separate
        randominit() here
      */
      randominit(&uuid_rand, tmp + (ulong)current_thd, tmp + query_id);
      for (i=0; i < (int)sizeof(mac); i++)
        mac[i]=(uchar)(my_rnd(&uuid_rand)*255);
    }
    s=clock_seq_and_node_str+sizeof(clock_seq_and_node_str)-1;
    for (i=sizeof(mac)-1 ; i>=0 ; i--)
    {
      *--s=_dig_vec_lower[mac[i] & 15];
      *--s=_dig_vec_lower[mac[i] >> 4];
    }
    randominit(&uuid_rand, tmp + (ulong)start_time, tmp + bytes_sent);
    set_clock_seq_str();
  }

  ulonglong tv=my_getsystime() + UUID_TIME_OFFSET + nanoseq;
  if (unlikely(tv < uuid_time))
    set_clock_seq_str();
  else
  if (unlikely(tv == uuid_time))
  { /* special protection from low-res system clocks */
    nanoseq++;
    tv++;
  }
  else
  {
    if (nanoseq)
    {
      tv-=nanoseq;
      nanoseq=0;
    }
    DBUG_ASSERT(tv > uuid_time);
  }
  uuid_time=tv;
  pthread_mutex_unlock(&LOCK_uuid_generator);

  uint32 time_low=            (uint32) (tv & 0xFFFFFFFF);
  uint16 time_mid=            (uint16) ((tv >> 32) & 0xFFFF);
  uint16 time_hi_and_version= (uint16) ((tv >> 48) | UUID_VERSION);

  str->realloc(UUID_LENGTH+1);
  str->length(UUID_LENGTH);
  str->set_charset(system_charset_info);
  s=(char *) str->ptr();
  s[8]=s[13]='-';
  tohex(s, time_low, 8);
  tohex(s+9, time_mid, 4);
  tohex(s+14, time_hi_and_version, 4);
  strmov(s+18, clock_seq_and_node_str);
  return str;
}
<|MERGE_RESOLUTION|>--- conflicted
+++ resolved
@@ -1187,11 +1187,7 @@
       }
     }
     else
-<<<<<<< HEAD
-    {					// Start counting at end
-=======
-    {
->>>>>>> a724dbc0
+    {
       /*
         Negative index, start counting at the end
       */
