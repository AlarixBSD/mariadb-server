/* Copyright (C) 2000 MySQL AB & MySQL Finland AB & TCX DataKonsult AB

   This program is free software; you can redistribute it and/or modify
   it under the terms of the GNU General Public License as published by
   the Free Software Foundation; either version 2 of the License, or
   (at your option) any later version.

   This program is distributed in the hope that it will be useful,
   but WITHOUT ANY WARRANTY; without even the implied warranty of
   MERCHANTABILITY or FITNESS FOR A PARTICULAR PURPOSE.  See the
   GNU General Public License for more details.

   You should have received a copy of the GNU General Public License
   along with this program; if not, write to the Free Software
   Foundation, Inc., 59 Temple Place, Suite 330, Boston, MA  02111-1307  USA */


#ifdef USE_PRAGMA_IMPLEMENTATION
#pragma implementation				// gcc: Class implementation
#endif
#include "mysql_priv.h"
#include <m_ctype.h>
#include "my_dir.h"
#include "sp_rcontext.h"
#include "sp_head.h"
#include "sql_trigger.h"
#include "sql_select.h"

static void mark_as_dependent(THD *thd,
			      SELECT_LEX *last, SELECT_LEX *current,
			      Item_ident *item);

const String my_null_string("NULL", 4, default_charset_info);

/****************************************************************************/

/* Hybrid_type_traits {_real} */

void Hybrid_type_traits::fix_length_and_dec(Item *item, Item *arg) const
{
  item->decimals= NOT_FIXED_DEC;
  item->max_length= item->float_length(arg->decimals);
}

static const Hybrid_type_traits real_traits_instance;

const Hybrid_type_traits *Hybrid_type_traits::instance()
{
  return &real_traits_instance;
}


my_decimal *
Hybrid_type_traits::val_decimal(Hybrid_type *val, my_decimal *to) const
{
  double2my_decimal(E_DEC_FATAL_ERROR, val->real, val->dec_buf);
  return val->dec_buf;
}


String *
Hybrid_type_traits::val_str(Hybrid_type *val, String *to, uint8 decimals) const
{
  to->set(val->real, decimals, &my_charset_bin);
  return to;
}

/* Hybrid_type_traits_decimal */
static const Hybrid_type_traits_decimal decimal_traits_instance;

const Hybrid_type_traits_decimal *Hybrid_type_traits_decimal::instance()
{
  return &decimal_traits_instance;
}


void
Hybrid_type_traits_decimal::fix_length_and_dec(Item *item, Item *arg) const
{
  item->decimals= arg->decimals;
  item->max_length= min(arg->max_length + DECIMAL_LONGLONG_DIGITS,
                        DECIMAL_MAX_STR_LENGTH);
}


void Hybrid_type_traits_decimal::set_zero(Hybrid_type *val) const
{
  my_decimal_set_zero(&val->dec_buf[0]);
  val->used_dec_buf_no= 0;
}


void Hybrid_type_traits_decimal::add(Hybrid_type *val, Field *f) const
{
  my_decimal_add(E_DEC_FATAL_ERROR,
                 &val->dec_buf[val->used_dec_buf_no ^ 1],
                 &val->dec_buf[val->used_dec_buf_no],
                 f->val_decimal(&val->dec_buf[2]));
  val->used_dec_buf_no^= 1;
}


void Hybrid_type_traits_decimal::div(Hybrid_type *val, ulonglong u) const
{
  int2my_decimal(E_DEC_FATAL_ERROR, u, TRUE, &val->dec_buf[2]);
  /* XXX: what is '4' for scale? */
  my_decimal_div(E_DEC_FATAL_ERROR,
                 &val->dec_buf[val->used_dec_buf_no ^ 1],
                 &val->dec_buf[val->used_dec_buf_no],
                 &val->dec_buf[2], 4);
  val->used_dec_buf_no^= 1;
}


longlong
Hybrid_type_traits_decimal::val_int(Hybrid_type *val, bool unsigned_flag) const
{
  longlong result;
  my_decimal2int(E_DEC_FATAL_ERROR, &val->dec_buf[val->used_dec_buf_no],
                 unsigned_flag, &result);
  return result;
}


double
Hybrid_type_traits_decimal::val_real(Hybrid_type *val) const
{
  my_decimal2double(E_DEC_FATAL_ERROR, &val->dec_buf[val->used_dec_buf_no],
                    &val->real);
  return val->real;
}


String *
Hybrid_type_traits_decimal::val_str(Hybrid_type *val, String *to,
                                    uint8 decimals) const
{
  my_decimal_round(E_DEC_FATAL_ERROR, &val->dec_buf[val->used_dec_buf_no],
                   decimals, FALSE, &val->dec_buf[2]);
  my_decimal2string(E_DEC_FATAL_ERROR, &val->dec_buf[2], 0, 0, 0, to);
  return to;
}

/* Hybrid_type_traits_integer */
static const Hybrid_type_traits_integer integer_traits_instance;

const Hybrid_type_traits_integer *Hybrid_type_traits_integer::instance()
{
  return &integer_traits_instance;
}

void
Hybrid_type_traits_integer::fix_length_and_dec(Item *item, Item *arg) const
{
  item->decimals= 0;
  item->max_length= 21;
  item->unsigned_flag= 0;
}

/*****************************************************************************
** Item functions
*****************************************************************************/

/* Init all special items */

void item_init(void)
{
  item_user_lock_init();
}


/*
TODO: make this functions class dependent
*/

bool Item::val_bool()
{
  switch(result_type()) {
  case INT_RESULT:
    return val_int() != 0;
  case DECIMAL_RESULT:
  {
    my_decimal decimal_value;
    my_decimal *val= val_decimal(&decimal_value);
    if (val)
      return !my_decimal_is_zero(val);
    return 0;
  }
  case REAL_RESULT:
  case STRING_RESULT:
    return val_real() != 0.0;
  case ROW_RESULT:
  default:
    DBUG_ASSERT(0);
    return 0;                                   // Wrong (but safe)
  }
}


String *Item::val_string_from_real(String *str)
{
  double nr= val_real();
  if (null_value)
    return 0;					/* purecov: inspected */
  str->set(nr,decimals, &my_charset_bin);
  return str;
}


String *Item::val_string_from_int(String *str)
{
  longlong nr= val_int();
  if (null_value)
    return 0;
  if (unsigned_flag)
    str->set((ulonglong) nr, &my_charset_bin);
  else
    str->set(nr, &my_charset_bin);
  return str;
}


String *Item::val_string_from_decimal(String *str)
{
  my_decimal dec_buf, *dec= val_decimal(&dec_buf);
  if (null_value)
    return 0;
  my_decimal_round(E_DEC_FATAL_ERROR, dec, decimals, FALSE, &dec_buf);
  my_decimal2string(E_DEC_FATAL_ERROR, &dec_buf, 0, 0, 0, str);
  return str;
}


my_decimal *Item::val_decimal_from_real(my_decimal *decimal_value)
{
  double nr= val_real();
  if (null_value)
    return 0;
  double2my_decimal(E_DEC_FATAL_ERROR, nr, decimal_value);
  return (decimal_value);
}


my_decimal *Item::val_decimal_from_int(my_decimal *decimal_value)
{
  longlong nr= val_int();
  if (null_value)
    return 0;
  int2my_decimal(E_DEC_FATAL_ERROR, nr, unsigned_flag, decimal_value);
  return decimal_value;
}


my_decimal *Item::val_decimal_from_string(my_decimal *decimal_value)
{
  String *res;
  char *end_ptr;
  if (!(res= val_str(&str_value)))
    return 0;                                   // NULL or EOM

  end_ptr= (char*) res->ptr()+ res->length();
  if (str2my_decimal(E_DEC_FATAL_ERROR & ~E_DEC_BAD_NUM,
                     res->ptr(), res->length(), res->charset(),
                     decimal_value) & E_DEC_BAD_NUM)
  {
    push_warning_printf(current_thd, MYSQL_ERROR::WARN_LEVEL_WARN,
                        ER_TRUNCATED_WRONG_VALUE,
                        ER(ER_TRUNCATED_WRONG_VALUE), "DECIMAL",
                        str_value.c_ptr());
  }
  return decimal_value;
}


double Item::val_real_from_decimal()
{
  /* Note that fix_fields may not be called for Item_avg_field items */
  double result;
  my_decimal value_buff, *dec_val= val_decimal(&value_buff);
  if (null_value)
    return 0.0;
  my_decimal2double(E_DEC_FATAL_ERROR, dec_val, &result);
  return result;
}


longlong Item::val_int_from_decimal()
{
  /* Note that fix_fields may not be called for Item_avg_field items */
  longlong result;
  my_decimal value, *dec_val= val_decimal(&value);
  if (null_value)
    return 0;
  my_decimal2int(E_DEC_FATAL_ERROR, dec_val, unsigned_flag, &result);
  return result;
}


Item::Item():
  rsize(0), name(0), orig_name(0), name_length(0), fixed(0),
  is_autogenerated_name(TRUE),
  collation(&my_charset_bin, DERIVATION_COERCIBLE)
{
  marker= 0;
  maybe_null=null_value=with_sum_func=unsigned_flag=0;
  decimals= 0; max_length= 0;
  with_subselect= 0;
  cmp_context= (Item_result)-1;

  /* Put item in free list so that we can free all items at end */
  THD *thd= current_thd;
  next= thd->free_list;
  thd->free_list= this;
  /*
    Item constructor can be called during execution other then SQL_COM
    command => we should check thd->lex->current_select on zero (thd->lex
    can be uninitialised)
  */
  if (thd->lex->current_select)
  {
    enum_parsing_place place= 
      thd->lex->current_select->parsing_place;
    if (place == SELECT_LIST ||
	place == IN_HAVING)
      thd->lex->current_select->select_n_having_items++;
  }
}

/*
  Constructor used by Item_field, Item_*_ref & aggregate (sum) functions.
  Used for duplicating lists in processing queries with temporary
  tables
*/
Item::Item(THD *thd, Item *item):
  rsize(0),
  str_value(item->str_value),
  name(item->name),
  orig_name(item->orig_name),
  max_length(item->max_length),
  marker(item->marker),
  decimals(item->decimals),
  maybe_null(item->maybe_null),
  null_value(item->null_value),
  unsigned_flag(item->unsigned_flag),
  with_sum_func(item->with_sum_func),
  fixed(item->fixed),
  collation(item->collation),
  cmp_context(item->cmp_context)
{
  next= thd->free_list;				// Put in free list
  thd->free_list= this;
}


uint Item::decimal_precision() const
{
  Item_result restype= result_type();

  if ((restype == DECIMAL_RESULT) || (restype == INT_RESULT))
    return min(my_decimal_length_to_precision(max_length, decimals, unsigned_flag),
               DECIMAL_MAX_PRECISION);
  return min(max_length, DECIMAL_MAX_PRECISION);
}


void Item::print_item_w_name(String *str)
{
  print(str);
  if (name)
  {
    THD *thd= current_thd;
    str->append(STRING_WITH_LEN(" AS "));
    append_identifier(thd, str, name, (uint) strlen(name));
  }
}


void Item::cleanup()
{
  DBUG_ENTER("Item::cleanup");
  fixed=0;
  marker= 0;
  if (orig_name)
    name= orig_name;
  DBUG_VOID_RETURN;
}


/*
  cleanup() item if it is 'fixed'

  SYNOPSIS
    cleanup_processor()
    arg - a dummy parameter, is not used here
*/

bool Item::cleanup_processor(byte *arg)
{
  if (fixed)
    cleanup();
  return FALSE;
}


/*
  rename item (used for views, cleanup() return original name)

  SYNOPSIS
    Item::rename()
    new_name	new name of item;
*/

void Item::rename(char *new_name)
{
  /*
    we can compare pointers to names here, because if name was not changed,
    pointer will be same
  */
  if (!orig_name && new_name != name)
    orig_name= name;
  name= new_name;
}


/*
  Traverse item tree possibly transforming it (replacing items).

  SYNOPSIS
    Item::transform()
      transformer    functor that performs transformation of a subtree
      arg            opaque argument passed to the functor

  DESCRIPTION
    This function is designed to ease transformation of Item trees.

    Re-execution note: every such transformation is registered for
    rollback by THD::change_item_tree() and is rolled back at the end
    of execution by THD::rollback_item_tree_changes().

    Therefore:

      - this function can not be used at prepared statement prepare
        (in particular, in fix_fields!), as only permanent
        transformation of Item trees are allowed at prepare.

      - the transformer function shall allocate new Items in execution
        memory root (thd->mem_root) and not anywhere else: allocated
        items will be gone in the end of execution.

    If you don't need to transform an item tree, but only traverse
    it, please use Item::walk() instead.


  RETURN VALUE
    Returns pointer to the new subtree root.  THD::change_item_tree()
    should be called for it if transformation took place, i.e. if a
    pointer to newly allocated item is returned.
*/

Item* Item::transform(Item_transformer transformer, byte *arg)
{
  DBUG_ASSERT(!current_thd->is_stmt_prepare());

  return (this->*transformer)(arg);
}


Item_ident::Item_ident(Name_resolution_context *context_arg,
                       const char *db_name_arg,const char *table_name_arg,
		       const char *field_name_arg)
  :orig_db_name(db_name_arg), orig_table_name(table_name_arg),
   orig_field_name(field_name_arg), context(context_arg),
   db_name(db_name_arg), table_name(table_name_arg),
   field_name(field_name_arg),
   alias_name_used(FALSE), cached_field_index(NO_CACHED_FIELD_INDEX),
   cached_table(0), depended_from(0)
{
  name = (char*) field_name_arg;
}


/* Constructor used by Item_field & Item_*_ref (see Item comment) */

Item_ident::Item_ident(THD *thd, Item_ident *item)
  :Item(thd, item),
   orig_db_name(item->orig_db_name),
   orig_table_name(item->orig_table_name), 
   orig_field_name(item->orig_field_name),
   context(item->context),
   db_name(item->db_name),
   table_name(item->table_name),
   field_name(item->field_name),
   alias_name_used(item->alias_name_used),
   cached_field_index(item->cached_field_index),
   cached_table(item->cached_table),
   depended_from(item->depended_from)
{}

void Item_ident::cleanup()
{
  DBUG_ENTER("Item_ident::cleanup");
#ifdef CANT_BE_USED_AS_MEMORY_IS_FREED
		       db_name ? db_name : "(null)",
                       orig_db_name ? orig_db_name : "(null)",
		       table_name ? table_name : "(null)",
                       orig_table_name ? orig_table_name : "(null)",
		       field_name ? field_name : "(null)",
                       orig_field_name ? orig_field_name : "(null)"));
#endif
  Item::cleanup();
  db_name= orig_db_name; 
  table_name= orig_table_name;
  field_name= orig_field_name;
  depended_from= 0;
  DBUG_VOID_RETURN;
}

bool Item_ident::remove_dependence_processor(byte * arg)
{
  DBUG_ENTER("Item_ident::remove_dependence_processor");
  if (depended_from == (st_select_lex *) arg)
    depended_from= 0;
  DBUG_RETURN(0);
}


/*
  Store the pointer to this item field into a list if not already there.

  SYNOPSIS
    Item_field::collect_item_field_processor()
    arg  pointer to a List<Item_field>

  DESCRIPTION
    The method is used by Item::walk to collect all unique Item_field objects
    from a tree of Items into a set of items represented as a list.

  IMPLEMENTATION
    Item_cond::walk() and Item_func::walk() stop the evaluation of the
    processor function for its arguments once the processor returns
    true.Therefore in order to force this method being called for all item
    arguments in a condition the method must return false.

  RETURN
    FALSE to force the evaluation of collect_item_field_processor
          for the subsequent items.
*/

bool Item_field::collect_item_field_processor(byte *arg)
{
  DBUG_ENTER("Item_field::collect_item_field_processor");
  DBUG_PRINT("info", ("%s", field->field_name ? field->field_name : "noname"));
  List<Item_field> *item_list= (List<Item_field>*) arg;
  List_iterator<Item_field> item_list_it(*item_list);
  Item_field *curr_item;
  while ((curr_item= item_list_it++))
  {
    if (curr_item->eq(this, 1))
      DBUG_RETURN(FALSE); /* Already in the set. */
  }
  item_list->push_back(this);
  DBUG_RETURN(FALSE);
}


/*
  Check if an Item_field references some field from a list of fields.

  SYNOPSIS
    Item_field::find_item_in_field_list_processor
    arg   Field being compared, arg must be of type Field

  DESCRIPTION
    Check whether the Item_field represented by 'this' references any
    of the fields in the keyparts passed via 'arg'. Used with the
    method Item::walk() to test whether any keypart in a sequence of
    keyparts is referenced in an expression.

  RETURN
    TRUE  if 'this' references the field 'arg'
    FALSE otherwise
*/

bool Item_field::find_item_in_field_list_processor(byte *arg)
{
  KEY_PART_INFO *first_non_group_part= *((KEY_PART_INFO **) arg);
  KEY_PART_INFO *last_part= *(((KEY_PART_INFO **) arg) + 1);
  KEY_PART_INFO *cur_part;

  for (cur_part= first_non_group_part; cur_part != last_part; cur_part++)
  {
    if (field->eq(cur_part->field))
      return TRUE;
  }
  return FALSE;
}


bool Item::check_cols(uint c)
{
  if (c != 1)
  {
    my_error(ER_OPERAND_COLUMNS, MYF(0), c);
    return 1;
  }
  return 0;
}


void Item::set_name(const char *str, uint length, CHARSET_INFO *cs)
{
  if (!length)
  {
    /* Empty string, used by AS or internal function like last_insert_id() */
    name= (char*) str;
    name_length= 0;
    return;
  }
  if (cs->ctype)
  {
    uint orig_len= length;
    /*
      This will probably need a better implementation in the future:
      a function in CHARSET_INFO structure.
    */
    while (length && !my_isgraph(cs,*str))
    {						// Fix problem with yacc
      length--;
      str++;
    }
    if (orig_len != length && !is_autogenerated_name)
      push_warning_printf(current_thd, MYSQL_ERROR::WARN_LEVEL_WARN,
                          ER_REMOVED_SPACES, ER(ER_REMOVED_SPACES),
                          str + length - orig_len);

  }
  if (!my_charset_same(cs, system_charset_info))
  {
    uint32 res_length;
    name= sql_strmake_with_convert(str, name_length= length, cs,
				   MAX_ALIAS_NAME, system_charset_info,
				   &res_length);
  }
  else
    name= sql_strmake(str, (name_length= min(length,MAX_ALIAS_NAME)));
}


/*
  This function is called when:
  - Comparing items in the WHERE clause (when doing where optimization)
  - When trying to find an ORDER BY/GROUP BY item in the SELECT part
*/

bool Item::eq(const Item *item, bool binary_cmp) const
{
  /*
    Note, that this is never TRUE if item is a Item_param:
    for all basic constants we have special checks, and Item_param's
    type() can be only among basic constant types.
  */
  return type() == item->type() && name && item->name &&
    !my_strcasecmp(system_charset_info,name,item->name);
}


Item *Item::safe_charset_converter(CHARSET_INFO *tocs)
{
  Item_func_conv_charset *conv= new Item_func_conv_charset(this, tocs, 1);
  return conv->safe ? conv : NULL;
}


/*
  Created mostly for mysql_prepare_table(). Important
  when a string ENUM/SET column is described with a numeric default value:

  CREATE TABLE t1(a SET('a') DEFAULT 1);

  We cannot use generic Item::safe_charset_converter(), because
  the latter returns a non-fixed Item, so val_str() crashes afterwards.
  Override Item_num method, to return a fixed item.
*/
Item *Item_num::safe_charset_converter(CHARSET_INFO *tocs)
{
  Item_string *conv;
  char buf[64];
  String *s, tmp(buf, sizeof(buf), &my_charset_bin);
  s= val_str(&tmp);
  if ((conv= new Item_string(s->ptr(), s->length(), s->charset())))
  {
    conv->str_value.copy();
    conv->str_value.mark_as_const();
  }
  return conv;
}


Item *Item_static_float_func::safe_charset_converter(CHARSET_INFO *tocs)
{
  Item_string *conv;
  char buf[64];
  String *s, tmp(buf, sizeof(buf), &my_charset_bin);
  s= val_str(&tmp);
  if ((conv= new Item_static_string_func(func_name, s->ptr(), s->length(),
                                         s->charset())))
  {
    conv->str_value.copy();
    conv->str_value.mark_as_const();
  }
  return conv;
}


Item *Item_string::safe_charset_converter(CHARSET_INFO *tocs)
{
  Item_string *conv;
  uint conv_errors;
  String tmp, cstr, *ostr= val_str(&tmp);
  cstr.copy(ostr->ptr(), ostr->length(), ostr->charset(), tocs, &conv_errors);
  if (conv_errors || !(conv= new Item_string(cstr.ptr(), cstr.length(),
                                             cstr.charset(),
                                             collation.derivation)))
  {
    /*
      Safe conversion is not possible (or EOM).
      We could not convert a string into the requested character set
      without data loss. The target charset does not cover all the
      characters from the string. Operation cannot be done correctly.
    */
    return NULL;
  }
  conv->str_value.copy();
  /* Ensure that no one is going to change the result string */
  conv->str_value.mark_as_const();
  return conv;
}


Item *Item_param::safe_charset_converter(CHARSET_INFO *tocs)
{
  if (const_item())
  {
    uint cnv_errors;
    String *ostr= val_str(&cnvstr);
    cnvitem->str_value.copy(ostr->ptr(), ostr->length(),
                            ostr->charset(), tocs, &cnv_errors);
    if (cnv_errors)
       return NULL;
    cnvitem->str_value.mark_as_const();
    cnvitem->max_length= cnvitem->str_value.numchars() * tocs->mbmaxlen;
    return cnvitem;
  }
  return NULL;
}


Item *Item_static_string_func::safe_charset_converter(CHARSET_INFO *tocs)
{
  Item_string *conv;
  uint conv_errors;
  String tmp, cstr, *ostr= val_str(&tmp);
  cstr.copy(ostr->ptr(), ostr->length(), ostr->charset(), tocs, &conv_errors);
  if (conv_errors ||
      !(conv= new Item_static_string_func(func_name,
                                          cstr.ptr(), cstr.length(),
                                          cstr.charset(),
                                          collation.derivation)))
  {
    /*
      Safe conversion is not possible (or EOM).
      We could not convert a string into the requested character set
      without data loss. The target charset does not cover all the
      characters from the string. Operation cannot be done correctly.
    */
    return NULL;
  }
  conv->str_value.copy();
  /* Ensure that no one is going to change the result string */
  conv->str_value.mark_as_const();
  return conv;
}


bool Item_string::eq(const Item *item, bool binary_cmp) const
{
  if (type() == item->type() && item->basic_const_item())
  {
    if (binary_cmp)
      return !stringcmp(&str_value, &item->str_value);
    return (collation.collation == item->collation.collation &&
	    !sortcmp(&str_value, &item->str_value, collation.collation));
  }
  return 0;
}


/*
  Get the value of the function as a TIME structure.
  As a extra convenience the time structure is reset on error!
 */

bool Item::get_date(TIME *ltime,uint fuzzydate)
{
  char buff[40];
  String tmp(buff,sizeof(buff), &my_charset_bin),*res;
  if (!(res=val_str(&tmp)) ||
      str_to_datetime_with_warn(res->ptr(), res->length(),
                                ltime, fuzzydate) <= MYSQL_TIMESTAMP_ERROR)
  {
    bzero((char*) ltime,sizeof(*ltime));
    return 1;
  }
  return 0;
}

/*
  Get time of first argument.
  As a extra convenience the time structure is reset on error!
 */

bool Item::get_time(TIME *ltime)
{
  char buff[40];
  String tmp(buff,sizeof(buff),&my_charset_bin),*res;
  if (!(res=val_str(&tmp)) ||
      str_to_time_with_warn(res->ptr(), res->length(), ltime))
  {
    bzero((char*) ltime,sizeof(*ltime));
    return 1;
  }
  return 0;
}

CHARSET_INFO *Item::default_charset()
{
  return current_thd->variables.collation_connection;
}


int Item::save_in_field_no_warnings(Field *field, bool no_conversions)
{
  int res;
  THD *thd= field->table->in_use;
  enum_check_fields tmp= thd->count_cuted_fields;
  thd->count_cuted_fields= CHECK_FIELD_IGNORE;
  res= save_in_field(field, no_conversions);
  thd->count_cuted_fields= tmp;
  return res;
}


/*****************************************************************************
  Item_sp_variable methods
*****************************************************************************/

Item_sp_variable::Item_sp_variable(char *sp_var_name_str,
                                   uint sp_var_name_length)
  :m_thd(0)
#ifndef DBUG_OFF
   , m_sp(0)
#endif
{
  m_name.str= sp_var_name_str;
  m_name.length= sp_var_name_length;
}


bool Item_sp_variable::fix_fields(THD *thd, Item **)
{
  Item *it;

  m_thd= thd; /* NOTE: this must be set before any this_xxx() */
  it= this_item();

  DBUG_ASSERT(it->fixed);

  max_length= it->max_length;
  decimals= it->decimals;
  unsigned_flag= it->unsigned_flag;
  fixed= 1;
  collation.set(it->collation.collation, it->collation.derivation);

  return FALSE;
}


double Item_sp_variable::val_real()
{
  DBUG_ASSERT(fixed);
  Item *it= this_item();
  double ret= it->val_real();
  null_value= it->null_value;
  return ret;
}


longlong Item_sp_variable::val_int()
{
  DBUG_ASSERT(fixed);
  Item *it= this_item();
  longlong ret= it->val_int();
  null_value= it->null_value;
  return ret;
}


String *Item_sp_variable::val_str(String *sp)
{
  DBUG_ASSERT(fixed);
  Item *it= this_item();
  String *res= it->val_str(sp);

  null_value= it->null_value;

  if (!res)
    return NULL;

  /*
    This way we mark returned value of val_str as const,
    so that various functions (e.g. CONCAT) won't try to
    modify the value of the Item. Analogous mechanism is
    implemented for Item_param.
    Without this trick Item_splocal could be changed as a
    side-effect of expression computation. Here is an example
    of what happens without it: suppose x is varchar local
    variable in a SP with initial value 'ab' Then
      select concat(x,'c');
    would change x's value to 'abc', as Item_func_concat::val_str()
    would use x's internal buffer to compute the result.
    This is intended behaviour of Item_func_concat. Comments to
    Item_param class contain some more details on the topic.
  */

  if (res != &str_value)
    str_value.set(res->ptr(), res->length(), res->charset());
  else
    res->mark_as_const();

  return &str_value;
}


my_decimal *Item_sp_variable::val_decimal(my_decimal *decimal_value)
{
  DBUG_ASSERT(fixed);
  Item *it= this_item();
  my_decimal *val= it->val_decimal(decimal_value);
  null_value= it->null_value;
  return val;
}


bool Item_sp_variable::is_null()
{
  return this_item()->is_null();
}


/*****************************************************************************
  Item_splocal methods
*****************************************************************************/

Item_splocal::Item_splocal(const LEX_STRING &sp_var_name,
                           uint sp_var_idx,
                           enum_field_types sp_var_type,
                           uint pos_in_q)
  :Item_sp_variable(sp_var_name.str, sp_var_name.length),
   m_var_idx(sp_var_idx), pos_in_query(pos_in_q)
{
  maybe_null= TRUE;

  m_type= sp_map_item_type(sp_var_type);
  m_result_type= sp_map_result_type(sp_var_type);
}


Item *
Item_splocal::this_item()
{
  DBUG_ASSERT(m_sp == m_thd->spcont->sp);

  return m_thd->spcont->get_item(m_var_idx);
}

const Item *
Item_splocal::this_item() const
{
  DBUG_ASSERT(m_sp == m_thd->spcont->sp);

  return m_thd->spcont->get_item(m_var_idx);
}


Item **
Item_splocal::this_item_addr(THD *thd, Item **)
{
  DBUG_ASSERT(m_sp == thd->spcont->sp);

  return thd->spcont->get_item_addr(m_var_idx);
}


void Item_splocal::print(String *str)
{
  str->reserve(m_name.length+8);
  str->append(m_name.str, m_name.length);
  str->append('@');
  str->qs_append(m_var_idx);
}


bool Item_splocal::set_value(THD *thd, sp_rcontext *ctx, Item **it)
{
  return ctx->set_variable(thd, get_var_idx(), it);
}


/*****************************************************************************
  Item_case_expr methods
*****************************************************************************/

Item_case_expr::Item_case_expr(int case_expr_id)
  :Item_sp_variable((char *) STRING_WITH_LEN("case_expr")),
   m_case_expr_id(case_expr_id)
{
}


Item *
Item_case_expr::this_item()
{
  DBUG_ASSERT(m_sp == m_thd->spcont->sp);

  return m_thd->spcont->get_case_expr(m_case_expr_id);
}



const Item *
Item_case_expr::this_item() const
{
  DBUG_ASSERT(m_sp == m_thd->spcont->sp);

  return m_thd->spcont->get_case_expr(m_case_expr_id);
}


Item **
Item_case_expr::this_item_addr(THD *thd, Item **)
{
  DBUG_ASSERT(m_sp == thd->spcont->sp);

  return thd->spcont->get_case_expr_addr(m_case_expr_id);
}


void Item_case_expr::print(String *str)
{
  VOID(str->append(STRING_WITH_LEN("case_expr@")));
  str->qs_append(m_case_expr_id);
}


/*****************************************************************************
  Item_name_const methods
*****************************************************************************/

double Item_name_const::val_real()
{
  DBUG_ASSERT(fixed);
  double ret= value_item->val_real();
  null_value= value_item->null_value;
  return ret;
}


longlong Item_name_const::val_int()
{
  DBUG_ASSERT(fixed);
  longlong ret= value_item->val_int();
  null_value= value_item->null_value;
  return ret;
}


String *Item_name_const::val_str(String *sp)
{
  DBUG_ASSERT(fixed);
  String *ret= value_item->val_str(sp);
  null_value= value_item->null_value;
  return ret;
}


my_decimal *Item_name_const::val_decimal(my_decimal *decimal_value)
{
  DBUG_ASSERT(fixed);
  my_decimal *val= value_item->val_decimal(decimal_value);
  null_value= value_item->null_value;
  return val;
}


bool Item_name_const::is_null()
{
  return value_item->is_null();
}

Item::Type Item_name_const::type() const
{
  return value_item->type();
}


bool Item_name_const::fix_fields(THD *thd, Item **ref)
{
  char buf[128];
  String *item_name;
  String s(buf, sizeof(buf), &my_charset_bin);
  s.length(0);

  if (value_item->fix_fields(thd, &value_item) ||
      name_item->fix_fields(thd, &name_item))
    return TRUE;
  if (!(value_item->const_item() && name_item->const_item()))
    return TRUE;

  if (!(item_name= name_item->val_str(&s)))
    return TRUE; /* Can't have a NULL name */

  set_name(item_name->ptr(), (uint) item_name->length(), system_charset_info);
  max_length= value_item->max_length;
  decimals= value_item->decimals;
  fixed= 1;
  return FALSE;
}


void Item_name_const::print(String *str)
{
  str->append(STRING_WITH_LEN("NAME_CONST("));
  name_item->print(str);
  str->append(',');
  value_item->print(str);
  str->append(')');
}


/*
  Move SUM items out from item tree and replace with reference

  SYNOPSIS
    split_sum_func2()
    thd			Thread handler
    ref_pointer_array	Pointer to array of reference fields
    fields		All fields in select
    ref			Pointer to item
    skip_registered     <=> function be must skipped for registered SUM items

  NOTES
   This is from split_sum_func2() for items that should be split

   All found SUM items are added FIRST in the fields list and
   we replace the item with a reference.

   thd->fatal_error() may be called if we are out of memory
*/


void Item::split_sum_func2(THD *thd, Item **ref_pointer_array,
                           List<Item> &fields, Item **ref, 
                           bool skip_registered)
{
  /* An item of type Item_sum  is registered <=> ref_by != 0 */ 
  if (type() == SUM_FUNC_ITEM && skip_registered && 
      ((Item_sum *) this)->ref_by)
    return;                                                 
  if (type() != SUM_FUNC_ITEM && with_sum_func)
  {
    /* Will split complicated items and ignore simple ones */
    split_sum_func(thd, ref_pointer_array, fields);
  }
  else if ((type() == SUM_FUNC_ITEM || (used_tables() & ~PARAM_TABLE_BIT)) &&
           type() != SUBSELECT_ITEM &&
           (type() != REF_ITEM ||
           ((Item_ref*)this)->ref_type() == Item_ref::VIEW_REF))
  {
    /*
      Replace item with a reference so that we can easily calculate
      it (in case of sum functions) or copy it (in case of fields)

      The test above is to ensure we don't do a reference for things
      that are constants (PARAM_TABLE_BIT is in effect a constant)
      or already referenced (for example an item in HAVING)
      Exception is Item_direct_view_ref which we need to convert to
      Item_ref to allow fields from view being stored in tmp table.
    */
    uint el= fields.elements;
    Item *new_item, *real_itm= real_item();

    ref_pointer_array[el]= real_itm;
    if (!(new_item= new Item_ref(&thd->lex->current_select->context,
                                 ref_pointer_array + el, 0, name)))
      return;                                   // fatal_error is set
    fields.push_front(real_itm);
    thd->change_item_tree(ref, new_item);
  }
}


/*
   Aggregate two collations together taking
   into account their coercibility (aka derivation):

   0 == DERIVATION_EXPLICIT  - an explicitly written COLLATE clause
   1 == DERIVATION_NONE      - a mix of two different collations
   2 == DERIVATION_IMPLICIT  - a column
   3 == DERIVATION_COERCIBLE - a string constant

   The most important rules are:

   1. If collations are the same:
      chose this collation, and the strongest derivation.

   2. If collations are different:
     - Character sets may differ, but only if conversion without
       data loss is possible. The caller provides flags whether
       character set conversion attempts should be done. If no
       flags are substituted, then the character sets must be the same.
       Currently processed flags are:
         MY_COLL_ALLOW_SUPERSET_CONV  - allow conversion to a superset
         MY_COLL_ALLOW_COERCIBLE_CONV - allow conversion of a coercible value
     - two EXPLICIT collations produce an error, e.g. this is wrong:
       CONCAT(expr1 collate latin1_swedish_ci, expr2 collate latin1_german_ci)
     - the side with smaller derivation value wins,
       i.e. a column is stronger than a string constant,
       an explicit COLLATE clause is stronger than a column.
     - if derivations are the same, we have DERIVATION_NONE,
       we'll wait for an explicit COLLATE clause which possibly can
       come from another argument later: for example, this is valid,
       but we don't know yet when collecting the first two arguments:
         CONCAT(latin1_swedish_ci_column,
                latin1_german1_ci_column,
                expr COLLATE latin1_german2_ci)
*/
bool DTCollation::aggregate(DTCollation &dt, uint flags)
{
  if (!my_charset_same(collation, dt.collation))
  {
    /* 
       We do allow to use binary strings (like BLOBS)
       together with character strings.
       Binaries have more precedence than a character
       string of the same derivation.
    */
    if (collation == &my_charset_bin)
    {
      if (derivation <= dt.derivation)
	; // Do nothing
      else
      {
	set(dt); 
      }
    }
    else if (dt.collation == &my_charset_bin)
    {
      if (dt.derivation <= derivation)
      {
        set(dt);
      }
      else
       ; // Do nothing
    }
    else if ((flags & MY_COLL_ALLOW_SUPERSET_CONV) &&
             collation->state & MY_CS_UNICODE &&
             (derivation < dt.derivation ||
             (derivation == dt.derivation &&
             !(dt.collation->state & MY_CS_UNICODE))))
    {
      // Do nothing
    }
    else if ((flags & MY_COLL_ALLOW_SUPERSET_CONV) &&
             dt.collation->state & MY_CS_UNICODE &&
             (dt.derivation < derivation ||
              (dt.derivation == derivation &&
             !(collation->state & MY_CS_UNICODE))))
    {
      set(dt);
    }
    else if ((flags & MY_COLL_ALLOW_COERCIBLE_CONV) &&
             derivation < dt.derivation &&
             dt.derivation >= DERIVATION_SYSCONST)
    {
      // Do nothing;
    }
    else if ((flags & MY_COLL_ALLOW_COERCIBLE_CONV) &&
             dt.derivation < derivation &&
             derivation >= DERIVATION_SYSCONST)
    {
      set(dt);
    }
    else
    {
      // Cannot apply conversion
      set(0, DERIVATION_NONE);
      return 1;
    }
  }
  else if (derivation < dt.derivation)
  {
    // Do nothing
  }
  else if (dt.derivation < derivation)
  {
    set(dt);
  }
  else
  { 
    if (collation == dt.collation)
    {
      // Do nothing
    }
    else 
    {
      if (derivation == DERIVATION_EXPLICIT)
      {
	set(0, DERIVATION_NONE);
	return 1;
      }
      if (collation->state & MY_CS_BINSORT)
        return 0;
      if (dt.collation->state & MY_CS_BINSORT)
      {
        set(dt);
        return 0;
      }
      CHARSET_INFO *bin= get_charset_by_csname(collation->csname, 
                                               MY_CS_BINSORT,MYF(0));
      set(bin, DERIVATION_NONE);
    }
  }
  return 0;
}

/******************************/
static
void my_coll_agg_error(DTCollation &c1, DTCollation &c2, const char *fname)
{
  my_error(ER_CANT_AGGREGATE_2COLLATIONS,MYF(0),
           c1.collation->name,c1.derivation_name(),
           c2.collation->name,c2.derivation_name(),
           fname);
}


static
void my_coll_agg_error(DTCollation &c1, DTCollation &c2, DTCollation &c3,
                       const char *fname)
{
  my_error(ER_CANT_AGGREGATE_3COLLATIONS,MYF(0),
  	   c1.collation->name,c1.derivation_name(),
	   c2.collation->name,c2.derivation_name(),
	   c3.collation->name,c3.derivation_name(),
	   fname);
}


static
void my_coll_agg_error(Item** args, uint count, const char *fname,
                       int item_sep)
{
  if (count == 2)
    my_coll_agg_error(args[0]->collation, args[item_sep]->collation, fname);
  else if (count == 3)
    my_coll_agg_error(args[0]->collation, args[item_sep]->collation,
                      args[2*item_sep]->collation, fname);
  else
    my_error(ER_CANT_AGGREGATE_NCOLLATIONS,MYF(0),fname);
}


bool agg_item_collations(DTCollation &c, const char *fname,
                         Item **av, uint count, uint flags, int item_sep)
{
  uint i;
  Item **arg;
  c.set(av[0]->collation);
  for (i= 1, arg= &av[item_sep]; i < count; i++, arg++)
  {
    if (c.aggregate((*arg)->collation, flags))
    {
      my_coll_agg_error(av, count, fname, item_sep);
      return TRUE;
    }
  }
  if ((flags & MY_COLL_DISALLOW_NONE) &&
      c.derivation == DERIVATION_NONE)
  {
    my_coll_agg_error(av, count, fname, item_sep);
    return TRUE;
  }
  return FALSE;
}


bool agg_item_collations_for_comparison(DTCollation &c, const char *fname,
                                        Item **av, uint count, uint flags)
{
  return (agg_item_collations(c, fname, av, count,
                              flags | MY_COLL_DISALLOW_NONE, 1));
}


/* 
  Collect arguments' character sets together.
  We allow to apply automatic character set conversion in some cases.
  The conditions when conversion is possible are:
  - arguments A and B have different charsets
  - A wins according to coercibility rules
    (i.e. a column is stronger than a string constant,
     an explicit COLLATE clause is stronger than a column)
  - character set of A is either superset for character set of B,
    or B is a string constant which can be converted into the
    character set of A without data loss.
    
  If all of the above is true, then it's possible to convert
  B into the character set of A, and then compare according
  to the collation of A.
  
  For functions with more than two arguments:

    collect(A,B,C) ::= collect(collect(A,B),C)

  Since this function calls THD::change_item_tree() on the passed Item **
  pointers, it is necessary to pass the original Item **'s, not copies.
  Otherwise their values will not be properly restored (see BUG#20769).
  If the items are not consecutive (eg. args[2] and args[5]), use the
  item_sep argument, ie.

    agg_item_charsets(coll, fname, &args[2], 2, flags, 3)

*/

bool agg_item_charsets(DTCollation &coll, const char *fname,
                       Item **args, uint nargs, uint flags, int item_sep)
{
  Item **arg, *safe_args[2];
  if (agg_item_collations(coll, fname, args, nargs, flags, item_sep))
    return TRUE;

  /*
    For better error reporting: save the first and the second argument.
    We need this only if the the number of args is 3 or 2:
    - for a longer argument list, "Illegal mix of collations"
      doesn't display each argument's characteristics.
    - if nargs is 1, then this error cannot happen.
  */
  if (nargs >=2 && nargs <= 3)
  {
    safe_args[0]= args[0];
    safe_args[1]= args[item_sep];
  }

  THD *thd= current_thd;
  Query_arena *arena, backup;
  bool res= FALSE;
  uint i;
  /*
    In case we're in statement prepare, create conversion item
    in its memory: it will be reused on each execute.
  */
  arena= thd->is_stmt_prepare() ? thd->activate_stmt_arena_if_needed(&backup)
                                : NULL;

  for (i= 0, arg= args; i < nargs; i++, arg+= item_sep)
  {
    Item* conv;
    uint32 dummy_offset;
    if (!String::needs_conversion(0, coll.collation,
                                  (*arg)->collation.collation,
                                  &dummy_offset))
      continue;

    if (!(conv= (*arg)->safe_charset_converter(coll.collation)))
    {
      if (nargs >=2 && nargs <= 3)
      {
        /* restore the original arguments for better error message */
        args[0]= safe_args[0];
        args[item_sep]= safe_args[1];
      }
      my_coll_agg_error(args, nargs, fname, item_sep);
      res= TRUE;
      break; // we cannot return here, we need to restore "arena".
    }
    if ((*arg)->type() == Item::FIELD_ITEM)
      ((Item_field *)(*arg))->no_const_subst= 1;
    /*
      If in statement prepare, then we create a converter for two
      constant items, do it once and then reuse it.
      If we're in execution of a prepared statement, arena is NULL,
      and the conv was created in runtime memory. This can be
      the case only if the argument is a parameter marker ('?'),
      because for all true constants the charset converter has already
      been created in prepare. In this case register the change for
      rollback.
    */
    if (arena)
      *arg= conv;
    else
      thd->change_item_tree(arg, conv);
    /*
      We do not check conv->fixed, because Item_func_conv_charset which can
      be return by safe_charset_converter can't be fixed at creation
    */
    conv->fix_fields(thd, arg);
  }
  if (arena)
    thd->restore_active_arena(arena, &backup);
  return res;
}


void Item_ident_for_show::make_field(Send_field *tmp_field)
{
  tmp_field->table_name= tmp_field->org_table_name= table_name;
  tmp_field->db_name= db_name;
  tmp_field->col_name= tmp_field->org_col_name= field->field_name;
  tmp_field->charsetnr= field->charset()->number;
  tmp_field->length=field->field_length;
  tmp_field->type=field->type();
  tmp_field->flags= field->table->maybe_null ? 
    (field->flags & ~NOT_NULL_FLAG) : field->flags;
  tmp_field->decimals= 0;
}

/**********************************************/

Item_field::Item_field(Field *f)
  :Item_ident(0, NullS, *f->table_name, f->field_name),
  item_equal(0), no_const_subst(0),
   have_privileges(0), any_privileges(0)
{
  set_field(f);
  /*
    field_name and talbe_name should not point to garbage
    if this item is to be reused
  */
  orig_table_name= orig_field_name= "";
}

Item_field::Item_field(THD *thd, Name_resolution_context *context_arg,
                       Field *f)
  :Item_ident(context_arg, f->table->s->db, *f->table_name, f->field_name),
   item_equal(0), no_const_subst(0),
   have_privileges(0), any_privileges(0)
{
  /*
    We always need to provide Item_field with a fully qualified field
    name to avoid ambiguity when executing prepared statements like
    SELECT * from d1.t1, d2.t1; (assuming d1.t1 and d2.t1 have columns
    with same names).
    This is because prepared statements never deal with wildcards in
    select list ('*') and always fix fields using fully specified path
    (i.e. db.table.column).
    No check for OOM: if db_name is NULL, we'll just get
    "Field not found" error.
    We need to copy db_name, table_name and field_name because they must
    be allocated in the statement memory, not in table memory (the table
    structure can go away and pop up again between subsequent executions
    of a prepared statement).
  */
  if (thd->stmt_arena->is_stmt_prepare_or_first_sp_execute())
  {
    if (db_name)
      orig_db_name= thd->strdup(db_name);
    orig_table_name= thd->strdup(table_name);
    orig_field_name= thd->strdup(field_name);
    /*
      We don't restore 'name' in cleanup because it's not changed
      during execution. Still we need it to point to persistent
      memory if this item is to be reused.
    */
    name= (char*) orig_field_name;
  }
  set_field(f);
}


Item_field::Item_field(Name_resolution_context *context_arg,
                       const char *db_arg,const char *table_name_arg,
                       const char *field_name_arg)
  :Item_ident(context_arg, db_arg,table_name_arg,field_name_arg),
   field(0), result_field(0), item_equal(0), no_const_subst(0),
   have_privileges(0), any_privileges(0)
{
  collation.set(DERIVATION_IMPLICIT);
}

// Constructor need to process subselect with temporary tables (see Item)
Item_field::Item_field(THD *thd, Item_field *item)
  :Item_ident(thd, item),
   field(item->field),
   result_field(item->result_field),
   item_equal(item->item_equal),
   no_const_subst(item->no_const_subst),
   have_privileges(item->have_privileges),
   any_privileges(item->any_privileges)
{
  collation.set(DERIVATION_IMPLICIT);
}

void Item_field::set_field(Field *field_par)
{
  field=result_field=field_par;			// for easy coding with fields
  maybe_null=field->maybe_null();
  decimals= field->decimals();
  max_length= field_par->max_length();
  table_name= *field_par->table_name;
  field_name= field_par->field_name;
  db_name= field_par->table->s->db;
  alias_name_used= field_par->table->alias_name_used;
  unsigned_flag=test(field_par->flags & UNSIGNED_FLAG);
  collation.set(field_par->charset(), DERIVATION_IMPLICIT);
  fixed= 1;
}


/*
  Reset this item to point to a field from the new temporary table.
  This is used when we create a new temporary table for each execution
  of prepared statement.
*/

void Item_field::reset_field(Field *f)
{
  set_field(f);
  /* 'name' is pointing at field->field_name of old field */
  name= (char*) f->field_name;
}

const char *Item_ident::full_name() const
{
  char *tmp;
  if (!table_name || !field_name)
    return field_name ? field_name : name ? name : "tmp_field";
  if (db_name && db_name[0])
  {
    tmp=(char*) sql_alloc((uint) strlen(db_name)+(uint) strlen(table_name)+
			  (uint) strlen(field_name)+3);
    strxmov(tmp,db_name,".",table_name,".",field_name,NullS);
  }
  else
  {
    if (table_name[0])
    {
      tmp= (char*) sql_alloc((uint) strlen(table_name) +
			     (uint) strlen(field_name) + 2);
      strxmov(tmp, table_name, ".", field_name, NullS);
    }
    else
      tmp= (char*) field_name;
  }
  return tmp;
}

void Item_ident::print(String *str)
{
  THD *thd= current_thd;
  char d_name_buff[MAX_ALIAS_NAME], t_name_buff[MAX_ALIAS_NAME];
  const char *d_name= db_name, *t_name= table_name;
  if (lower_case_table_names== 1 ||
      (lower_case_table_names == 2 && !alias_name_used))
  {
    if (table_name && table_name[0])
    {
      strmov(t_name_buff, table_name);
      my_casedn_str(files_charset_info, t_name_buff);
      t_name= t_name_buff;
    }
    if (db_name && db_name[0])
    {
      strmov(d_name_buff, db_name);
      my_casedn_str(files_charset_info, d_name_buff);
      d_name= d_name_buff;
    }
  }

  if (!table_name || !field_name)
  {
    const char *nm= field_name ? field_name : name ? name : "tmp_field";
    append_identifier(thd, str, nm, (uint) strlen(nm));
    return;
  }
  if (db_name && db_name[0] && !alias_name_used)
  {
    if (!(cached_table && cached_table->belong_to_view &&
          cached_table->belong_to_view->compact_view_format))
    {
      append_identifier(thd, str, d_name, (uint)strlen(d_name));
      str->append('.');
    }
    append_identifier(thd, str, t_name, (uint)strlen(t_name));
    str->append('.');
    append_identifier(thd, str, field_name, (uint)strlen(field_name));
  }
  else
  {
    if (table_name[0])
    {
      append_identifier(thd, str, t_name, (uint) strlen(t_name));
      str->append('.');
      append_identifier(thd, str, field_name, (uint) strlen(field_name));
    }
    else
      append_identifier(thd, str, field_name, (uint) strlen(field_name));
  }
}

/* ARGSUSED */
String *Item_field::val_str(String *str)
{
  DBUG_ASSERT(fixed == 1);
  if ((null_value=field->is_null()))
    return 0;
  str->set_charset(str_value.charset());
  return field->val_str(str,&str_value);
}


double Item_field::val_real()
{
  DBUG_ASSERT(fixed == 1);
  if ((null_value=field->is_null()))
    return 0.0;
  return field->val_real();
}


longlong Item_field::val_int()
{
  DBUG_ASSERT(fixed == 1);
  if ((null_value=field->is_null()))
    return 0;
  return field->val_int();
}


my_decimal *Item_field::val_decimal(my_decimal *decimal_value)
{
  if ((null_value= field->is_null()))
    return 0;
  return field->val_decimal(decimal_value);
}


String *Item_field::str_result(String *str)
{
  if ((null_value=result_field->is_null()))
    return 0;
  str->set_charset(str_value.charset());
  return result_field->val_str(str,&str_value);
}

bool Item_field::get_date(TIME *ltime,uint fuzzydate)
{
  if ((null_value=field->is_null()) || field->get_date(ltime,fuzzydate))
  {
    bzero((char*) ltime,sizeof(*ltime));
    return 1;
  }
  return 0;
}

bool Item_field::get_date_result(TIME *ltime,uint fuzzydate)
{
  if ((null_value=result_field->is_null()) ||
      result_field->get_date(ltime,fuzzydate))
  {
    bzero((char*) ltime,sizeof(*ltime));
    return 1;
  }
  return 0;
}

bool Item_field::get_time(TIME *ltime)
{
  if ((null_value=field->is_null()) || field->get_time(ltime))
  {
    bzero((char*) ltime,sizeof(*ltime));
    return 1;
  }
  return 0;
}

double Item_field::val_result()
{
  if ((null_value=result_field->is_null()))
    return 0.0;
  return result_field->val_real();
}

longlong Item_field::val_int_result()
{
  if ((null_value=result_field->is_null()))
    return 0;
  return result_field->val_int();
}


my_decimal *Item_field::val_decimal_result(my_decimal *decimal_value)
{
  if ((null_value= result_field->is_null()))
    return 0;
  return result_field->val_decimal(decimal_value);
}


bool Item_field::val_bool_result()
{
  if ((null_value= result_field->is_null()))
    return FALSE;
  switch (result_field->result_type()) {
  case INT_RESULT:
    return result_field->val_int() != 0;
  case DECIMAL_RESULT:
  {
    my_decimal decimal_value;
    my_decimal *val= result_field->val_decimal(&decimal_value);
    if (val)
      return !my_decimal_is_zero(val);
    return 0;
  }
  case REAL_RESULT:
  case STRING_RESULT:
    return result_field->val_real() != 0.0;
  case ROW_RESULT:
  default:
    DBUG_ASSERT(0);
    return 0;                                   // Shut up compiler
  }
}


bool Item_field::eq(const Item *item, bool binary_cmp) const
{
  if (item->type() != FIELD_ITEM)
    return 0;
  
  Item_field *item_field= (Item_field*) item;
  if (item_field->field && field)
    return item_field->field == field;
  /*
    We may come here when we are trying to find a function in a GROUP BY
    clause from the select list.
    In this case the '100 % correct' way to do this would be to first
    run fix_fields() on the GROUP BY item and then retry this function, but
    I think it's better to relax the checking a bit as we will in
    most cases do the correct thing by just checking the field name.
    (In cases where we would choose wrong we would have to generate a
    ER_NON_UNIQ_ERROR).
  */
  return (!my_strcasecmp(system_charset_info, item_field->name,
			 field_name) &&
	  (!item_field->table_name || !table_name ||
	   (!my_strcasecmp(table_alias_charset, item_field->table_name,
			   table_name) &&
	    (!item_field->db_name || !db_name ||
	     (item_field->db_name && !strcmp(item_field->db_name,
					     db_name))))));
}


table_map Item_field::used_tables() const
{
  if (field->table->const_table)
    return 0;					// const item
  return (depended_from ? OUTER_REF_TABLE_BIT : field->table->map);
}


Item *Item_field::get_tmp_table_item(THD *thd)
{
  Item_field *new_item= new Item_field(thd, this);
  if (new_item)
    new_item->field= new_item->result_field;
  return new_item;
}


/*
  Create an item from a string we KNOW points to a valid longlong
  end \0 terminated number string.
  This is always 'signed'. Unsigned values are created with Item_uint()
*/

Item_int::Item_int(const char *str_arg, uint length)
{
  char *end_ptr= (char*) str_arg + length;
  int error;
  value= my_strtoll10(str_arg, &end_ptr, &error);
  max_length= (uint) (end_ptr - str_arg);
  name= (char*) str_arg;
  fixed= 1;
}


my_decimal *Item_int::val_decimal(my_decimal *decimal_value)
{
  int2my_decimal(E_DEC_FATAL_ERROR, value, unsigned_flag, decimal_value);
  return decimal_value;
}

String *Item_int::val_str(String *str)
{
  // following assert is redundant, because fixed=1 assigned in constructor
  DBUG_ASSERT(fixed == 1);
  str->set(value, &my_charset_bin);
  return str;
}

void Item_int::print(String *str)
{
  // my_charset_bin is good enough for numbers
  str_value.set(value, &my_charset_bin);
  str->append(str_value);
}


Item_uint::Item_uint(const char *str_arg, uint length):
  Item_int(str_arg, length)
{
  unsigned_flag= 1;
}


Item_uint::Item_uint(const char *str_arg, longlong i, uint length):
  Item_int(str_arg, i, length)
{
  unsigned_flag= 1;
}


String *Item_uint::val_str(String *str)
{
  // following assert is redundant, because fixed=1 assigned in constructor
  DBUG_ASSERT(fixed == 1);
  str->set((ulonglong) value, &my_charset_bin);
  return str;
}


void Item_uint::print(String *str)
{
  // latin1 is good enough for numbers
  str_value.set((ulonglong) value, default_charset());
  str->append(str_value);
}


Item_decimal::Item_decimal(const char *str_arg, uint length,
                           CHARSET_INFO *charset)
{
  str2my_decimal(E_DEC_FATAL_ERROR, str_arg, length, charset, &decimal_value);
  name= (char*) str_arg;
  decimals= (uint8) decimal_value.frac;
  fixed= 1;
  max_length= my_decimal_precision_to_length(decimal_value.intg + decimals,
                                             decimals, unsigned_flag);
}

Item_decimal::Item_decimal(longlong val, bool unsig)
{
  int2my_decimal(E_DEC_FATAL_ERROR, val, unsig, &decimal_value);
  decimals= (uint8) decimal_value.frac;
  fixed= 1;
  max_length= my_decimal_precision_to_length(decimal_value.intg + decimals,
                                             decimals, unsigned_flag);
}


Item_decimal::Item_decimal(double val, int precision, int scale)
{
  double2my_decimal(E_DEC_FATAL_ERROR, val, &decimal_value);
  decimals= (uint8) decimal_value.frac;
  fixed= 1;
  max_length= my_decimal_precision_to_length(decimal_value.intg + decimals,
                                             decimals, unsigned_flag);
}


Item_decimal::Item_decimal(const char *str, const my_decimal *val_arg,
                           uint decimal_par, uint length)
{
  my_decimal2decimal(val_arg, &decimal_value);
  name= (char*) str;
  decimals= (uint8) decimal_par;
  max_length= length;
  fixed= 1;
}


Item_decimal::Item_decimal(my_decimal *value_par)
{
  my_decimal2decimal(value_par, &decimal_value);
  decimals= (uint8) decimal_value.frac;
  fixed= 1;
  max_length= my_decimal_precision_to_length(decimal_value.intg + decimals,
                                             decimals, unsigned_flag);
}


Item_decimal::Item_decimal(const char *bin, int precision, int scale)
{
  binary2my_decimal(E_DEC_FATAL_ERROR, bin,
                    &decimal_value, precision, scale);
  decimals= (uint8) decimal_value.frac;
  fixed= 1;
  max_length= my_decimal_precision_to_length(precision, decimals,
                                             unsigned_flag);
}


longlong Item_decimal::val_int()
{
  longlong result;
  my_decimal2int(E_DEC_FATAL_ERROR, &decimal_value, unsigned_flag, &result);
  return result;
}

double Item_decimal::val_real()
{
  double result;
  my_decimal2double(E_DEC_FATAL_ERROR, &decimal_value, &result);
  return result;
}

String *Item_decimal::val_str(String *result)
{
  result->set_charset(&my_charset_bin);
  my_decimal2string(E_DEC_FATAL_ERROR, &decimal_value, 0, 0, 0, result);
  return result;
}

void Item_decimal::print(String *str)
{
  my_decimal2string(E_DEC_FATAL_ERROR, &decimal_value, 0, 0, 0, &str_value);
  str->append(str_value);
}


bool Item_decimal::eq(const Item *item, bool binary_cmp) const
{
  if (type() == item->type() && item->basic_const_item())
  {
    /*
      We need to cast off const to call val_decimal(). This should
      be OK for a basic constant. Additionally, we can pass 0 as
      a true decimal constant will return its internal decimal
      storage and ignore the argument.
    */
    Item *arg= (Item*) item;
    my_decimal *value= arg->val_decimal(0);
    return !my_decimal_cmp(&decimal_value, value);
  }
  return 0;
}


void Item_decimal::set_decimal_value(my_decimal *value_par)
{
  my_decimal2decimal(value_par, &decimal_value);
  decimals= (uint8) decimal_value.frac;
  unsigned_flag= !decimal_value.sign();
  max_length= my_decimal_precision_to_length(decimal_value.intg + decimals,
                                             decimals, unsigned_flag);
}


String *Item_float::val_str(String *str)
{
  // following assert is redundant, because fixed=1 assigned in constructor
  DBUG_ASSERT(fixed == 1);
  str->set(value,decimals,&my_charset_bin);
  return str;
}


my_decimal *Item_float::val_decimal(my_decimal *decimal_value)
{
  // following assert is redundant, because fixed=1 assigned in constructor
  DBUG_ASSERT(fixed == 1);
  double2my_decimal(E_DEC_FATAL_ERROR, value, decimal_value);
  return (decimal_value);
}


void Item_string::print(String *str)
{
  str->append('_');
  str->append(collation.collation->csname);
  str->append('\'');
  str_value.print(str);
  str->append('\'');
}


inline bool check_if_only_end_space(CHARSET_INFO *cs, char *str, char *end)
{
  return str+ cs->cset->scan(cs, str, end, MY_SEQ_SPACES) == end;
}


double Item_string::val_real()
{
  DBUG_ASSERT(fixed == 1);
  int error;
  char *end, *org_end;
  double tmp;
  CHARSET_INFO *cs= str_value.charset();

  org_end= (char*) str_value.ptr() + str_value.length();
  tmp= my_strntod(cs, (char*) str_value.ptr(), str_value.length(), &end,
                  &error);
  if (error || (end != org_end && !check_if_only_end_space(cs, end, org_end)))
  {
    /*
      We can use str_value.ptr() here as Item_string is gurantee to put an
      end \0 here.
    */
    push_warning_printf(current_thd, MYSQL_ERROR::WARN_LEVEL_WARN,
                        ER_TRUNCATED_WRONG_VALUE,
                        ER(ER_TRUNCATED_WRONG_VALUE), "DOUBLE",
                        str_value.ptr());
  }
  return tmp;
}


longlong Item_string::val_int()
{
  DBUG_ASSERT(fixed == 1);
  int err;
  longlong tmp;
  char *end= (char*) str_value.ptr()+ str_value.length();
  char *org_end= end;
  CHARSET_INFO *cs= str_value.charset();

  tmp= (*(cs->cset->strtoll10))(cs, str_value.ptr(), &end, &err);
  /*
    TODO: Give error if we wanted a signed integer and we got an unsigned
    one
  */
  if (err > 0 ||
      (end != org_end && !check_if_only_end_space(cs, end, org_end)))
  {
    push_warning_printf(current_thd, MYSQL_ERROR::WARN_LEVEL_WARN,
                        ER_TRUNCATED_WRONG_VALUE,
                        ER(ER_TRUNCATED_WRONG_VALUE), "INTEGER",
                        str_value.ptr());
  }
  return tmp;
}


my_decimal *Item_string::val_decimal(my_decimal *decimal_value)
{
  return val_decimal_from_string(decimal_value);
}


bool Item_null::eq(const Item *item, bool binary_cmp) const
{ return item->type() == type(); }


double Item_null::val_real()
{
  // following assert is redundant, because fixed=1 assigned in constructor
  DBUG_ASSERT(fixed == 1);
  null_value=1;
  return 0.0;
}
longlong Item_null::val_int()
{
  // following assert is redundant, because fixed=1 assigned in constructor
  DBUG_ASSERT(fixed == 1);
  null_value=1;
  return 0;
}
/* ARGSUSED */
String *Item_null::val_str(String *str)
{
  // following assert is redundant, because fixed=1 assigned in constructor
  DBUG_ASSERT(fixed == 1);
  null_value=1;
  return 0;
}

my_decimal *Item_null::val_decimal(my_decimal *decimal_value)
{
  return 0;
}


Item *Item_null::safe_charset_converter(CHARSET_INFO *tocs)
{
  collation.set(tocs);
  return this;
}

/*********************** Item_param related ******************************/

/* 
  Default function of Item_param::set_param_func, so in case
  of malformed packet the server won't SIGSEGV
*/

static void
default_set_param_func(Item_param *param,
                       uchar **pos __attribute__((unused)),
                       ulong len __attribute__((unused)))
{
  param->set_null();
}


Item_param::Item_param(unsigned pos_in_query_arg) :
  state(NO_VALUE),
  item_result_type(STRING_RESULT),
  /* Don't pretend to be a literal unless value for this item is set. */
  item_type(PARAM_ITEM),
  param_type(MYSQL_TYPE_VARCHAR),
  pos_in_query(pos_in_query_arg),
  set_param_func(default_set_param_func)
{
  name= (char*) "?";
  /* 
    Since we can't say whenever this item can be NULL or cannot be NULL
    before mysql_stmt_execute(), so we assuming that it can be NULL until
    value is set.
  */
  maybe_null= 1;
  cnvitem= new Item_string("", 0, &my_charset_bin, DERIVATION_COERCIBLE);
  cnvstr.set(cnvbuf, sizeof(cnvbuf), &my_charset_bin);
}


void Item_param::set_null()
{
  DBUG_ENTER("Item_param::set_null");
  /* These are cleared after each execution by reset() method */
  null_value= 1;
  /* 
    Because of NULL and string values we need to set max_length for each new
    placeholder value: user can submit NULL for any placeholder type, and 
    string length can be different in each execution.
  */
  max_length= 0;
  decimals= 0;
  state= NULL_VALUE;
  item_type= Item::NULL_ITEM;
  DBUG_VOID_RETURN;
}

void Item_param::set_int(longlong i, uint32 max_length_arg)
{
  DBUG_ENTER("Item_param::set_int");
  value.integer= (longlong) i;
  state= INT_VALUE;
  max_length= max_length_arg;
  decimals= 0;
  maybe_null= 0;
  DBUG_VOID_RETURN;
}

void Item_param::set_double(double d)
{
  DBUG_ENTER("Item_param::set_double");
  value.real= d;
  state= REAL_VALUE;
  max_length= DBL_DIG + 8;
  decimals= NOT_FIXED_DEC;
  maybe_null= 0;
  DBUG_VOID_RETURN;
}


/*
  Set decimal parameter value from string.

  SYNOPSIS
    set_decimal()
      str    - character string
      length - string length

  NOTE
    as we use character strings to send decimal values in
    binary protocol, we use str2my_decimal to convert it to
    internal decimal value.
*/

void Item_param::set_decimal(const char *str, ulong length)
{
  char *end;
  DBUG_ENTER("Item_param::set_decimal");

  end= (char*) str+length;
  str2my_decimal(E_DEC_FATAL_ERROR, str, &decimal_value, &end);
  state= DECIMAL_VALUE;
  decimals= decimal_value.frac;
  max_length= my_decimal_precision_to_length(decimal_value.precision(),
                                             decimals, unsigned_flag);
  maybe_null= 0;
  DBUG_VOID_RETURN;
}


/*
  Set parameter value from TIME value.

  SYNOPSIS
    set_time()
      tm             - datetime value to set (time_type is ignored)
      type           - type of datetime value
      max_length_arg - max length of datetime value as string

  NOTE
    If we value to be stored is not normalized, zero value will be stored
    instead and proper warning will be produced. This function relies on
    the fact that even wrong value sent over binary protocol fits into
    MAX_DATE_STRING_REP_LENGTH buffer.
*/
void Item_param::set_time(TIME *tm, timestamp_type type, uint32 max_length_arg)
{ 
  DBUG_ENTER("Item_param::set_time");

  value.time= *tm;
  value.time.time_type= type;

  if (value.time.year > 9999 || value.time.month > 12 ||
      value.time.day > 31 ||
      type != MYSQL_TIMESTAMP_TIME && value.time.hour > 23 ||
      value.time.minute > 59 || value.time.second > 59)
  {
    char buff[MAX_DATE_STRING_REP_LENGTH];
    uint length= my_TIME_to_str(&value.time, buff);
    make_truncated_value_warning(current_thd, buff, length, type, 0);
    set_zero_time(&value.time, MYSQL_TIMESTAMP_ERROR);
  }

  state= TIME_VALUE;
  maybe_null= 0;
  max_length= max_length_arg;
  decimals= 0;
  DBUG_VOID_RETURN;
}


bool Item_param::set_str(const char *str, ulong length)
{
  DBUG_ENTER("Item_param::set_str");
  /*
    Assign string with no conversion: data is converted only after it's
    been written to the binary log.
  */
  uint dummy_errors;
  if (str_value.copy(str, length, &my_charset_bin, &my_charset_bin,
                     &dummy_errors))
    DBUG_RETURN(TRUE);
  state= STRING_VALUE;
  max_length= length;
  maybe_null= 0;
  /* max_length and decimals are set after charset conversion */
  /* sic: str may be not null-terminated, don't add DBUG_PRINT here */
  DBUG_RETURN(FALSE);
}


bool Item_param::set_longdata(const char *str, ulong length)
{
  DBUG_ENTER("Item_param::set_longdata");

  /*
    If client character set is multibyte, end of long data packet
    may hit at the middle of a multibyte character.  Additionally,
    if binary log is open we must write long data value to the
    binary log in character set of client. This is why we can't
    convert long data to connection character set as it comes
    (here), and first have to concatenate all pieces together,
    write query to the binary log and only then perform conversion.
  */
  if (str_value.append(str, length, &my_charset_bin))
    DBUG_RETURN(TRUE);
  state= LONG_DATA_VALUE;
  maybe_null= 0;

  DBUG_RETURN(FALSE);
}


/*
  Set parameter value from user variable value.

  SYNOPSIS
   set_from_user_var
     thd   Current thread
     entry User variable structure (NULL means use NULL value)

  RETURN
    0 OK
    1 Out of memory
*/

bool Item_param::set_from_user_var(THD *thd, const user_var_entry *entry)
{
  DBUG_ENTER("Item_param::set_from_user_var");
  if (entry && entry->value)
  {
    item_result_type= entry->type;
    switch (entry->type) {
    case REAL_RESULT:
      set_double(*(double*)entry->value);
      item_type= Item::REAL_ITEM;
      item_result_type= REAL_RESULT;
      break;
    case INT_RESULT:
      set_int(*(longlong*)entry->value, 21);
      item_type= Item::INT_ITEM;
      item_result_type= INT_RESULT;
      break;
    case STRING_RESULT:
    {
      CHARSET_INFO *fromcs= entry->collation.collation;
      CHARSET_INFO *tocs= thd->variables.collation_connection;
      uint32 dummy_offset;

      value.cs_info.character_set_of_placeholder= fromcs;
      /*
        Setup source and destination character sets so that they
        are different only if conversion is necessary: this will
        make later checks easier.
      */
      value.cs_info.final_character_set_of_str_value=
        String::needs_conversion(0, fromcs, tocs, &dummy_offset) ?
        tocs : fromcs;
      /*
        Exact value of max_length is not known unless data is converted to
        charset of connection, so we have to set it later.
      */
      item_type= Item::STRING_ITEM;
      item_result_type= STRING_RESULT;

      if (set_str((const char *)entry->value, entry->length))
        DBUG_RETURN(1);
      break;
    }
    case DECIMAL_RESULT:
    {
      const my_decimal *ent_value= (const my_decimal *)entry->value;
      my_decimal2decimal(ent_value, &decimal_value);
      state= DECIMAL_VALUE;
      decimals= ent_value->frac;
      max_length= my_decimal_precision_to_length(ent_value->precision(),
                                                 decimals, unsigned_flag);
      break;
    }
    default:
      DBUG_ASSERT(0);
      set_null();
    }
  }
  else
    set_null();

  DBUG_RETURN(0);
}

/*
    Resets parameter after execution.
  
  SYNOPSIS
     Item_param::reset()
 
  NOTES
    We clear null_value here instead of setting it in set_* methods, 
    because we want more easily handle case for long data.
*/

void Item_param::reset()
{
  DBUG_ENTER("Item_param::reset");
  /* Shrink string buffer if it's bigger than max possible CHAR column */
  if (str_value.alloced_length() > MAX_CHAR_WIDTH)
    str_value.free();
  else
    str_value.length(0);
  str_value_ptr.length(0);
  /*
    We must prevent all charset conversions until data has been written
    to the binary log.
  */
  str_value.set_charset(&my_charset_bin);
  collation.set(&my_charset_bin, DERIVATION_COERCIBLE);
  state= NO_VALUE;
  maybe_null= 1;
  null_value= 0;
  /*
    Don't reset item_type to PARAM_ITEM: it's only needed to guard
    us from item optimizations at prepare stage, when item doesn't yet
    contain a literal of some kind.
    In all other cases when this object is accessed its value is
    set (this assumption is guarded by 'state' and
    DBUG_ASSERTS(state != NO_VALUE) in all Item_param::get_*
    methods).
  */
  DBUG_VOID_RETURN;
}


int Item_param::save_in_field(Field *field, bool no_conversions)
{
  field->set_notnull();

  switch (state) {
  case INT_VALUE:
    return field->store(value.integer, unsigned_flag);
  case REAL_VALUE:
    return field->store(value.real);
  case DECIMAL_VALUE:
    return field->store_decimal(&decimal_value);
  case TIME_VALUE:
    field->store_time(&value.time, value.time.time_type);
    return 0;
  case STRING_VALUE:
  case LONG_DATA_VALUE:
    return field->store(str_value.ptr(), str_value.length(),
                        str_value.charset());
  case NULL_VALUE:
    return set_field_to_null_with_conversions(field, no_conversions);
  case NO_VALUE:
  default:
    DBUG_ASSERT(0);
  }
  return 1;
}


bool Item_param::get_time(TIME *res)
{
  if (state == TIME_VALUE)
  {
    *res= value.time;
    return 0;
  }
  /*
    If parameter value isn't supplied assertion will fire in val_str()
    which is called from Item::get_time().
  */
  return Item::get_time(res);
}


bool Item_param::get_date(TIME *res, uint fuzzydate)
{
  if (state == TIME_VALUE)
  {
    *res= value.time;
    return 0;
  }
  return Item::get_date(res, fuzzydate);
}


double Item_param::val_real()
{
  switch (state) {
  case REAL_VALUE:
    return value.real;
  case INT_VALUE:
    return (double) value.integer;
  case DECIMAL_VALUE:
  {
    double result;
    my_decimal2double(E_DEC_FATAL_ERROR, &decimal_value, &result);
    return result;
  }
  case STRING_VALUE:
  case LONG_DATA_VALUE:
  {
    int dummy_err;
    char *end_not_used;
    return my_strntod(str_value.charset(), (char*) str_value.ptr(),
                      str_value.length(), &end_not_used, &dummy_err);
  }
  case TIME_VALUE:
    /*
      This works for example when user says SELECT ?+0.0 and supplies
      time value for the placeholder.
    */
    return ulonglong2double(TIME_to_ulonglong(&value.time));
  case NULL_VALUE:
    return 0.0;
  default:
    DBUG_ASSERT(0);
  }
  return 0.0;
} 


longlong Item_param::val_int() 
{ 
  switch (state) {
  case REAL_VALUE:
    return (longlong) rint(value.real);
  case INT_VALUE:
    return value.integer;
  case DECIMAL_VALUE:
  {
    longlong i;
    my_decimal2int(E_DEC_FATAL_ERROR, &decimal_value, unsigned_flag, &i);
    return i;
  }
  case STRING_VALUE:
  case LONG_DATA_VALUE:
    {
      int dummy_err;
      return my_strntoll(str_value.charset(), str_value.ptr(),
                         str_value.length(), 10, (char**) 0, &dummy_err);
    }
  case TIME_VALUE:
    return (longlong) TIME_to_ulonglong(&value.time);
  case NULL_VALUE:
    return 0; 
  default:
    DBUG_ASSERT(0);
  }
  return 0;
}


my_decimal *Item_param::val_decimal(my_decimal *dec)
{
  switch (state) {
  case DECIMAL_VALUE:
    return &decimal_value;
  case REAL_VALUE:
    double2my_decimal(E_DEC_FATAL_ERROR, value.real, dec);
    return dec;
  case INT_VALUE:
    int2my_decimal(E_DEC_FATAL_ERROR, value.integer, unsigned_flag, dec);
    return dec;
  case STRING_VALUE:
  case LONG_DATA_VALUE:
    string2my_decimal(E_DEC_FATAL_ERROR, &str_value, dec);
    return dec;
  case TIME_VALUE:
  {
    longlong i= (longlong) TIME_to_ulonglong(&value.time);
    int2my_decimal(E_DEC_FATAL_ERROR, i, 0, dec);
    return dec;
  }
  case NULL_VALUE:
    return 0; 
  default:
    DBUG_ASSERT(0);
  }
  return 0;
}


String *Item_param::val_str(String* str) 
{ 
  switch (state) {
  case STRING_VALUE:
  case LONG_DATA_VALUE:
    return &str_value_ptr;
  case REAL_VALUE:
    str->set(value.real, NOT_FIXED_DEC, &my_charset_bin);
    return str;
  case INT_VALUE:
    str->set(value.integer, &my_charset_bin);
    return str;
  case DECIMAL_VALUE:
    if (my_decimal2string(E_DEC_FATAL_ERROR, &decimal_value,
                          0, 0, 0, str) <= 1)
      return str;
    return NULL;
  case TIME_VALUE:
  {
    if (str->reserve(MAX_DATE_STRING_REP_LENGTH))
      break;
    str->length((uint) my_TIME_to_str(&value.time, (char*) str->ptr()));
    str->set_charset(&my_charset_bin);
    return str;
  }
  case NULL_VALUE:
    return NULL; 
  default:
    DBUG_ASSERT(0);
  }
  return str;
}

/*
  Return Param item values in string format, for generating the dynamic 
  query used in update/binary logs
  TODO: change interface and implementation to fill log data in place
  and avoid one more memcpy/alloc between str and log string.
*/

const String *Item_param::query_val_str(String* str) const
{
  switch (state) {
  case INT_VALUE:
    str->set(value.integer, &my_charset_bin);
    break;
  case REAL_VALUE:
    str->set(value.real, NOT_FIXED_DEC, &my_charset_bin);
    break;
  case DECIMAL_VALUE:
    if (my_decimal2string(E_DEC_FATAL_ERROR, &decimal_value,
                          0, 0, 0, str) > 1)
      return &my_null_string;
    break;
  case TIME_VALUE:
    {
      char *buf, *ptr;
      str->length(0);
      /*
        TODO: in case of error we need to notify replication
        that binary log contains wrong statement 
      */
      if (str->reserve(MAX_DATE_STRING_REP_LENGTH+3))
        break; 

      /* Create date string inplace */
      buf= str->c_ptr_quick();
      ptr= buf;
      *ptr++= '\'';
      ptr+= (uint) my_TIME_to_str(&value.time, ptr);
      *ptr++= '\'';
      str->length((uint32) (ptr - buf));
      break;
    }
  case STRING_VALUE:
  case LONG_DATA_VALUE:
    {
      str->length(0);
      append_query_string(value.cs_info.character_set_client, &str_value, str);
      break;
    }
  case NULL_VALUE:
    return &my_null_string;
  default:
    DBUG_ASSERT(0);
  }
  return str;
}


/*
  Convert string from client character set to the character set of
  connection.
*/

bool Item_param::convert_str_value(THD *thd)
{
  bool rc= FALSE;
  if (state == STRING_VALUE || state == LONG_DATA_VALUE)
  {
    /*
      Check is so simple because all charsets were set up properly
      in setup_one_conversion_function, where typecode of
      placeholder was also taken into account: the variables are different
      here only if conversion is really necessary.
    */
    if (value.cs_info.final_character_set_of_str_value !=
        value.cs_info.character_set_of_placeholder)
    {
      rc= thd->convert_string(&str_value,
                              value.cs_info.character_set_of_placeholder,
                              value.cs_info.final_character_set_of_str_value);
    }
    else
      str_value.set_charset(value.cs_info.final_character_set_of_str_value);
    /* Here str_value is guaranteed to be in final_character_set_of_str_value */

    max_length= str_value.length();
    decimals= 0;
    /*
      str_value_ptr is returned from val_str(). It must be not alloced
      to prevent it's modification by val_str() invoker.
    */
    str_value_ptr.set(str_value.ptr(), str_value.length(),
                      str_value.charset());
    /* Synchronize item charset with value charset */
    collation.set(str_value.charset(), DERIVATION_COERCIBLE);
  }
  return rc;
}


bool Item_param::basic_const_item() const
{
  if (state == NO_VALUE || state == TIME_VALUE)
    return FALSE;
  return TRUE;
}


Item *
Item_param::new_item()
{
  /* see comments in the header file */
  switch (state) {
  case NULL_VALUE:
    return new Item_null(name);
  case INT_VALUE:
    return (unsigned_flag ?
            new Item_uint(name, value.integer, max_length) :
            new Item_int(name, value.integer, max_length));
  case REAL_VALUE:
    return new Item_float(name, value.real, decimals, max_length);
  case STRING_VALUE:
  case LONG_DATA_VALUE:
    return new Item_string(name, str_value.c_ptr_quick(), str_value.length(),
                           str_value.charset());
  case TIME_VALUE:
    break;
  case NO_VALUE:
  default:
    DBUG_ASSERT(0);
  };
  return 0;
}


bool
Item_param::eq(const Item *arg, bool binary_cmp) const
{
  Item *item;
  if (!basic_const_item() || !arg->basic_const_item() || arg->type() != type())
    return FALSE;
  /*
    We need to cast off const to call val_int(). This should be OK for
    a basic constant.
  */
  item= (Item*) arg;

  switch (state) {
  case NULL_VALUE:
    return TRUE;
  case INT_VALUE:
    return value.integer == item->val_int() &&
           unsigned_flag == item->unsigned_flag;
  case REAL_VALUE:
    return value.real == item->val_real();
  case STRING_VALUE:
  case LONG_DATA_VALUE:
    if (binary_cmp)
      return !stringcmp(&str_value, &item->str_value);
    return !sortcmp(&str_value, &item->str_value, collation.collation);
  default:
    break;
  }
  return FALSE;
}

/* End of Item_param related */

void Item_param::print(String *str)
{
  if (state == NO_VALUE)
  {
    str->append('?');
  }
  else
  {
    char buffer[STRING_BUFFER_USUAL_SIZE];
    String tmp(buffer, sizeof(buffer), &my_charset_bin);
    const String *res;
    res= query_val_str(&tmp);
    str->append(*res);
  }
}


/****************************************************************************
  Item_copy_string
****************************************************************************/

void Item_copy_string::copy()
{
  String *res=item->val_str(&str_value);
  if (res && res != &str_value)
    str_value.copy(*res);
  null_value=item->null_value;
}

/* ARGSUSED */
String *Item_copy_string::val_str(String *str)
{
  // Item_copy_string is used without fix_fields call
  if (null_value)
    return (String*) 0;
  return &str_value;
}


my_decimal *Item_copy_string::val_decimal(my_decimal *decimal_value)
{
  // Item_copy_string is used without fix_fields call
  if (null_value)
    return 0;
  string2my_decimal(E_DEC_FATAL_ERROR, &str_value, decimal_value);
  return (decimal_value);
}



int Item_copy_string::save_in_field(Field *field, bool no_conversions)
{
  if (null_value)
    return set_field_to_null(field);
  field->set_notnull();
  return field->store(str_value.ptr(),str_value.length(),
		      collation.collation);
}

/*
  Functions to convert item to field (for send_fields)
*/

/* ARGSUSED */
bool Item::fix_fields(THD *thd, Item **ref)
{

  // We do not check fields which are fixed during construction
  DBUG_ASSERT(fixed == 0 || basic_const_item());
  fixed= 1;
  return FALSE;
}

double Item_ref_null_helper::val_real()
{
  DBUG_ASSERT(fixed == 1);
  double tmp= (*ref)->val_result();
  owner->was_null|= null_value= (*ref)->null_value;
  return tmp;
}


longlong Item_ref_null_helper::val_int()
{
  DBUG_ASSERT(fixed == 1);
  longlong tmp= (*ref)->val_int_result();
  owner->was_null|= null_value= (*ref)->null_value;
  return tmp;
}


my_decimal *Item_ref_null_helper::val_decimal(my_decimal *decimal_value)
{
  DBUG_ASSERT(fixed == 1);
  my_decimal *val= (*ref)->val_decimal_result(decimal_value);
  owner->was_null|= null_value= (*ref)->null_value;
  return val;
}


bool Item_ref_null_helper::val_bool()
{
  DBUG_ASSERT(fixed == 1);
  bool val= (*ref)->val_bool_result();
  owner->was_null|= null_value= (*ref)->null_value;
  return val;
}


String* Item_ref_null_helper::val_str(String* s)
{
  DBUG_ASSERT(fixed == 1);
  String* tmp= (*ref)->str_result(s);
  owner->was_null|= null_value= (*ref)->null_value;
  return tmp;
}


bool Item_ref_null_helper::get_date(TIME *ltime, uint fuzzydate)
{  
  return (owner->was_null|= null_value= (*ref)->get_date(ltime, fuzzydate));
}


/*
  Mark item and SELECT_LEXs as dependent if item was resolved in outer SELECT

  SYNOPSIS
    mark_as_dependent()
    thd - thread handler
    last - select from which current item depend
    current  - current select
    resolved_item - item which was resolved in outer SELECT(for warning)
    mark_item - item which should be marked (can be differ in case of
                substitution)
*/

static void mark_as_dependent(THD *thd, SELECT_LEX *last, SELECT_LEX *current,
                              Item_ident *resolved_item,
                              Item_ident *mark_item)
{
  const char *db_name= (resolved_item->db_name ?
                        resolved_item->db_name : "");
  const char *table_name= (resolved_item->table_name ?
                           resolved_item->table_name : "");
  /* store pointer on SELECT_LEX from which item is dependent */
  if (mark_item)
    mark_item->depended_from= last;
  current->mark_as_dependent(last);
  if (thd->lex->describe & DESCRIBE_EXTENDED)
  {
    char warn_buff[MYSQL_ERRMSG_SIZE];
    sprintf(warn_buff, ER(ER_WARN_FIELD_RESOLVED),
            db_name, (db_name[0] ? "." : ""),
            table_name, (table_name [0] ? "." : ""),
            resolved_item->field_name,
	    current->select_number, last->select_number);
    push_warning(thd, MYSQL_ERROR::WARN_LEVEL_NOTE,
		 ER_WARN_FIELD_RESOLVED, warn_buff);
  }
}


/*
  Mark range of selects and resolved identifier (field/reference) item as
  dependent

  SYNOPSIS
    mark_select_range_as_dependent()
    thd           - thread handler
    last_select   - select where resolved_item was resolved
    current_sel   - current select (select where resolved_item was placed)
    found_field   - field which was found during resolving
    found_item    - Item which was found during resolving (if resolved
                    identifier belongs to VIEW)
    resolved_item - Identifier which was resolved

  NOTE:
    We have to mark all items between current_sel (including) and
    last_select (excluding) as dependend (select before last_select should
    be marked with actual table mask used by resolved item, all other with
    OUTER_REF_TABLE_BIT) and also write dependence information to Item of
    resolved identifier.
*/

void mark_select_range_as_dependent(THD *thd,
                                    SELECT_LEX *last_select,
                                    SELECT_LEX *current_sel,
                                    Field *found_field, Item *found_item,
                                    Item_ident *resolved_item)
{
  /*
    Go from current SELECT to SELECT where field was resolved (it
    have to be reachable from current SELECT, because it was already
    done once when we resolved this field and cached result of
    resolving)
  */
  SELECT_LEX *previous_select= current_sel;
  for (; previous_select->outer_select() != last_select;
       previous_select= previous_select->outer_select())
  {
    Item_subselect *prev_subselect_item=
      previous_select->master_unit()->item;
    prev_subselect_item->used_tables_cache|= OUTER_REF_TABLE_BIT;
    prev_subselect_item->const_item_cache= 0;
  }
  {
    Item_subselect *prev_subselect_item=
      previous_select->master_unit()->item;
    Item_ident *dependent= resolved_item;
    if (found_field == view_ref_found)
    {
      Item::Type type= found_item->type();
      prev_subselect_item->used_tables_cache|=
        found_item->used_tables();
      dependent= ((type == Item::REF_ITEM || type == Item::FIELD_ITEM) ?
                  (Item_ident*) found_item :
                  0);
    }
    else
      prev_subselect_item->used_tables_cache|=
        found_field->table->map;
    prev_subselect_item->const_item_cache= 0;
    mark_as_dependent(thd, last_select, current_sel, resolved_item,
                      dependent);
  }
}


/*
  Search a GROUP BY clause for a field with a certain name.

  SYNOPSIS
    find_field_in_group_list()
    find_item  the item being searched for
    group_list GROUP BY clause

  DESCRIPTION
    Search the GROUP BY list for a column named as find_item. When searching
    preference is given to columns that are qualified with the same table (and
    database) name as the one being searched for.

  RETURN
    - the found item on success
    - NULL if find_item is not in group_list
*/

static Item** find_field_in_group_list(Item *find_item, ORDER *group_list)
{
  const char *db_name;
  const char *table_name;
  const char *field_name;
  ORDER      *found_group= NULL;
  int         found_match_degree= 0;
  Item_ident *cur_field;
  int         cur_match_degree= 0;
  char        name_buff[NAME_LEN+1];

  if (find_item->type() == Item::FIELD_ITEM ||
      find_item->type() == Item::REF_ITEM)
  {
    db_name=    ((Item_ident*) find_item)->db_name;
    table_name= ((Item_ident*) find_item)->table_name;
    field_name= ((Item_ident*) find_item)->field_name;
  }
  else
    return NULL;

  if (db_name && lower_case_table_names)
  {
    /* Convert database to lower case for comparison */
    strmake(name_buff, db_name, sizeof(name_buff)-1);
    my_casedn_str(files_charset_info, name_buff);
    db_name= name_buff;
  }

  DBUG_ASSERT(field_name != 0);

  for (ORDER *cur_group= group_list ; cur_group ; cur_group= cur_group->next)
  {
    if ((*(cur_group->item))->real_item()->type() == Item::FIELD_ITEM)
    {
      cur_field= (Item_ident*) *cur_group->item;
      cur_match_degree= 0;
      
      DBUG_ASSERT(cur_field->field_name != 0);

      if (!my_strcasecmp(system_charset_info,
                         cur_field->field_name, field_name))
        ++cur_match_degree;
      else
        continue;

      if (cur_field->table_name && table_name)
      {
        /* If field_name is qualified by a table name. */
        if (strcmp(cur_field->table_name, table_name))
          /* Same field names, different tables. */
          return NULL;

        ++cur_match_degree;
        if (cur_field->db_name && db_name)
        {
          /* If field_name is also qualified by a database name. */
          if (strcmp(cur_field->db_name, db_name))
            /* Same field names, different databases. */
            return NULL;
          ++cur_match_degree;
        }
      }

      if (cur_match_degree > found_match_degree)
      {
        found_match_degree= cur_match_degree;
        found_group= cur_group;
      }
      else if (found_group && (cur_match_degree == found_match_degree) &&
               ! (*(found_group->item))->eq(cur_field, 0))
      {
        /*
          If the current resolve candidate matches equally well as the current
          best match, they must reference the same column, otherwise the field
          is ambiguous.
        */
        my_error(ER_NON_UNIQ_ERROR, MYF(0),
                 find_item->full_name(), current_thd->where);
        return NULL;
      }
    }
  }

  if (found_group)
    return found_group->item;
  else
    return NULL;
}


/*
  Resolve a column reference in a sub-select.

  SYNOPSIS
    resolve_ref_in_select_and_group()
    thd     current thread
    ref     column reference being resolved
    select  the sub-select that ref is resolved against

  DESCRIPTION
    Resolve a column reference (usually inside a HAVING clause) against the
    SELECT and GROUP BY clauses of the query described by 'select'. The name
    resolution algorithm searches both the SELECT and GROUP BY clauses, and in
    case of a name conflict prefers GROUP BY column names over SELECT names. If
    both clauses contain different fields with the same names, a warning is
    issued that name of 'ref' is ambiguous. We extend ANSI SQL in that when no
    GROUP BY column is found, then a HAVING name is resolved as a possibly
    derived SELECT column. This extension is allowed only if the
    MODE_ONLY_FULL_GROUP_BY sql mode isn't enabled.

  NOTES
    The resolution procedure is:
    - Search for a column or derived column named col_ref_i [in table T_j]
      in the SELECT clause of Q.
    - Search for a column named col_ref_i [in table T_j]
      in the GROUP BY clause of Q.
    - If found different columns with the same name in GROUP BY and SELECT
      - issue a warning and return the GROUP BY column,
      - otherwise
        - if the MODE_ONLY_FULL_GROUP_BY mode is enabled return error
        - else return the found SELECT column.


  RETURN
    NULL - there was an error, and the error was already reported
    not_found_item - the item was not resolved, no error was reported
    resolved item - if the item was resolved
*/

static Item**
resolve_ref_in_select_and_group(THD *thd, Item_ident *ref, SELECT_LEX *select)
{
  Item **group_by_ref= NULL;
  Item **select_ref= NULL;
  ORDER *group_list= (ORDER*) select->group_list.first;
  bool ambiguous_fields= FALSE;
  uint counter;
  bool not_used;

  /*
    Search for a column or derived column named as 'ref' in the SELECT
    clause of the current select.
  */
  if (!(select_ref= find_item_in_list(ref, *(select->get_item_list()),
                                      &counter, REPORT_EXCEPT_NOT_FOUND,
                                      &not_used)))
    return NULL; /* Some error occurred. */

  /* If this is a non-aggregated field inside HAVING, search in GROUP BY. */
  if (select->having_fix_field && !ref->with_sum_func && group_list)
  {
    group_by_ref= find_field_in_group_list(ref, group_list);
    
    /* Check if the fields found in SELECT and GROUP BY are the same field. */
    if (group_by_ref && (select_ref != not_found_item) &&
        !((*group_by_ref)->eq(*select_ref, 0)))
    {
      ambiguous_fields= TRUE;
      push_warning_printf(thd, MYSQL_ERROR::WARN_LEVEL_WARN, ER_NON_UNIQ_ERROR,
                          ER(ER_NON_UNIQ_ERROR), ref->full_name(),
                          current_thd->where);

    }
  }

  if (thd->variables.sql_mode & MODE_ONLY_FULL_GROUP_BY &&
      select_ref != not_found_item && !group_by_ref)
  {
    /*
      Report the error if fields was found only in the SELECT item list and
      the strict mode is enabled.
    */
    my_error(ER_NON_GROUPING_FIELD_USED, MYF(0),
             ref->name, "HAVING");
    return NULL;
  }
  if (select_ref != not_found_item || group_by_ref)
  {
    if (select_ref != not_found_item && !ambiguous_fields)
    {
      DBUG_ASSERT(*select_ref != 0);
      if (!select->ref_pointer_array[counter])
      {
        my_error(ER_ILLEGAL_REFERENCE, MYF(0),
                 ref->name, "forward reference in item list");
        return NULL;
      }
      DBUG_ASSERT((*select_ref)->fixed);
      return (select->ref_pointer_array + counter);
    }
    if (group_by_ref)
      return group_by_ref;
    DBUG_ASSERT(FALSE);
    return NULL; /* So there is no compiler warning. */
  }

  return (Item**) not_found_item;
}


/*
  Resolve the name of an outer select column reference.

  SYNOPSIS
    Item_field::fix_outer_field()
    thd        [in]      current thread
    from_field [in/out]  found field reference or (Field*)not_found_field
    reference  [in/out]  view column if this item was resolved to a view column

  DESCRIPTION
    The method resolves the column reference represented by 'this' as a column
    present in outer selects that contain current select.

  NOTES
    This is the inner loop of Item_field::fix_fields:

      for each outer query Q_k beginning from the inner-most one
      {
        search for a column or derived column named col_ref_i
        [in table T_j] in the FROM clause of Q_k;

        if such a column is not found
          Search for a column or derived column named col_ref_i
          [in table T_j] in the SELECT and GROUP clauses of Q_k.
      }

  IMPLEMENTATION
    In prepared statements, because of cache, find_field_in_tables()
    can resolve fields even if they don't belong to current context.
    In this case this method only finds appropriate context and marks
    current select as dependent. The found reference of field should be
    provided in 'from_field'.

  RETURN
     1 - column succefully resolved and fix_fields() should continue.
     0 - column fully fixed and fix_fields() should return FALSE
    -1 - error occured
*/
int
Item_field::fix_outer_field(THD *thd, Field **from_field, Item **reference)
{
  enum_parsing_place place= NO_MATTER;
  bool field_found= (*from_field != not_found_field);
  bool upward_lookup= FALSE;

  /*
    If there are outer contexts (outer selects, but current select is
    not derived table or view) try to resolve this reference in the
    outer contexts.

    We treat each subselect as a separate namespace, so that different
    subselects may contain columns with the same names. The subselects
    are searched starting from the innermost.
  */
  Name_resolution_context *last_checked_context= context;
  Item **ref= (Item **) not_found_item;
  Name_resolution_context *outer_context= context->outer_context;
  for (;
       outer_context;
       outer_context= outer_context->outer_context)
  {
    SELECT_LEX *select= outer_context->select_lex;
    Item_subselect *prev_subselect_item=
      last_checked_context->select_lex->master_unit()->item;
    last_checked_context= outer_context;
    upward_lookup= TRUE;

    place= prev_subselect_item->parsing_place;
    /*
      If outer_field is set, field was already found by first call
      to find_field_in_tables(). Only need to find appropriate context.
    */
    if (field_found && outer_context->select_lex !=
        cached_table->select_lex)
      continue;
    /*
      In case of a view, find_field_in_tables() writes the pointer to
      the found view field into '*reference', in other words, it
      substitutes this Item_field with the found expression.
    */
    if (field_found || (*from_field= find_field_in_tables(thd, this,
                                          outer_context->
                                            first_name_resolution_table,
                                          outer_context->
                                            last_name_resolution_table,
                                          reference,
                                          IGNORE_EXCEPT_NON_UNIQUE,
                                          TRUE, TRUE)) !=
        not_found_field)
    {
      if (*from_field)
      {
        if (*from_field != view_ref_found)
        {
          prev_subselect_item->used_tables_cache|= (*from_field)->table->map;
          prev_subselect_item->const_item_cache= 0;
          if (thd->lex->in_sum_func &&
              thd->lex->in_sum_func->nest_level == 
              thd->lex->current_select->nest_level)
          {
            Item::Type type= (*reference)->type();
            set_if_bigger(thd->lex->in_sum_func->max_arg_level,
                          select->nest_level);
            set_field(*from_field);
            fixed= 1;
            mark_as_dependent(thd, last_checked_context->select_lex,
                              context->select_lex, this,
                              ((type == REF_ITEM || type == FIELD_ITEM) ?
                               (Item_ident*) (*reference) : 0));
            return 0;
          }
        }
        else
        {
          Item::Type type= (*reference)->type();
          prev_subselect_item->used_tables_cache|=
            (*reference)->used_tables();
          prev_subselect_item->const_item_cache&=
            (*reference)->const_item();
          mark_as_dependent(thd, last_checked_context->select_lex,
                            context->select_lex, this,
                            ((type == REF_ITEM || type == FIELD_ITEM) ?
                             (Item_ident*) (*reference) :
                             0));
          /*
            A reference to a view field had been found and we
            substituted it instead of this Item (find_field_in_tables
            does it by assigning the new value to *reference), so now
            we can return from this function.
          */
          return 0;
        }
      }
      break;
    }

    /* Search in SELECT and GROUP lists of the outer select. */
    if (outer_context->resolve_in_select_list)
    {
      if (!(ref= resolve_ref_in_select_and_group(thd, this, select)))
        return -1; /* Some error occurred (e.g. ambiguous names). */
      if (ref != not_found_item)
      {
        DBUG_ASSERT(*ref && (*ref)->fixed);
        prev_subselect_item->used_tables_cache|= (*ref)->used_tables();
        prev_subselect_item->const_item_cache&= (*ref)->const_item();
        break;
      }
    }

    /*
      Reference is not found in this select => this subquery depend on
      outer select (or we just trying to find wrong identifier, in this
      case it does not matter which used tables bits we set)
    */
    prev_subselect_item->used_tables_cache|= OUTER_REF_TABLE_BIT;
    prev_subselect_item->const_item_cache= 0;
  }

  DBUG_ASSERT(ref != 0);
  if (!*from_field)
    return -1;
  if (ref == not_found_item && *from_field == not_found_field)
  {
    if (upward_lookup)
    {
      // We can't say exactly what absent table or field
      my_error(ER_BAD_FIELD_ERROR, MYF(0), full_name(), thd->where);
    }
    else
    {
      /* Call find_field_in_tables only to report the error */
      find_field_in_tables(thd, this,
                           context->first_name_resolution_table,
                           context->last_name_resolution_table,
                           reference, REPORT_ALL_ERRORS,
                           !any_privileges &&
                           TRUE, TRUE);
    }
    return -1;
  }
  else if (ref != not_found_item)
  {
    Item *save;
    Item_ref *rf;

    /* Should have been checked in resolve_ref_in_select_and_group(). */
    DBUG_ASSERT(*ref && (*ref)->fixed);
    /*
      Here, a subset of actions performed by Item_ref::set_properties
      is not enough. So we pass ptr to NULL into Item_[direct]_ref
      constructor, so no initialization is performed, and call 
      fix_fields() below.
    */
    save= *ref;
    *ref= NULL;                             // Don't call set_properties()
    rf= (place == IN_HAVING ?
         new Item_ref(context, ref, (char*) table_name,
                      (char*) field_name) :
         new Item_direct_ref(context, ref, (char*) table_name,
                             (char*) field_name));
    *ref= save;
    if (!rf)
      return -1;
    thd->change_item_tree(reference, rf);
    /*
      rf is Item_ref => never substitute other items (in this case)
      during fix_fields() => we can use rf after fix_fields()
    */
    DBUG_ASSERT(!rf->fixed);                // Assured by Item_ref()
    if (rf->fix_fields(thd, reference) || rf->check_cols(1))
      return -1;

    mark_as_dependent(thd, last_checked_context->select_lex,
                      context->select_lex, this,
                      rf);
    return 0;
  }
  else
  {
    mark_as_dependent(thd, last_checked_context->select_lex,
                      context->select_lex,
                      this, this);
    if (last_checked_context->select_lex->having_fix_field)
    {
      Item_ref *rf;
      rf= new Item_ref(context,
                       (cached_table->db[0] ? cached_table->db : 0),
                       (char*) cached_table->alias, (char*) field_name);
      if (!rf)
        return -1;
      thd->change_item_tree(reference, rf);
      /*
        rf is Item_ref => never substitute other items (in this case)
        during fix_fields() => we can use rf after fix_fields()
      */
      DBUG_ASSERT(!rf->fixed);                // Assured by Item_ref()
      if (rf->fix_fields(thd, reference) || rf->check_cols(1))
        return -1;
      return 0;
    }
  }
  return 1;
}


/*
  Resolve the name of a column reference.

  SYNOPSIS
    Item_field::fix_fields()
    thd       [in]      current thread
    reference [in/out]  view column if this item was resolved to a view column

  DESCRIPTION
    The method resolves the column reference represented by 'this' as a column
    present in one of: FROM clause, SELECT clause, GROUP BY clause of a query
    Q, or in outer queries that contain Q.

  NOTES
    The name resolution algorithm used is (where [T_j] is an optional table
    name that qualifies the column name):

      resolve_column_reference([T_j].col_ref_i)
      {
        search for a column or derived column named col_ref_i
        [in table T_j] in the FROM clause of Q;

        if such a column is NOT found AND    // Lookup in outer queries.
           there are outer queries
        {
          for each outer query Q_k beginning from the inner-most one
          {
            search for a column or derived column named col_ref_i
            [in table T_j] in the FROM clause of Q_k;

            if such a column is not found
              Search for a column or derived column named col_ref_i
              [in table T_j] in the SELECT and GROUP clauses of Q_k.
          }
        }
      }

    Notice that compared to Item_ref::fix_fields, here we first search the FROM
    clause, and then we search the SELECT and GROUP BY clauses.

  RETURN
    TRUE  if error
    FALSE on success
*/

bool Item_field::fix_fields(THD *thd, Item **reference)
{
  DBUG_ASSERT(fixed == 0);
  if (!field)					// If field is not checked
  {
    Field *from_field= (Field *)not_found_field;
    bool outer_fixed= false;
    /*
      In case of view, find_field_in_tables() write pointer to view field
      expression to 'reference', i.e. it substitute that expression instead
      of this Item_field
    */
    if ((from_field= find_field_in_tables(thd, this,
                                          context->first_name_resolution_table,
                                          context->last_name_resolution_table,
                                          reference,
                                          IGNORE_EXCEPT_NON_UNIQUE,
                                          !any_privileges,
                                          TRUE)) ==
	not_found_field)
    {
      int ret;
      /* Look up in current select's item_list to find aliased fields */
      if (thd->lex->current_select->is_item_list_lookup)
      {
        uint counter;
        bool not_used;
        Item** res= find_item_in_list(this, thd->lex->current_select->item_list,
                                      &counter, REPORT_EXCEPT_NOT_FOUND,
                                      &not_used);
        if (res != (Item **)not_found_item && (*res)->type() == Item::FIELD_ITEM)
        {
          set_field((*((Item_field**)res))->field);
          return 0;
        }
      }
      if ((ret= fix_outer_field(thd, &from_field, reference)) < 0)
        goto error;
      else if (!ret)
        return FALSE;
      outer_fixed= TRUE;
    }
    else if (!from_field)
      goto error;

    /*
      if it is not expression from merged VIEW we will set this field.

      We can leave expression substituted from view for next PS/SP rexecution
      (i.e. do not register this substitution for reverting on cleupup()
      (register_item_tree_changing())), because this subtree will be
      fix_field'ed during setup_tables()->setup_underlying() (i.e. before
      all other expressions of query, and references on tables which do
      not present in query will not make problems.

      Also we suppose that view can't be changed during PS/SP life.
    */
    if (from_field == view_ref_found)
      return FALSE;

    if (!outer_fixed && cached_table && cached_table->select_lex &&
          context->select_lex &&
          cached_table->select_lex != context->select_lex)
    {
      int ret;
      if ((ret= fix_outer_field(thd, &from_field, reference)) < 0)
        goto error;
      else if (!ret)
        return FALSE;
    }

    set_field(from_field);
    if (thd->lex->in_sum_func &&
        thd->lex->in_sum_func->nest_level == 
        thd->lex->current_select->nest_level)
      set_if_bigger(thd->lex->in_sum_func->max_arg_level,
                    thd->lex->current_select->nest_level);
  }
  else if (thd->set_query_id && field->query_id != thd->query_id)
  {
    /* We only come here in unions */
    TABLE *table=field->table;
    field->query_id=thd->query_id;
    table->used_fields++;
    table->used_keys.intersect(field->part_of_key);
  }
#ifndef NO_EMBEDDED_ACCESS_CHECKS
  if (any_privileges)
  {
    char *db, *tab;
    if (cached_table->view)
    {
      db= cached_table->view_db.str;
      tab= cached_table->view_name.str;
    }
    else
    {
      db= cached_table->db;
      tab= cached_table->table_name;
    }
    if (!(have_privileges= (get_column_grant(thd, &field->table->grant,
                                             db, tab, field_name) &
                            VIEW_ANY_ACL)))
    {
      my_error(ER_COLUMNACCESS_DENIED_ERROR, MYF(0),
               "ANY", thd->security_ctx->priv_user,
               thd->security_ctx->host_or_ip, field_name, tab);
      goto error;
    }
  }
#endif
  fixed= 1;
  return FALSE;

error:
  context->process_error(thd);
  return TRUE;
}


Item *Item_field::safe_charset_converter(CHARSET_INFO *tocs)
{
  no_const_subst= 1;
  return Item::safe_charset_converter(tocs);
}


void Item_field::cleanup()
{
  DBUG_ENTER("Item_field::cleanup");
  Item_ident::cleanup();
  /*
    Even if this object was created by direct link to field in setup_wild()
    it will be linked correctly next time by name of field and table alias.
    I.e. we can drop 'field'.
   */
  field= result_field= 0;
  null_value= FALSE;
  DBUG_VOID_RETURN;
}

/*
  Find a field among specified multiple equalities 

  SYNOPSIS
    find_item_equal()
    cond_equal   reference to list of multiple equalities where
                 the field (this object) is to be looked for
  
  DESCRIPTION
    The function first searches the field among multiple equalities
    of the current level (in the cond_equal->current_level list).
    If it fails, it continues searching in upper levels accessed
    through a pointer cond_equal->upper_levels.
    The search terminates as soon as a multiple equality containing 
    the field is found. 

  RETURN VALUES
    First Item_equal containing the field, if success
    0, otherwise
*/
Item_equal *Item_field::find_item_equal(COND_EQUAL *cond_equal)
{
  Item_equal *item= 0;
  while (cond_equal)
  {
    List_iterator_fast<Item_equal> li(cond_equal->current_level);
    while ((item= li++))
    {
      if (item->contains(field))
        return item;
    }
    /* 
      The field is not found in any of the multiple equalities
      of the current level. Look for it in upper levels
    */
    cond_equal= cond_equal->upper_levels;
  }
  return 0;
}


/*
  Check whether a field can be substituted by an equal item

  SYNOPSIS
    equal_fields_propagator()
      arg - *arg != NULL <-> the field is in the context where
            substitution for an equal item is valid
   
  DESCRIPTION
    The function checks whether a substitution of the field
    occurrence for an equal item is valid.

  NOTES
    The following statement is not always true:
    x=y => F(x)=F(x/y).
    This means substitution of an item for an equal item not always
    yields an equavalent condition.
    Here's an example:
      'a'='a '
      (LENGTH('a')=1) != (LENGTH('a ')=2)
    Such a substitution is surely valid if either the substituted
    field is not of a STRING type or if it is an argument of
    a comparison  predicate.  

  RETURN
    TRUE   substitution is valid
    FALSE  otherwise
*/

bool Item_field::subst_argument_checker(byte **arg)
{
  return (result_type() != STRING_RESULT) || (*arg);
}


/*
  Set a pointer to the multiple equality the field reference belongs to
  (if any)
   
  SYNOPSIS
    equal_fields_propagator()
      arg - reference to list of multiple equalities where
            the field (this object) is to be looked for
  
  DESCRIPTION
    The function looks for a multiple equality containing the field item
    among those referenced by arg.
    In the case such equality exists the function does the following.
    If the found multiple equality contains a constant, then the field
    reference is substituted for this constant, otherwise it sets a pointer
    to the multiple equality in the field item.

  NOTES
    This function is supposed to be called as a callback parameter in calls
    of the compile method.  

  RETURN VALUES
    pointer to the replacing constant item, if the field item was substituted 
    pointer to the field item, otherwise.
*/

Item *Item_field::equal_fields_propagator(byte *arg)
{
  if (no_const_subst)
    return this;
  item_equal= find_item_equal((COND_EQUAL *) arg);
  Item *item= 0;
  if (item_equal)
    item= item_equal->get_const();
  /*
    Disable const propagation for items used in different comparison contexts.
    This must be done because, for example, Item_hex_string->val_int() is not
    the same as (Item_hex_string->val_str() in BINARY column)->val_int().
    We cannot simply disable the replacement in a particular context (
    e.g. <bin_col> = <int_col> AND <bin_col> = <hex_string>) since
    Items don't know the context they are in and there are functions like 
    IF (<hex_string>, 'yes', 'no').
    The same problem occurs when comparing a DATE/TIME field with a
    DATE/TIME represented as an int and as a string.
  */
  if (!item ||
      (cmp_context != (Item_result)-1 && item->cmp_context != cmp_context))
    item= this;
  return item;
}


/*
  Mark the item to not be part of substitution if it's not a binary item
  See comments in Arg_comparator::set_compare_func() for details
*/

bool Item_field::set_no_const_sub(byte *arg)
{
  if (field->charset() != &my_charset_bin)
    no_const_subst=1;
  return FALSE;
}


/*
  Replace an Item_field for an equal Item_field that evaluated earlier
  (if any)
   
  SYNOPSIS
    replace_equal_field_()
    arg - a dummy parameter, is not used here
  
  DESCRIPTION
    The function returns a pointer to an item that is taken from
    the very beginning of the item_equal list which the Item_field
    object refers to (belongs to).  
    If the Item_field object does not refer any Item_equal object
    'this' is returned 

  NOTES
    This function is supposed to be called as a callback parameter in calls
    of the thransformer method.  

  RETURN VALUES
    pointer to a replacement Item_field if there is a better equal item;
    this - otherwise.
*/

Item *Item_field::replace_equal_field(byte *arg)
{
  if (item_equal)
  {
    Item_field *subst= item_equal->get_first();
    if (subst && !field->eq(subst->field))
      return subst;
  }
  return this;
}


void Item::init_make_field(Send_field *tmp_field,
			   enum enum_field_types field_type)
{
  char *empty_name= (char*) "";
  tmp_field->db_name=		empty_name;
  tmp_field->org_table_name=	empty_name;
  tmp_field->org_col_name=	empty_name;
  tmp_field->table_name=	empty_name;
  tmp_field->col_name=		name;
  tmp_field->charsetnr=         collation.collation->number;
  tmp_field->flags=             (maybe_null ? 0 : NOT_NULL_FLAG) | 
                                (my_binary_compare(collation.collation) ?
                                 BINARY_FLAG : 0);
  tmp_field->type=field_type;
  tmp_field->length=max_length;
  tmp_field->decimals=decimals;
  if (unsigned_flag)
    tmp_field->flags |= UNSIGNED_FLAG;
}

void Item::make_field(Send_field *tmp_field)
{
  init_make_field(tmp_field, field_type());
}


void Item_empty_string::make_field(Send_field *tmp_field)
{
  enum_field_types type= FIELD_TYPE_VAR_STRING;
  if (max_length >= 16777216)
    type= FIELD_TYPE_LONG_BLOB;
  else if (max_length >= 65536)
    type= FIELD_TYPE_MEDIUM_BLOB;
  init_make_field(tmp_field, type);
}


enum_field_types Item::field_type() const
{
  switch (result_type()) {
  case STRING_RESULT:  return MYSQL_TYPE_VARCHAR;
  case INT_RESULT:     return FIELD_TYPE_LONGLONG;
  case DECIMAL_RESULT: return FIELD_TYPE_NEWDECIMAL;
  case REAL_RESULT:    return FIELD_TYPE_DOUBLE;
  case ROW_RESULT:
  default:
    DBUG_ASSERT(0);
    return MYSQL_TYPE_VARCHAR;
  }
}


/*
  Create a field to hold a string value from an item

  SYNOPSIS
    make_string_field()
    table		Table for which the field is created

  IMPLEMENTATION
    If max_length > CONVERT_IF_BIGGER_TO_BLOB create a blob
    If max_length > 0 create a varchar
    If max_length == 0 create a CHAR(0) 
*/


Field *Item::make_string_field(TABLE *table)
{
  DBUG_ASSERT(collation.collation);
  if (max_length/collation.collation->mbmaxlen > CONVERT_IF_BIGGER_TO_BLOB)
    return new Field_blob(max_length, maybe_null, name, table,
                          collation.collation);
  /* Item_type_holder holds the exact type, do not change it */
  if (max_length > 0 &&
      (type() != Item::TYPE_HOLDER || field_type() != MYSQL_TYPE_STRING))
    return new Field_varstring(max_length, maybe_null, name, table,
                               collation.collation);
  return new Field_string(max_length, maybe_null, name, table,
                          collation.collation);
}


/*
  Create a field based on field_type of argument

  For now, this is only used to create a field for
  IFNULL(x,something)

  RETURN
    0  error
    #  Created field
*/

Field *Item::tmp_table_field_from_field_type(TABLE *table)
{
  /*
    The field functions defines a field to be not null if null_ptr is not 0
  */
  uchar *null_ptr= maybe_null ? (uchar*) "" : 0;

  switch (field_type()) {
  case MYSQL_TYPE_DECIMAL:
  case MYSQL_TYPE_NEWDECIMAL:
    return new Field_new_decimal((char*) 0, max_length, null_ptr, 0,
                                 Field::NONE, name, table, decimals, 0,
                                 unsigned_flag);
  case MYSQL_TYPE_TINY:
    return new Field_tiny((char*) 0, max_length, null_ptr, 0, Field::NONE,
			  name, table, 0, unsigned_flag);
  case MYSQL_TYPE_SHORT:
    return new Field_short((char*) 0, max_length, null_ptr, 0, Field::NONE,
			   name, table, 0, unsigned_flag);
  case MYSQL_TYPE_LONG:
    return new Field_long((char*) 0, max_length, null_ptr, 0, Field::NONE,
			  name, table, 0, unsigned_flag);
#ifdef HAVE_LONG_LONG
  case MYSQL_TYPE_LONGLONG:
    return new Field_longlong((char*) 0, max_length, null_ptr, 0, Field::NONE,
			      name, table, 0, unsigned_flag);
#endif
  case MYSQL_TYPE_FLOAT:
    return new Field_float((char*) 0, max_length, null_ptr, 0, Field::NONE,
			   name, table, decimals, 0, unsigned_flag);
  case MYSQL_TYPE_DOUBLE:
    return new Field_double((char*) 0, max_length, null_ptr, 0, Field::NONE,
			    name, table, decimals, 0, unsigned_flag);
  case MYSQL_TYPE_NULL:
    return new Field_null((char*) 0, max_length, Field::NONE,
			  name, table, &my_charset_bin);
  case MYSQL_TYPE_INT24:
    return new Field_medium((char*) 0, max_length, null_ptr, 0, Field::NONE,
			    name, table, 0, unsigned_flag);
  case MYSQL_TYPE_NEWDATE:
  case MYSQL_TYPE_DATE:
    return new Field_date(maybe_null, name, table, &my_charset_bin);
  case MYSQL_TYPE_TIME:
    return new Field_time(maybe_null, name, table, &my_charset_bin);
  case MYSQL_TYPE_TIMESTAMP:
    return new Field_timestamp(maybe_null, name, table, &my_charset_bin);
  case MYSQL_TYPE_DATETIME:
    return new Field_datetime(maybe_null, name, table, &my_charset_bin);
  case MYSQL_TYPE_YEAR:
    return new Field_year((char*) 0, max_length, null_ptr, 0, Field::NONE,
			  name, table);
  case MYSQL_TYPE_BIT:
    return new Field_bit_as_char(NULL, max_length, null_ptr, 0,
                                 Field::NONE, name, table);
  default:
    /* This case should never be chosen */
    DBUG_ASSERT(0);
    /* If something goes awfully wrong, it's better to get a string than die */
  case MYSQL_TYPE_ENUM:
  case MYSQL_TYPE_SET:
  case MYSQL_TYPE_STRING:
  case MYSQL_TYPE_VAR_STRING:
  case MYSQL_TYPE_VARCHAR:
    return make_string_field(table);
  case MYSQL_TYPE_TINY_BLOB:
  case MYSQL_TYPE_MEDIUM_BLOB:
  case MYSQL_TYPE_LONG_BLOB:
  case MYSQL_TYPE_BLOB:
  case MYSQL_TYPE_GEOMETRY:
    if (this->type() == Item::TYPE_HOLDER)
      return new Field_blob(max_length, maybe_null, name, table,
                          collation.collation, 1);
    else
      return new Field_blob(max_length, maybe_null, name, table,
                          collation.collation);
    break;					// Blob handled outside of case
  }
}


/* ARGSUSED */
void Item_field::make_field(Send_field *tmp_field)
{
  field->make_field(tmp_field);
  DBUG_ASSERT(tmp_field->table_name != 0);
  if (name)
    tmp_field->col_name=name;			// Use user supplied name
}


/*
  Set a field:s value from a item
*/

void Item_field::save_org_in_field(Field *to)
{
  if (field->is_null())
  {
    null_value=1;
    set_field_to_null_with_conversions(to, 1);
  }
  else
  {
    to->set_notnull();
    field_conv(to,field);
    null_value=0;
  }
}

int Item_field::save_in_field(Field *to, bool no_conversions)
{
  if (result_field->is_null())
  {
    null_value=1;
    return set_field_to_null_with_conversions(to, no_conversions);
  }
  else
  {
    to->set_notnull();
    field_conv(to,result_field);
    null_value=0;
  }
  return 0;
}


/*
  Store null in field

  SYNOPSIS
    save_in_field()
    field		Field where we want to store NULL

  DESCRIPTION
    This is used on INSERT.
    Allow NULL to be inserted in timestamp and auto_increment values

  RETURN VALUES
    0	 ok
    1	 Field doesn't support NULL values and can't handle 'field = NULL'
*/   

int Item_null::save_in_field(Field *field, bool no_conversions)
{
  return set_field_to_null_with_conversions(field, no_conversions);
}


/*
  Store null in field

  SYNOPSIS
    save_safe_in_field()
    field		Field where we want to store NULL

  RETURN VALUES
    0	 OK
    1	 Field doesn't support NULL values
*/   

int Item_null::save_safe_in_field(Field *field)
{
  return set_field_to_null(field);
}


int Item::save_in_field(Field *field, bool no_conversions)
{
  int error;
  if (result_type() == STRING_RESULT ||
      result_type() == REAL_RESULT &&
      field->result_type() == STRING_RESULT)
  {
    String *result;
    CHARSET_INFO *cs= collation.collation;
    char buff[MAX_FIELD_WIDTH];		// Alloc buffer for small columns
    str_value.set_quick(buff, sizeof(buff), cs);
    result=val_str(&str_value);
    if (null_value)
    {
      str_value.set_quick(0, 0, cs);
      return set_field_to_null_with_conversions(field, no_conversions);
    }

    /* NOTE: If null_value == FALSE, "result" must be not NULL.  */

    field->set_notnull();
    error=field->store(result->ptr(),result->length(),cs);
    str_value.set_quick(0, 0, cs);
  }
  else if (result_type() == REAL_RESULT)
  {
    double nr= val_real();
    if (null_value)
      return set_field_to_null(field);
    field->set_notnull();
    error=field->store(nr);
  }
  else if (result_type() == DECIMAL_RESULT)
  {
    my_decimal decimal_value;
    my_decimal *value= val_decimal(&decimal_value);
    if (null_value)
      return set_field_to_null(field);
    field->set_notnull();
    error=field->store_decimal(value);
  }
  else
  {
    longlong nr=val_int();
    if (null_value)
      return set_field_to_null_with_conversions(field, no_conversions);
    field->set_notnull();
    error=field->store(nr, unsigned_flag);
  }
  return error;
}


int Item_string::save_in_field(Field *field, bool no_conversions)
{
  String *result;
  result=val_str(&str_value);
  if (null_value)
    return set_field_to_null(field);
  field->set_notnull();
  return field->store(result->ptr(),result->length(),collation.collation);
}


int Item_uint::save_in_field(Field *field, bool no_conversions)
{
  /* Item_int::save_in_field handles both signed and unsigned. */
  return Item_int::save_in_field(field, no_conversions);
}


int Item_int::save_in_field(Field *field, bool no_conversions)
{
  longlong nr=val_int();
  if (null_value)
    return set_field_to_null(field);
  field->set_notnull();
  return field->store(nr, unsigned_flag);
}


int Item_decimal::save_in_field(Field *field, bool no_conversions)
{
  field->set_notnull();
  return field->store_decimal(&decimal_value);
}


bool Item_int::eq(const Item *arg, bool binary_cmp) const
{
  /* No need to check for null value as basic constant can't be NULL */
  if (arg->basic_const_item() && arg->type() == type())
  {
    /*
      We need to cast off const to call val_int(). This should be OK for
      a basic constant.
    */
    Item *item= (Item*) arg;
    return item->val_int() == value && item->unsigned_flag == unsigned_flag;
  }
  return FALSE;
}


Item *Item_int_with_ref::new_item()
{
  DBUG_ASSERT(ref->const_item());
  /*
    We need to evaluate the constant to make sure it works with
    parameter markers.
  */
  return (ref->unsigned_flag ?
          new Item_uint(ref->name, ref->val_int(), ref->max_length) :
          new Item_int(ref->name, ref->val_int(), ref->max_length));
}


Item_num *Item_uint::neg()
{
  Item_decimal *item= new Item_decimal(value, 1);
  return item->neg();
}


static uint nr_of_decimals(const char *str, const char *end)
{
  const char *decimal_point;

  /* Find position for '.' */
  for (;;)
  {
    if (str == end)
      return 0;
    if (*str == 'e' || *str == 'E')
      return NOT_FIXED_DEC;    
    if (*str++ == '.')
      break;
  }
  decimal_point= str;
  for (; my_isdigit(system_charset_info, *str) ; str++)
    ;
  if (*str == 'e' || *str == 'E')
    return NOT_FIXED_DEC;
  return (uint) (str - decimal_point);
}


/*
  This function is only called during parsing. We will signal an error if
  value is not a true double value (overflow)
*/

Item_float::Item_float(const char *str_arg, uint length)
{
  int error;
  char *end_not_used;
  value= my_strntod(&my_charset_bin, (char*) str_arg, length, &end_not_used,
                    &error);
  if (error)
  {
    /*
      Note that we depend on that str_arg is null terminated, which is true
      when we are in the parser
    */
    DBUG_ASSERT(str_arg[length] == 0);
    my_error(ER_ILLEGAL_VALUE_FOR_TYPE, MYF(0), "double", (char*) str_arg);
  }
  presentation= name=(char*) str_arg;
  decimals=(uint8) nr_of_decimals(str_arg, str_arg+length);
  max_length=length;
  fixed= 1;
}


int Item_float::save_in_field(Field *field, bool no_conversions)
{
  double nr= val_real();
  if (null_value)
    return set_field_to_null(field);
  field->set_notnull();
  return field->store(nr);
}


void Item_float::print(String *str)
{
  if (presentation)
  {
    str->append(presentation);
    return;
  }
  char buffer[20];
  String num(buffer, sizeof(buffer), &my_charset_bin);
  num.set(value, decimals, &my_charset_bin);
  str->append(num);
}


/*
  hex item
  In string context this is a binary string.
  In number context this is a longlong value.
*/

bool Item_float::eq(const Item *arg, bool binary_cmp) const
{
  if (arg->basic_const_item() && arg->type() == type())
  {
    /*
      We need to cast off const to call val_int(). This should be OK for
      a basic constant.
    */
    Item *item= (Item*) arg;
    return item->val_real() == value;
  }
  return FALSE;
}


inline uint char_val(char X)
{
  return (uint) (X >= '0' && X <= '9' ? X-'0' :
		 X >= 'A' && X <= 'Z' ? X-'A'+10 :
		 X-'a'+10);
}


Item_hex_string::Item_hex_string(const char *str, uint str_length)
{
  name=(char*) str-2;				// Lex makes this start with 0x
  max_length=(str_length+1)/2;
  char *ptr=(char*) sql_alloc(max_length+1);
  if (!ptr)
    return;
  str_value.set(ptr,max_length,&my_charset_bin);
  char *end=ptr+max_length;
  if (max_length*2 != str_length)
    *ptr++=char_val(*str++);			// Not even, assume 0 prefix
  while (ptr != end)
  {
    *ptr++= (char) (char_val(str[0])*16+char_val(str[1]));
    str+=2;
  }
  *ptr=0;					// Keep purify happy
  collation.set(&my_charset_bin, DERIVATION_COERCIBLE);
  fixed= 1;
  unsigned_flag= 1;
}

longlong Item_hex_string::val_int()
{
  // following assert is redundant, because fixed=1 assigned in constructor
  DBUG_ASSERT(fixed == 1);
  char *end=(char*) str_value.ptr()+str_value.length(),
       *ptr=end-min(str_value.length(),sizeof(longlong));

  ulonglong value=0;
  for (; ptr != end ; ptr++)
    value=(value << 8)+ (ulonglong) (uchar) *ptr;
  return (longlong) value;
}


my_decimal *Item_hex_string::val_decimal(my_decimal *decimal_value)
{
  // following assert is redundant, because fixed=1 assigned in constructor
  DBUG_ASSERT(fixed == 1);
  ulonglong value= (ulonglong)val_int();
  int2my_decimal(E_DEC_FATAL_ERROR, value, TRUE, decimal_value);
  return (decimal_value);
}


int Item_hex_string::save_in_field(Field *field, bool no_conversions)
{
  field->set_notnull();
  if (field->result_type() == STRING_RESULT)
    return field->store(str_value.ptr(), str_value.length(), 
                        collation.collation);

  ulonglong nr;
  uint32 length= str_value.length();
  if (length > 8)
  {
    nr= field->flags & UNSIGNED_FLAG ? ULONGLONG_MAX : LONGLONG_MAX;
    goto warn;
  }
  nr= (ulonglong) val_int();
  if ((length == 8) && !(field->flags & UNSIGNED_FLAG) && (nr > LONGLONG_MAX))
  {
<<<<<<< HEAD
    longlong nr=val_int();
    error=field->store(nr, TRUE);    // Assume hex numbers are unsigned
=======
    nr= LONGLONG_MAX;
    goto warn;
>>>>>>> 0b5696b8
  }
  return field->store((longlong) nr);

warn:
  if (!field->store((longlong) nr))
    field->set_warning(MYSQL_ERROR::WARN_LEVEL_WARN, ER_WARN_DATA_OUT_OF_RANGE,
                       1);
  return 1;
}


bool Item_hex_string::eq(const Item *arg, bool binary_cmp) const
{
  if (arg->basic_const_item() && arg->type() == type())
  {
    if (binary_cmp)
      return !stringcmp(&str_value, &arg->str_value);
    return !sortcmp(&str_value, &arg->str_value, collation.collation);
  }
  return FALSE;
}


Item *Item_hex_string::safe_charset_converter(CHARSET_INFO *tocs)
{
  Item_string *conv;
  String tmp, *str= val_str(&tmp);

  if (!(conv= new Item_string(str->ptr(), str->length(), tocs)))
    return NULL;
  conv->str_value.copy();
  conv->str_value.mark_as_const();
  return conv;
}


/*
  bin item.
  In string context this is a binary string.
  In number context this is a longlong value.
*/
  
Item_bin_string::Item_bin_string(const char *str, uint str_length)
{
  const char *end= str + str_length - 1;
  uchar bits= 0;
  uint power= 1;

  name= (char*) str - 2;
  max_length= (str_length + 7) >> 3;
  char *ptr= (char*) sql_alloc(max_length + 1);
  if (!ptr)
    return;
  str_value.set(ptr, max_length, &my_charset_bin);
  ptr+= max_length - 1;
  ptr[1]= 0;                     // Set end null for string
  for (; end >= str; end--)
  {
    if (power == 256)
    {
      power= 1;
      *ptr--= bits;
      bits= 0;     
    }
    if (*end == '1')
      bits|= power; 
    power<<= 1;
  }
  *ptr= (char) bits;
  collation.set(&my_charset_bin, DERIVATION_COERCIBLE);
  fixed= 1;
}


/*
  Pack data in buffer for sending
*/

bool Item_null::send(Protocol *protocol, String *packet)
{
  return protocol->store_null();
}

/*
  This is only called from items that is not of type item_field
*/

bool Item::send(Protocol *protocol, String *buffer)
{
  bool result;
  enum_field_types type;
  LINT_INIT(result);                     // Will be set if null_value == 0

  switch ((type=field_type())) {
  default:
  case MYSQL_TYPE_NULL:
  case MYSQL_TYPE_DECIMAL:
  case MYSQL_TYPE_ENUM:
  case MYSQL_TYPE_SET:
  case MYSQL_TYPE_TINY_BLOB:
  case MYSQL_TYPE_MEDIUM_BLOB:
  case MYSQL_TYPE_LONG_BLOB:
  case MYSQL_TYPE_BLOB:
  case MYSQL_TYPE_GEOMETRY:
  case MYSQL_TYPE_STRING:
  case MYSQL_TYPE_VAR_STRING:
  case MYSQL_TYPE_VARCHAR:
  case MYSQL_TYPE_BIT:
  case MYSQL_TYPE_NEWDECIMAL:
  {
    String *res;
    if ((res=val_str(buffer)))
      result= protocol->store(res->ptr(),res->length(),res->charset());
    break;
  }
  case MYSQL_TYPE_TINY:
  {
    longlong nr;
    nr= val_int();
    if (!null_value)
      result= protocol->store_tiny(nr);
    break;
  }
  case MYSQL_TYPE_SHORT:
  case MYSQL_TYPE_YEAR:
  {
    longlong nr;
    nr= val_int();
    if (!null_value)
      result= protocol->store_short(nr);
    break;
  }
  case MYSQL_TYPE_INT24:
  case MYSQL_TYPE_LONG:
  {
    longlong nr;
    nr= val_int();
    if (!null_value)
      result= protocol->store_long(nr);
    break;
  }
  case MYSQL_TYPE_LONGLONG:
  {
    longlong nr;
    nr= val_int();
    if (!null_value)
      result= protocol->store_longlong(nr, unsigned_flag);
    break;
  }
  case MYSQL_TYPE_FLOAT:
  {
    float nr;
    nr= (float) val_real();
    if (!null_value)
      result= protocol->store(nr, decimals, buffer);
    break;
  }
  case MYSQL_TYPE_DOUBLE:
  {
    double nr= val_real();
    if (!null_value)
      result= protocol->store(nr, decimals, buffer);
    break;
  }
  case MYSQL_TYPE_DATETIME:
  case MYSQL_TYPE_DATE:
  case MYSQL_TYPE_TIMESTAMP:
  {
    TIME tm;
    get_date(&tm, TIME_FUZZY_DATE);
    if (!null_value)
    {
      if (type == MYSQL_TYPE_DATE)
	return protocol->store_date(&tm);
      else
	result= protocol->store(&tm);
    }
    break;
  }
  case MYSQL_TYPE_TIME:
  {
    TIME tm;
    get_time(&tm);
    if (!null_value)
      result= protocol->store_time(&tm);
    break;
  }
  }
  if (null_value)
    result= protocol->store_null();
  return result;
}


bool Item_field::send(Protocol *protocol, String *buffer)
{
  return protocol->store(result_field);
}


Item_ref::Item_ref(Name_resolution_context *context_arg,
                   Item **item, const char *table_name_arg,
                   const char *field_name_arg)
  :Item_ident(context_arg, NullS, table_name_arg, field_name_arg),
   result_field(0), ref(item)
{
  /*
    This constructor used to create some internals references over fixed items
  */
  DBUG_ASSERT(ref != 0);
  if (*ref && (*ref)->fixed)
    set_properties();
}


/*
  Resolve the name of a reference to a column reference.

  SYNOPSIS
    Item_ref::fix_fields()
    thd       [in]      current thread
    reference [in/out]  view column if this item was resolved to a view column

  DESCRIPTION
    The method resolves the column reference represented by 'this' as a column
    present in one of: GROUP BY clause, SELECT clause, outer queries. It is
    used typically for columns in the HAVING clause which are not under
    aggregate functions.

  NOTES
    The name resolution algorithm used is (where [T_j] is an optional table
    name that qualifies the column name):

      resolve_extended([T_j].col_ref_i)
      {
        Search for a column or derived column named col_ref_i [in table T_j]
        in the SELECT and GROUP clauses of Q.

        if such a column is NOT found AND    // Lookup in outer queries.
           there are outer queries
        {
          for each outer query Q_k beginning from the inner-most one
         {
            Search for a column or derived column named col_ref_i
            [in table T_j] in the SELECT and GROUP clauses of Q_k.

            if such a column is not found AND
               - Q_k is not a group query AND
               - Q_k is not inside an aggregate function
               OR
               - Q_(k-1) is not in a HAVING or SELECT clause of Q_k
            {
              search for a column or derived column named col_ref_i
              [in table T_j] in the FROM clause of Q_k;
            }
          }
        }
      }

    This procedure treats GROUP BY and SELECT clauses as one namespace for
    column references in HAVING. Notice that compared to
    Item_field::fix_fields, here we first search the SELECT and GROUP BY
    clauses, and then we search the FROM clause.

  POSTCONDITION
    Item_ref::ref is 0 or points to a valid item

  RETURN
    TRUE  if error
    FALSE on success
*/

bool Item_ref::fix_fields(THD *thd, Item **reference)
{
  enum_parsing_place place= NO_MATTER;
  DBUG_ASSERT(fixed == 0);
  SELECT_LEX *current_sel= thd->lex->current_select;

  if (!ref || ref == not_found_item)
  {
    if (!(ref= resolve_ref_in_select_and_group(thd, this,
                                               context->select_lex)))
      goto error;             /* Some error occurred (e.g. ambiguous names). */

    if (ref == not_found_item) /* This reference was not resolved. */
    {
      Name_resolution_context *last_checked_context= context;
      Name_resolution_context *outer_context= context->outer_context;
      Field *from_field;
      ref= 0;

      if (!outer_context)
      {
        /* The current reference cannot be resolved in this query. */
        my_error(ER_BAD_FIELD_ERROR,MYF(0),
                 this->full_name(), current_thd->where);
        goto error;
      }

      /*
        If there is an outer context (select), and it is not a derived table
        (which do not support the use of outer fields for now), try to
        resolve this reference in the outer select(s).

        We treat each subselect as a separate namespace, so that different
        subselects may contain columns with the same names. The subselects are
        searched starting from the innermost.
      */
      from_field= (Field*) not_found_field;

      do
      {
        SELECT_LEX *select= outer_context->select_lex;
        Item_subselect *prev_subselect_item=
          last_checked_context->select_lex->master_unit()->item;
        last_checked_context= outer_context;

        /* Search in the SELECT and GROUP lists of the outer select. */
        if (outer_context->resolve_in_select_list)
        {
          if (!(ref= resolve_ref_in_select_and_group(thd, this, select)))
            goto error; /* Some error occurred (e.g. ambiguous names). */
          if (ref != not_found_item)
          {
            DBUG_ASSERT(*ref && (*ref)->fixed);
            prev_subselect_item->used_tables_cache|= (*ref)->used_tables();
            prev_subselect_item->const_item_cache&= (*ref)->const_item();
            break;
          }
          /*
            Set ref to 0 to ensure that we get an error in case we replaced
            this item with another item and still use this item in some
            other place of the parse tree.
          */
          ref= 0;
        }

        place= prev_subselect_item->parsing_place;
        /*
          Check table fields only if the subquery is used somewhere out of
          HAVING or the outer SELECT does not use grouping (i.e. tables are
          accessible).
          TODO:
          Here we could first find the field anyway, and then test this
          condition, so that we can give a better error message -
          ER_WRONG_FIELD_WITH_GROUP, instead of the less informative
          ER_BAD_FIELD_ERROR which we produce now.
        */
        if ((place != IN_HAVING ||
             (!select->with_sum_func &&
              select->group_list.elements == 0)))
        {
          /*
            In case of view, find_field_in_tables() write pointer to view
            field expression to 'reference', i.e. it substitute that
            expression instead of this Item_ref
          */
          from_field= find_field_in_tables(thd, this,
                                           outer_context->
                                             first_name_resolution_table,
                                           outer_context->
                                             last_name_resolution_table,
                                           reference,
                                           IGNORE_EXCEPT_NON_UNIQUE,
                                           TRUE, TRUE);
          if (! from_field)
            goto error;
          if (from_field == view_ref_found)
          {
            Item::Type type= (*reference)->type();
            prev_subselect_item->used_tables_cache|=
              (*reference)->used_tables();
            prev_subselect_item->const_item_cache&=
              (*reference)->const_item();
            DBUG_ASSERT((*reference)->type() == REF_ITEM);
            mark_as_dependent(thd, last_checked_context->select_lex,
                              context->select_lex, this,
                              ((type == REF_ITEM || type == FIELD_ITEM) ?
                               (Item_ident*) (*reference) :
                               0));
            /*
              view reference found, we substituted it instead of this
              Item, so can quit
            */
            return FALSE;
          }
          if (from_field != not_found_field)
          {
            if (cached_table && cached_table->select_lex &&
                outer_context->select_lex &&
                cached_table->select_lex != outer_context->select_lex)
            {
              /*
                Due to cache, find_field_in_tables() can return field which
                doesn't belong to provided outer_context. In this case we have
                to find proper field context in order to fix field correcly.
              */
              do
              {
                outer_context= outer_context->outer_context;
                select= outer_context->select_lex;
                prev_subselect_item=
                  last_checked_context->select_lex->master_unit()->item;
                last_checked_context= outer_context;
              } while (outer_context && outer_context->select_lex &&
                       cached_table->select_lex != outer_context->select_lex);
            }
            prev_subselect_item->used_tables_cache|= from_field->table->map;
            prev_subselect_item->const_item_cache= 0;
            break;
          }
        }
        DBUG_ASSERT(from_field == not_found_field);

        /* Reference is not found => depend on outer (or just error). */
        prev_subselect_item->used_tables_cache|= OUTER_REF_TABLE_BIT;
        prev_subselect_item->const_item_cache= 0;

        outer_context= outer_context->outer_context;
      } while (outer_context);

      DBUG_ASSERT(from_field != 0 && from_field != view_ref_found);
      if (from_field != not_found_field)
      {
        Item_field* fld;
        if (!(fld= new Item_field(from_field)))
          goto error;
        thd->change_item_tree(reference, fld);
        mark_as_dependent(thd, last_checked_context->select_lex,
                          thd->lex->current_select, this, fld);
        return FALSE;
      }
      if (ref == 0)
      {
        /* The item was not a table field and not a reference */
        my_error(ER_BAD_FIELD_ERROR, MYF(0),
                 this->full_name(), current_thd->where);
        goto error;
      }
      /* Should be checked in resolve_ref_in_select_and_group(). */
      DBUG_ASSERT(*ref && (*ref)->fixed);
      mark_as_dependent(thd, last_checked_context->select_lex,
                        context->select_lex, this, this);
    }
  }

  DBUG_ASSERT(*ref);
  /*
    Check if this is an incorrect reference in a group function or forward
    reference. Do not issue an error if this is an unnamed reference inside an
    aggregate function.
  */
  if (((*ref)->with_sum_func && name &&
       !(current_sel->linkage != GLOBAL_OPTIONS_TYPE &&
         current_sel->having_fix_field)) ||
      !(*ref)->fixed)
  {
    my_error(ER_ILLEGAL_REFERENCE, MYF(0),
             name, ((*ref)->with_sum_func?
                    "reference to group function":
                    "forward reference in item list"));
    goto error;
  }

  set_properties();

  if ((*ref)->check_cols(1))
    goto error;
  return FALSE;

error:
  context->process_error(thd);
  return TRUE;
}


void Item_ref::set_properties()
{
  max_length= (*ref)->max_length;
  maybe_null= (*ref)->maybe_null;
  decimals=   (*ref)->decimals;
  collation.set((*ref)->collation);
  /*
    We have to remember if we refer to a sum function, to ensure that
    split_sum_func() doesn't try to change the reference.
  */
  with_sum_func= (*ref)->with_sum_func;
  unsigned_flag= (*ref)->unsigned_flag;
  if ((*ref)->type() == FIELD_ITEM)
    alias_name_used= ((Item_ident *) (*ref))->alias_name_used;
  else
    alias_name_used= TRUE; // it is not field, so it is was resolved by alias
  fixed= 1;
}


void Item_ref::cleanup()
{
  DBUG_ENTER("Item_ref::cleanup");
  Item_ident::cleanup();
  result_field= 0;
  DBUG_VOID_RETURN;
}


void Item_ref::print(String *str)
{
  if (ref)
  {
    if ((*ref)->type() != Item::CACHE_ITEM && ref_type() != VIEW_REF &&
        name && alias_name_used)
    {
      THD *thd= current_thd;
      append_identifier(thd, str, name, (uint) strlen(name));
    }
    else
      (*ref)->print(str);
  }
  else
    Item_ident::print(str);
}


bool Item_ref::send(Protocol *prot, String *tmp)
{
  if (result_field)
    return prot->store(result_field);
  return (*ref)->send(prot, tmp);
}


double Item_ref::val_result()
{
  if (result_field)
  {
    if ((null_value= result_field->is_null()))
      return 0.0;
    return result_field->val_real();
  }
  return val_real();
}


longlong Item_ref::val_int_result()
{
  if (result_field)
  {
    if ((null_value= result_field->is_null()))
      return 0;
    return result_field->val_int();
  }
  return val_int();
}


String *Item_ref::str_result(String* str)
{
  if (result_field)
  {
    if ((null_value= result_field->is_null()))
      return 0;
    str->set_charset(str_value.charset());
    return result_field->val_str(str, &str_value);
  }
  return val_str(str);
}


my_decimal *Item_ref::val_decimal_result(my_decimal *decimal_value)
{
  if (result_field)
  {
    if ((null_value= result_field->is_null()))
      return 0;
    return result_field->val_decimal(decimal_value);
  }
  return val_decimal(decimal_value);
}


bool Item_ref::val_bool_result()
{
  if (result_field)
  {
    if ((null_value= result_field->is_null()))
      return 0;
    switch (result_field->result_type()) {
    case INT_RESULT:
      return result_field->val_int() != 0;
    case DECIMAL_RESULT:
    {
      my_decimal decimal_value;
      my_decimal *val= result_field->val_decimal(&decimal_value);
      if (val)
        return !my_decimal_is_zero(val);
      return 0;
    }
    case REAL_RESULT:
    case STRING_RESULT:
      return result_field->val_real() != 0.0;
    case ROW_RESULT:
    default:
      DBUG_ASSERT(0);
    }
  }
  return val_bool();
}


double Item_ref::val_real()
{
  DBUG_ASSERT(fixed);
  double tmp=(*ref)->val_result();
  null_value=(*ref)->null_value;
  return tmp;
}


longlong Item_ref::val_int()
{
  DBUG_ASSERT(fixed);
  longlong tmp=(*ref)->val_int_result();
  null_value=(*ref)->null_value;
  return tmp;
}


bool Item_ref::val_bool()
{
  DBUG_ASSERT(fixed);
  bool tmp= (*ref)->val_bool_result();
  null_value= (*ref)->null_value;
  return tmp;
}


String *Item_ref::val_str(String* tmp)
{
  DBUG_ASSERT(fixed);
  tmp=(*ref)->str_result(tmp);
  null_value=(*ref)->null_value;
  return tmp;
}


bool Item_ref::is_null()
{
  DBUG_ASSERT(fixed);
  return (*ref)->is_null();
}


bool Item_ref::get_date(TIME *ltime,uint fuzzydate)
{
  return (null_value=(*ref)->get_date_result(ltime,fuzzydate));
}


my_decimal *Item_ref::val_decimal(my_decimal *decimal_value)
{
  my_decimal *val= (*ref)->val_decimal_result(decimal_value);
  null_value= (*ref)->null_value;
  return val;
}

int Item_ref::save_in_field(Field *to, bool no_conversions)
{
  int res;
  if (result_field)
  {
    if (result_field->is_null())
    {
      null_value= 1;
      return set_field_to_null_with_conversions(to, no_conversions);
    }
    to->set_notnull();
    field_conv(to, result_field);
    null_value= 0;
    return 0;
  }
  res= (*ref)->save_in_field(to, no_conversions);
  null_value= (*ref)->null_value;
  return res;
}


void Item_ref::save_org_in_field(Field *field)
{
  (*ref)->save_org_in_field(field);
}


void Item_ref::make_field(Send_field *field)
{
  (*ref)->make_field(field);
  /* Non-zero in case of a view */
  if (name)
    field->col_name= name;
  if (table_name)
    field->table_name= table_name;
  if (db_name)
    field->db_name= db_name;
}


void Item_ref_null_helper::print(String *str)
{
  str->append(STRING_WITH_LEN("<ref_null_helper>("));
  if (ref)
    (*ref)->print(str);
  else
    str->append('?');
  str->append(')');
}


double Item_direct_ref::val_real()
{
  double tmp=(*ref)->val_real();
  null_value=(*ref)->null_value;
  return tmp;
}


longlong Item_direct_ref::val_int()
{
  longlong tmp=(*ref)->val_int();
  null_value=(*ref)->null_value;
  return tmp;
}


String *Item_direct_ref::val_str(String* tmp)
{
  tmp=(*ref)->val_str(tmp);
  null_value=(*ref)->null_value;
  return tmp;
}


my_decimal *Item_direct_ref::val_decimal(my_decimal *decimal_value)
{
  my_decimal *tmp= (*ref)->val_decimal(decimal_value);
  null_value=(*ref)->null_value;
  return tmp;
}


bool Item_direct_ref::val_bool()
{
  bool tmp= (*ref)->val_bool();
  null_value=(*ref)->null_value;
  return tmp;
}


bool Item_direct_ref::is_null()
{
  return (*ref)->is_null();
}


bool Item_direct_ref::get_date(TIME *ltime,uint fuzzydate)
{
  return (null_value=(*ref)->get_date(ltime,fuzzydate));
}


/*
  Prepare referenced view viewld then call usual Item_direct_ref::fix_fields

  SYNOPSIS
    Item_direct_view_ref::fix_fields()
    thd         thread handler
    reference   reference on reference where this item stored

  RETURN
    FALSE   OK
    TRUE    Error
*/

bool Item_direct_view_ref::fix_fields(THD *thd, Item **reference)
{
  /* view fild reference must be defined */
  DBUG_ASSERT(*ref);
  /* (*ref)->check_cols() will be made in Item_direct_ref::fix_fields */
  if (!(*ref)->fixed &&
      ((*ref)->fix_fields(thd, ref)))
    return TRUE;
  return Item_direct_ref::fix_fields(thd, reference);
}

/*
  Compare two view column references for equality.

  SYNOPSIS
    Item_direct_view_ref::eq()
    item        item to compare with
    binary_cmp  make binary comparison

  DESCRIPTION
    A view column reference is considered equal to another column
    reference if the second one is a view column and if both column
    references resolve to the same item. It is assumed that both
    items are of the same type.

  RETURN
    TRUE    Referenced item is equal to given item
    FALSE   otherwise
*/


bool Item_direct_view_ref::eq(const Item *item, bool binary_cmp) const
{
  if (item->type() == REF_ITEM)
  {
    Item_ref *item_ref= (Item_ref*) item;
    if (item_ref->ref_type() == VIEW_REF)
    {
      Item *item_ref_ref= *(item_ref->ref);
      DBUG_ASSERT((*ref)->real_item()->type() == 
                  item_ref_ref->real_item()->type());
      return ((*ref)->real_item() == item_ref_ref->real_item());
    }
  }
  return FALSE;
}

bool Item_default_value::eq(const Item *item, bool binary_cmp) const
{
  return item->type() == DEFAULT_VALUE_ITEM && 
    ((Item_default_value *)item)->arg->eq(arg, binary_cmp);
}


bool Item_default_value::fix_fields(THD *thd, Item **items)
{
  Item *real_arg;
  Item_field *field_arg;
  Field *def_field;
  DBUG_ASSERT(fixed == 0);

  if (!arg)
  {
    fixed= 1;
    return FALSE;
  }
  if (!arg->fixed && arg->fix_fields(thd, &arg))
    goto error;


  real_arg= arg->real_item();
  if (real_arg->type() != FIELD_ITEM)
  {
    my_error(ER_NO_DEFAULT_FOR_FIELD, MYF(0), arg->name);
    goto error;
  }

  field_arg= (Item_field *)real_arg;
  if (field_arg->field->flags & NO_DEFAULT_VALUE_FLAG)
  {
    my_error(ER_NO_DEFAULT_FOR_FIELD, MYF(0), field_arg->field->field_name);
    goto error;
  }
  if (!(def_field= (Field*) sql_alloc(field_arg->field->size_of())))
    goto error;
  memcpy(def_field, field_arg->field, field_arg->field->size_of());
  def_field->move_field(def_field->table->s->default_values -
                        def_field->table->record[0]);
  set_field(def_field);
  return FALSE;

error:
  context->process_error(thd);
  return TRUE;
}


void Item_default_value::print(String *str)
{
  if (!arg)
  {
    str->append(STRING_WITH_LEN("default"));
    return;
  }
  str->append(STRING_WITH_LEN("default("));
  arg->print(str);
  str->append(')');
}


int Item_default_value::save_in_field(Field *field_arg, bool no_conversions)
{
  if (!arg)
  {
    if (field_arg->flags & NO_DEFAULT_VALUE_FLAG)
    {
      if (context->error_processor == &view_error_processor)
      {
        TABLE_LIST *view= cached_table->top_table();
        push_warning_printf(field_arg->table->in_use,
                            MYSQL_ERROR::WARN_LEVEL_WARN,
                            ER_NO_DEFAULT_FOR_VIEW_FIELD,
                            ER(ER_NO_DEFAULT_FOR_VIEW_FIELD),
                            view->view_db.str,
                            view->view_name.str);
      }
      else
      {
        push_warning_printf(field_arg->table->in_use,
                            MYSQL_ERROR::WARN_LEVEL_WARN,
                            ER_NO_DEFAULT_FOR_FIELD,
                            ER(ER_NO_DEFAULT_FOR_FIELD),
                            field_arg->field_name);
      }
      field_arg->set_default();
      return 1;
    }
    field_arg->set_default();
    return 0;
  }
  return Item_field::save_in_field(field_arg, no_conversions);
}


/* 
  This method like the walk method traverses the item tree, but at the
  same time it can replace some nodes in the tree
*/ 

Item *Item_default_value::transform(Item_transformer transformer, byte *args)
{
  DBUG_ASSERT(!current_thd->is_stmt_prepare());

  Item *new_item= arg->transform(transformer, args);
  if (!new_item)
    return 0;

  /*
    THD::change_item_tree() should be called only if the tree was
    really transformed, i.e. when a new item has been created.
    Otherwise we'll be allocating a lot of unnecessary memory for
    change records at each execution.
  */
  if (arg != new_item)
    current_thd->change_item_tree(&arg, new_item);
  return (this->*transformer)(args);
}


bool Item_insert_value::eq(const Item *item, bool binary_cmp) const
{
  return item->type() == INSERT_VALUE_ITEM &&
    ((Item_default_value *)item)->arg->eq(arg, binary_cmp);
}


bool Item_insert_value::fix_fields(THD *thd, Item **items)
{
  DBUG_ASSERT(fixed == 0);
  /* We should only check that arg is in first table */
  if (!arg->fixed)
  {
    bool res;
    st_table_list *orig_next_table= context->last_name_resolution_table;
    context->last_name_resolution_table= context->first_name_resolution_table;
    res= arg->fix_fields(thd, &arg);
    context->last_name_resolution_table= orig_next_table;
    if (res)
      return TRUE;
  }

  if (arg->type() == REF_ITEM)
  {
    Item_ref *ref= (Item_ref *)arg;
    if (ref->ref[0]->type() != FIELD_ITEM)
    {
      my_error(ER_BAD_FIELD_ERROR, MYF(0), "", "VALUES() function");
      return TRUE;
    }
    arg= ref->ref[0];
  }
  /*
    According to our SQL grammar, VALUES() function can reference
    only to a column.
  */
  DBUG_ASSERT(arg->type() == FIELD_ITEM);

  Item_field *field_arg= (Item_field *)arg;

  if (field_arg->field->table->insert_values)
  {
    Field *def_field= (Field*) sql_alloc(field_arg->field->size_of());
    if (!def_field)
      return TRUE;
    memcpy(def_field, field_arg->field, field_arg->field->size_of());
    def_field->move_field(def_field->table->insert_values -
                          def_field->table->record[0]);
    set_field(def_field);
  }
  else
  {
    Field *tmp_field= field_arg->field;
    /* charset doesn't matter here, it's to avoid sigsegv only */
    set_field(new Field_null(0, 0, Field::NONE, tmp_field->field_name,
			     tmp_field->table, &my_charset_bin));
  }
  return FALSE;
}

void Item_insert_value::print(String *str)
{
  str->append(STRING_WITH_LEN("values("));
  arg->print(str);
  str->append(')');
}


/*
  Find index of Field object which will be appropriate for item
  representing field of row being changed in trigger.

  SYNOPSIS
    setup_field()
      thd   - current thread context
      table - table of trigger (and where we looking for fields)
      table_grant_info - GRANT_INFO of the subject table

  NOTE
    This function does almost the same as fix_fields() for Item_field
    but is invoked right after trigger definition parsing. Since at
    this stage we can't say exactly what Field object (corresponding
    to TABLE::record[0] or TABLE::record[1]) should be bound to this
    Item, we only find out index of the Field and then select concrete
    Field object in fix_fields() (by that time Table_trigger_list::old_field/
    new_field should point to proper array of Fields).
    It also binds Item_trigger_field to Table_triggers_list object for
    table of trigger which uses this item.
*/

void Item_trigger_field::setup_field(THD *thd, TABLE *table,
                                     GRANT_INFO *table_grant_info)
{
  /*
    There is no sense in marking fields used by trigger with current value
    of THD::query_id since it is completely unrelated to the THD::query_id
    value for statements which will invoke trigger. So instead we use
    Table_triggers_list::mark_fields_used() method which is called during
    execution of these statements.
  */
  bool save_set_query_id= thd->set_query_id;
  thd->set_query_id= 0;
  /*
    Try to find field by its name and if it will be found
    set field_idx properly.
  */
  (void)find_field_in_table(thd, table, field_name, (uint) strlen(field_name),
                            0, &field_idx);
  thd->set_query_id= save_set_query_id;
  triggers= table->triggers;
  table_grants= table_grant_info;
}


bool Item_trigger_field::eq(const Item *item, bool binary_cmp) const
{
  return item->type() == TRIGGER_FIELD_ITEM &&
         row_version == ((Item_trigger_field *)item)->row_version &&
         !my_strcasecmp(system_charset_info, field_name,
                        ((Item_trigger_field *)item)->field_name);
}


void Item_trigger_field::set_required_privilege(bool rw)
{
  /*
    Require SELECT and UPDATE privilege if this field will be read and
    set, and only UPDATE privilege for setting the field.
  */
  want_privilege= (rw ? SELECT_ACL | UPDATE_ACL : UPDATE_ACL);
}


bool Item_trigger_field::set_value(THD *thd, sp_rcontext */*ctx*/, Item **it)
{
  Item *item= sp_prepare_func_item(thd, it);

  return (!item || (!fixed && fix_fields(thd, 0)) ||
          (item->save_in_field(field, 0) < 0));
}


bool Item_trigger_field::fix_fields(THD *thd, Item **items)
{
  /*
    Since trigger is object tightly associated with TABLE object most
    of its set up can be performed during trigger loading i.e. trigger
    parsing! So we have little to do in fix_fields. :)
  */

  DBUG_ASSERT(fixed == 0);

  /* Set field. */

  if (field_idx != (uint)-1)
  {
#ifndef NO_EMBEDDED_ACCESS_CHECKS
    /*
      Check access privileges for the subject table. We check privileges only
      in runtime.
    */

    if (table_grants)
    {
      table_grants->want_privilege= want_privilege;

      if (check_grant_column(thd, table_grants, triggers->table->s->db,
                             triggers->table->s->table_name, field_name,
                             strlen(field_name), thd->security_ctx))
        return TRUE;
    }
#endif // NO_EMBEDDED_ACCESS_CHECKS

    field= (row_version == OLD_ROW) ? triggers->old_field[field_idx] :
                                      triggers->new_field[field_idx];
    set_field(field);
    fixed= 1;
    return FALSE;
  }

  my_error(ER_BAD_FIELD_ERROR, MYF(0), field_name,
           (row_version == NEW_ROW) ? "NEW" : "OLD");
  return TRUE;
}


void Item_trigger_field::print(String *str)
{
  str->append((row_version == NEW_ROW) ? "NEW" : "OLD", 3);
  str->append('.');
  str->append(field_name);
}


void Item_trigger_field::cleanup()
{
  want_privilege= original_privilege;
  /*
    Since special nature of Item_trigger_field we should not do most of
    things from Item_field::cleanup() or Item_ident::cleanup() here.
  */
  Item::cleanup();
}


/*
  If item is a const function, calculate it and return a const item
  The original item is freed if not returned
*/

Item_result item_cmp_type(Item_result a,Item_result b)
{
  if (a == STRING_RESULT && b == STRING_RESULT)
    return STRING_RESULT;
  if (a == INT_RESULT && b == INT_RESULT)
    return INT_RESULT;
  else if (a == ROW_RESULT || b == ROW_RESULT)
    return ROW_RESULT;
  if ((a == INT_RESULT || a == DECIMAL_RESULT) &&
      (b == INT_RESULT || b == DECIMAL_RESULT))
    return DECIMAL_RESULT;
  return REAL_RESULT;
}


void resolve_const_item(THD *thd, Item **ref, Item *comp_item)
{
  Item *item= *ref;
  Item *new_item= NULL;
  if (item->basic_const_item())
    return;                                     // Can't be better
  Item_result res_type=item_cmp_type(comp_item->result_type(),
				     item->result_type());
  char *name=item->name;			// Alloced by sql_alloc

  switch (res_type) {
  case STRING_RESULT:
  {
    char buff[MAX_FIELD_WIDTH];
    String tmp(buff,sizeof(buff),&my_charset_bin),*result;
    result=item->val_str(&tmp);
    if (item->null_value)
      new_item= new Item_null(name);
    else
    {
      uint length= result->length();
      char *tmp_str= sql_strmake(result->ptr(), length);
      new_item= new Item_string(name, tmp_str, length, result->charset());
    }
    break;
  }
  case INT_RESULT:
  {
    longlong result=item->val_int();
    uint length=item->max_length;
    bool null_value=item->null_value;
    new_item= (null_value ? (Item*) new Item_null(name) :
               (Item*) new Item_int(name, result, length));
    break;
  }
  case ROW_RESULT:
  if (item->type() == Item::ROW_ITEM && comp_item->type() == Item::ROW_ITEM)
  {
    /*
      Substitute constants only in Item_rows. Don't affect other Items
      with ROW_RESULT (eg Item_singlerow_subselect).

      For such Items more optimal is to detect if it is constant and replace
      it with Item_row. This would optimize queries like this:
      SELECT * FROM t1 WHERE (a,b) = (SELECT a,b FROM t2 LIMIT 1);
    */
    Item_row *item_row= (Item_row*) item;
    Item_row *comp_item_row= (Item_row*) comp_item;
    uint col;
    new_item= 0;
    /*
      If item and comp_item are both Item_rows and have same number of cols
      then process items in Item_row one by one.
      We can't ignore NULL values here as this item may be used with <=>, in
      which case NULL's are significant.
    */
    DBUG_ASSERT(item->result_type() == comp_item->result_type());
    DBUG_ASSERT(item_row->cols() == comp_item_row->cols());
    col= item_row->cols();
    while (col-- > 0)
      resolve_const_item(thd, item_row->addr(col), comp_item_row->el(col));
    break;
  }
  /* Fallthrough */
  case REAL_RESULT:
  {						// It must REAL_RESULT
    double result= item->val_real();
    uint length=item->max_length,decimals=item->decimals;
    bool null_value=item->null_value;
    new_item= (null_value ? (Item*) new Item_null(name) : (Item*)
               new Item_float(name, result, decimals, length));
    break;
  }
  case DECIMAL_RESULT:
  {
    my_decimal decimal_value;
    my_decimal *result= item->val_decimal(&decimal_value);
    uint length= item->max_length, decimals= item->decimals;
    bool null_value= item->null_value;
    new_item= (null_value ?
               (Item*) new Item_null(name) :
               (Item*) new Item_decimal(name, result, length, decimals));
    break;
  }
  default:
    DBUG_ASSERT(0);
  }
  if (new_item)
    thd->change_item_tree(ref, new_item);
}

/*
  Return true if the value stored in the field is equal to the const item
  We need to use this on the range optimizer because in some cases
  we can't store the value in the field without some precision/character loss.
*/

bool field_is_equal_to_item(Field *field,Item *item)
{

  Item_result res_type=item_cmp_type(field->result_type(),
				     item->result_type());
  if (res_type == STRING_RESULT)
  {
    char item_buff[MAX_FIELD_WIDTH];
    char field_buff[MAX_FIELD_WIDTH];
    String item_tmp(item_buff,sizeof(item_buff),&my_charset_bin),*item_result;
    String field_tmp(field_buff,sizeof(field_buff),&my_charset_bin);
    item_result=item->val_str(&item_tmp);
    if (item->null_value)
      return 1;					// This must be true
    field->val_str(&field_tmp);
    return !stringcmp(&field_tmp,item_result);
  }
  if (res_type == INT_RESULT)
    return 1;					// Both where of type int
  if (res_type == DECIMAL_RESULT)
  {
    my_decimal item_buf, *item_val,
               field_buf, *field_val;
    item_val= item->val_decimal(&item_buf);
    if (item->null_value)
      return 1;					// This must be true
    field_val= field->val_decimal(&field_buf);
    return !my_decimal_cmp(item_val, field_val);
  }
  double result= item->val_real();
  if (item->null_value)
    return 1;
  return result == field->val_real();
}

Item_cache* Item_cache::get_cache(Item_result type)
{
  switch (type) {
  case INT_RESULT:
    return new Item_cache_int();
  case REAL_RESULT:
    return new Item_cache_real();
  case DECIMAL_RESULT:
    return new Item_cache_decimal();
  case STRING_RESULT:
    return new Item_cache_str();
  case ROW_RESULT:
    return new Item_cache_row();
  default:
    // should never be in real life
    DBUG_ASSERT(0);
    return 0;
  }
}


void Item_cache::print(String *str)
{
  str->append(STRING_WITH_LEN("<cache>("));
  if (example)
    example->print(str);
  else
    Item::print(str);
  str->append(')');
}


void Item_cache_int::store(Item *item)
{
  value= item->val_int_result();
  null_value= item->null_value;
  unsigned_flag= item->unsigned_flag;
}


String *Item_cache_int::val_str(String *str)
{
  DBUG_ASSERT(fixed == 1);
  str->set(value, default_charset());
  return str;
}


my_decimal *Item_cache_int::val_decimal(my_decimal *decimal_val)
{
  DBUG_ASSERT(fixed == 1);
  int2my_decimal(E_DEC_FATAL_ERROR, value, unsigned_flag, decimal_val);
  return decimal_val;
}


void Item_cache_real::store(Item *item)
{
  value= item->val_result();
  null_value= item->null_value;
}


longlong Item_cache_real::val_int()
{
  DBUG_ASSERT(fixed == 1);
  return (longlong) rint(value);
}


String* Item_cache_real::val_str(String *str)
{
  DBUG_ASSERT(fixed == 1);
  str->set(value, decimals, default_charset());
  return str;
}


my_decimal *Item_cache_real::val_decimal(my_decimal *decimal_val)
{
  DBUG_ASSERT(fixed == 1);
  double2my_decimal(E_DEC_FATAL_ERROR, value, decimal_val);
  return decimal_val;
}


void Item_cache_decimal::store(Item *item)
{
  my_decimal *val= item->val_decimal_result(&decimal_value);
  if (!(null_value= item->null_value) && val != &decimal_value)
    my_decimal2decimal(val, &decimal_value);
}

double Item_cache_decimal::val_real()
{
  DBUG_ASSERT(fixed);
  double res;
  my_decimal2double(E_DEC_FATAL_ERROR, &decimal_value, &res);
  return res;
}

longlong Item_cache_decimal::val_int()
{
  DBUG_ASSERT(fixed);
  longlong res;
  my_decimal2int(E_DEC_FATAL_ERROR, &decimal_value, unsigned_flag, &res);
  return res;
}

String* Item_cache_decimal::val_str(String *str)
{
  DBUG_ASSERT(fixed);
  my_decimal_round(E_DEC_FATAL_ERROR, &decimal_value, decimals, FALSE,
                   &decimal_value);
  my_decimal2string(E_DEC_FATAL_ERROR, &decimal_value, 0, 0, 0, str);
  return str;
}

my_decimal *Item_cache_decimal::val_decimal(my_decimal *val)
{
  DBUG_ASSERT(fixed);
  return &decimal_value;
}


void Item_cache_str::store(Item *item)
{
  value_buff.set(buffer, sizeof(buffer), item->collation.collation);
  value= item->str_result(&value_buff);
  if ((null_value= item->null_value))
    value= 0;
  else if (value != &value_buff)
  {
    /*
      We copy string value to avoid changing value if 'item' is table field
      in queries like following (where t1.c is varchar):
      select a, 
             (select a,b,c from t1 where t1.a=t2.a) = ROW(a,2,'a'),
             (select c from t1 where a=t2.a)
        from t2;
    */
    value_buff.copy(*value);
    value= &value_buff;
  }
}

double Item_cache_str::val_real()
{
  DBUG_ASSERT(fixed == 1);
  int err_not_used;
  char *end_not_used;
  if (value)
    return my_strntod(value->charset(), (char*) value->ptr(),
		      value->length(), &end_not_used, &err_not_used);
  return (double) 0;
}


longlong Item_cache_str::val_int()
{
  DBUG_ASSERT(fixed == 1);
  int err;
  if (value)
    return my_strntoll(value->charset(), value->ptr(),
		       value->length(), 10, (char**) 0, &err);
  else
    return (longlong)0;
}

my_decimal *Item_cache_str::val_decimal(my_decimal *decimal_val)
{
  DBUG_ASSERT(fixed == 1);
  if (value)
    string2my_decimal(E_DEC_FATAL_ERROR, value, decimal_val);
  else
    decimal_val= 0;
  return decimal_val;
}


bool Item_cache_row::allocate(uint num)
{
  item_count= num;
  THD *thd= current_thd;
  return (!(values= 
	    (Item_cache **) thd->calloc(sizeof(Item_cache *)*item_count)));
}


bool Item_cache_row::setup(Item * item)
{
  example= item;
  if (!values && allocate(item->cols()))
    return 1;
  for (uint i= 0; i < item_count; i++)
  {
    Item *el= item->el(i);
    Item_cache *tmp;
    if (!(tmp= values[i]= Item_cache::get_cache(el->result_type())))
      return 1;
    tmp->setup(el);
  }
  return 0;
}


void Item_cache_row::store(Item * item)
{
  null_value= 0;
  item->bring_value();
  for (uint i= 0; i < item_count; i++)
  {
    values[i]->store(item->el(i));
    null_value|= values[i]->null_value;
  }
}


void Item_cache_row::illegal_method_call(const char *method)
{
  DBUG_ENTER("Item_cache_row::illegal_method_call");
  DBUG_PRINT("error", ("!!! %s method was called for row item", method));
  DBUG_ASSERT(0);
  my_error(ER_OPERAND_COLUMNS, MYF(0), 1);
  DBUG_VOID_RETURN;
}


bool Item_cache_row::check_cols(uint c)
{
  if (c != item_count)
  {
    my_error(ER_OPERAND_COLUMNS, MYF(0), c);
    return 1;
  }
  return 0;
}


bool Item_cache_row::null_inside()
{
  for (uint i= 0; i < item_count; i++)
  {
    if (values[i]->cols() > 1)
    {
      if (values[i]->null_inside())
	return 1;
    }
    else
    {
      values[i]->val_int();
      if (values[i]->null_value)
	return 1;
    }
  }
  return 0;
}


void Item_cache_row::bring_value()
{
  for (uint i= 0; i < item_count; i++)
    values[i]->bring_value();
  return;
}


Item_type_holder::Item_type_holder(THD *thd, Item *item)
  :Item(thd, item), enum_set_typelib(0), fld_type(get_real_type(item))
{
  DBUG_ASSERT(item->fixed);

  max_length= display_length(item);
  maybe_null= item->maybe_null;
  collation.set(item->collation);
  get_full_info(item);
  /* fix variable decimals which always is NOT_FIXED_DEC */
  if (Field::result_merge_type(fld_type) == INT_RESULT)
    decimals= 0;
  prev_decimal_int_part= item->decimal_int_part();
}


/*
  Return expression type of Item_type_holder

  SYNOPSIS
    Item_type_holder::result_type()

  RETURN
     Item_result (type of internal MySQL expression result)
*/

Item_result Item_type_holder::result_type() const
{
  return Field::result_merge_type(fld_type);
}


/*
  Find real field type of item

  SYNOPSIS
    Item_type_holder::get_real_type()

  RETURN
    type of field which should be created to store item value
*/

enum_field_types Item_type_holder::get_real_type(Item *item)
{
  switch(item->type())
  {
  case FIELD_ITEM:
  {
    /*
      Item_fields::field_type ask Field_type() but sometimes field return
      a different type, like for enum/set, so we need to ask real type.
    */
    Field *field= ((Item_field *) item)->field;
    enum_field_types type= field->real_type();
    /* work around about varchar type field detection */
    if (type == MYSQL_TYPE_STRING && field->type() == MYSQL_TYPE_VAR_STRING)
      return MYSQL_TYPE_VAR_STRING;
    return type;
  }
  case SUM_FUNC_ITEM:
  {
    /*
      Argument of aggregate function sometimes should be asked about field
      type
    */
    Item_sum *item_sum= (Item_sum *) item;
    if (item_sum->keep_field_type())
      return get_real_type(item_sum->args[0]);
    break;
  }
  case FUNC_ITEM:
    if (((Item_func *) item)->functype() == Item_func::GUSERVAR_FUNC)
    {
      /*
        There are work around of problem with changing variable type on the
        fly and variable always report "string" as field type to get
        acceptable information for client in send_field, so we make field
        type from expression type.
      */
      switch (item->result_type()) {
      case STRING_RESULT:
        return MYSQL_TYPE_VAR_STRING;
      case INT_RESULT:
        return MYSQL_TYPE_LONGLONG;
      case REAL_RESULT:
        return MYSQL_TYPE_DOUBLE;
      case DECIMAL_RESULT:
        return MYSQL_TYPE_NEWDECIMAL;
      case ROW_RESULT:
      default:
        DBUG_ASSERT(0);
        return MYSQL_TYPE_VAR_STRING;
      }
    }
    break;
  default:
    break;
  }
  return item->field_type();
}

/*
  Find field type which can carry current Item_type_holder type and
  type of given Item.

  SYNOPSIS
    Item_type_holder::join_types()
    thd     thread handler
    item    given item to join its parameters with this item ones

  RETURN
    TRUE   error - types are incompatible
    FALSE  OK
*/

bool Item_type_holder::join_types(THD *thd, Item *item)
{
  uint max_length_orig= max_length;
  uint decimals_orig= decimals;
  DBUG_ENTER("Item_type_holder::join_types");
  DBUG_PRINT("info:", ("was type %d len %d, dec %d name %s",
                       fld_type, max_length, decimals,
                       (name ? name : "<NULL>")));
  DBUG_PRINT("info:", ("in type %d len %d, dec %d",
                       get_real_type(item),
                       item->max_length, item->decimals));
  fld_type= Field::field_type_merge(fld_type, get_real_type(item));
  {
    int item_decimals= item->decimals;
    /* fix variable decimals which always is NOT_FIXED_DEC */
    if (Field::result_merge_type(fld_type) == INT_RESULT)
      item_decimals= 0;
    decimals= max(decimals, item_decimals);
  }
  if (Field::result_merge_type(fld_type) == DECIMAL_RESULT)
  {
    decimals= min(max(decimals, item->decimals), DECIMAL_MAX_SCALE);
    int precision= min(max(prev_decimal_int_part, item->decimal_int_part())
                       + decimals, DECIMAL_MAX_PRECISION);
    unsigned_flag&= item->unsigned_flag;
    max_length= my_decimal_precision_to_length(precision, decimals,
                                               unsigned_flag);
  }

  switch (Field::result_merge_type(fld_type))
  {
  case STRING_RESULT:
  {
    const char *old_cs, *old_derivation;
    uint32 old_max_chars= max_length / collation.collation->mbmaxlen;
    old_cs= collation.collation->name;
    old_derivation= collation.derivation_name();
    if (collation.aggregate(item->collation, MY_COLL_ALLOW_CONV))
    {
      my_error(ER_CANT_AGGREGATE_2COLLATIONS, MYF(0),
	       old_cs, old_derivation,
	       item->collation.collation->name,
	       item->collation.derivation_name(),
	       "UNION");
      DBUG_RETURN(TRUE);
    }
    /*
      To figure out max_length, we have to take into account possible
      expansion of the size of the values because of character set
      conversions.
     */
    max_length= max(old_max_chars * collation.collation->mbmaxlen,
                    display_length(item) / item->collation.collation->mbmaxlen *
                    collation.collation->mbmaxlen);
    break;
  }
  case REAL_RESULT:
  {
    if (decimals != NOT_FIXED_DEC)
    {
      int delta1= max_length_orig - decimals_orig;
      int delta2= item->max_length - item->decimals;
      if (fld_type == MYSQL_TYPE_DECIMAL)
        max_length= max(delta1, delta2) + decimals;
      else
        max_length= min(max(delta1, delta2) + decimals,
                        (fld_type == MYSQL_TYPE_FLOAT) ? FLT_DIG+6 : DBL_DIG+7);
    }
    else
      max_length= (fld_type == MYSQL_TYPE_FLOAT) ? FLT_DIG+6 : DBL_DIG+7;
    break;
  }
  default:
    max_length= max(max_length, display_length(item));
  };
  maybe_null|= item->maybe_null;
  get_full_info(item);

  /* Remember decimal integer part to be used in DECIMAL_RESULT handleng */
  prev_decimal_int_part= decimal_int_part();
  DBUG_PRINT("info", ("become type: %d  len: %u  dec: %u",
                      (int) fld_type, max_length, (uint) decimals));
  DBUG_RETURN(FALSE);
}

/*
  Calculate lenth for merging result for given Item type

  SYNOPSIS
    Item_type_holder::real_length()
    item  Item for lrngth detection

  RETURN
    length
*/

uint32 Item_type_holder::display_length(Item *item)
{
  if (item->type() == Item::FIELD_ITEM)
    return ((Item_field *)item)->max_disp_length();

  switch (item->field_type())
  {
  case MYSQL_TYPE_DECIMAL:
  case MYSQL_TYPE_TIMESTAMP:
  case MYSQL_TYPE_DATE:
  case MYSQL_TYPE_TIME:
  case MYSQL_TYPE_DATETIME:
  case MYSQL_TYPE_YEAR:
  case MYSQL_TYPE_NEWDATE:
  case MYSQL_TYPE_VARCHAR:
  case MYSQL_TYPE_BIT:
  case MYSQL_TYPE_NEWDECIMAL:
  case MYSQL_TYPE_ENUM:
  case MYSQL_TYPE_SET:
  case MYSQL_TYPE_TINY_BLOB:
  case MYSQL_TYPE_MEDIUM_BLOB:
  case MYSQL_TYPE_LONG_BLOB:
  case MYSQL_TYPE_BLOB:
  case MYSQL_TYPE_VAR_STRING:
  case MYSQL_TYPE_STRING:
  case MYSQL_TYPE_GEOMETRY:
    return item->max_length;
  case MYSQL_TYPE_TINY:
    return 4;
  case MYSQL_TYPE_SHORT:
    return 6;
  case MYSQL_TYPE_LONG:
    return 11;
  case MYSQL_TYPE_FLOAT:
    return 25;
  case MYSQL_TYPE_DOUBLE:
    return 53;
  case MYSQL_TYPE_NULL:
    return 0;
  case MYSQL_TYPE_LONGLONG:
    return 20;
  case MYSQL_TYPE_INT24:
    return 8;
  default:
    DBUG_ASSERT(0); // we should never go there
    return 0;
  }
}


/*
  Make temporary table field according collected information about type
  of UNION result

  SYNOPSIS
    Item_type_holder::make_field_by_type()
    table  temporary table for which we create fields

  RETURN
    created field
*/

Field *Item_type_holder::make_field_by_type(TABLE *table)
{
  /*
    The field functions defines a field to be not null if null_ptr is not 0
  */
  uchar *null_ptr= maybe_null ? (uchar*) "" : 0;
  switch (fld_type)
  {
  case MYSQL_TYPE_ENUM:
    DBUG_ASSERT(enum_set_typelib);
    return new Field_enum((char *) 0, max_length, null_ptr, 0,
                          Field::NONE, name,
                          table, get_enum_pack_length(enum_set_typelib->count),
                          enum_set_typelib, collation.collation);
  case MYSQL_TYPE_SET:
    DBUG_ASSERT(enum_set_typelib);
    return new Field_set((char *) 0, max_length, null_ptr, 0,
                         Field::NONE, name,
                         table, get_set_pack_length(enum_set_typelib->count),
                         enum_set_typelib, collation.collation);
  default:
    break;
  }
  return tmp_table_field_from_field_type(table);
}


/*
  Get full information from Item about enum/set fields to be able to create
  them later

  SYNOPSIS
    Item_type_holder::get_full_info
    item    Item for information collection
*/
void Item_type_holder::get_full_info(Item *item)
{
  if (fld_type == MYSQL_TYPE_ENUM ||
      fld_type == MYSQL_TYPE_SET)
  {
    if (item->type() == Item::SUM_FUNC_ITEM &&
        (((Item_sum*)item)->sum_func() == Item_sum::MAX_FUNC ||
         ((Item_sum*)item)->sum_func() == Item_sum::MIN_FUNC))
      item = ((Item_sum*)item)->args[0];
    /*
      We can have enum/set type after merging only if we have one enum|set
      field (or MIN|MAX(enum|set field)) and number of NULL fields
    */
    DBUG_ASSERT((enum_set_typelib &&
                 get_real_type(item) == MYSQL_TYPE_NULL) ||
                (!enum_set_typelib &&
                 item->type() == Item::FIELD_ITEM &&
                 (get_real_type(item) == MYSQL_TYPE_ENUM ||
                  get_real_type(item) == MYSQL_TYPE_SET) &&
                 ((Field_enum*)((Item_field *) item)->field)->typelib));
    if (!enum_set_typelib)
    {
      enum_set_typelib= ((Field_enum*)((Item_field *) item)->field)->typelib;
    }
  }
}


double Item_type_holder::val_real()
{
  DBUG_ASSERT(0); // should never be called
  return 0.0;
}


longlong Item_type_holder::val_int()
{
  DBUG_ASSERT(0); // should never be called
  return 0;
}

my_decimal *Item_type_holder::val_decimal(my_decimal *)
{
  DBUG_ASSERT(0); // should never be called
  return 0;
}

String *Item_type_holder::val_str(String*)
{
  DBUG_ASSERT(0); // should never be called
  return 0;
}

void Item_result_field::cleanup()
{
  DBUG_ENTER("Item_result_field::cleanup()");
  Item::cleanup();
  result_field= 0;
  DBUG_VOID_RETURN;
}

/*
  Dummy error processor used by default by Name_resolution_context

  SYNOPSIS
    dummy_error_processor()

  NOTE
    do nothing
*/

void dummy_error_processor(THD *thd, void *data)
{}

/*
  Wrapper of hide_view_error call for Name_resolution_context error processor

  SYNOPSIS
    view_error_processor()

  NOTE
    hide view underlying tables details in error messages
*/

void view_error_processor(THD *thd, void *data)
{
  ((TABLE_LIST *)data)->hide_view_error(thd);
}

/*****************************************************************************
** Instantiate templates
*****************************************************************************/

#ifdef HAVE_EXPLICIT_TEMPLATE_INSTANTIATION
template class List<Item>;
template class List_iterator<Item>;
template class List_iterator_fast<Item>;
template class List_iterator_fast<Item_field>;
template class List<List_item>;
#endif<|MERGE_RESOLUTION|>--- conflicted
+++ resolved
@@ -4475,13 +4475,8 @@
   nr= (ulonglong) val_int();
   if ((length == 8) && !(field->flags & UNSIGNED_FLAG) && (nr > LONGLONG_MAX))
   {
-<<<<<<< HEAD
-    longlong nr=val_int();
-    error=field->store(nr, TRUE);    // Assume hex numbers are unsigned
-=======
     nr= LONGLONG_MAX;
     goto warn;
->>>>>>> 0b5696b8
   }
   return field->store((longlong) nr);
 
