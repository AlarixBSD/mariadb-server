/*
  Copyright (c) 2005, 2019, Oracle and/or its affiliates.
<<<<<<< HEAD
  Copyright (c) 2009, 2020, MariaDB
=======
  Copyright (c) 2009, 2021, MariaDB
>>>>>>> 2fb44078

  This program is free software; you can redistribute it and/or modify
  it under the terms of the GNU General Public License as published by
  the Free Software Foundation; version 2 of the License.

  This program is distributed in the hope that it will be useful,
  but WITHOUT ANY WARRANTY; without even the implied warranty of
  MERCHANTABILITY or FITNESS FOR A PARTICULAR PURPOSE.  See the
  GNU General Public License for more details.

  You should have received a copy of the GNU General Public License
  along with this program; if not, write to the Free Software
  Foundation, Inc., 51 Franklin St, Fifth Floor, Boston, MA 02110-1335  USA
*/

/*
  This handler was developed by Mikael Ronstrom for version 5.1 of MySQL.
  It is an abstraction layer on top of other handlers such as MyISAM,
  InnoDB, Federated, Berkeley DB and so forth. Partitioned tables can also
  be handled by a storage engine. The current example of this is NDB
  Cluster that has internally handled partitioning. This have benefits in
  that many loops needed in the partition handler can be avoided.

  Partitioning has an inherent feature which in some cases is positive and
  in some cases is negative. It splits the data into chunks. This makes
  the data more manageable, queries can easily be parallelised towards the
  parts and indexes are split such that there are less levels in the
  index trees. The inherent disadvantage is that to use a split index
  one has to scan all index parts which is ok for large queries but for
  small queries it can be a disadvantage.

  Partitioning lays the foundation for more manageable databases that are
  extremely large. It does also lay the foundation for more parallelism
  in the execution of queries. This functionality will grow with later
  versions of MySQL/MariaDB.

  The partition is setup to use table locks. It implements an partition "SHARE"
  that is inserted into a hash by table name. You can use this to store
  information of state that any partition handler object will be able to see
  if it is using the same table.

  Please read the object definition in ha_partition.h before reading the rest
  if this file.
*/

#include "mariadb.h"
#include "sql_priv.h"
#include "sql_parse.h"                          // append_file_to_dir
#include "create_options.h"

#ifdef WITH_PARTITION_STORAGE_ENGINE
#include "ha_partition.h"
#include "sql_table.h"                        // tablename_to_filename
#include "key.h"
#include "sql_plugin.h"
#include "sql_show.h"                        // append_identifier
#include "sql_admin.h"                       // SQL_ADMIN_MSG_TEXT_SIZE
#include "sql_select.h"

#include "debug_sync.h"

/* First 4 bytes in the .par file is the number of 32-bit words in the file */
#define PAR_WORD_SIZE 4
/* offset to the .par file checksum */
#define PAR_CHECKSUM_OFFSET 4
/* offset to the total number of partitions */
#define PAR_NUM_PARTS_OFFSET 8
/* offset to the engines array */
#define PAR_ENGINES_OFFSET 12
#define PARTITION_ENABLED_TABLE_FLAGS (HA_FILE_BASED | \
                                       HA_REC_NOT_IN_SEQ | \
                                       HA_CAN_REPAIR)
#define PARTITION_DISABLED_TABLE_FLAGS (HA_CAN_GEOMETRY | \
                                        HA_DUPLICATE_POS | \
                                        HA_CAN_INSERT_DELAYED | \
                                        HA_READ_BEFORE_WRITE_REMOVAL |\
                                        HA_CAN_TABLES_WITHOUT_ROLLBACK)

static const char *ha_par_ext= ".par";

/****************************************************************************
                MODULE create/delete handler object
****************************************************************************/

static handler *partition_create_handler(handlerton *hton,
                                         TABLE_SHARE *share,
                                         MEM_ROOT *mem_root);
static uint partition_flags();
static alter_table_operations alter_table_flags(alter_table_operations flags);

/*
  If frm_error() is called then we will use this to to find out what file
  extensions exist for the storage engine. This is also used by the default
  rename_table and delete_table method in handler.cc.
*/
static const char *ha_partition_ext[]=
{
  ha_par_ext, NullS
};


#ifdef HAVE_PSI_INTERFACE
PSI_mutex_key key_partition_auto_inc_mutex;

static PSI_mutex_info all_partition_mutexes[]=
{
  { &key_partition_auto_inc_mutex, "Partition_share::auto_inc_mutex", 0}
};

static void init_partition_psi_keys(void)
{
  const char* category= "partition";
  int count;

  count= array_elements(all_partition_mutexes);
  mysql_mutex_register(category, all_partition_mutexes, count);
}
#endif /* HAVE_PSI_INTERFACE */

static int partition_initialize(void *p)
{
  handlerton *partition_hton;
  partition_hton= (handlerton *)p;

  partition_hton->state= SHOW_OPTION_YES;
  partition_hton->db_type= DB_TYPE_PARTITION_DB;
  partition_hton->create= partition_create_handler;
  partition_hton->partition_flags= partition_flags;
  partition_hton->alter_table_flags= alter_table_flags;
  partition_hton->flags= HTON_NOT_USER_SELECTABLE |
                         HTON_HIDDEN |
                         HTON_TEMPORARY_NOT_SUPPORTED;
  partition_hton->tablefile_extensions= ha_partition_ext;

#ifdef HAVE_PSI_INTERFACE
  init_partition_psi_keys();
#endif
  return 0;
}


/**
  Initialize and allocate space for partitions shares.

  @param num_parts  Number of partitions to allocate storage for.

  @return Operation status.
    @retval true  Failure (out of memory).
    @retval false Success.
*/

bool Partition_share::init(uint num_parts)
{
  DBUG_ENTER("Partition_share::init");
  auto_inc_initialized= false;
  partition_name_hash_initialized= false;
  next_auto_inc_val= 0;
  if (partitions_share_refs.init(num_parts))
  {
    DBUG_RETURN(true);
  }
  DBUG_RETURN(false);
}


/*
  Create new partition handler

  SYNOPSIS
    partition_create_handler()
    table                       Table object

  RETURN VALUE
    New partition object
*/

static handler *partition_create_handler(handlerton *hton,
                                         TABLE_SHARE *share,
                                         MEM_ROOT *mem_root)
{
  ha_partition *file= new (mem_root) ha_partition(hton, share);
  if (file && file->initialize_partition(mem_root))
  {
    delete file;
    file= 0;
  }
  return file;
}

/*
  HA_CAN_PARTITION:
  Used by storage engines that can handle partitioning without this
  partition handler
  (Partition, NDB)

  HA_CAN_UPDATE_PARTITION_KEY:
  Set if the handler can update fields that are part of the partition
  function.

  HA_CAN_PARTITION_UNIQUE:
  Set if the handler can handle unique indexes where the fields of the
  unique key are not part of the fields of the partition function. Thus
  a unique key can be set on all fields.

  HA_USE_AUTO_PARTITION
  Set if the handler sets all tables to be partitioned by default.
*/

static uint partition_flags()
{
  return HA_CAN_PARTITION;
}

static alter_table_operations alter_table_flags(alter_table_operations flags __attribute__((unused)))
{
  return (HA_PARTITION_FUNCTION_SUPPORTED |
          HA_FAST_CHANGE_PARTITION);
}

/*
  Constructor method

  SYNOPSIS
    ha_partition()
    table                       Table object

  RETURN VALUE
    NONE
*/

ha_partition::ha_partition(handlerton *hton, TABLE_SHARE *share)
  :handler(hton, share)
{
  DBUG_ENTER("ha_partition::ha_partition(table)");
  ha_partition_init();
  DBUG_VOID_RETURN;
}


/* Initialize all partition variables */

void ha_partition::ha_partition_init()
{
  init_alloc_root(&m_mem_root, "ha_partition", 512, 512, MYF(0));
  init_handler_variables();
}

/*
  Constructor method

  SYNOPSIS
    ha_partition()
    part_info                       Partition info

  RETURN VALUE
    NONE
*/

ha_partition::ha_partition(handlerton *hton, partition_info *part_info)
  :handler(hton, NULL)
{
  DBUG_ENTER("ha_partition::ha_partition(part_info)");
  DBUG_ASSERT(part_info);
  ha_partition_init();
  m_part_info= part_info;
  m_create_handler= TRUE;
  m_is_sub_partitioned= m_part_info->is_sub_partitioned();
  DBUG_VOID_RETURN;
}

/**
  ha_partition constructor method used by ha_partition::clone()

  @param hton               Handlerton (partition_hton)
  @param share              Table share object
  @param part_info_arg      partition_info to use
  @param clone_arg          ha_partition to clone
  @param clme_mem_root_arg  MEM_ROOT to use

  @return New partition handler
*/

ha_partition::ha_partition(handlerton *hton, TABLE_SHARE *share,
                           partition_info *part_info_arg,
                           ha_partition *clone_arg,
                           MEM_ROOT *clone_mem_root_arg)
  :handler(hton, share)
{
  DBUG_ENTER("ha_partition::ha_partition(clone)");
  ha_partition_init();
  m_part_info= part_info_arg;
  m_create_handler= TRUE;
  m_is_sub_partitioned= m_part_info->is_sub_partitioned();
  m_is_clone_of= clone_arg;
  m_clone_mem_root= clone_mem_root_arg;
  part_share= clone_arg->part_share;
  m_tot_parts= clone_arg->m_tot_parts;
  m_pkey_is_clustered= clone_arg->primary_key_is_clustered();
  DBUG_VOID_RETURN;
}

/*
  Initialize handler object

  SYNOPSIS
    init_handler_variables()

  RETURN VALUE
    NONE
*/

void ha_partition::init_handler_variables()
{
  active_index= MAX_KEY;
  m_mode= 0;
  m_open_test_lock= 0;
  m_file_buffer= NULL;
  m_name_buffer_ptr= NULL;
  m_engine_array= NULL;
  m_connect_string= NULL;
  m_file= NULL;
  m_file_tot_parts= 0;
  m_reorged_file= NULL;
  m_new_file= NULL;
  m_reorged_parts= 0;
  m_added_file= NULL;
  m_tot_parts= 0;
  m_pkey_is_clustered= 0;
  m_part_spec.start_part= NO_CURRENT_PART_ID;
  m_scan_value= 2;
  m_ref_length= 0;
  m_part_spec.end_part= NO_CURRENT_PART_ID;
  m_index_scan_type= partition_no_index_scan;
  m_start_key.key= NULL;
  m_start_key.length= 0;
  m_myisam= FALSE;
  m_innodb= FALSE;
  m_extra_cache= FALSE;
  m_extra_cache_size= 0;
  m_extra_prepare_for_update= FALSE;
  m_extra_cache_part_id= NO_CURRENT_PART_ID;
  m_handler_status= handler_not_initialized;
  m_part_field_array= NULL;
  m_ordered_rec_buffer= NULL;
  m_top_entry= NO_CURRENT_PART_ID;
  m_rec_length= 0;
  m_last_part= 0;
  m_rec0= 0;
  m_err_rec= NULL;
  m_curr_key_info[0]= NULL;
  m_curr_key_info[1]= NULL;
  m_part_func_monotonicity_info= NON_MONOTONIC;
  m_key_not_found= FALSE;
  auto_increment_lock= FALSE;
  auto_increment_safe_stmt_log_lock= FALSE;
  /*
    this allows blackhole to work properly
  */
  m_num_locks= 0;
  m_part_info= NULL;
  m_create_handler= FALSE;
  m_is_sub_partitioned= 0;
  m_is_clone_of= NULL;
  m_clone_mem_root= NULL;
  part_share= NULL;
  m_new_partitions_share_refs.empty();
  m_part_ids_sorted_by_num_of_records= NULL;
  m_partitions_to_open= NULL;

  m_range_info= NULL;
  m_mrr_full_buffer_size= 0;
  m_mrr_new_full_buffer_size= 0;
  m_mrr_full_buffer= NULL;
  m_mrr_range_first= NULL;

  m_pre_calling= FALSE;
  m_pre_call_use_parallel= FALSE;

  ft_first= ft_current=  NULL;
  bulk_access_executing= FALSE;                 // For future

  /*
    Clear bitmaps to allow on one to call my_bitmap_free() on them at any time
  */
  my_bitmap_clear(&m_bulk_insert_started);
  my_bitmap_clear(&m_locked_partitions);
  my_bitmap_clear(&m_partitions_to_reset);
  my_bitmap_clear(&m_key_not_found_partitions);
  my_bitmap_clear(&m_mrr_used_partitions);
  my_bitmap_clear(&m_opened_partitions);
  m_file_sample= NULL;

#ifdef DONT_HAVE_TO_BE_INITALIZED
  m_start_key.flag= 0;
  m_ordered= TRUE;
#endif
}


const char *ha_partition::table_type() const
{
  // we can do this since we only support a single engine type
  return m_file[0]->table_type();
}


/*
  Destructor method

  SYNOPSIS
    ~ha_partition()

  RETURN VALUE
    NONE
*/

ha_partition::~ha_partition()
{
  DBUG_ENTER("ha_partition::~ha_partition");
  if (m_new_partitions_share_refs.elements)
    m_new_partitions_share_refs.delete_elements();
  if (m_file != NULL)
  {
    uint i;
    for (i= 0; i < m_tot_parts; i++)
      delete m_file[i];
  }
  destroy_record_priority_queue();
  my_free(m_part_ids_sorted_by_num_of_records);

  if (m_added_file)
  {
    for (handler **ph= m_added_file; *ph; ph++)
      delete (*ph);
  }
  clear_handler_file();
  free_root(&m_mem_root, MYF(0));

  DBUG_VOID_RETURN;
}


/*
  Initialize partition handler object

  SYNOPSIS
    initialize_partition()
    mem_root			Allocate memory through this

  RETURN VALUE
    1                         Error
    0                         Success

  DESCRIPTION

  The partition handler is only a layer on top of other engines. Thus it
  can't really perform anything without the underlying handlers. Thus we
  add this method as part of the allocation of a handler object.

  1) Allocation of underlying handlers
     If we have access to the partition info we will allocate one handler
     instance for each partition.
  2) Allocation without partition info
     The cases where we don't have access to this information is when called
     in preparation for delete_table and rename_table and in that case we
     only need to set HA_FILE_BASED. In that case we will use the .par file
     that contains information about the partitions and their engines and
     the names of each partition.
  3) Table flags initialisation
     We need also to set table flags for the partition handler. This is not
     static since it depends on what storage engines are used as underlying
     handlers.
     The table flags is set in this routine to simulate the behaviour of a
     normal storage engine
     The flag HA_FILE_BASED will be set independent of the underlying handlers
  4) Index flags initialisation
     When knowledge exists on the indexes it is also possible to initialize the
     index flags. Again the index flags must be initialized by using the under-
     lying handlers since this is storage engine dependent.
     The flag HA_READ_ORDER will be reset for the time being to indicate no
     ordered output is available from partition handler indexes. Later a merge
     sort will be performed using the underlying handlers.
  5) primary_key_is_clustered and has_transactions are
     calculated here.

*/

bool ha_partition::initialize_partition(MEM_ROOT *mem_root)
{
  handler **file_array, *file;
  ulonglong check_table_flags;
  DBUG_ENTER("ha_partition::initialize_partition");

  if (m_create_handler)
  {
    m_tot_parts= m_part_info->get_tot_partitions();
    DBUG_ASSERT(m_tot_parts > 0);
    if (new_handlers_from_part_info(mem_root))
      DBUG_RETURN(1);
  }
  else if (!table_share || !table_share->normalized_path.str)
  {
    /*
      Called with dummy table share (delete, rename and alter table).
      Don't need to set-up anything.
    */
    DBUG_RETURN(0);
  }
  else if (get_from_handler_file(table_share->normalized_path.str,
                                 mem_root, false))
  {
    my_error(ER_FAILED_READ_FROM_PAR_FILE, MYF(0));
    DBUG_RETURN(1);
  }
  /*
    We create all underlying table handlers here. We do it in this special
    method to be able to report allocation errors.

    Set up primary_key_is_clustered and
    has_transactions since they are called often in all kinds of places,
    other parameters are calculated on demand.
    Verify that all partitions have the same table_flags.
  */
  check_table_flags= m_file[0]->ha_table_flags();
  m_pkey_is_clustered= TRUE;
  file_array= m_file;
  do
  {
    file= *file_array;
    if (!file->primary_key_is_clustered())
      m_pkey_is_clustered= FALSE;
    if (check_table_flags != file->ha_table_flags())
    {
      my_error(ER_MIX_HANDLER_ERROR, MYF(0));
      DBUG_RETURN(1);
    }
  } while (*(++file_array));
  m_handler_status= handler_initialized;
  DBUG_RETURN(0);
}

/****************************************************************************
                MODULE meta data changes
****************************************************************************/
/*
  Delete a table

  SYNOPSIS
    delete_table()
    name                    Full path of table name

  RETURN VALUE
    >0                        Error
    0                         Success

  DESCRIPTION
    Used to delete a table. By the time delete_table() has been called all
    opened references to this table will have been closed (and your globally
    shared references released. The variable name will just be the name of
    the table. You will need to remove any files you have created at this
    point.

    If you do not implement this, the default delete_table() is called from
    handler.cc and it will delete all files with the file extensions returned
    by bas_ext().

    Called from handler.cc by delete_table and  ha_create_table(). Only used
    during create if the table_flag HA_DROP_BEFORE_CREATE was specified for
    the storage engine.
*/

int ha_partition::delete_table(const char *name)
{
  DBUG_ENTER("ha_partition::delete_table");

  DBUG_RETURN(del_ren_table(name, NULL));
}


/*
  Rename a table

  SYNOPSIS
    rename_table()
    from                      Full path of old table name
    to                        Full path of new table name

  RETURN VALUE
    >0                        Error
    0                         Success

  DESCRIPTION
    Renames a table from one name to another from alter table call.

    If you do not implement this, the default rename_table() is called from
    handler.cc and it will rename all files with the file extensions returned
    by bas_ext().

    Called from sql_table.cc by mysql_rename_table().
*/

int ha_partition::rename_table(const char *from, const char *to)
{
  DBUG_ENTER("ha_partition::rename_table");

  DBUG_RETURN(del_ren_table(from, to));
}


/*
  Create the handler file (.par-file)

  SYNOPSIS
    create_partitioning_metadata()
    name                              Full path of table name
    create_info                       Create info generated for CREATE TABLE

  RETURN VALUE
    >0                        Error
    0                         Success

  DESCRIPTION
    create_partitioning_metadata is called to create any handler specific files
    before opening the file with openfrm to later call ::create on the
    file object.
    In the partition handler this is used to store the names of partitions
    and types of engines in the partitions.
*/

int ha_partition::create_partitioning_metadata(const char *path,
                                       const char *old_path,
                                       int action_flag)
{
  DBUG_ENTER("ha_partition::create_partitioning_metadata");

  /*
    We need to update total number of parts since we might write the handler
    file as part of a partition management command
  */
  if (action_flag == CHF_DELETE_FLAG ||
      action_flag == CHF_RENAME_FLAG)
  {
    char name[FN_REFLEN];
    char old_name[FN_REFLEN];

    strxmov(name, path, ha_par_ext, NullS);
    strxmov(old_name, old_path, ha_par_ext, NullS);
    if ((action_flag == CHF_DELETE_FLAG &&
         mysql_file_delete(key_file_partition, name, MYF(MY_WME))) ||
        (action_flag == CHF_RENAME_FLAG &&
         mysql_file_rename(key_file_partition, old_name, name, MYF(MY_WME))))
    {
      DBUG_RETURN(TRUE);
    }
  }
  else if (action_flag == CHF_CREATE_FLAG)
  {
    if (create_handler_file(path))
    {
      my_error(ER_CANT_CREATE_HANDLER_FILE, MYF(0));
      DBUG_RETURN(1);
    }
  }
  DBUG_RETURN(0);
}


/*
  Create a partitioned table

  SYNOPSIS
    create()
    name                              Full path of table name
    table_arg                         Table object
    create_info                       Create info generated for CREATE TABLE

  RETURN VALUE
    >0                        Error
    0                         Success

  DESCRIPTION
    create() is called to create a table. The variable name will have the name
    of the table. When create() is called you do not need to worry about
    opening the table. Also, the FRM file will have already been created so
    adjusting create_info will not do you any good. You can overwrite the frm
    file at this point if you wish to change the table definition, but there
    are no methods currently provided for doing that.

    Called from handler.cc by ha_create_table().
*/

int ha_partition::create(const char *name, TABLE *table_arg,
			 HA_CREATE_INFO *create_info)
{
  int error;
  char name_buff[FN_REFLEN + 1], name_lc_buff[FN_REFLEN];
  char *name_buffer_ptr;
  const char *path;
  uint i;
  List_iterator_fast <partition_element> part_it(m_part_info->partitions);
  partition_element *part_elem;
  handler **file, **abort_file;
  DBUG_ENTER("ha_partition::create");
  DBUG_PRINT("enter", ("name: '%s'", name));

  DBUG_ASSERT(!fn_frm_ext(name));

  /* Not allowed to create temporary partitioned tables */
  if (create_info && create_info->tmp_table())
  {
    my_error(ER_PARTITION_NO_TEMPORARY, MYF(0));
    DBUG_RETURN(TRUE);
  }

  if (get_from_handler_file(name, ha_thd()->mem_root, false))
    DBUG_RETURN(TRUE);
  DBUG_ASSERT(m_file_buffer);
  name_buffer_ptr= m_name_buffer_ptr;
  file= m_file;
  /*
    Since ha_partition has HA_FILE_BASED, it must alter underlying table names
    if they do not have HA_FILE_BASED and lower_case_table_names == 2.
    See Bug#37402, for Mac OS X.
    The appended #P#<partname>[#SP#<subpartname>] will remain in current case.
    Using the first partitions handler, since mixing handlers is not allowed.
  */
  path= get_canonical_filename(*file, name, name_lc_buff);
  for (i= 0; i < m_part_info->num_parts; i++)
  {
    part_elem= part_it++;
    if (m_is_sub_partitioned)
    {
      uint j;
      List_iterator_fast <partition_element> sub_it(part_elem->subpartitions);
      for (j= 0; j < m_part_info->num_subparts; j++)
      {
        part_elem= sub_it++;
        if (unlikely((error= create_partition_name(name_buff,
                                                   sizeof(name_buff), path,
                                                   name_buffer_ptr,
                                                   NORMAL_PART_NAME, FALSE))))
          goto create_error;
        if (unlikely((error= set_up_table_before_create(table_arg, name_buff,
                                                        create_info,
                                                        part_elem)) ||
                     ((error= (*file)->ha_create(name_buff, table_arg,
                                                 create_info)))))
          goto create_error;

        name_buffer_ptr= strend(name_buffer_ptr) + 1;
        file++;
      }
    }
    else
    {
      if (unlikely((error= create_partition_name(name_buff, sizeof(name_buff),
                                                 path, name_buffer_ptr,
                                                 NORMAL_PART_NAME, FALSE))))
        goto create_error;
      if (unlikely((error= set_up_table_before_create(table_arg, name_buff,
                                                      create_info,
                                                      part_elem)) ||
                   ((error= (*file)->ha_create(name_buff, table_arg,
                                               create_info)))))
        goto create_error;

      name_buffer_ptr= strend(name_buffer_ptr) + 1;
      file++;
    }
  }
  DBUG_RETURN(0);

create_error:
  name_buffer_ptr= m_name_buffer_ptr;
  for (abort_file= file, file= m_file; file < abort_file; file++)
  {
    if (!create_partition_name(name_buff, sizeof(name_buff), path,
                               name_buffer_ptr, NORMAL_PART_NAME, FALSE))
      (void) (*file)->ha_delete_table((const char*) name_buff);
    name_buffer_ptr= strend(name_buffer_ptr) + 1;
  }
  handler::delete_table(name);
  DBUG_RETURN(error);
}


/*
  Drop partitions as part of ALTER TABLE of partitions

  SYNOPSIS
    drop_partitions()
    path                        Complete path of db and table name

  RETURN VALUE
    >0                          Failure
    0                           Success

  DESCRIPTION
    Use part_info object on handler object to deduce which partitions to
    drop (each partition has a state attached to it)
*/

int ha_partition::drop_partitions(const char *path)
{
  List_iterator<partition_element> part_it(m_part_info->partitions);
  char part_name_buff[FN_REFLEN + 1];
  uint num_parts= m_part_info->partitions.elements;
  uint num_subparts= m_part_info->num_subparts;
  uint i= 0;
  uint name_variant;
  int  ret_error;
  int  error= 0;
  DBUG_ENTER("ha_partition::drop_partitions");

  /*
    Assert that it works without HA_FILE_BASED and lower_case_table_name = 2.
    We use m_file[0] as long as all partitions have the same storage engine.
  */
  DBUG_ASSERT(!strcmp(path, get_canonical_filename(m_file[0], path,
                                                   part_name_buff)));
  do
  {
    partition_element *part_elem= part_it++;
    if (part_elem->part_state == PART_TO_BE_DROPPED)
    {
      handler *file;
      /*
        This part is to be dropped, meaning the part or all its subparts.
      */
      name_variant= NORMAL_PART_NAME;
      if (m_is_sub_partitioned)
      {
        List_iterator<partition_element> sub_it(part_elem->subpartitions);
        uint j= 0, part;
        do
        {
          partition_element *sub_elem= sub_it++;
          part= i * num_subparts + j;
          if (unlikely((ret_error=
                        create_subpartition_name(part_name_buff,
                                                 sizeof(part_name_buff), path,
                                                 part_elem->partition_name,
                                                 sub_elem->partition_name,
                                                 name_variant))))
            error= ret_error;
          file= m_file[part];
          DBUG_PRINT("info", ("Drop subpartition %s", part_name_buff));
          if (unlikely((ret_error= file->ha_delete_table(part_name_buff))))
            error= ret_error;
          if (unlikely(deactivate_ddl_log_entry(sub_elem->log_entry->
                                                entry_pos)))
            error= 1;
        } while (++j < num_subparts);
      }
      else
      {
        if ((ret_error= create_partition_name(part_name_buff,
                          sizeof(part_name_buff), path,
                          part_elem->partition_name, name_variant, TRUE)))
          error= ret_error;
        else
        {
          file= m_file[i];
          DBUG_PRINT("info", ("Drop partition %s", part_name_buff));
          if (unlikely((ret_error= file->ha_delete_table(part_name_buff))))
            error= ret_error;
          if (unlikely(deactivate_ddl_log_entry(part_elem->log_entry->
                                                entry_pos)))
            error= 1;
        }
      }
      if (part_elem->part_state == PART_IS_CHANGED)
        part_elem->part_state= PART_NORMAL;
      else
        part_elem->part_state= PART_IS_DROPPED;
    }
  } while (++i < num_parts);
  (void) sync_ddl_log();
  DBUG_RETURN(error);
}


/*
  Rename partitions as part of ALTER TABLE of partitions

  SYNOPSIS
    rename_partitions()
    path                        Complete path of db and table name

  RETURN VALUE
    TRUE                        Failure
    FALSE                       Success

  DESCRIPTION
    When reorganising partitions, adding hash partitions and coalescing
    partitions it can be necessary to rename partitions while holding
    an exclusive lock on the table.
    Which partitions to rename is given by state of partitions found by the
    partition info struct referenced from the handler object
*/

int ha_partition::rename_partitions(const char *path)
{
  List_iterator<partition_element> part_it(m_part_info->partitions);
  List_iterator<partition_element> temp_it(m_part_info->temp_partitions);
  char part_name_buff[FN_REFLEN + 1];
  char norm_name_buff[FN_REFLEN + 1];
  uint num_parts= m_part_info->partitions.elements;
  uint part_count= 0;
  uint num_subparts= m_part_info->num_subparts;
  uint i= 0;
  uint j= 0;
  int error= 0;
  int ret_error;
  uint temp_partitions= m_part_info->temp_partitions.elements;
  handler *file;
  partition_element *part_elem, *sub_elem;
  DBUG_ENTER("ha_partition::rename_partitions");

  /*
    Assert that it works without HA_FILE_BASED and lower_case_table_name = 2.
    We use m_file[0] as long as all partitions have the same storage engine.
  */
  DBUG_ASSERT(!strcmp(path, get_canonical_filename(m_file[0], path,
                                                   norm_name_buff)));

  DEBUG_SYNC(ha_thd(), "before_rename_partitions");
  if (temp_partitions)
  {
    /*
      These are the reorganised partitions that have already been copied.
      We delete the partitions and log the delete by inactivating the
      delete log entry in the table log. We only need to synchronise
      these writes before moving to the next loop since there is no
      interaction among reorganised partitions, they cannot have the
      same name.
    */
    do
    {
      part_elem= temp_it++;
      if (m_is_sub_partitioned)
      {
        List_iterator<partition_element> sub_it(part_elem->subpartitions);
        j= 0;
        do
        {
          sub_elem= sub_it++;
          file= m_reorged_file[part_count++];
          if (unlikely((ret_error=
                        create_subpartition_name(norm_name_buff,
                                                 sizeof(norm_name_buff), path,
                                                 part_elem->partition_name,
                                                 sub_elem->partition_name,
                                                 NORMAL_PART_NAME))))
            error= ret_error;
          DBUG_PRINT("info", ("Delete subpartition %s", norm_name_buff));
          if (unlikely((ret_error= file->ha_delete_table(norm_name_buff))))
            error= ret_error;
          else if (unlikely(deactivate_ddl_log_entry(sub_elem->log_entry->
                                                     entry_pos)))
            error= 1;
          else
            sub_elem->log_entry= NULL; /* Indicate success */
        } while (++j < num_subparts);
      }
      else
      {
        file= m_reorged_file[part_count++];
        if (unlikely((ret_error=
                      create_partition_name(norm_name_buff,
                                            sizeof(norm_name_buff), path,
                                            part_elem->partition_name,
                                            NORMAL_PART_NAME, TRUE))))
          error= ret_error;
        else
        {
          DBUG_PRINT("info", ("Delete partition %s", norm_name_buff));
          if (unlikely((ret_error= file->ha_delete_table(norm_name_buff))))
            error= ret_error;
          else if (unlikely(deactivate_ddl_log_entry(part_elem->log_entry->
                                                     entry_pos)))
            error= 1;
          else
            part_elem->log_entry= NULL; /* Indicate success */
        }
      }
    } while (++i < temp_partitions);
    (void) sync_ddl_log();
  }
  i= 0;
  do
  {
    /*
       When state is PART_IS_CHANGED it means that we have created a new
       TEMP partition that is to be renamed to normal partition name and
       we are to delete the old partition with currently the normal name.

       We perform this operation by
       1) Delete old partition with normal partition name
       2) Signal this in table log entry
       3) Synch table log to ensure we have consistency in crashes
       4) Rename temporary partition name to normal partition name
       5) Signal this to table log entry
       It is not necessary to synch the last state since a new rename
       should not corrupt things if there was no temporary partition.

       The only other parts we need to cater for are new parts that
       replace reorganised parts. The reorganised parts were deleted
       by the code above that goes through the temp_partitions list.
       Thus the synch above makes it safe to simply perform step 4 and 5
       for those entries.
    */
    part_elem= part_it++;
    if (part_elem->part_state == PART_IS_CHANGED ||
        part_elem->part_state == PART_TO_BE_DROPPED ||
        (part_elem->part_state == PART_IS_ADDED && temp_partitions))
    {
      if (m_is_sub_partitioned)
      {
        List_iterator<partition_element> sub_it(part_elem->subpartitions);
        uint part;

        j= 0;
        do
        {
          sub_elem= sub_it++;
          part= i * num_subparts + j;
          if (unlikely((ret_error=
                        create_subpartition_name(norm_name_buff,
                                                 sizeof(norm_name_buff), path,
                                                 part_elem->partition_name,
                                                 sub_elem->partition_name,
                                                 NORMAL_PART_NAME))))
            error= ret_error;
          if (part_elem->part_state == PART_IS_CHANGED)
          {
            file= m_reorged_file[part_count++];
            DBUG_PRINT("info", ("Delete subpartition %s", norm_name_buff));
            if (unlikely((ret_error= file->ha_delete_table(norm_name_buff))))
              error= ret_error;
            else if (unlikely(deactivate_ddl_log_entry(sub_elem->log_entry->
                                                       entry_pos)))
              error= 1;
            (void) sync_ddl_log();
          }
          file= m_new_file[part];
          if (unlikely((ret_error=
                        create_subpartition_name(part_name_buff,
                                                 sizeof(part_name_buff), path,
                                                 part_elem->partition_name,
                                                 sub_elem->partition_name,
                                                 TEMP_PART_NAME))))
            error= ret_error;
          DBUG_PRINT("info", ("Rename subpartition from %s to %s",
                     part_name_buff, norm_name_buff));
          if (unlikely((ret_error= file->ha_rename_table(part_name_buff,
                                                         norm_name_buff))))
            error= ret_error;
          else if (unlikely(deactivate_ddl_log_entry(sub_elem->log_entry->
                                                     entry_pos)))
            error= 1;
          else
            sub_elem->log_entry= NULL;
        } while (++j < num_subparts);
      }
      else
      {
        if (unlikely((ret_error=
                      create_partition_name(norm_name_buff,
                                            sizeof(norm_name_buff), path,
                                            part_elem->partition_name,
                                            NORMAL_PART_NAME, TRUE)) ||
                     (ret_error= create_partition_name(part_name_buff,
                                                       sizeof(part_name_buff),
                                                       path,
                                                       part_elem->
                                                       partition_name,
                                                       TEMP_PART_NAME, TRUE))))
          error= ret_error;
        else
        {
          if (part_elem->part_state == PART_IS_CHANGED)
          {
            file= m_reorged_file[part_count++];
            DBUG_PRINT("info", ("Delete partition %s", norm_name_buff));
            if (unlikely((ret_error= file->ha_delete_table(norm_name_buff))))
              error= ret_error;
            else if (unlikely(deactivate_ddl_log_entry(part_elem->log_entry->
                                                       entry_pos)))
              error= 1;
            (void) sync_ddl_log();
          }
          file= m_new_file[i];
          DBUG_PRINT("info", ("Rename partition from %s to %s",
                     part_name_buff, norm_name_buff));
          if (unlikely((ret_error= file->ha_rename_table(part_name_buff,
                                                         norm_name_buff))))
            error= ret_error;
          else if (unlikely(deactivate_ddl_log_entry(part_elem->log_entry->
                                                     entry_pos)))
            error= 1;
          else
            part_elem->log_entry= NULL;
        }
      }
    }
  } while (++i < num_parts);
  (void) sync_ddl_log();
  DBUG_RETURN(error);
}


#define OPTIMIZE_PARTS 1
#define ANALYZE_PARTS 2
#define CHECK_PARTS   3
#define REPAIR_PARTS 4
#define ASSIGN_KEYCACHE_PARTS 5
#define PRELOAD_KEYS_PARTS 6

static const char *opt_op_name[]= {NULL,
                                   "optimize", "analyze", "check", "repair",
                                   "assign_to_keycache", "preload_keys"};

/*
  Optimize table

  SYNOPSIS
    optimize()
    thd               Thread object
    check_opt         Check/analyze/repair/optimize options

  RETURN VALUES
    >0                Error
    0                 Success
*/

int ha_partition::optimize(THD *thd, HA_CHECK_OPT *check_opt)
{
  DBUG_ENTER("ha_partition::optimize");

  DBUG_RETURN(handle_opt_partitions(thd, check_opt, OPTIMIZE_PARTS));
}


/*
  Analyze table

  SYNOPSIS
    analyze()
    thd               Thread object
    check_opt         Check/analyze/repair/optimize options

  RETURN VALUES
    >0                Error
    0                 Success
*/

int ha_partition::analyze(THD *thd, HA_CHECK_OPT *check_opt)
{
  DBUG_ENTER("ha_partition::analyze");

  DBUG_RETURN(handle_opt_partitions(thd, check_opt, ANALYZE_PARTS));
}


/*
  Check table

  SYNOPSIS
    check()
    thd               Thread object
    check_opt         Check/analyze/repair/optimize options

  RETURN VALUES
    >0                Error
    0                 Success
*/

int ha_partition::check(THD *thd, HA_CHECK_OPT *check_opt)
{
  DBUG_ENTER("ha_partition::check");

  DBUG_RETURN(handle_opt_partitions(thd, check_opt, CHECK_PARTS));
}


/*
  Repair table

  SYNOPSIS
    repair()
    thd               Thread object
    check_opt         Check/analyze/repair/optimize options

  RETURN VALUES
    >0                Error
    0                 Success
*/

int ha_partition::repair(THD *thd, HA_CHECK_OPT *check_opt)
{
  DBUG_ENTER("ha_partition::repair");

  int res= handle_opt_partitions(thd, check_opt, REPAIR_PARTS);
  DBUG_RETURN(res);
}

/**
  Assign to keycache

  @param thd          Thread object
  @param check_opt    Check/analyze/repair/optimize options

  @return
    @retval >0        Error
    @retval 0         Success
*/

int ha_partition::assign_to_keycache(THD *thd, HA_CHECK_OPT *check_opt)
{
  DBUG_ENTER("ha_partition::assign_to_keycache");

  DBUG_RETURN(handle_opt_partitions(thd, check_opt, ASSIGN_KEYCACHE_PARTS));
}


/**
  Preload to keycache

  @param thd          Thread object
  @param check_opt    Check/analyze/repair/optimize options

  @return
    @retval >0        Error
    @retval 0         Success
*/

int ha_partition::preload_keys(THD *thd, HA_CHECK_OPT *check_opt)
{
  DBUG_ENTER("ha_partition::preload_keys");

  DBUG_RETURN(handle_opt_partitions(thd, check_opt, PRELOAD_KEYS_PARTS));
}


/*
  Handle optimize/analyze/check/repair of one partition

  SYNOPSIS
    handle_opt_part()
    thd                      Thread object
    check_opt                Options
    file                     Handler object of partition
    flag                     Optimize/Analyze/Check/Repair flag

  RETURN VALUE
    >0                        Failure
    0                         Success
*/

int ha_partition::handle_opt_part(THD *thd, HA_CHECK_OPT *check_opt,
                                  uint part_id, uint flag)
{
  int error;
  handler *file= m_file[part_id];
  DBUG_ENTER("handle_opt_part");
  DBUG_PRINT("enter", ("flag: %u", flag));

  if (flag == OPTIMIZE_PARTS)
    error= file->ha_optimize(thd, check_opt);
  else if (flag == ANALYZE_PARTS)
    error= file->ha_analyze(thd, check_opt);
  else if (flag == CHECK_PARTS)
  {
    error= file->ha_check(thd, check_opt);
    if (!error ||
        error == HA_ADMIN_ALREADY_DONE ||
        error == HA_ADMIN_NOT_IMPLEMENTED)
    {
      if (check_opt->flags & (T_MEDIUM | T_EXTEND))
        error= check_misplaced_rows(part_id, false);
    }
  }
  else if (flag == REPAIR_PARTS)
  {
    error= file->ha_repair(thd, check_opt);
    if (!error ||
        error == HA_ADMIN_ALREADY_DONE ||
        error == HA_ADMIN_NOT_IMPLEMENTED)
    {
      if (check_opt->flags & (T_MEDIUM | T_EXTEND))
        error= check_misplaced_rows(part_id, true);
    }
  }
  else if (flag == ASSIGN_KEYCACHE_PARTS)
    error= file->assign_to_keycache(thd, check_opt);
  else if (flag == PRELOAD_KEYS_PARTS)
    error= file->preload_keys(thd, check_opt);
  else
  {
    DBUG_ASSERT(FALSE);
    error= 1;
  }
  if (error == HA_ADMIN_ALREADY_DONE)
    error= 0;
  DBUG_RETURN(error);
}


/*
   print a message row formatted for ANALYZE/CHECK/OPTIMIZE/REPAIR TABLE
   (modelled after mi_check_print_msg)
   TODO: move this into the handler, or rewrite mysql_admin_table.
*/
bool print_admin_msg(THD* thd, uint len,
                            const char* msg_type,
                            const char* db_name, String &table_name,
                            const char* op_name, const char *fmt, ...)
  ATTRIBUTE_FORMAT(printf, 7, 8);
bool print_admin_msg(THD* thd, uint len,
                            const char* msg_type,
                            const char* db_name, String &table_name,
                            const char* op_name, const char *fmt, ...)
{
  va_list args;
  Protocol *protocol= thd->protocol;
  size_t length;
  size_t msg_length;
  char name[NAME_LEN*2+2];
  char *msgbuf;
  bool error= true;

  if (!(msgbuf= (char*) my_malloc(len, MYF(0))))
    return true;
  va_start(args, fmt);
  msg_length= my_vsnprintf(msgbuf, len, fmt, args);
  va_end(args);
  if (msg_length >= (len - 1))
    goto err;
  msgbuf[len - 1]= 0; // healthy paranoia


  if (!thd->vio_ok())
  {
    sql_print_error("%s", msgbuf);
    goto err;
  }

  length=(size_t)(strxmov(name, db_name, ".", table_name.c_ptr_safe(), NullS) - name);
  /*
     TODO: switch from protocol to push_warning here. The main reason we didn't
     it yet is parallel repair, which threads have no THD object accessible via
     current_thd.

     Also we likely need to lock mutex here (in both cases with protocol and
     push_warning).
  */
  DBUG_PRINT("info",("print_admin_msg:  %s, %s, %s, %s", name, op_name,
                     msg_type, msgbuf));
  protocol->prepare_for_resend();
  protocol->store(name, length, system_charset_info);
  protocol->store(op_name, system_charset_info);
  protocol->store(msg_type, system_charset_info);
  protocol->store(msgbuf, msg_length, system_charset_info);
  if (protocol->write())
  {
    sql_print_error("Failed on my_net_write, writing to stderr instead: %s\n",
                    msgbuf);
    goto err;
  }
  error= false;
err:
  my_free(msgbuf);
  return error;
}


/*
  Handle optimize/analyze/check/repair of partitions

  SYNOPSIS
    handle_opt_partitions()
    thd                      Thread object
    check_opt                Options
    flag                     Optimize/Analyze/Check/Repair flag

  RETURN VALUE
    >0                        Failure
    0                         Success
*/

int ha_partition::handle_opt_partitions(THD *thd, HA_CHECK_OPT *check_opt,
                                        uint flag)
{
  List_iterator<partition_element> part_it(m_part_info->partitions);
  uint num_parts= m_part_info->num_parts;
  uint num_subparts= m_part_info->num_subparts;
  uint i= 0;
  int error;
  DBUG_ENTER("ha_partition::handle_opt_partitions");
  DBUG_PRINT("enter", ("flag= %u", flag));

  do
  {
    partition_element *part_elem= part_it++;
    /*
      when ALTER TABLE <CMD> PARTITION ...
      it should only do named partitions, otherwise all partitions
    */
    if (!(thd->lex->alter_info.partition_flags & ALTER_PARTITION_ADMIN) ||
        part_elem->part_state == PART_ADMIN)
    {
      if (m_is_sub_partitioned)
      {
        List_iterator<partition_element> subpart_it(part_elem->subpartitions);
        partition_element *sub_elem;
        uint j= 0, part;
        do
        {
          sub_elem= subpart_it++;
          part= i * num_subparts + j;
          DBUG_PRINT("info", ("Optimize subpartition %u (%s)",
                     part, sub_elem->partition_name));
          if (unlikely((error= handle_opt_part(thd, check_opt, part, flag))))
          {
            /* print a line which partition the error belongs to */
            if (error != HA_ADMIN_NOT_IMPLEMENTED &&
                error != HA_ADMIN_ALREADY_DONE &&
                error != HA_ADMIN_TRY_ALTER)
            {
	      print_admin_msg(thd, MYSQL_ERRMSG_SIZE, "error",
                              table_share->db.str, table->alias,
                              opt_op_name[flag],
                              "Subpartition %s returned error",
                              sub_elem->partition_name);
            }
            /* reset part_state for the remaining partitions */
            do
            {
              if (part_elem->part_state == PART_ADMIN)
                part_elem->part_state= PART_NORMAL;
            } while ((part_elem= part_it++));
            DBUG_RETURN(error);
          }
        } while (++j < num_subparts);
      }
      else
      {
        DBUG_PRINT("info", ("Optimize partition %u (%s)", i,
                            part_elem->partition_name));
        if (unlikely((error= handle_opt_part(thd, check_opt, i, flag))))
        {
          /* print a line which partition the error belongs to */
          if (error != HA_ADMIN_NOT_IMPLEMENTED &&
              error != HA_ADMIN_ALREADY_DONE &&
              error != HA_ADMIN_TRY_ALTER)
          {
	    print_admin_msg(thd, MYSQL_ERRMSG_SIZE, "error",
                            table_share->db.str, table->alias,
                            opt_op_name[flag], "Partition %s returned error",
                            part_elem->partition_name);
          }
          /* reset part_state for the remaining partitions */
          do
          {
            if (part_elem->part_state == PART_ADMIN)
              part_elem->part_state= PART_NORMAL;
          } while ((part_elem= part_it++));
          DBUG_RETURN(error);
        }
      }
      part_elem->part_state= PART_NORMAL;
    }
  } while (++i < num_parts);
  DBUG_RETURN(FALSE);
}


/**
  @brief Check and repair the table if necessary

  @param thd    Thread object

  @retval TRUE  Error/Not supported
  @retval FALSE Success

  @note Called if open_table_from_share fails and ::is_crashed().
*/

bool ha_partition::check_and_repair(THD *thd)
{
  handler **file= m_file;
  DBUG_ENTER("ha_partition::check_and_repair");

  do
  {
    if ((*file)->ha_check_and_repair(thd))
      DBUG_RETURN(TRUE);
  } while (*(++file));
  DBUG_RETURN(FALSE);
}


/**
  @breif Check if the table can be automatically repaired

  @retval TRUE  Can be auto repaired
  @retval FALSE Cannot be auto repaired
*/

bool ha_partition::auto_repair(int error) const
{
  DBUG_ENTER("ha_partition::auto_repair");

  /*
    As long as we only support one storage engine per table,
    we can use the first partition for this function.
  */
  DBUG_RETURN(m_file[0]->auto_repair(error));
}


/**
  @breif Check if the table is crashed

  @retval TRUE  Crashed
  @retval FALSE Not crashed
*/

bool ha_partition::is_crashed() const
{
  handler **file= m_file;
  DBUG_ENTER("ha_partition::is_crashed");

  do
  {
    if ((*file)->is_crashed())
      DBUG_RETURN(TRUE);
  } while (*(++file));
  DBUG_RETURN(FALSE);
}


/*
  Prepare by creating a new partition

  SYNOPSIS
    prepare_new_partition()
    table                      Table object
    create_info                Create info from CREATE TABLE
    file                       Handler object of new partition
    part_name                  partition name

  RETURN VALUE
    >0                         Error
    0                          Success
*/

int ha_partition::prepare_new_partition(TABLE *tbl,
                                        HA_CREATE_INFO *create_info,
                                        handler *file, const char *part_name,
                                        partition_element *p_elem,
                                        uint disable_non_uniq_indexes)
{
  int error;
  DBUG_ENTER("prepare_new_partition");

  /*
    This call to set_up_table_before_create() is done for an alter table.
    So this may be the second time around for this partition_element,
    depending on how many partitions and subpartitions there were before,
    and how many there are now.
    The first time, on the CREATE, data_file_name and index_file_name
    came from the parser.  They did not have the file name attached to
    the end.  But if this partition is less than the total number of
    previous partitions, it's data_file_name has the filename attached.
    So we need to take the partition filename off if it exists.
    That file name may be different from part_name, which will be
    attached in append_file_to_dir().
  */
  truncate_partition_filename((char*) p_elem->data_file_name);
  truncate_partition_filename((char*) p_elem->index_file_name);

  if (unlikely((error= set_up_table_before_create(tbl, part_name, create_info,
                                                  p_elem))))
    goto error_create;

  if (!(file->ht->flags & HTON_CAN_READ_CONNECT_STRING_IN_PARTITION))
    tbl->s->connect_string= p_elem->connect_string;
  if ((error= file->ha_create(part_name, tbl, create_info)))
  {
    /*
      Added for safety, InnoDB reports HA_ERR_FOUND_DUPP_KEY
      if the table/partition already exists.
      If we return that error code, then print_error would try to
      get_dup_key on a non-existing partition.
      So return a more reasonable error code.
    */
    if (error == HA_ERR_FOUND_DUPP_KEY)
      error= HA_ERR_TABLE_EXIST;
    goto error_create;
  }
  DBUG_PRINT("info", ("partition %s created", part_name));
  if (unlikely((error= file->ha_open(tbl, part_name, m_mode,
                                     m_open_test_lock | HA_OPEN_NO_PSI_CALL))))
    goto error_open;
  DBUG_PRINT("info", ("partition %s opened", part_name));

  /*
    Note: if you plan to add another call that may return failure,
    better to do it before external_lock() as cleanup_new_partition()
    assumes that external_lock() is last call that may fail here.
    Otherwise see description for cleanup_new_partition().
  */
  if (unlikely((error= file->ha_external_lock(ha_thd(), F_WRLCK))))
    goto error_external_lock;
  DBUG_PRINT("info", ("partition %s external locked", part_name));

  if (disable_non_uniq_indexes)
    file->ha_disable_indexes(HA_KEY_SWITCH_NONUNIQ_SAVE);

  DBUG_RETURN(0);
error_external_lock:
  (void) file->ha_close();
error_open:
  (void) file->ha_delete_table(part_name);
error_create:
  DBUG_RETURN(error);
}


/*
  Cleanup by removing all created partitions after error

  SYNOPSIS
    cleanup_new_partition()
    part_count             Number of partitions to remove

  RETURN VALUE
    NONE

  DESCRIPTION
    This function is called immediately after prepare_new_partition() in
    case the latter fails.

    In prepare_new_partition() last call that may return failure is
    external_lock(). That means if prepare_new_partition() fails,
    partition does not have external lock. Thus no need to call
    external_lock(F_UNLCK) here.

  TODO:
    We must ensure that in the case that we get an error during the process
    that we call external_lock with F_UNLCK, close the table and delete the
    table in the case where we have been successful with prepare_handler.
    We solve this by keeping an array of successful calls to prepare_handler
    which can then be used to undo the call.
*/

void ha_partition::cleanup_new_partition(uint part_count)
{
  DBUG_ENTER("ha_partition::cleanup_new_partition");

  if (m_added_file)
  {
    THD *thd= ha_thd();
    handler **file= m_added_file;
    while ((part_count > 0) && (*file))
    {
      (*file)->ha_external_lock(thd, F_UNLCK);
      (*file)->ha_close();

      /* Leave the (*file)->ha_delete_table(part_name) to the ddl-log */

      file++;
      part_count--;
    }
    m_added_file= NULL;
  }
  DBUG_VOID_RETURN;
}

/*
  Implement the partition changes defined by ALTER TABLE of partitions

  SYNOPSIS
    change_partitions()
    create_info                 HA_CREATE_INFO object describing all
                                fields and indexes in table
    path                        Complete path of db and table name
    out: copied                 Output parameter where number of copied
                                records are added
    out: deleted                Output parameter where number of deleted
                                records are added
    pack_frm_data               Reference to packed frm file
    pack_frm_len                Length of packed frm file

  RETURN VALUE
    >0                        Failure
    0                         Success

  DESCRIPTION
    Add and copy if needed a number of partitions, during this operation
    no other operation is ongoing in the server. This is used by
    ADD PARTITION all types as well as by REORGANIZE PARTITION. For
    one-phased implementations it is used also by DROP and COALESCE
    PARTITIONs.
    One-phased implementation needs the new frm file, other handlers will
    get zero length and a NULL reference here.
*/

int ha_partition::change_partitions(HA_CREATE_INFO *create_info,
                                    const char *path,
                                    ulonglong * const copied,
                                    ulonglong * const deleted,
                                    const uchar *pack_frm_data
                                    __attribute__((unused)),
                                    size_t pack_frm_len
                                    __attribute__((unused)))
{
  List_iterator<partition_element> part_it(m_part_info->partitions);
  List_iterator <partition_element> t_it(m_part_info->temp_partitions);
  char part_name_buff[FN_REFLEN + 1];
  uint num_parts= m_part_info->partitions.elements;
  uint num_subparts= m_part_info->num_subparts;
  uint i= 0;
  uint num_remain_partitions, part_count, orig_count;
  handler **new_file_array;
  int error= 1;
  bool first;
  uint temp_partitions= m_part_info->temp_partitions.elements;
  THD *thd= ha_thd();
  DBUG_ENTER("ha_partition::change_partitions");

  /*
    Assert that it works without HA_FILE_BASED and lower_case_table_name = 2.
    We use m_file[0] as long as all partitions have the same storage engine.
  */
  DBUG_ASSERT(!strcmp(path, get_canonical_filename(m_file[0], path,
                                                   part_name_buff)));
  m_reorged_parts= 0;
  if (!m_part_info->is_sub_partitioned())
    num_subparts= 1;

  /*
    Step 1:
      Calculate number of reorganised partitions and allocate space for
      their handler references.
  */
  if (temp_partitions)
  {
    m_reorged_parts= temp_partitions * num_subparts;
  }
  else
  {
    do
    {
      partition_element *part_elem= part_it++;
      if (part_elem->part_state == PART_CHANGED ||
          part_elem->part_state == PART_REORGED_DROPPED)
      {
        m_reorged_parts+= num_subparts;
      }
    } while (++i < num_parts);
  }
  if (m_reorged_parts &&
      !(m_reorged_file= (handler**) thd->calloc(sizeof(handler*)*
                                                (m_reorged_parts + 1))))
  {
    DBUG_RETURN(HA_ERR_OUT_OF_MEM);
  }

  /*
    Step 2:
      Calculate number of partitions after change and allocate space for
      their handler references.
  */
  num_remain_partitions= 0;
  if (temp_partitions)
  {
    num_remain_partitions= num_parts * num_subparts;
  }
  else
  {
    part_it.rewind();
    i= 0;
    do
    {
      partition_element *part_elem= part_it++;
      if (part_elem->part_state == PART_NORMAL ||
          part_elem->part_state == PART_TO_BE_ADDED ||
          part_elem->part_state == PART_CHANGED)
      {
        num_remain_partitions+= num_subparts;
      }
    } while (++i < num_parts);
  }
  if (!(new_file_array= ((handler**)
                         thd->calloc(sizeof(handler*)*
                                     (2*(num_remain_partitions + 1))))))
  {
    DBUG_RETURN(HA_ERR_OUT_OF_MEM);
  }
  m_added_file= &new_file_array[num_remain_partitions + 1];

  /*
    Step 3:
      Fill m_reorged_file with handler references and NULL at the end
  */
  if (m_reorged_parts)
  {
    i= 0;
    part_count= 0;
    first= TRUE;
    part_it.rewind();
    do
    {
      partition_element *part_elem= part_it++;
      if (part_elem->part_state == PART_CHANGED ||
          part_elem->part_state == PART_REORGED_DROPPED)
      {
        memcpy((void*)&m_reorged_file[part_count],
               (void*)&m_file[i*num_subparts],
               sizeof(handler*)*num_subparts);
        part_count+= num_subparts;
      }
      else if (first && temp_partitions &&
               part_elem->part_state == PART_TO_BE_ADDED)
      {
        /*
          When doing an ALTER TABLE REORGANIZE PARTITION a number of
          partitions is to be reorganised into a set of new partitions.
          The reorganised partitions are in this case in the temp_partitions
          list. We copy all of them in one batch and thus we only do this
          until we find the first partition with state PART_TO_BE_ADDED
          since this is where the new partitions go in and where the old
          ones used to be.
        */
        first= FALSE;
        DBUG_ASSERT(((i*num_subparts) + m_reorged_parts) <= m_file_tot_parts);
        memcpy((void*)m_reorged_file, &m_file[i*num_subparts],
               sizeof(handler*)*m_reorged_parts);
      }
    } while (++i < num_parts);
  }

  /*
    Step 4:
      Fill new_array_file with handler references. Create the handlers if
      needed.
  */
  i= 0;
  part_count= 0;
  orig_count= 0;
  first= TRUE;
  part_it.rewind();
  do
  {
    partition_element *part_elem= part_it++;
    if (part_elem->part_state == PART_NORMAL)
    {
      DBUG_ASSERT(orig_count + num_subparts <= m_file_tot_parts);
      memcpy((void*)&new_file_array[part_count], (void*)&m_file[orig_count],
             sizeof(handler*)*num_subparts);
      part_count+= num_subparts;
      orig_count+= num_subparts;
    }
    else if (part_elem->part_state == PART_CHANGED ||
             part_elem->part_state == PART_TO_BE_ADDED)
    {
      uint j= 0;
      Parts_share_refs *p_share_refs;
      /*
        The Handler_shares for each partition's handler can be allocated
        within this handler, since there will not be any more instances of the
        new partitions, until the table is reopened after the ALTER succeeded.
      */
      p_share_refs= new Parts_share_refs;
      if (!p_share_refs)
        DBUG_RETURN(HA_ERR_OUT_OF_MEM);
      if (p_share_refs->init(num_subparts))
        DBUG_RETURN(HA_ERR_OUT_OF_MEM);
      if (m_new_partitions_share_refs.push_back(p_share_refs, thd->mem_root))
        DBUG_RETURN(HA_ERR_OUT_OF_MEM);
      do
      {
        handler **new_file= &new_file_array[part_count++];
        if (!(*new_file=
              get_new_handler(table->s,
                              thd->mem_root,
                              part_elem->engine_type)))
        {
          DBUG_RETURN(HA_ERR_OUT_OF_MEM);
        }
        if ((*new_file)->set_ha_share_ref(&p_share_refs->ha_shares[j]))
        {
          DBUG_RETURN(HA_ERR_OUT_OF_MEM);
        }
      } while (++j < num_subparts);
      if (part_elem->part_state == PART_CHANGED)
        orig_count+= num_subparts;
      else if (temp_partitions && first)
      {
        orig_count+= (num_subparts * temp_partitions);
        first= FALSE;
      }
    }
  } while (++i < num_parts);
  first= FALSE;
  /*
    Step 5:
      Create the new partitions and also open, lock and call external_lock
      on them to prepare them for copy phase and also for later close
      calls
  */

  /*
     Before creating new partitions check whether indexes are disabled
     in the  partitions.
  */

  uint disable_non_uniq_indexes= indexes_are_disabled();

  i= 0;
  part_count= 0;
  part_it.rewind();
  do
  {
    partition_element *part_elem= part_it++;
    if (part_elem->part_state == PART_TO_BE_ADDED ||
        part_elem->part_state == PART_CHANGED)
    {
      /*
        A new partition needs to be created PART_TO_BE_ADDED means an
        entirely new partition and PART_CHANGED means a changed partition
        that will still exist with either more or less data in it.
      */
      uint name_variant= NORMAL_PART_NAME;
      if (part_elem->part_state == PART_CHANGED ||
          (part_elem->part_state == PART_TO_BE_ADDED && temp_partitions))
        name_variant= TEMP_PART_NAME;
      if (m_part_info->is_sub_partitioned())
      {
        List_iterator<partition_element> sub_it(part_elem->subpartitions);
        uint j= 0, part;
        do
        {
          partition_element *sub_elem= sub_it++;
          if (unlikely((error=
                        create_subpartition_name(part_name_buff,
                                                 sizeof(part_name_buff), path,
                                                 part_elem->partition_name,
                                                 sub_elem->partition_name,
                                                 name_variant))))
          {
            cleanup_new_partition(part_count);
            DBUG_RETURN(error);
          }
          part= i * num_subparts + j;
          DBUG_PRINT("info", ("Add subpartition %s", part_name_buff));
          if (unlikely((error=
                        prepare_new_partition(table, create_info,
                                              new_file_array[part],
                                              (const char *)part_name_buff,
                                              sub_elem,
                                              disable_non_uniq_indexes))))
          {
            cleanup_new_partition(part_count);
            DBUG_RETURN(error);
          }

          m_added_file[part_count++]= new_file_array[part];
        } while (++j < num_subparts);
      }
      else
      {
        if (unlikely((error=
                      create_partition_name(part_name_buff,
                                            sizeof(part_name_buff), path,
                                            part_elem->partition_name,
                                            name_variant, TRUE))))
        {
          cleanup_new_partition(part_count);
          DBUG_RETURN(error);
        }

        DBUG_PRINT("info", ("Add partition %s", part_name_buff));
        if (unlikely((error=
                      prepare_new_partition(table, create_info,
                                            new_file_array[i],
                                            (const char *)part_name_buff,
                                            part_elem,
                                            disable_non_uniq_indexes))))
        {
          cleanup_new_partition(part_count);
          DBUG_RETURN(error);
        }

        m_added_file[part_count++]= new_file_array[i];
      }
    }
  } while (++i < num_parts);

  /*
    Step 6:
      State update to prepare for next write of the frm file.
  */
  i= 0;
  part_it.rewind();
  do
  {
    partition_element *part_elem= part_it++;
    if (part_elem->part_state == PART_TO_BE_ADDED)
      part_elem->part_state= PART_IS_ADDED;
    else if (part_elem->part_state == PART_CHANGED)
      part_elem->part_state= PART_IS_CHANGED;
    else if (part_elem->part_state == PART_REORGED_DROPPED)
      part_elem->part_state= PART_TO_BE_DROPPED;
  } while (++i < num_parts);
  for (i= 0; i < temp_partitions; i++)
  {
    partition_element *part_elem= t_it++;
    DBUG_ASSERT(part_elem->part_state == PART_TO_BE_REORGED);
    part_elem->part_state= PART_TO_BE_DROPPED;
  }
  DBUG_ASSERT(m_new_file == 0);
  m_new_file= new_file_array;
  if (unlikely((error= copy_partitions(copied, deleted))))
  {
    /*
      Close and unlock the new temporary partitions.
      They will later be deleted through the ddl-log.
    */
    cleanup_new_partition(part_count);
    m_new_file= 0;
  }
  DBUG_RETURN(error);
}


/*
  Copy partitions as part of ALTER TABLE of partitions

  SYNOPSIS
    copy_partitions()
    out:copied                 Number of records copied
    out:deleted                Number of records deleted

  RETURN VALUE
    >0                         Error code
    0                          Success

  DESCRIPTION
    change_partitions has done all the preparations, now it is time to
    actually copy the data from the reorganised partitions to the new
    partitions.
*/

int ha_partition::copy_partitions(ulonglong * const copied,
                                  ulonglong * const deleted)
{
  uint reorg_part= 0;
  int result= 0;
  longlong func_value;
  DBUG_ENTER("ha_partition::copy_partitions");

  if (m_part_info->linear_hash_ind)
  {
    if (m_part_info->part_type == HASH_PARTITION)
      set_linear_hash_mask(m_part_info, m_part_info->num_parts);
    else
      set_linear_hash_mask(m_part_info, m_part_info->num_subparts);
  }
  else if (m_part_info->part_type == VERSIONING_PARTITION)
  {
    if (m_part_info->check_constants(ha_thd(), m_part_info))
      goto init_error;
  }

  while (reorg_part < m_reorged_parts)
  {
    handler *file= m_reorged_file[reorg_part];
    uint32 new_part;

    late_extra_cache(reorg_part);
    if (unlikely((result= file->ha_rnd_init_with_error(1))))
      goto init_error;
    while (TRUE)
    {
      if ((result= file->ha_rnd_next(m_rec0)))
      {
        if (result != HA_ERR_END_OF_FILE)
          goto error;
        /*
          End-of-file reached, break out to continue with next partition or
          end the copy process.
        */
        break;
      }
      /* Found record to insert into new handler */
      if (m_part_info->get_partition_id(m_part_info, &new_part,
                                        &func_value))
      {
        /*
           This record is in the original table but will not be in the new
           table since it doesn't fit into any partition any longer due to
           changed partitioning ranges or list values.
        */
        (*deleted)++;
      }
      else
      {
        THD *thd= ha_thd();
        /* Copy record to new handler */
        (*copied)++;
        tmp_disable_binlog(thd); /* Do not replicate the low-level changes. */
        result= m_new_file[new_part]->ha_write_row(m_rec0);
        reenable_binlog(thd);
        if (result)
          goto error;
      }
    }
    late_extra_no_cache(reorg_part);
    file->ha_rnd_end();
    reorg_part++;
  }
  DBUG_EXECUTE_IF("debug_abort_copy_partitions",
                  DBUG_RETURN(HA_ERR_UNSUPPORTED); );
  DBUG_RETURN(FALSE);
error:
  m_reorged_file[reorg_part]->ha_rnd_end();
init_error:
  DBUG_RETURN(result);
}

/*
  Update create info as part of ALTER TABLE

  SYNOPSIS
    update_create_info()
    create_info                   Create info from ALTER TABLE

  RETURN VALUE
    NONE

  DESCRIPTION
  Forward this handler call to the storage engine foreach
  partition handler.  The data_file_name for each partition may
  need to be reset if the tablespace was moved.  Use a dummy
  HA_CREATE_INFO structure and transfer necessary data.
*/

void ha_partition::update_create_info(HA_CREATE_INFO *create_info)
{
  DBUG_ENTER("ha_partition::update_create_info");

  /*
    Fix for bug#38751, some engines needs info-calls in ALTER.
    Archive need this since it flushes in ::info.
    HA_STATUS_AUTO is optimized so it will not always be forwarded
    to all partitions, but HA_STATUS_VARIABLE will.
  */
  info(HA_STATUS_VARIABLE | HA_STATUS_OPEN);

  info(HA_STATUS_AUTO);

  if (!(create_info->used_fields & HA_CREATE_USED_AUTO))
    create_info->auto_increment_value= stats.auto_increment_value;

  /*
    DATA DIRECTORY and INDEX DIRECTORY are never applied to the whole
    partitioned table, only its parts.
  */
  my_bool from_alter= (create_info->data_file_name == (const char*) -1);
  create_info->data_file_name= create_info->index_file_name= NULL;

  if (!(m_file[0]->ht->flags & HTON_CAN_READ_CONNECT_STRING_IN_PARTITION))
    create_info->connect_string= null_clex_str;

  /*
    We do not need to update the individual partition DATA DIRECTORY settings
    since they can be changed by ALTER TABLE ... REORGANIZE PARTITIONS.
  */
  if (from_alter)
    DBUG_VOID_RETURN;

  /*
    send Handler::update_create_info() to the storage engine for each
    partition that currently has a handler object.  Using a dummy
    HA_CREATE_INFO structure to collect DATA and INDEX DIRECTORYs.
  */

  List_iterator<partition_element> part_it(m_part_info->partitions);
  partition_element *part_elem, *sub_elem;
  uint num_subparts= m_part_info->num_subparts;
  uint num_parts= (num_subparts ? m_file_tot_parts / num_subparts :
                   m_file_tot_parts);
  HA_CREATE_INFO dummy_info;
  dummy_info.init();

  /*
    Since update_create_info() can be called from mysql_prepare_alter_table()
    when not all handlers are set up, we look for that condition first.
    If all handlers are not available, do not call update_create_info for any.
  */
  uint i, j, part;
  for (i= 0; i < num_parts; i++)
  {
    part_elem= part_it++;
    if (!part_elem)
      DBUG_VOID_RETURN;
    if (m_is_sub_partitioned)
    {
      List_iterator<partition_element> subpart_it(part_elem->subpartitions);
      for (j= 0; j < num_subparts; j++)
      {
        sub_elem= subpart_it++;
        if (!sub_elem)
          DBUG_VOID_RETURN;
        part= i * num_subparts + j;
        if (part >= m_file_tot_parts || !m_file[part])
          DBUG_VOID_RETURN;
      }
    }
    else
    {
      if (!m_file[i])
        DBUG_VOID_RETURN;
    }
  }
  part_it.rewind();

  for (i= 0; i < num_parts; i++)
  {
    part_elem= part_it++;
    DBUG_ASSERT(part_elem);
    if (m_is_sub_partitioned)
    {
      List_iterator<partition_element> subpart_it(part_elem->subpartitions);
      for (j= 0; j < num_subparts; j++)
      {
        sub_elem= subpart_it++;
        DBUG_ASSERT(sub_elem);
        part= i * num_subparts + j;
        DBUG_ASSERT(part < m_file_tot_parts);
        DBUG_ASSERT(m_file[part]);
        dummy_info.data_file_name= dummy_info.index_file_name = NULL;
        m_file[part]->update_create_info(&dummy_info);
        sub_elem->data_file_name = (char*) dummy_info.data_file_name;
        sub_elem->index_file_name = (char*) dummy_info.index_file_name;
      }
    }
    else
    {
      DBUG_ASSERT(m_file[i]);
      dummy_info.data_file_name= dummy_info.index_file_name= NULL;
      m_file[i]->update_create_info(&dummy_info);
      part_elem->data_file_name = (char*) dummy_info.data_file_name;
      part_elem->index_file_name = (char*) dummy_info.index_file_name;
    }
  }
  DBUG_VOID_RETURN;
}


/**
  Change the internal TABLE_SHARE pointer

  @param table_arg    TABLE object
  @param share        New share to use

  @note Is used in error handling in ha_delete_table.
  All handlers should exist (lock_partitions should not be used)
*/

void ha_partition::change_table_ptr(TABLE *table_arg, TABLE_SHARE *share)
{
  handler **file_array;
  table= table_arg;
  table_share= share;
  /*
    m_file can be NULL when using an old cached table in DROP TABLE, when the
    table just has REMOVED PARTITIONING, see Bug#42438
  */
  if (m_file)
  {
    file_array= m_file;
    DBUG_ASSERT(*file_array);
    do
    {
      (*file_array)->change_table_ptr(table_arg, share);
    } while (*(++file_array));
  }

  if (m_added_file && m_added_file[0])
  {
    /* if in middle of a drop/rename etc */
    file_array= m_added_file;
    do
    {
      (*file_array)->change_table_ptr(table_arg, share);
    } while (*(++file_array));
  }
}

<<<<<<< HEAD
/*
  Change comments specific to handler

  SYNOPSIS
    update_table_comment()
    comment                       Original comment

  RETURN VALUE
    new comment

  DESCRIPTION
    No comment changes so far
*/

char *ha_partition::update_table_comment(const char *comment)
{
  return (char*) comment;                       /* Nothing to change */
}

=======
>>>>>>> 2fb44078

/**
  Handle delete and rename table

    @param from         Full path of old table
    @param to           Full path of new table

  @return Operation status
    @retval >0  Error
    @retval 0   Success

  @note  Common routine to handle delete_table and rename_table.
  The routine uses the partition handler file to get the
  names of the partition instances. Both these routines
  are called after creating the handler without table
  object and thus the file is needed to discover the
  names of the partitions and the underlying storage engines.
*/

uint ha_partition::del_ren_table(const char *from, const char *to)
{
  int save_error= 0;
  int error;
  char from_buff[FN_REFLEN + 1], to_buff[FN_REFLEN + 1],
       from_lc_buff[FN_REFLEN], to_lc_buff[FN_REFLEN];
  char *name_buffer_ptr;
  const char *from_path;
  const char *to_path= NULL;
  uint i;
  handler **file, **abort_file;
  DBUG_ENTER("ha_partition::del_ren_table");

  if (get_from_handler_file(from, ha_thd()->mem_root, false))
    DBUG_RETURN(TRUE);
  DBUG_ASSERT(m_file_buffer);
  DBUG_PRINT("enter", ("from: (%s) to: (%s)", from, to ? to : "(nil)"));
  name_buffer_ptr= m_name_buffer_ptr;
  file= m_file;
  if (to == NULL)
  {
    /*
      Delete table, start by delete the .par file. If error, break, otherwise
      delete as much as possible.
    */
    if (unlikely((error= handler::delete_table(from))))
      DBUG_RETURN(error);
  }
  /*
    Since ha_partition has HA_FILE_BASED, it must alter underlying table names
    if they do not have HA_FILE_BASED and lower_case_table_names == 2.
    See Bug#37402, for Mac OS X.
    The appended #P#<partname>[#SP#<subpartname>] will remain in current case.
    Using the first partitions handler, since mixing handlers is not allowed.
  */
  from_path= get_canonical_filename(*file, from, from_lc_buff);
  if (to != NULL)
    to_path= get_canonical_filename(*file, to, to_lc_buff);
  i= 0;
  do
  {
    if (unlikely((error= create_partition_name(from_buff, sizeof(from_buff),
                                               from_path, name_buffer_ptr,
                                               NORMAL_PART_NAME, FALSE))))
      goto rename_error;

    if (to != NULL)
    {                                           // Rename branch
      if (unlikely((error= create_partition_name(to_buff, sizeof(to_buff),
                                                 to_path, name_buffer_ptr,
                                                 NORMAL_PART_NAME, FALSE))))
        goto rename_error;
      error= (*file)->ha_rename_table(from_buff, to_buff);
      if (unlikely(error))
        goto rename_error;
    }
    else                                        // delete branch
    {
      error= (*file)->ha_delete_table(from_buff);
    }
    name_buffer_ptr= strend(name_buffer_ptr) + 1;
    if (unlikely(error))
      save_error= error;
    i++;
  } while (*(++file));
  if (to != NULL)
  {
    if (unlikely((error= handler::rename_table(from, to))))
    {
      /* Try to revert everything, ignore errors */
      (void) handler::rename_table(to, from);
      goto rename_error;
    }
  }
  DBUG_RETURN(save_error);
rename_error:
  name_buffer_ptr= m_name_buffer_ptr;
  for (abort_file= file, file= m_file; file < abort_file; file++)
  {
    /* Revert the rename, back from 'to' to the original 'from' */
    if (!create_partition_name(from_buff, sizeof(from_buff), from_path,
                               name_buffer_ptr, NORMAL_PART_NAME, FALSE) &&
        !create_partition_name(to_buff, sizeof(to_buff), to_path,
                               name_buffer_ptr, NORMAL_PART_NAME, FALSE))
    {
      /* Ignore error here */
      (void) (*file)->ha_rename_table(to_buff, from_buff);
    }
    name_buffer_ptr= strend(name_buffer_ptr) + 1;
  }
  DBUG_RETURN(error);
}

uint ha_partition::count_query_cache_dependant_tables(uint8 *tables_type)
{
  DBUG_ENTER("ha_partition::count_query_cache_dependant_tables");
  /* Here we rely on the fact that all tables are of the same type */
  uint8 type= m_file[0]->table_cache_type();
  (*tables_type)|= type;
  DBUG_PRINT("enter", ("cnt: %u", (uint) m_tot_parts));
  /*
    We need save underlying tables only for HA_CACHE_TBL_ASKTRANSACT:
    HA_CACHE_TBL_NONTRANSACT - because all changes goes through partition table
    HA_CACHE_TBL_NOCACHE - because will not be cached
    HA_CACHE_TBL_TRANSACT - QC need to know that such type present
  */
  DBUG_RETURN(type == HA_CACHE_TBL_ASKTRANSACT ? m_tot_parts : 0);
}

my_bool ha_partition::
reg_query_cache_dependant_table(THD *thd,
                                char *engine_key, uint engine_key_len,
                                char *cache_key, uint cache_key_len,
                                uint8 type,
                                Query_cache *cache,
                                Query_cache_block_table **block_table,
                                handler *file,
                                uint *n)
{
  DBUG_ENTER("ha_partition::reg_query_cache_dependant_table");
  qc_engine_callback engine_callback;
  ulonglong engine_data;
  /* ask undelying engine */
  if (!file->register_query_cache_table(thd, engine_key,
                                        engine_key_len,
                                        &engine_callback,
                                        &engine_data))
  {
    DBUG_PRINT("qcache", ("Handler does not allow caching for %.*s",
                          engine_key_len, engine_key));
    /*
      As this can change from call to call, don't reset set
      thd->lex->safe_to_cache_query
    */
    thd->query_cache_is_applicable= 0;        // Query can't be cached
    DBUG_RETURN(TRUE);
  }
  (++(*block_table))->n= ++(*n);
  if (!cache->insert_table(thd, cache_key_len,
                           cache_key, (*block_table),
                           (uint32) table_share->db.length,
                           (uint8) (cache_key_len -
                                    table_share->table_cache_key.length),
                           type,
                           engine_callback, engine_data,
                           FALSE))
    DBUG_RETURN(TRUE);
  DBUG_RETURN(FALSE);
}


my_bool ha_partition::
register_query_cache_dependant_tables(THD *thd,
                                      Query_cache *cache,
                                      Query_cache_block_table **block_table,
                                      uint *n)
{
  char *engine_key_end, *query_cache_key_end;
  uint i;
  uint num_parts= m_part_info->num_parts;
  uint num_subparts= m_part_info->num_subparts;
  int diff_length;
  List_iterator<partition_element> part_it(m_part_info->partitions);
  char engine_key[FN_REFLEN], query_cache_key[FN_REFLEN];
  DBUG_ENTER("ha_partition::register_query_cache_dependant_tables");

  /* see ha_partition::count_query_cache_dependant_tables */
  if (m_file[0]->table_cache_type() != HA_CACHE_TBL_ASKTRANSACT)
    DBUG_RETURN(FALSE); // nothing to register

  /* prepare static part of the key */
  memcpy(engine_key, table_share->normalized_path.str,
         table_share->normalized_path.length);
  memcpy(query_cache_key, table_share->table_cache_key.str,
         table_share->table_cache_key.length);

  diff_length= ((int) table_share->table_cache_key.length -
                (int) table_share->normalized_path.length -1);

  engine_key_end= engine_key + table_share->normalized_path.length;
  query_cache_key_end= query_cache_key + table_share->table_cache_key.length -1;

  engine_key_end[0]= engine_key_end[2]= query_cache_key_end[0]=
    query_cache_key_end[2]= '#';
  query_cache_key_end[1]= engine_key_end[1]= 'P';
  engine_key_end+= 3;
  query_cache_key_end+= 3;

  i= 0;
  do
  {
    partition_element *part_elem= part_it++;
    char *engine_pos= strmov(engine_key_end, part_elem->partition_name);
    if (m_is_sub_partitioned)
    {
      List_iterator<partition_element> subpart_it(part_elem->subpartitions);
      partition_element *sub_elem;
      uint j= 0, part;
      engine_pos[0]= engine_pos[3]= '#';
      engine_pos[1]= 'S';
      engine_pos[2]= 'P';
      engine_pos += 4;
      do
      {
        char *end;
        uint length;
        sub_elem= subpart_it++;
        part= i * num_subparts + j;
        /* we store the end \0 as part of the key */
        end= strmov(engine_pos, sub_elem->partition_name) + 1;
        length= (uint)(end - engine_key);
        /* Copy the suffix also to query cache key */
        memcpy(query_cache_key_end, engine_key_end, (end - engine_key_end));
        if (reg_query_cache_dependant_table(thd, engine_key, length,
                                            query_cache_key,
                                            length + diff_length,
                                            m_file[part]->table_cache_type(),
                                            cache,
                                            block_table, m_file[part],
                                            n))
          DBUG_RETURN(TRUE);
      } while (++j < num_subparts);
    }
    else
    {
      char *end= engine_pos+1;                  // copy end \0
      uint length= (uint)(end - engine_key);
      /* Copy the suffix also to query cache key */
      memcpy(query_cache_key_end, engine_key_end, (end - engine_key_end));
      if (reg_query_cache_dependant_table(thd, engine_key, length,
                                          query_cache_key,
                                          length + diff_length,
                                          m_file[i]->table_cache_type(),
                                          cache,
                                          block_table, m_file[i],
                                          n))
        DBUG_RETURN(TRUE);
    }
  } while (++i < num_parts);
  DBUG_PRINT("info", ("cnt: %u", (uint)m_tot_parts));
  DBUG_RETURN(FALSE);
}


/**
  Set up table share object before calling create on underlying handler

  @param table             Table object
  @param info              Create info
  @param part_elem[in,out] Pointer to used partition_element, searched if NULL

  @return    status
    @retval  TRUE  Error
    @retval  FALSE Success

  @details
    Set up
    1) Comment on partition
    2) MAX_ROWS, MIN_ROWS on partition
    3) Index file name on partition
    4) Data file name on partition
*/

int ha_partition::set_up_table_before_create(TABLE *tbl,
                    const char *partition_name_with_path,
                    HA_CREATE_INFO *info,
                    partition_element *part_elem)
{
  int error= 0;
  LEX_CSTRING part_name;
  THD *thd= ha_thd();
  DBUG_ENTER("set_up_table_before_create");

  DBUG_ASSERT(part_elem);

  if (!part_elem)
    DBUG_RETURN(1);
  tbl->s->max_rows= part_elem->part_max_rows;
  tbl->s->min_rows= part_elem->part_min_rows;
  part_name.str= strrchr(partition_name_with_path, FN_LIBCHAR)+1;
  part_name.length= strlen(part_name.str);
  if ((part_elem->index_file_name &&
      (error= append_file_to_dir(thd,
                                 (const char**)&part_elem->index_file_name,
                                 &part_name))) ||
      (part_elem->data_file_name &&
      (error= append_file_to_dir(thd,
                                 (const char**)&part_elem->data_file_name,
                                 &part_name))))
  {
    DBUG_RETURN(error);
  }
  info->index_file_name= part_elem->index_file_name;
  info->data_file_name= part_elem->data_file_name;
  info->connect_string= part_elem->connect_string;
  if (info->connect_string.length)
    info->used_fields|= HA_CREATE_USED_CONNECTION;
  tbl->s->connect_string= part_elem->connect_string;
  DBUG_RETURN(0);
}


/*
  Add two names together

  SYNOPSIS
    name_add()
    out:dest                          Destination string
    first_name                        First name
    sec_name                          Second name

  RETURN VALUE
    >0                                Error
    0                                 Success

  DESCRIPTION
    Routine used to add two names with '_' in between then. Service routine
    to create_handler_file
    Include the NULL in the count of characters since it is needed as separator
    between the partition names.
*/

static uint name_add(char *dest, const char *first_name, const char *sec_name)
{
  return (uint) (strxmov(dest, first_name, "#SP#", sec_name, NullS) -dest) + 1;
}


/**
  Create the special .par file

  @param name  Full path of table name

  @return Operation status
    @retval FALSE  Error code
    @retval TRUE   Success

  @note
    Method used to create handler file with names of partitions, their
    engine types and the number of partitions.
*/

bool ha_partition::create_handler_file(const char *name)
{
  partition_element *part_elem, *subpart_elem;
  size_t i, j, part_name_len, subpart_name_len;
  size_t tot_partition_words, tot_name_len, num_parts;
  size_t tot_parts= 0;
  size_t tot_len_words, tot_len_byte, chksum, tot_name_words;
  char *name_buffer_ptr;
  uchar *file_buffer, *engine_array;
  bool result= TRUE;
  char file_name[FN_REFLEN];
  char part_name[FN_REFLEN];
  char subpart_name[FN_REFLEN];
  File file;
  List_iterator_fast <partition_element> part_it(m_part_info->partitions);
  DBUG_ENTER("create_handler_file");

  num_parts= m_part_info->partitions.elements;
  DBUG_PRINT("enter", ("table name: %s  num_parts: %zu", name, num_parts));
  tot_name_len= 0;
  for (i= 0; i < num_parts; i++)
  {
    part_elem= part_it++;
    if (part_elem->part_state != PART_NORMAL &&
        part_elem->part_state != PART_TO_BE_ADDED &&
        part_elem->part_state != PART_CHANGED)
      continue;
    tablename_to_filename(part_elem->partition_name, part_name,
                          FN_REFLEN);
    part_name_len= strlen(part_name);
    if (!m_is_sub_partitioned)
    {
      tot_name_len+= part_name_len + 1;
      tot_parts++;
    }
    else
    {
      List_iterator_fast <partition_element> sub_it(part_elem->subpartitions);
      for (j= 0; j < m_part_info->num_subparts; j++)
      {
	subpart_elem= sub_it++;
        tablename_to_filename(subpart_elem->partition_name,
                              subpart_name,
                              FN_REFLEN);
	subpart_name_len= strlen(subpart_name);
	tot_name_len+= part_name_len + subpart_name_len + 5;
        tot_parts++;
      }
    }
  }
  /*
     File format:
     Length in words              4 byte
     Checksum                     4 byte
     Total number of partitions   4 byte
     Array of engine types        n * 4 bytes where
     n = (m_tot_parts + 3)/4
     Length of name part in bytes 4 bytes
     (Names in filename format)
     Name part                    m * 4 bytes where
     m = ((length_name_part + 3)/4)*4

     All padding bytes are zeroed
  */
  tot_partition_words= (tot_parts + PAR_WORD_SIZE - 1) / PAR_WORD_SIZE;
  tot_name_words= (tot_name_len + PAR_WORD_SIZE - 1) / PAR_WORD_SIZE;
  /* 4 static words (tot words, checksum, tot partitions, name length) */
  tot_len_words= 4 + tot_partition_words + tot_name_words;
  tot_len_byte= PAR_WORD_SIZE * tot_len_words;
  if (!(file_buffer= (uchar *) my_malloc(tot_len_byte, MYF(MY_ZEROFILL))))
    DBUG_RETURN(TRUE);
  engine_array= (file_buffer + PAR_ENGINES_OFFSET);
  name_buffer_ptr= (char*) (engine_array + tot_partition_words * PAR_WORD_SIZE
                            + PAR_WORD_SIZE);
  part_it.rewind();
  for (i= 0; i < num_parts; i++)
  {
    part_elem= part_it++;
    if (part_elem->part_state != PART_NORMAL &&
        part_elem->part_state != PART_TO_BE_ADDED &&
        part_elem->part_state != PART_CHANGED)
      continue;
    if (!m_is_sub_partitioned)
    {
      tablename_to_filename(part_elem->partition_name, part_name, FN_REFLEN);
      name_buffer_ptr= strmov(name_buffer_ptr, part_name)+1;
      *engine_array= (uchar) ha_legacy_type(part_elem->engine_type);
      DBUG_PRINT("info", ("engine: %u", *engine_array));
      engine_array++;
    }
    else
    {
      List_iterator_fast <partition_element> sub_it(part_elem->subpartitions);
      for (j= 0; j < m_part_info->num_subparts; j++)
      {
	subpart_elem= sub_it++;
        tablename_to_filename(part_elem->partition_name, part_name,
                              FN_REFLEN);
        tablename_to_filename(subpart_elem->partition_name, subpart_name,
                              FN_REFLEN);
	name_buffer_ptr+= name_add(name_buffer_ptr,
				   part_name,
				   subpart_name);
        *engine_array= (uchar) ha_legacy_type(subpart_elem->engine_type);
        DBUG_PRINT("info", ("engine: %u", *engine_array));
	engine_array++;
      }
    }
  }
  chksum= 0;
  int4store(file_buffer, tot_len_words);
  int4store(file_buffer + PAR_NUM_PARTS_OFFSET, tot_parts);
  int4store(file_buffer + PAR_ENGINES_OFFSET +
            (tot_partition_words * PAR_WORD_SIZE),
            tot_name_len);
  for (i= 0; i < tot_len_words; i++)
    chksum^= uint4korr(file_buffer + PAR_WORD_SIZE * i);
  int4store(file_buffer + PAR_CHECKSUM_OFFSET, chksum);
  /*
    Add .par extension to the file name.
    Create and write and close file
    to be used at open, delete_table and rename_table
  */
  fn_format(file_name, name, "", ha_par_ext, MY_APPEND_EXT);
  if ((file= mysql_file_create(key_file_partition,
                               file_name, CREATE_MODE, O_RDWR | O_TRUNC,
                               MYF(MY_WME))) >= 0)
  {
    result= mysql_file_write(file, (uchar *) file_buffer, tot_len_byte,
                             MYF(MY_WME | MY_NABP)) != 0;

    /* Write connection information (for federatedx engine) */
    part_it.rewind();
    for (i= 0; i < num_parts && !result; i++)
    {
      uchar buffer[4];
      part_elem= part_it++;
      size_t length= part_elem->connect_string.length;
      int4store(buffer, length);
      if (my_write(file, buffer, 4, MYF(MY_WME | MY_NABP)) ||
          my_write(file, (uchar *) part_elem->connect_string.str, length,
                   MYF(MY_WME | MY_NABP)))
      {
        result= TRUE;
        break;
      }
    }
    (void) mysql_file_close(file, MYF(0));
  }
  else
    result= TRUE;
  my_free(file_buffer);
  DBUG_RETURN(result);
}


/**
  Clear handler variables and free some memory
*/

void ha_partition::clear_handler_file()
{
  if (m_engine_array)
    plugin_unlock_list(NULL, m_engine_array, m_tot_parts);
  free_root(&m_mem_root, MYF(MY_KEEP_PREALLOC));
  m_file_buffer= NULL;
  m_engine_array= NULL;
  m_connect_string= NULL;
}


/**
  Create underlying handler objects

  @param mem_root  Allocate memory through this

  @return Operation status
    @retval TRUE   Error
    @retval FALSE  Success
*/

bool ha_partition::create_handlers(MEM_ROOT *mem_root)
{
  uint i;
  uint alloc_len= (m_tot_parts + 1) * sizeof(handler*);
  handlerton *hton0;
  DBUG_ENTER("create_handlers");

  if (!(m_file= (handler **) alloc_root(mem_root, alloc_len)))
    DBUG_RETURN(TRUE);
  m_file_tot_parts= m_tot_parts;
  bzero((char*) m_file, alloc_len);
  for (i= 0; i < m_tot_parts; i++)
  {
    handlerton *hton= plugin_data(m_engine_array[i], handlerton*);
    if (!(m_file[i]= get_new_handler(table_share, mem_root, hton)))
      DBUG_RETURN(TRUE);
    DBUG_PRINT("info", ("engine_type: %u", hton->db_type));
  }
  /* For the moment we only support partition over the same table engine */
  hton0= plugin_data(m_engine_array[0], handlerton*);
  if (hton0 == myisam_hton)
  {
    DBUG_PRINT("info", ("MyISAM"));
    m_myisam= TRUE;
  }
  /* INNODB may not be compiled in... */
  else if (ha_legacy_type(hton0) == DB_TYPE_INNODB)
  {
    DBUG_PRINT("info", ("InnoDB"));
    m_innodb= TRUE;
  }
  DBUG_RETURN(FALSE);
}


/*
  Create underlying handler objects from partition info

  SYNOPSIS
    new_handlers_from_part_info()
    mem_root		Allocate memory through this

  RETURN VALUE
    TRUE                  Error
    FALSE                 Success
*/

bool ha_partition::new_handlers_from_part_info(MEM_ROOT *mem_root)
{
  uint i, j, part_count;
  partition_element *part_elem;
  uint alloc_len= (m_tot_parts + 1) * sizeof(handler*);
  List_iterator_fast <partition_element> part_it(m_part_info->partitions);
  DBUG_ENTER("ha_partition::new_handlers_from_part_info");

  if (!(m_file= (handler **) alloc_root(mem_root, alloc_len)))
    goto error;

  m_file_tot_parts= m_tot_parts;
  bzero((char*) m_file, alloc_len);
  DBUG_ASSERT(m_part_info->num_parts > 0);

  i= 0;
  part_count= 0;
  /*
    Don't know the size of the underlying storage engine, invent a number of
    bytes allocated for error message if allocation fails
  */
  do
  {
    part_elem= part_it++;
    if (m_is_sub_partitioned)
    {
      for (j= 0; j < m_part_info->num_subparts; j++)
      {
	if (!(m_file[part_count++]= get_new_handler(table_share, mem_root,
                                                    part_elem->engine_type)))
          goto error;
	DBUG_PRINT("info", ("engine_type: %u",
                   (uint) ha_legacy_type(part_elem->engine_type)));
      }
    }
    else
    {
      if (!(m_file[part_count++]= get_new_handler(table_share, mem_root,
                                                  part_elem->engine_type)))
        goto error;
      DBUG_PRINT("info", ("engine_type: %u",
                 (uint) ha_legacy_type(part_elem->engine_type)));
    }
  } while (++i < m_part_info->num_parts);
  if (part_elem->engine_type == myisam_hton)
  {
    DBUG_PRINT("info", ("MyISAM"));
    m_myisam= TRUE;
  }
  DBUG_RETURN(FALSE);
error:
  DBUG_RETURN(TRUE);
}


/**
  Read the .par file to get the partitions engines and names

  @param name  Name of table file (without extension)

  @return Operation status
    @retval true   Failure
    @retval false  Success

  @note On success, m_file_buffer is allocated and must be
  freed by the caller. m_name_buffer_ptr and m_tot_parts is also set.
*/

bool ha_partition::read_par_file(const char *name)
{
  char buff[FN_REFLEN];
  uchar *tot_name_len_offset;
  File file;
  uchar *file_buffer;
  uint i, len_bytes, len_words, tot_partition_words, tot_name_words, chksum;
  DBUG_ENTER("ha_partition::read_par_file");
  DBUG_PRINT("enter", ("table name: '%s'", name));

  if (m_file_buffer)
    DBUG_RETURN(false);
  fn_format(buff, name, "", ha_par_ext, MY_APPEND_EXT);

  /* Following could be done with mysql_file_stat to read in whole file */
  if ((file= mysql_file_open(key_file_partition,
                             buff, O_RDONLY | O_SHARE, MYF(0))) < 0)
    DBUG_RETURN(TRUE);
  if (mysql_file_read(file, (uchar *) &buff[0], PAR_WORD_SIZE, MYF(MY_NABP)))
    goto err1;
  len_words= uint4korr(buff);
  len_bytes= PAR_WORD_SIZE * len_words;
  if (mysql_file_seek(file, 0, MY_SEEK_SET, MYF(0)) == MY_FILEPOS_ERROR)
    goto err1;
  if (!(file_buffer= (uchar*) alloc_root(&m_mem_root, len_bytes)))
    goto err1;
  if (mysql_file_read(file, file_buffer, len_bytes, MYF(MY_NABP)))
    goto err2;

  chksum= 0;
  for (i= 0; i < len_words; i++)
    chksum ^= uint4korr((file_buffer) + PAR_WORD_SIZE * i);
  if (chksum)
    goto err2;
  m_tot_parts= uint4korr((file_buffer) + PAR_NUM_PARTS_OFFSET);
  DBUG_PRINT("info", ("No of parts: %u", m_tot_parts));
  tot_partition_words= (m_tot_parts + PAR_WORD_SIZE - 1) / PAR_WORD_SIZE;

  tot_name_len_offset= file_buffer + PAR_ENGINES_OFFSET +
                       PAR_WORD_SIZE * tot_partition_words;
  tot_name_words= (uint4korr(tot_name_len_offset) + PAR_WORD_SIZE - 1) /
                  PAR_WORD_SIZE;
  /*
    Verify the total length = tot size word, checksum word, num parts word +
    engines array + name length word + name array.
  */
  if (len_words != (tot_partition_words + tot_name_words + 4))
    goto err2;
  m_file_buffer= file_buffer;          // Will be freed in clear_handler_file()
  m_name_buffer_ptr= (char*) (tot_name_len_offset + PAR_WORD_SIZE);

  if (!(m_connect_string= (LEX_CSTRING*)
        alloc_root(&m_mem_root, m_tot_parts * sizeof(LEX_CSTRING))))
    goto err2;
  bzero(m_connect_string, m_tot_parts * sizeof(LEX_CSTRING));

  /* Read connection arguments (for federated X engine) */
  for (i= 0; i < m_tot_parts; i++)
  {
    LEX_CSTRING connect_string;
    uchar buffer[4];
    char *tmp;
    if (my_read(file, buffer, 4, MYF(MY_NABP)))
    {
      /* No extra options; Probably not a federatedx engine */
      break;
    }
    connect_string.length= uint4korr(buffer);
    connect_string.str= tmp= (char*) alloc_root(&m_mem_root,
                                                connect_string.length+1);
    if (my_read(file, (uchar*) connect_string.str, connect_string.length,
                MYF(MY_NABP)))
      break;
    tmp[connect_string.length]= 0;
    m_connect_string[i]= connect_string;
  }

  (void) mysql_file_close(file, MYF(0));
  DBUG_RETURN(false);

err2:
err1:
  (void) mysql_file_close(file, MYF(0));
  DBUG_RETURN(true);
}


/**
  Setup m_engine_array

  @param mem_root  MEM_ROOT to use for allocating new handlers

  @return Operation status
    @retval false  Success
    @retval true   Failure
*/

bool ha_partition::setup_engine_array(MEM_ROOT *mem_root)
{
  uint i;
  uchar *buff;
  handlerton **engine_array, *first_engine;
  enum legacy_db_type db_type, first_db_type;

  DBUG_ASSERT(!m_file);
  DBUG_ENTER("ha_partition::setup_engine_array");
  engine_array= (handlerton **) my_alloca(m_tot_parts * sizeof(handlerton*));
  if (!engine_array)
    DBUG_RETURN(true);

  buff= (uchar *) (m_file_buffer + PAR_ENGINES_OFFSET);
  first_db_type= (enum legacy_db_type) buff[0];
  first_engine= ha_resolve_by_legacy_type(ha_thd(), first_db_type);
  if (!first_engine)
    goto err;

  if (!(m_engine_array= (plugin_ref*)
        alloc_root(&m_mem_root, m_tot_parts * sizeof(plugin_ref))))
    goto err;

  for (i= 0; i < m_tot_parts; i++)
  {
    db_type= (enum legacy_db_type) buff[i];
    if (db_type != first_db_type)
    {
      DBUG_PRINT("error", ("partition %u engine %d is not same as "
                           "first partition %d", i, db_type,
                           (int) first_db_type));
      DBUG_ASSERT(0);
      clear_handler_file();
      goto err;
    }
    m_engine_array[i]= ha_lock_engine(NULL, first_engine);
    if (!m_engine_array[i])
    {
      clear_handler_file();
      goto err;
    }
  }

  my_afree(engine_array);

  if (create_handlers(mem_root))
  {
    clear_handler_file();
    DBUG_RETURN(true);
  }

  DBUG_RETURN(false);

err:
  my_afree(engine_array);
  DBUG_RETURN(true);
}


/**
  Get info about partition engines and their names from the .par file

  @param name      Full path of table name
  @param mem_root  Allocate memory through this
  @param is_clone  If it is a clone, don't create new handlers

  @return Operation status
    @retval true   Error
    @retval false  Success

  @note Open handler file to get partition names, engine types and number of
  partitions.
*/

bool ha_partition::get_from_handler_file(const char *name, MEM_ROOT *mem_root,
                                         bool is_clone)
{
  DBUG_ENTER("ha_partition::get_from_handler_file");
  DBUG_PRINT("enter", ("table name: '%s'", name));

  if (m_file_buffer)
    DBUG_RETURN(false);

  if (read_par_file(name))
    DBUG_RETURN(true);

  if (!is_clone && setup_engine_array(mem_root))
    DBUG_RETURN(true);

  DBUG_RETURN(false);
}


/****************************************************************************
                MODULE open/close object
****************************************************************************/

/**
  Get the partition name.

  @param       part   Struct containing name and length
  @param[out]  length Length of the name

  @return Partition name
*/

static uchar *get_part_name(PART_NAME_DEF *part, size_t *length,
                            my_bool not_used __attribute__((unused)))
{
  *length= part->length;
  return part->partition_name;
}


/**
  Insert a partition name in the partition_name_hash.

  @param name        Name of partition
  @param part_id     Partition id (number)
  @param is_subpart  Set if the name belongs to a subpartition

  @return Operation status
    @retval true   Failure
    @retval false  Success
*/

bool ha_partition::insert_partition_name_in_hash(const char *name, uint part_id,
                                                 bool is_subpart)
{
  PART_NAME_DEF *part_def;
  uchar *part_name;
  size_t part_name_length;
  DBUG_ENTER("ha_partition::insert_partition_name_in_hash");
  /*
    Calculate and store the length here, to avoid doing it when
    searching the hash.
  */
  part_name_length= strlen(name);
  /*
    Must use memory that lives as long as table_share.
    Freed in the Partition_share destructor.
    Since we use my_multi_malloc, then my_free(part_def) will also free
    part_name, as a part of my_hash_free.
  */
  if (!my_multi_malloc(MY_WME,
                       &part_def, sizeof(PART_NAME_DEF),
                       &part_name, part_name_length + 1,
                       NULL))
    DBUG_RETURN(true);
  memcpy(part_name, name, part_name_length + 1);
  part_def->partition_name= part_name;
  part_def->length= (uint)part_name_length;
  part_def->part_id= part_id;
  part_def->is_subpart= is_subpart;
  if (my_hash_insert(&part_share->partition_name_hash, (uchar *) part_def))
  {
    my_free(part_def);
    DBUG_RETURN(true);
  }
  DBUG_RETURN(false);
}


/**
  Populate the partition_name_hash in part_share.
*/

bool ha_partition::populate_partition_name_hash()
{
  List_iterator<partition_element> part_it(m_part_info->partitions);
  uint num_parts= m_part_info->num_parts;
  uint num_subparts= m_is_sub_partitioned ? m_part_info->num_subparts : 1;
  uint tot_names;
  uint i= 0;
  DBUG_ASSERT(part_share);

  DBUG_ENTER("ha_partition::populate_partition_name_hash");

  /*
    partition_name_hash is only set once and never changed
    -> OK to check without locking.
  */

  if (part_share->partition_name_hash_initialized)
    DBUG_RETURN(false);
  lock_shared_ha_data();
  if (part_share->partition_name_hash_initialized)
  {
    unlock_shared_ha_data();
    DBUG_RETURN(false);
  }
  tot_names= m_is_sub_partitioned ? m_tot_parts + num_parts : num_parts;
  if (my_hash_init(&part_share->partition_name_hash,
                   system_charset_info, tot_names, 0, 0,
                   (my_hash_get_key) get_part_name,
                   my_free, HASH_UNIQUE))
  {
    unlock_shared_ha_data();
    DBUG_RETURN(TRUE);
  }

  do
  {
    partition_element *part_elem= part_it++;
    DBUG_ASSERT(part_elem->part_state == PART_NORMAL);
    if (part_elem->part_state == PART_NORMAL)
    {
      if (insert_partition_name_in_hash(part_elem->partition_name,
                                        i * num_subparts, false))
        goto err;
      if (m_is_sub_partitioned)
      {
        List_iterator<partition_element>
                                    subpart_it(part_elem->subpartitions);
        partition_element *sub_elem;
        uint j= 0;
        do
        {
          sub_elem= subpart_it++;
          if (insert_partition_name_in_hash(sub_elem->partition_name,
                                            i * num_subparts + j, true))
            goto err;

        } while (++j < num_subparts);
      }
    }
  } while (++i < num_parts);

  part_share->partition_name_hash_initialized= true;
  unlock_shared_ha_data();

  DBUG_RETURN(FALSE);
err:
  my_hash_free(&part_share->partition_name_hash);
  unlock_shared_ha_data();

  DBUG_RETURN(TRUE);
}


/**
  Set Handler_share pointer and allocate Handler_share pointers
  for each partition and set those.

  @param ha_share_arg  Where to store/retrieve the Partitioning_share pointer
                       to be shared by all instances of the same table.

  @return Operation status
    @retval true  Failure
    @retval false Success
*/

bool ha_partition::set_ha_share_ref(Handler_share **ha_share_arg)
{
  Handler_share **ha_shares;
  uint i;
  DBUG_ENTER("ha_partition::set_ha_share_ref");

  DBUG_ASSERT(!part_share);
  DBUG_ASSERT(table_share);
  DBUG_ASSERT(!m_is_clone_of);
  DBUG_ASSERT(m_tot_parts);
  if (handler::set_ha_share_ref(ha_share_arg))
    DBUG_RETURN(true);
  if (!(part_share= get_share()))
    DBUG_RETURN(true);
  DBUG_ASSERT(part_share->partitions_share_refs.num_parts >= m_tot_parts);
  ha_shares= part_share->partitions_share_refs.ha_shares;
  for (i= 0; i < m_tot_parts; i++)
  {
    if (m_file[i]->set_ha_share_ref(&ha_shares[i]))
      DBUG_RETURN(true);
  }
  DBUG_RETURN(false);
}


/**
  Get the PARTITION_SHARE for the table.

  @return Operation status
    @retval true   Error
    @retval false  Success

  @note Gets or initializes the Partition_share object used by partitioning.
  The Partition_share is used for handling the auto_increment etc.
*/

Partition_share *ha_partition::get_share()
{
  Partition_share *tmp_share;
  DBUG_ENTER("ha_partition::get_share");
  DBUG_ASSERT(table_share);

  lock_shared_ha_data();
  if (!(tmp_share= static_cast<Partition_share*>(get_ha_share_ptr())))
  {
    tmp_share= new Partition_share;
    if (!tmp_share)
      goto err;
    if (tmp_share->init(m_tot_parts))
    {
      delete tmp_share;
      tmp_share= NULL;
      goto err;
    }
    set_ha_share_ptr(static_cast<Handler_share*>(tmp_share));
  }
err:
  unlock_shared_ha_data();
  DBUG_RETURN(tmp_share);
}



/**
  Helper function for freeing all internal bitmaps.
*/

void ha_partition::free_partition_bitmaps()
{
  /* Initialize the bitmap we use to minimize ha_start_bulk_insert calls */
  my_bitmap_free(&m_bulk_insert_started);
  my_bitmap_free(&m_locked_partitions);
  my_bitmap_free(&m_partitions_to_reset);
  my_bitmap_free(&m_key_not_found_partitions);
  my_bitmap_free(&m_opened_partitions);
  my_bitmap_free(&m_mrr_used_partitions);
}


/**
  Helper function for initializing all internal bitmaps.

  Note:
  All bitmaps, including partially allocated, are freed in
  free_partion_bitmaps()
*/

bool ha_partition::init_partition_bitmaps()
{
  DBUG_ENTER("ha_partition::init_partition_bitmaps");

  /* Initialize the bitmap we use to minimize ha_start_bulk_insert calls */
  if (my_bitmap_init(&m_bulk_insert_started, NULL, m_tot_parts + 1, FALSE))
    DBUG_RETURN(true);

  /* Initialize the bitmap we use to keep track of locked partitions */
  if (my_bitmap_init(&m_locked_partitions, NULL, m_tot_parts, FALSE))
    DBUG_RETURN(true);

  /*
    Initialize the bitmap we use to keep track of partitions which may have
    something to reset in ha_reset().
  */
  if (my_bitmap_init(&m_partitions_to_reset, NULL, m_tot_parts, FALSE))
    DBUG_RETURN(true);

  /*
    Initialize the bitmap we use to keep track of partitions which returned
    HA_ERR_KEY_NOT_FOUND from index_read_map.
  */
  if (my_bitmap_init(&m_key_not_found_partitions, NULL, m_tot_parts, FALSE))
    DBUG_RETURN(true);

  if (bitmap_init(&m_mrr_used_partitions, NULL, m_tot_parts, TRUE))
    DBUG_RETURN(true);

  if (my_bitmap_init(&m_opened_partitions, NULL, m_tot_parts, FALSE))
    DBUG_RETURN(true);

  m_file_sample= NULL;

  /* Initialize the bitmap for read/lock_partitions */
  if (!m_is_clone_of)
  {
    DBUG_ASSERT(!m_clone_mem_root);
    if (m_part_info->set_partition_bitmaps(NULL))
      DBUG_RETURN(true);
  }
  DBUG_RETURN(false);
}


/*
  Open handler object
SYNOPSIS
    open()
    name                  Full path of table name
    mode                  Open mode flags
    test_if_locked        ?

  RETURN VALUE
    >0                    Error
    0                     Success

  DESCRIPTION
    Used for opening tables. The name will be the name of the file.
    A table is opened when it needs to be opened. For instance
    when a request comes in for a select on the table (tables are not
    open and closed for each request, they are cached).

    Called from handler.cc by handler::ha_open(). The server opens all tables
    by calling ha_open() which then calls the handler specific open().
*/

int ha_partition::open(const char *name, int mode, uint test_if_locked)
{
  int error= HA_ERR_INITIALIZATION;
  handler **file;
  char name_buff[FN_REFLEN + 1];
  ulonglong check_table_flags;
  DBUG_ENTER("ha_partition::open");

  DBUG_ASSERT(table->s == table_share);
  ref_length= 0;
  m_mode= mode;
  m_open_test_lock= test_if_locked;
  m_part_field_array= m_part_info->full_part_field_array;
  if (get_from_handler_file(name, &table->mem_root, MY_TEST(m_is_clone_of)))
    DBUG_RETURN(error);
  if (populate_partition_name_hash())
  {
    DBUG_RETURN(HA_ERR_INITIALIZATION);
  }
  m_start_key.length= 0;
  m_rec0= table->record[0];
  m_rec_length= table_share->reclength;
  if (!m_part_ids_sorted_by_num_of_records)
  {
    if (!(m_part_ids_sorted_by_num_of_records=
            (uint32*) my_malloc(m_tot_parts * sizeof(uint32), MYF(MY_WME))))
      DBUG_RETURN(error);
    uint32 i;
    /* Initialize it with all partition ids. */
    for (i= 0; i < m_tot_parts; i++)
      m_part_ids_sorted_by_num_of_records[i]= i;
  }

  if (init_partition_bitmaps())
    goto err_alloc;

  if (!MY_TEST(m_is_clone_of) &&
      unlikely((error=
                m_part_info->set_partition_bitmaps(m_partitions_to_open))))
    goto err_alloc;

  /* Allocate memory used with MMR */
  if (!(m_range_info= (void **)
        my_multi_malloc(MYF(MY_WME),
                        &m_range_info, sizeof(range_id_t) * m_tot_parts,
                        &m_stock_range_seq, sizeof(uint) * m_tot_parts,
                        &m_mrr_buffer, sizeof(HANDLER_BUFFER) * m_tot_parts,
                        &m_mrr_buffer_size, sizeof(uint) * m_tot_parts,
                        &m_part_mrr_range_length, sizeof(uint) * m_tot_parts,
                        &m_part_mrr_range_first,
                        sizeof(PARTITION_PART_KEY_MULTI_RANGE *) * m_tot_parts,
                        &m_part_mrr_range_current,
                        sizeof(PARTITION_PART_KEY_MULTI_RANGE *) * m_tot_parts,
                        &m_partition_part_key_multi_range_hld,
                        sizeof(PARTITION_PART_KEY_MULTI_RANGE_HLD) *
                        m_tot_parts,
                        NullS)))
    goto err_alloc;

  bzero(m_mrr_buffer, m_tot_parts * sizeof(HANDLER_BUFFER));
  bzero(m_part_mrr_range_first,
        sizeof(PARTITION_PART_KEY_MULTI_RANGE *) * m_tot_parts);

  if (m_is_clone_of)
  {
    uint i, alloc_len;
    char *name_buffer_ptr;
    DBUG_ASSERT(m_clone_mem_root);
    /* Allocate an array of handler pointers for the partitions handlers. */
    alloc_len= (m_tot_parts + 1) * sizeof(handler*);
    if (!(m_file= (handler **) alloc_root(m_clone_mem_root, alloc_len)))
    {
      error= HA_ERR_INITIALIZATION;
      goto err_alloc;
    }
    memset(m_file, 0, alloc_len);
    name_buffer_ptr= m_name_buffer_ptr;
    /*
      Populate them by cloning the original partitions. This also opens them.
      Note that file->ref is allocated too.
    */
    file= m_is_clone_of->m_file;
    for (i= 0; i < m_tot_parts; i++)
    {
      if (!bitmap_is_set(&m_is_clone_of->m_opened_partitions, i))
        continue;

      if (unlikely((error= create_partition_name(name_buff, sizeof(name_buff),
                                                 name, name_buffer_ptr,
                                                 NORMAL_PART_NAME, FALSE))))
        goto err_handler;
      /* ::clone() will also set ha_share from the original. */
      if (!(m_file[i]= file[i]->clone(name_buff, m_clone_mem_root)))
      {
        error= HA_ERR_INITIALIZATION;
        file= &m_file[i];
        goto err_handler;
      }
      if (!m_file_sample)
        m_file_sample= m_file[i];
      name_buffer_ptr+= strlen(name_buffer_ptr) + 1;
      bitmap_set_bit(&m_opened_partitions, i);
    }
  }
  else
  {
    check_insert_autoincrement();
    if (unlikely((error= open_read_partitions(name_buff, sizeof(name_buff)))))
      goto err_handler;
    m_num_locks= m_file_sample->lock_count();
  }
  /*
    We want to know the upper bound for locks, to allocate enough memory.
    There is no performance lost if we simply return in lock_count() the
    maximum number locks needed, only some minor over allocation of memory
    in get_lock_data().
  */
  m_num_locks*= m_tot_parts;

  file= m_file;
  ref_length= get_open_file_sample()->ref_length;
  check_table_flags= ((get_open_file_sample()->ha_table_flags() &
                       ~(PARTITION_DISABLED_TABLE_FLAGS)) |
                      (PARTITION_ENABLED_TABLE_FLAGS));
  while (*(++file))
  {
    if (!bitmap_is_set(&m_opened_partitions, (uint)(file - m_file)))
      continue;
    /* MyISAM can have smaller ref_length for partitions with MAX_ROWS set */
    set_if_bigger(ref_length, ((*file)->ref_length));
    /*
      Verify that all partitions have the same set of table flags.
      Mask all flags that partitioning enables/disables.
    */
    if (check_table_flags != (((*file)->ha_table_flags() &
                               ~(PARTITION_DISABLED_TABLE_FLAGS)) |
                              (PARTITION_ENABLED_TABLE_FLAGS)))
    {
      error= HA_ERR_INITIALIZATION;
      /* set file to last handler, so all of them are closed */
      file= &m_file[m_tot_parts - 1];
      goto err_handler;
    }
  }
  key_used_on_scan= get_open_file_sample()->key_used_on_scan;
  implicit_emptied= get_open_file_sample()->implicit_emptied;
  /*
    Add 2 bytes for partition id in position ref length.
    ref_length=max_in_all_partitions(ref_length) + PARTITION_BYTES_IN_POS
  */
  ref_length+= PARTITION_BYTES_IN_POS;
  m_ref_length= ref_length;

  /*
    Release buffer read from .par file. It will not be reused again after
    being opened once.
  */
  clear_handler_file();

  /*
    Some handlers update statistics as part of the open call. This will in
    some cases corrupt the statistics of the partition handler and thus
    to ensure we have correct statistics we call info from open after
    calling open on all individual handlers.
  */
  m_handler_status= handler_opened;
  if (m_part_info->part_expr)
    m_part_func_monotonicity_info=
                            m_part_info->part_expr->get_monotonicity_info();
  else if (m_part_info->list_of_part_fields)
    m_part_func_monotonicity_info= MONOTONIC_STRICT_INCREASING;
  info(HA_STATUS_VARIABLE | HA_STATUS_CONST | HA_STATUS_OPEN);
  DBUG_RETURN(0);

err_handler:
  DEBUG_SYNC(ha_thd(), "partition_open_error");
  file= &m_file[m_tot_parts - 1];
  while (file-- != m_file)
  {
    if (bitmap_is_set(&m_opened_partitions, (uint)(file - m_file)))
      (*file)->ha_close();
  }
err_alloc:
  free_partition_bitmaps();
  my_free(m_range_info);
  m_range_info= 0;

  DBUG_RETURN(error);
}


/*
  Disabled since it is not possible to prune yet.
  without pruning, it need to rebind/unbind every partition in every
  statement which uses a table from the table cache. Will also use
  as many PSI_tables as there are partitions.
*/
#ifdef HAVE_M_PSI_PER_PARTITION
void ha_partition::unbind_psi()
{
  uint i;

  DBUG_ENTER("ha_partition::unbind_psi");
  handler::unbind_psi();
  for (i= 0; i < m_tot_parts; i++)
  {
    DBUG_ASSERT(m_file[i] != NULL);
    m_file[i]->unbind_psi();
  }
  DBUG_VOID_RETURN;
}

void ha_partition::rebind_psi()
{
  uint i;

  DBUG_ENTER("ha_partition::rebind_psi");
  handler::rebind_psi();
  for (i= 0; i < m_tot_parts; i++)
  {
    DBUG_ASSERT(m_file[i] != NULL);
    m_file[i]->rebind_psi();
  }
  DBUG_VOID_RETURN;
}
#endif /* HAVE_M_PSI_PER_PARTITION */


/**
  Clone the open and locked partitioning handler.

  @param  mem_root  MEM_ROOT to use.

  @return Pointer to the successfully created clone or NULL

  @details
  This function creates a new ha_partition handler as a clone/copy. The
  original (this) must already be opened and locked. The clone will use
  the originals m_part_info.
  It also allocates memory for ref + ref_dup.
  In ha_partition::open() it will clone its original handlers partitions
  which will allocate then on the correct MEM_ROOT and also open them.
*/

handler *ha_partition::clone(const char *name, MEM_ROOT *mem_root)
{
  ha_partition *new_handler;

  DBUG_ENTER("ha_partition::clone");
  new_handler= new (mem_root) ha_partition(ht, table_share, m_part_info,
                                           this, mem_root);
  if (!new_handler)
    DBUG_RETURN(NULL);

  /*
    We will not clone each partition's handler here, it will be done in
    ha_partition::open() for clones. Also set_ha_share_ref is not needed
    here, since 1) ha_share is copied in the constructor used above
    2) each partition's cloned handler will set it from its original.
  */

  /*
    Allocate new_handler->ref here because otherwise ha_open will allocate it
    on this->table->mem_root and we will not be able to reclaim that memory
    when the clone handler object is destroyed.
  */
  if (!(new_handler->ref= (uchar*) alloc_root(mem_root,
                                              ALIGN_SIZE(m_ref_length)*2)))
    goto err;

  if (new_handler->ha_open(table, name,
                           table->db_stat,
                           HA_OPEN_IGNORE_IF_LOCKED | HA_OPEN_NO_PSI_CALL))
    goto err;

  DBUG_RETURN((handler*) new_handler);

err:
  delete new_handler;
  DBUG_RETURN(NULL);
}


/*
  Close handler object

  SYNOPSIS
    close()

  RETURN VALUE
    >0                   Error code
    0                    Success

  DESCRIPTION
    Called from sql_base.cc, sql_select.cc, and table.cc.
    In sql_select.cc it is only used to close up temporary tables or during
    the process where a temporary table is converted over to being a
    myisam table.
    For sql_base.cc look at close_data_tables().
*/

int ha_partition::close(void)
{
  bool first= TRUE;
  handler **file;
  uint i;
  st_partition_ft_info *tmp_ft_info;
  DBUG_ENTER("ha_partition::close");
  DBUG_ASSERT(table->s == table_share);
  DBUG_ASSERT(m_part_info);

  destroy_record_priority_queue();

  for (; ft_first ; ft_first= tmp_ft_info)
  {
    tmp_ft_info= ft_first->next;
    my_free(ft_first);
  }

  /* Free active mrr_ranges */
  for (i= 0; i < m_tot_parts; i++)
  {
    if (m_part_mrr_range_first[i])
    {
      PARTITION_PART_KEY_MULTI_RANGE *tmp_mrr_range_first=
        m_part_mrr_range_first[i];
      do
      {
        PARTITION_PART_KEY_MULTI_RANGE *tmp_mrr_range_current;
        tmp_mrr_range_current= tmp_mrr_range_first;
        tmp_mrr_range_first= tmp_mrr_range_first->next;
        my_free(tmp_mrr_range_current);
      } while (tmp_mrr_range_first);
    }
  }
  if (m_mrr_range_first)
  {
    do
    {
      m_mrr_range_current= m_mrr_range_first;
      m_mrr_range_first= m_mrr_range_first->next;
      if (m_mrr_range_current->key[0])
        my_free(m_mrr_range_current->key[0]);
      if (m_mrr_range_current->key[1])
        my_free(m_mrr_range_current->key[1]);
      my_free(m_mrr_range_current);
    } while (m_mrr_range_first);
  }
  my_free(m_range_info);
  m_range_info= NULL;                           // Safety

  if (m_mrr_full_buffer)
  {
    my_free(m_mrr_full_buffer);
    m_mrr_full_buffer= NULL;
    m_mrr_full_buffer_size= 0;
  }
  file= m_file;

repeat:
  do
  {
    if (!first || bitmap_is_set(&m_opened_partitions, (uint)(file - m_file)))
      (*file)->ha_close();
  } while (*(++file));

  free_partition_bitmaps();

  if (first && m_added_file && m_added_file[0])
  {
    file= m_added_file;
    first= FALSE;
    goto repeat;
  }

  m_handler_status= handler_closed;
  DBUG_RETURN(0);
}

/****************************************************************************
                MODULE start/end statement
****************************************************************************/
/*
  A number of methods to define various constants for the handler. In
  the case of the partition handler we need to use some max and min
  of the underlying handlers in most cases.
*/

/*
  Set external locks on table

  SYNOPSIS
    external_lock()
    thd                    Thread object
    lock_type              Type of external lock

  RETURN VALUE
    >0                   Error code
    0                    Success

  DESCRIPTION
    First you should go read the section "locking functions for mysql" in
    lock.cc to understand this.
    This create a lock on the table. If you are implementing a storage engine
    that can handle transactions look at ha_berkeley.cc to see how you will
    want to go about doing this. Otherwise you should consider calling
    flock() here.
    Originally this method was used to set locks on file level to enable
    several MySQL Servers to work on the same data. For transactional
    engines it has been "abused" to also mean start and end of statements
    to enable proper rollback of statements and transactions. When LOCK
    TABLES has been issued the start_stmt method takes over the role of
    indicating start of statement but in this case there is no end of
    statement indicator(?).

    Called from lock.cc by lock_external() and unlock_external(). Also called
    from sql_table.cc by copy_data_between_tables().
*/

int ha_partition::external_lock(THD *thd, int lock_type)
{
  int error;
  uint i, first_used_partition;
  MY_BITMAP *used_partitions;
  DBUG_ENTER("ha_partition::external_lock");

  DBUG_ASSERT(!auto_increment_lock);
  DBUG_ASSERT(!auto_increment_safe_stmt_log_lock);

  if (lock_type == F_UNLCK)
    used_partitions= &m_locked_partitions;
  else
    used_partitions= &(m_part_info->lock_partitions);

  first_used_partition= bitmap_get_first_set(used_partitions);

  for (i= first_used_partition;
       i < m_tot_parts;
       i= bitmap_get_next_set(used_partitions, i))
  {
    DBUG_PRINT("info", ("external_lock(thd, %d) part %u", lock_type, i));
    if (unlikely((error= m_file[i]->ha_external_lock(thd, lock_type))))
    {
      if (lock_type != F_UNLCK)
        goto err_handler;
    }
    DBUG_PRINT("info", ("external_lock part %u lock %d", i, lock_type));
    if (lock_type != F_UNLCK)
      bitmap_set_bit(&m_locked_partitions, i);
  }
  if (lock_type == F_UNLCK)
  {
    bitmap_clear_all(used_partitions);
  }
  else
  {
    /* Add touched partitions to be included in reset(). */
    bitmap_union(&m_partitions_to_reset, used_partitions);
  }

  if (m_added_file && m_added_file[0])
  {
    handler **file= m_added_file;
    DBUG_ASSERT(lock_type == F_UNLCK);
    do
    {
      (void) (*file)->ha_external_lock(thd, lock_type);
    } while (*(++file));
  }
  if (lock_type == F_WRLCK)
  {
    if (m_part_info->part_expr)
      m_part_info->part_expr->walk(&Item::register_field_in_read_map, 1, 0);
    if (m_part_info->part_type == VERSIONING_PARTITION &&
      /* TODO: MDEV-20345 exclude more inapproriate commands like INSERT
         These commands may be excluded because working history partition is needed
         only for versioned DML. */
      thd->lex->sql_command != SQLCOM_SELECT &&
      thd->lex->sql_command != SQLCOM_INSERT_SELECT)
      m_part_info->vers_set_hist_part(thd);
  }
  DBUG_RETURN(0);

err_handler:
  uint j;
  for (j= first_used_partition;
       j < i;
       j= bitmap_get_next_set(&m_locked_partitions, j))
  {
    (void) m_file[j]->ha_external_lock(thd, F_UNLCK);
  }
  bitmap_clear_all(&m_locked_partitions);
  DBUG_RETURN(error);
}


/*
  Get the lock(s) for the table and perform conversion of locks if needed

  SYNOPSIS
    store_lock()
    thd                   Thread object
    to                    Lock object array
    lock_type             Table lock type

  RETURN VALUE
    >0                   Error code
    0                    Success

  DESCRIPTION
    The idea with handler::store_lock() is the following:

    The statement decided which locks we should need for the table
    for updates/deletes/inserts we get WRITE locks, for SELECT... we get
    read locks.

    Before adding the lock into the table lock handler (see thr_lock.c)
    mysqld calls store lock with the requested locks.  Store lock can now
    modify a write lock to a read lock (or some other lock), ignore the
    lock (if we don't want to use MySQL table locks at all) or add locks
    for many tables (like we do when we are using a MERGE handler).

    Berkeley DB for partition  changes all WRITE locks to TL_WRITE_ALLOW_WRITE
    (which signals that we are doing WRITES, but we are still allowing other
    reader's and writer's.

    When releasing locks, store_lock() is also called. In this case one
    usually doesn't have to do anything.

    store_lock is called when holding a global mutex to ensure that only
    one thread at a time changes the locking information of tables.

    In some exceptional cases MySQL may send a request for a TL_IGNORE;
    This means that we are requesting the same lock as last time and this
    should also be ignored. (This may happen when someone does a flush
    table when we have opened a part of the tables, in which case mysqld
    closes and reopens the tables and tries to get the same locks as last
    time).  In the future we will probably try to remove this.

    Called from lock.cc by get_lock_data().
*/

THR_LOCK_DATA **ha_partition::store_lock(THD *thd,
					 THR_LOCK_DATA **to,
					 enum thr_lock_type lock_type)
{
  uint i;
  DBUG_ENTER("ha_partition::store_lock");
  DBUG_ASSERT(thd == current_thd);

  /*
    This can be called from get_lock_data() in mysql_lock_abort_for_thread(),
    even when thd != table->in_use. In that case don't use partition pruning,
    but use all partitions instead to avoid using another threads structures.
  */
  if (thd != table->in_use)
  {
    for (i= 0; i < m_tot_parts; i++)
      to= m_file[i]->store_lock(thd, to, lock_type);
  }
  else
  {
    MY_BITMAP *used_partitions= lock_type == TL_UNLOCK ||
                                lock_type == TL_IGNORE ?
                                &m_locked_partitions :
                                &m_part_info->lock_partitions;

    for (i= bitmap_get_first_set(used_partitions);
         i < m_tot_parts;
         i= bitmap_get_next_set(used_partitions, i))
    {
      DBUG_PRINT("info", ("store lock %u iteration", i));
      to= m_file[i]->store_lock(thd, to, lock_type);
    }
  }
  DBUG_RETURN(to);
}

/*
  Start a statement when table is locked

  SYNOPSIS
    start_stmt()
    thd                  Thread object
    lock_type            Type of external lock

  RETURN VALUE
    >0                   Error code
    0                    Success

  DESCRIPTION
    This method is called instead of external lock when the table is locked
    before the statement is executed.
*/

int ha_partition::start_stmt(THD *thd, thr_lock_type lock_type)
{
  int error= 0;
  uint i;
  /* Assert that read_partitions is included in lock_partitions */
  DBUG_ASSERT(bitmap_is_subset(&m_part_info->read_partitions,
                               &m_part_info->lock_partitions));
  /*
    m_locked_partitions is set in previous external_lock/LOCK TABLES.
    Current statement's lock requests must not include any partitions
    not previously locked.
  */
  DBUG_ASSERT(bitmap_is_subset(&m_part_info->lock_partitions,
                               &m_locked_partitions));
  DBUG_ENTER("ha_partition::start_stmt");

  for (i= bitmap_get_first_set(&(m_part_info->lock_partitions));
       i < m_tot_parts;
       i= bitmap_get_next_set(&m_part_info->lock_partitions, i))
  {
    if (unlikely((error= m_file[i]->start_stmt(thd, lock_type))))
      break;
    /* Add partition to be called in reset(). */
    bitmap_set_bit(&m_partitions_to_reset, i);
  }
  switch (lock_type)
  {
  case TL_WRITE_ALLOW_WRITE:
  case TL_WRITE_CONCURRENT_INSERT:
  case TL_WRITE_DELAYED:
  case TL_WRITE_DEFAULT:
  case TL_WRITE_LOW_PRIORITY:
  case TL_WRITE:
  case TL_WRITE_ONLY:
    if (m_part_info->part_expr)
      m_part_info->part_expr->walk(&Item::register_field_in_read_map, 1, 0);
    if (m_part_info->part_type == VERSIONING_PARTITION &&
      // TODO: MDEV-20345 (see above)
      thd->lex->sql_command != SQLCOM_SELECT &&
      thd->lex->sql_command != SQLCOM_INSERT_SELECT)
      m_part_info->vers_set_hist_part(thd);
  default:;
  }
  DBUG_RETURN(error);
}


/**
  Get number of lock objects returned in store_lock

  @returns Number of locks returned in call to store_lock

  @desc
    Returns the maxinum possible number of store locks needed in call to
    store lock.
*/

uint ha_partition::lock_count() const
{
  DBUG_ENTER("ha_partition::lock_count");
  DBUG_RETURN(m_num_locks);
}


/*
  Unlock last accessed row

  SYNOPSIS
    unlock_row()

  RETURN VALUE
    NONE

  DESCRIPTION
    Record currently processed was not in the result set of the statement
    and is thus unlocked. Used for UPDATE and DELETE queries.
*/

void ha_partition::unlock_row()
{
  DBUG_ENTER("ha_partition::unlock_row");
  m_file[m_last_part]->unlock_row();
  DBUG_VOID_RETURN;
}

/**
  Check if semi consistent read was used

  SYNOPSIS
    was_semi_consistent_read()

  RETURN VALUE
    TRUE   Previous read was a semi consistent read
    FALSE  Previous read was not a semi consistent read

  DESCRIPTION
    See handler.h:
    In an UPDATE or DELETE, if the row under the cursor was locked by another
    transaction, and the engine used an optimistic read of the last
    committed row value under the cursor, then the engine returns 1 from this
    function. MySQL must NOT try to update this optimistic value. If the
    optimistic value does not match the WHERE condition, MySQL can decide to
    skip over this row. Currently only works for InnoDB. This can be used to
    avoid unnecessary lock waits.

    If this method returns nonzero, it will also signal the storage
    engine that the next read will be a locking re-read of the row.
*/
bool ha_partition::was_semi_consistent_read()
{
  DBUG_ENTER("ha_partition::was_semi_consistent_read");
  DBUG_ASSERT(m_last_part < m_tot_parts);
  DBUG_ASSERT(bitmap_is_set(&(m_part_info->read_partitions), m_last_part));
  DBUG_RETURN(m_file[m_last_part]->was_semi_consistent_read());
}

/**
  Use semi consistent read if possible

  SYNOPSIS
    try_semi_consistent_read()
    yes   Turn on semi consistent read

  RETURN VALUE
    NONE

  DESCRIPTION
    See handler.h:
    Tell the engine whether it should avoid unnecessary lock waits.
    If yes, in an UPDATE or DELETE, if the row under the cursor was locked
    by another transaction, the engine may try an optimistic read of
    the last committed row value under the cursor.
    Note: prune_partitions are already called before this call, so using
    pruning is OK.
*/
void ha_partition::try_semi_consistent_read(bool yes)
{
  uint i;
  DBUG_ENTER("ha_partition::try_semi_consistent_read");

  i= bitmap_get_first_set(&(m_part_info->read_partitions));
  DBUG_ASSERT(i != MY_BIT_NONE);
  for (;
       i < m_tot_parts;
       i= bitmap_get_next_set(&m_part_info->read_partitions, i))
  {
    m_file[i]->try_semi_consistent_read(yes);
  }
  DBUG_VOID_RETURN;
}


/****************************************************************************
                MODULE change record
****************************************************************************/

/*
  Insert a row to the table

  SYNOPSIS
    write_row()
    buf                        The row in MySQL Row Format

  RETURN VALUE
    >0                         Error code
    0                          Success

  DESCRIPTION
    write_row() inserts a row. buf() is a byte array of data, normally
    record[0].

    You can use the field information to extract the data from the native byte
    array type.

    Example of this would be:
    for (Field **field=table->field ; *field ; field++)
    {
      ...
    }

    See ha_tina.cc for a variant of extracting all of the data as strings.
    ha_berkeley.cc has a variant of how to store it intact by "packing" it
    for ha_berkeley's own native storage type.

    Called from item_sum.cc, item_sum.cc, sql_acl.cc, sql_insert.cc,
    sql_insert.cc, sql_select.cc, sql_table.cc, sql_udf.cc, and sql_update.cc.

    ADDITIONAL INFO:

    We have to set auto_increment fields, because those may be used in
    determining which partition the row should be written to.
*/

int ha_partition::write_row(uchar * buf)
{
  uint32 part_id;
  int error;
  longlong func_value;
  bool have_auto_increment= table->next_number_field && buf == table->record[0];
  MY_BITMAP *old_map;
  THD *thd= ha_thd();
  sql_mode_t saved_sql_mode= thd->variables.sql_mode;
  bool saved_auto_inc_field_not_null= table->auto_increment_field_not_null;
  DBUG_ENTER("ha_partition::write_row");
  DBUG_PRINT("enter", ("partition this: %p", this));

  /*
    If we have an auto_increment column and we are writing a changed row
    or a new row, then update the auto_increment value in the record.
  */
  if (have_auto_increment)
  {
    if (!table_share->next_number_keypart)
      update_next_auto_inc_val();
    error= update_auto_increment();

    /*
      If we have failed to set the auto-increment value for this row,
      it is highly likely that we will not be able to insert it into
      the correct partition. We must check and fail if necessary.
    */
    if (unlikely(error))
      goto exit;

    /*
      Don't allow generation of auto_increment value the partitions handler.
      If a partitions handler would change the value, then it might not
      match the partition any longer.
      This can occur if 'SET INSERT_ID = 0; INSERT (NULL)',
      So allow this by adding 'MODE_NO_AUTO_VALUE_ON_ZERO' to sql_mode.
      The partitions handler::next_insert_id must always be 0. Otherwise
      we need to forward release_auto_increment, or reset it for all
      partitions.
    */
    if (table->next_number_field->val_int() == 0)
    {
      table->auto_increment_field_not_null= TRUE;
      thd->variables.sql_mode|= MODE_NO_AUTO_VALUE_ON_ZERO;
    }
  }

  old_map= dbug_tmp_use_all_columns(table, &table->read_set);
  error= m_part_info->get_partition_id(m_part_info, &part_id, &func_value);
  dbug_tmp_restore_column_map(&table->read_set, old_map);
  if (unlikely(error))
  {
    m_part_info->err_value= func_value;
    goto exit;
  }
  if (!bitmap_is_set(&(m_part_info->lock_partitions), part_id))
  {
    DBUG_PRINT("info", ("Write to non-locked partition %u (func_value: %ld)",
                        part_id, (long) func_value));
    error= HA_ERR_NOT_IN_LOCK_PARTITIONS;
    goto exit;
  }
  m_last_part= part_id;
  DBUG_PRINT("info", ("Insert in partition %u", part_id));
  start_part_bulk_insert(thd, part_id);

  tmp_disable_binlog(thd); /* Do not replicate the low-level changes. */
  error= m_file[part_id]->ha_write_row(buf);
  if (!error && have_auto_increment && !table->s->next_number_keypart)
    set_auto_increment_if_higher(table->next_number_field);
  reenable_binlog(thd);

exit:
  thd->variables.sql_mode= saved_sql_mode;
  table->auto_increment_field_not_null= saved_auto_inc_field_not_null;
  DBUG_RETURN(error);
}


/*
  Update an existing row

  SYNOPSIS
    update_row()
    old_data                 Old record in MySQL Row Format
    new_data                 New record in MySQL Row Format

  RETURN VALUE
    >0                         Error code
    0                          Success

  DESCRIPTION
    Yes, update_row() does what you expect, it updates a row. old_data will
    have the previous row record in it, while new_data will have the newest
    data in it.
    Keep in mind that the server can do updates based on ordering if an
    ORDER BY clause was used. Consecutive ordering is not guaranteed.

    Called from sql_select.cc, sql_acl.cc, sql_update.cc, and sql_insert.cc.
    new_data is always record[0]
    old_data is always record[1]
*/

int ha_partition::update_row(const uchar *old_data, const uchar *new_data)
{
  THD *thd= ha_thd();
  uint32 new_part_id, old_part_id= m_last_part;
  int error= 0;
  DBUG_ENTER("ha_partition::update_row");
  m_err_rec= NULL;

  // Need to read partition-related columns, to locate the row's partition:
  DBUG_ASSERT(bitmap_is_subset(&m_part_info->full_part_field_set,
                               table->read_set));
#ifndef DBUG_OFF
  /*
    The protocol for updating a row is:
    1) position the handler (cursor) on the row to be updated,
       either through the last read row (rnd or index) or by rnd_pos.
    2) call update_row with both old and new full records as arguments.

    This means that m_last_part should already be set to actual partition
    where the row was read from. And if that is not the same as the
    calculated part_id we found a misplaced row, we return an error to
    notify the user that something is broken in the row distribution
    between partitions! Since we don't check all rows on read, we return an
    error instead of correcting m_last_part, to make the user aware of the
    problem!

    Notice that HA_READ_BEFORE_WRITE_REMOVAL does not require this protocol,
    so this is not supported for this engine.
  */
  error= get_part_for_buf(old_data, m_rec0, m_part_info, &old_part_id);
  DBUG_ASSERT(!error);
  DBUG_ASSERT(old_part_id == m_last_part);
  DBUG_ASSERT(bitmap_is_set(&(m_part_info->read_partitions), old_part_id));
#endif

  if (unlikely((error= get_part_for_buf(new_data, m_rec0, m_part_info,
                                        &new_part_id))))
    goto exit;
  if (unlikely(!bitmap_is_set(&(m_part_info->lock_partitions), new_part_id)))
  {
    error= HA_ERR_NOT_IN_LOCK_PARTITIONS;
    goto exit;
  }


  m_last_part= new_part_id;
  start_part_bulk_insert(thd, new_part_id);
  if (new_part_id == old_part_id)
  {
    DBUG_PRINT("info", ("Update in partition %u", (uint) new_part_id));
    tmp_disable_binlog(thd); /* Do not replicate the low-level changes. */
    error= m_file[new_part_id]->ha_update_row(old_data, new_data);
    reenable_binlog(thd);
    goto exit;
  }
  else
  {
    Field *saved_next_number_field= table->next_number_field;
    /*
      Don't allow generation of auto_increment value for update.
      table->next_number_field is never set on UPDATE.
      But is set for INSERT ... ON DUPLICATE KEY UPDATE,
      and since update_row() does not generate or update an auto_inc value,
      we cannot have next_number_field set when moving a row
      to another partition with write_row(), since that could
      generate/update the auto_inc value.
      This gives the same behavior for partitioned vs non partitioned tables.
    */
    table->next_number_field= NULL;
    DBUG_PRINT("info", ("Update from partition %u to partition %u",
			(uint) old_part_id, (uint) new_part_id));
    tmp_disable_binlog(thd); /* Do not replicate the low-level changes. */
    error= m_file[new_part_id]->ha_write_row((uchar*) new_data);
    reenable_binlog(thd);
    table->next_number_field= saved_next_number_field;
    if (unlikely(error))
      goto exit;

    tmp_disable_binlog(thd); /* Do not replicate the low-level changes. */
    error= m_file[old_part_id]->ha_delete_row(old_data);
    reenable_binlog(thd);
    if (unlikely(error))
      goto exit;
  }

exit:
  /*
    if updating an auto_increment column, update
    part_share->next_auto_inc_val if needed.
    (not to be used if auto_increment on secondary field in a multi-column
    index)
    mysql_update does not set table->next_number_field, so we use
    table->found_next_number_field instead.
    Also checking that the field is marked in the write set.
  */
  if (table->found_next_number_field &&
      new_data == table->record[0] &&
      !table->s->next_number_keypart &&
      bitmap_is_set(table->write_set,
                    table->found_next_number_field->field_index))
  {
    update_next_auto_inc_val();
    if (part_share->auto_inc_initialized)
      set_auto_increment_if_higher(table->found_next_number_field);
  }
  DBUG_RETURN(error);
}


/*
  Remove an existing row

  SYNOPSIS
    delete_row
    buf                      Deleted row in MySQL Row Format

  RETURN VALUE
    >0                       Error Code
    0                        Success

  DESCRIPTION
    This will delete a row. buf will contain a copy of the row to be deleted.
    The server will call this right after the current row has been read
    (from either a previous rnd_xxx() or index_xxx() call).
    If you keep a pointer to the last row or can access a primary key it will
    make doing the deletion quite a bit easier.
    Keep in mind that the server does no guarantee consecutive deletions.
    ORDER BY clauses can be used.

    Called in sql_acl.cc and sql_udf.cc to manage internal table information.
    Called in sql_delete.cc, sql_insert.cc, and sql_select.cc. In sql_select
    it is used for removing duplicates while in insert it is used for REPLACE
    calls.

    buf is either record[0] or record[1]
*/

int ha_partition::delete_row(const uchar *buf)
{
  int error;
  THD *thd= ha_thd();
  DBUG_ENTER("ha_partition::delete_row");
  m_err_rec= NULL;

  DBUG_ASSERT(bitmap_is_subset(&m_part_info->full_part_field_set,
                               table->read_set));
#ifndef DBUG_OFF
  /*
    The protocol for deleting a row is:
    1) position the handler (cursor) on the row to be deleted,
       either through the last read row (rnd or index) or by rnd_pos.
    2) call delete_row with the full record as argument.

    This means that m_last_part should already be set to actual partition
    where the row was read from. And if that is not the same as the
    calculated part_id we found a misplaced row, we return an error to
    notify the user that something is broken in the row distribution
    between partitions! Since we don't check all rows on read, we return an
    error instead of forwarding the delete to the correct (m_last_part)
    partition!

    Notice that HA_READ_BEFORE_WRITE_REMOVAL does not require this protocol,
    so this is not supported for this engine.

    For partitions by system_time, get_part_for_buf() is always either current
    or last historical partition, but DELETE HISTORY can delete from any
    historical partition. So, skip the check in this case.
  */
  if (!thd->lex->vers_conditions.delete_history)
  {
    uint32 part_id;
    error= get_part_for_buf(buf, m_rec0, m_part_info, &part_id);
    DBUG_ASSERT(!error);
    DBUG_ASSERT(part_id == m_last_part);
  }
  DBUG_ASSERT(bitmap_is_set(&(m_part_info->read_partitions), m_last_part));
  DBUG_ASSERT(bitmap_is_set(&(m_part_info->lock_partitions), m_last_part));
#endif

  if (!bitmap_is_set(&(m_part_info->lock_partitions), m_last_part))
    DBUG_RETURN(HA_ERR_NOT_IN_LOCK_PARTITIONS);

  tmp_disable_binlog(thd);
  error= m_file[m_last_part]->ha_delete_row(buf);
  reenable_binlog(thd);
  DBUG_RETURN(error);
}


/*
  Delete all rows in a table

  SYNOPSIS
    delete_all_rows()

  RETURN VALUE
    >0                       Error Code
    0                        Success

  DESCRIPTION
    Used to delete all rows in a table. Both for cases of truncate and
    for cases where the optimizer realizes that all rows will be
    removed as a result of a SQL statement.

    Called from item_sum.cc by Item_func_group_concat::clear(),
    Item_sum_count::clear(), and Item_func_group_concat::clear().
    Called from sql_delete.cc by mysql_delete().
    Called from sql_select.cc by JOIN::reset().
    Called from sql_union.cc by st_select_lex_unit::exec().
*/

int ha_partition::delete_all_rows()
{
  int error;
  uint i;
  DBUG_ENTER("ha_partition::delete_all_rows");

  for (i= bitmap_get_first_set(&m_part_info->read_partitions);
       i < m_tot_parts;
       i= bitmap_get_next_set(&m_part_info->read_partitions, i))
  {
    /* Can be pruned, like DELETE FROM t PARTITION (pX) */
    if (unlikely((error= m_file[i]->ha_delete_all_rows())))
      DBUG_RETURN(error);
  }
  DBUG_RETURN(0);
}


/**
  Manually truncate the table.

  @retval  0    Success.
  @retval  > 0  Error code.
*/

int ha_partition::truncate()
{
  int error;
  handler **file;
  DBUG_ENTER("ha_partition::truncate");

  /*
    TRUNCATE also means resetting auto_increment. Hence, reset
    it so that it will be initialized again at the next use.
  */
  lock_auto_increment();
  part_share->next_auto_inc_val= 0;
  part_share->auto_inc_initialized= false;
  unlock_auto_increment();

  file= m_file;
  do
  {
    if (unlikely((error= (*file)->ha_truncate())))
      DBUG_RETURN(error);
  } while (*(++file));
  DBUG_RETURN(0);
}


/**
  Truncate a set of specific partitions.

  @remark Auto increment value will be truncated in that partition as well!

  ALTER TABLE t TRUNCATE PARTITION ...
*/

int ha_partition::truncate_partition(Alter_info *alter_info, bool *binlog_stmt)
{
  int error= 0;
  List_iterator<partition_element> part_it(m_part_info->partitions);
  uint num_parts= m_part_info->num_parts;
  uint num_subparts= m_part_info->num_subparts;
  uint i= 0;
  DBUG_ENTER("ha_partition::truncate_partition");

  /* Only binlog when it starts any call to the partitions handlers */
  *binlog_stmt= false;

  if (set_part_state(alter_info, m_part_info, PART_ADMIN))
    DBUG_RETURN(HA_ERR_NO_PARTITION_FOUND);

  /*
    TRUNCATE also means resetting auto_increment. Hence, reset
    it so that it will be initialized again at the next use.
  */
  lock_auto_increment();
  part_share->next_auto_inc_val= 0;
  part_share->auto_inc_initialized= FALSE;
  unlock_auto_increment();

  *binlog_stmt= true;

  do
  {
    partition_element *part_elem= part_it++;
    if (part_elem->part_state == PART_ADMIN)
    {
      if (m_is_sub_partitioned)
      {
        List_iterator<partition_element>
                                    subpart_it(part_elem->subpartitions);
        partition_element *sub_elem;
        uint j= 0, part;
        do
        {
          sub_elem= subpart_it++;
          part= i * num_subparts + j;
          DBUG_PRINT("info", ("truncate subpartition %u (%s)",
                              part, sub_elem->partition_name));
          if (unlikely((error= m_file[part]->ha_truncate())))
            break;
          sub_elem->part_state= PART_NORMAL;
        } while (++j < num_subparts);
      }
      else
      {
        DBUG_PRINT("info", ("truncate partition %u (%s)", i,
                            part_elem->partition_name));
        error= m_file[i]->ha_truncate();
      }
      part_elem->part_state= PART_NORMAL;
    }
  } while (!error && (++i < num_parts));
  DBUG_RETURN(error);
}


/*
  Start a large batch of insert rows

  SYNOPSIS
    start_bulk_insert()
    rows                  Number of rows to insert
    flags                 Flags to control index creation

  RETURN VALUE
    NONE

  DESCRIPTION
    rows == 0 means we will probably insert many rows
*/
void ha_partition::start_bulk_insert(ha_rows rows, uint flags)
{
  DBUG_ENTER("ha_partition::start_bulk_insert");

  m_bulk_inserted_rows= 0;
  bitmap_clear_all(&m_bulk_insert_started);
  /* use the last bit for marking if bulk_insert_started was called */
  bitmap_set_bit(&m_bulk_insert_started, m_tot_parts);
  DBUG_VOID_RETURN;
}


/*
  Check if start_bulk_insert has been called for this partition,
  if not, call it and mark it called
*/
void ha_partition::start_part_bulk_insert(THD *thd, uint part_id)
{
  long old_buffer_size;
  if (!bitmap_is_set(&m_bulk_insert_started, part_id) &&
      bitmap_is_set(&m_bulk_insert_started, m_tot_parts))
  {
    DBUG_ASSERT(bitmap_is_set(&(m_part_info->lock_partitions), part_id));
    old_buffer_size= thd->variables.read_buff_size;
    /* Update read_buffer_size for this partition */
    thd->variables.read_buff_size= estimate_read_buffer_size(old_buffer_size);
    m_file[part_id]->ha_start_bulk_insert(guess_bulk_insert_rows());
    bitmap_set_bit(&m_bulk_insert_started, part_id);
    thd->variables.read_buff_size= old_buffer_size;
  }
  m_bulk_inserted_rows++;
}

/*
  Estimate the read buffer size for each partition.
  SYNOPSIS
    ha_partition::estimate_read_buffer_size()
    original_size  read buffer size originally set for the server
  RETURN VALUE
    estimated buffer size.
  DESCRIPTION
    If the estimated number of rows to insert is less than 10 (but not 0)
    the new buffer size is same as original buffer size.
    In case of first partition of when partition function is monotonic
    new buffer size is same as the original buffer size.
    For rest of the partition total buffer of 10*original_size is divided
    equally if number of partition is more than 10 other wise each partition
    will be allowed to use original buffer size.
*/
long ha_partition::estimate_read_buffer_size(long original_size)
{
  /*
    If number of rows to insert is less than 10, but not 0,
    return original buffer size.
  */
  if (estimation_rows_to_insert && (estimation_rows_to_insert < 10))
    return (original_size);
  /*
    If first insert/partition and monotonic partition function,
    allow using buffer size originally set.
   */
  if (!m_bulk_inserted_rows &&
      m_part_func_monotonicity_info != NON_MONOTONIC &&
      m_tot_parts > 1)
    return original_size;
  /*
    Allow total buffer used in all partition to go up to 10*read_buffer_size.
    11*read_buffer_size in case of monotonic partition function.
  */

  if (m_tot_parts < 10)
      return original_size;
  return (original_size * 10 / m_tot_parts);
}

/*
  Try to predict the number of inserts into this partition.

  If less than 10 rows (including 0 which means Unknown)
    just give that as a guess
  If monotonic partitioning function was used
    guess that 50 % of the inserts goes to the first partition
  For all other cases, guess on equal distribution between the partitions
*/
ha_rows ha_partition::guess_bulk_insert_rows()
{
  DBUG_ENTER("guess_bulk_insert_rows");

  if (estimation_rows_to_insert < 10)
    DBUG_RETURN(estimation_rows_to_insert);

  /* If first insert/partition and monotonic partition function, guess 50%.  */
  if (!m_bulk_inserted_rows &&
      m_part_func_monotonicity_info != NON_MONOTONIC &&
      m_tot_parts > 1)
    DBUG_RETURN(estimation_rows_to_insert / 2);

  /* Else guess on equal distribution (+1 is to avoid returning 0/Unknown) */
  if (m_bulk_inserted_rows < estimation_rows_to_insert)
    DBUG_RETURN(((estimation_rows_to_insert - m_bulk_inserted_rows)
                / m_tot_parts) + 1);
  /* The estimation was wrong, must say 'Unknown' */
  DBUG_RETURN(0);
}


/*
  Finish a large batch of insert rows

  SYNOPSIS
    end_bulk_insert()

  RETURN VALUE
    >0                      Error code
    0                       Success

  Note: end_bulk_insert can be called without start_bulk_insert
        being called, see bug#44108.

*/

int ha_partition::end_bulk_insert()
{
  int error= 0;
  uint i;
  DBUG_ENTER("ha_partition::end_bulk_insert");

  if (!bitmap_is_set(&m_bulk_insert_started, m_tot_parts))
    DBUG_RETURN(error);

  for (i= bitmap_get_first_set(&m_bulk_insert_started);
       i < m_tot_parts;
       i= bitmap_get_next_set(&m_bulk_insert_started, i))
  {
    int tmp;
    if ((tmp= m_file[i]->ha_end_bulk_insert()))
      error= tmp;
  }
  bitmap_clear_all(&m_bulk_insert_started);
  DBUG_RETURN(error);
}


/****************************************************************************
                MODULE full table scan
****************************************************************************/
/*
  Initialize engine for random reads

  SYNOPSIS
    ha_partition::rnd_init()
    scan	0  Initialize for random reads through rnd_pos()
		1  Initialize for random scan through rnd_next()

  RETURN VALUE
    >0          Error code
    0           Success

  DESCRIPTION
    rnd_init() is called when the server wants the storage engine to do a
    table scan or when the server wants to access data through rnd_pos.

    When scan is used we will scan one handler partition at a time.
    When preparing for rnd_pos we will init all handler partitions.
    No extra cache handling is needed when scanning is not performed.

    Before initialising we will call rnd_end to ensure that we clean up from
    any previous incarnation of a table scan.
    Called from filesort.cc, records.cc, sql_handler.cc, sql_select.cc,
    sql_table.cc, and sql_update.cc.
*/

int ha_partition::rnd_init(bool scan)
{
  int error;
  uint i= 0;
  uint32 part_id;
  DBUG_ENTER("ha_partition::rnd_init");

  /*
    For operations that may need to change data, we may need to extend
    read_set.
  */
  if (get_lock_type() == F_WRLCK)
  {
    /*
      If write_set contains any of the fields used in partition and
      subpartition expression, we need to set all bits in read_set because
      the row may need to be inserted in a different [sub]partition. In
      other words update_row() can be converted into write_row(), which
      requires a complete record.
    */
    if (bitmap_is_overlapping(&m_part_info->full_part_field_set,
                              table->write_set))
    {
      DBUG_PRINT("info", ("partition set full bitmap"));
      bitmap_set_all(table->read_set);
    }
    else
    {
      /*
        Some handlers only read fields as specified by the bitmap for the
        read set. For partitioned handlers we always require that the
        fields of the partition functions are read such that we can
        calculate the partition id to place updated and deleted records.
      */
      DBUG_PRINT("info", ("partition set part_field bitmap"));
      bitmap_union(table->read_set, &m_part_info->full_part_field_set);
    }
  }

  /* Now we see what the index of our first important partition is */
  DBUG_PRINT("info", ("m_part_info->read_partitions: %p",
                      m_part_info->read_partitions.bitmap));
  part_id= bitmap_get_first_set(&(m_part_info->read_partitions));
  DBUG_PRINT("info", ("m_part_spec.start_part: %u", (uint) part_id));

  if (part_id == MY_BIT_NONE)
  {
    error= 0;
    goto err1;
  }

  /*
    We have a partition and we are scanning with rnd_next
    so we bump our cache
  */
  DBUG_PRINT("info", ("rnd_init on partition: %u", (uint) part_id));
  if (scan)
  {
    /*
      rnd_end() is needed for partitioning to reset internal data if scan
      is already in use
    */
    rnd_end();
    late_extra_cache(part_id);

    m_index_scan_type= partition_no_index_scan;
  }

  for (i= part_id;
       i < m_tot_parts;
       i= bitmap_get_next_set(&m_part_info->read_partitions, i))
  {
    if (unlikely((error= m_file[i]->ha_rnd_init(scan))))
      goto err;
  }

  m_scan_value= scan;
  m_part_spec.start_part= part_id;
  m_part_spec.end_part= m_tot_parts - 1;
  m_rnd_init_and_first= TRUE;
  DBUG_PRINT("info", ("m_scan_value: %u", m_scan_value));
  DBUG_RETURN(0);

err:
  if (scan)
    late_extra_no_cache(part_id);

  /* Call rnd_end for all previously inited partitions. */
  for (;
       part_id < i;
       part_id= bitmap_get_next_set(&m_part_info->read_partitions, part_id))
  {
    m_file[part_id]->ha_rnd_end();
  }
err1:
  m_scan_value= 2;
  m_part_spec.start_part= NO_CURRENT_PART_ID;
  DBUG_RETURN(error);
}


/*
  End of a table scan

  SYNOPSIS
    rnd_end()

  RETURN VALUE
    >0          Error code
    0           Success
*/

int ha_partition::rnd_end()
{
  DBUG_ENTER("ha_partition::rnd_end");
  switch (m_scan_value) {
  case 2:                                       // Error
    break;
  case 1:                                       // Table scan
    if (m_part_spec.start_part != NO_CURRENT_PART_ID)
      late_extra_no_cache(m_part_spec.start_part);
    /* fall through */
  case 0:
    uint i;
    for (i= bitmap_get_first_set(&m_part_info->read_partitions);
         i < m_tot_parts;
         i= bitmap_get_next_set(&m_part_info->read_partitions, i))
    {
      m_file[i]->ha_rnd_end();
    }
    break;
  }
  m_scan_value= 2;
  m_part_spec.start_part= NO_CURRENT_PART_ID;
  DBUG_RETURN(0);
}


/*
  read next row during full table scan (scan in random row order)

  SYNOPSIS
    rnd_next()
    buf		buffer that should be filled with data

  RETURN VALUE
    >0          Error code
    0           Success

  DESCRIPTION
    This is called for each row of the table scan. When you run out of records
    you should return HA_ERR_END_OF_FILE.
    The Field structure for the table is the key to getting data into buf
    in a manner that will allow the server to understand it.

    Called from filesort.cc, records.cc, sql_handler.cc, sql_select.cc,
    sql_table.cc, and sql_update.cc.
*/

int ha_partition::rnd_next(uchar *buf)
{
  handler *file;
  int result= HA_ERR_END_OF_FILE, error;
  uint part_id= m_part_spec.start_part;
  DBUG_ENTER("ha_partition::rnd_next");
  DBUG_PRINT("enter", ("partition this: %p", this));

  /* upper level will increment this once again at end of call */
  decrement_statistics(&SSV::ha_read_rnd_next_count);

  if (part_id == NO_CURRENT_PART_ID)
  {
    /*
      The original set of partitions to scan was empty and thus we report
      the result here.
    */
    goto end;
  }

  DBUG_ASSERT(m_scan_value == 1);

  if (m_rnd_init_and_first)
  {
    m_rnd_init_and_first= FALSE;
    error= handle_pre_scan(FALSE, check_parallel_search());
    if (m_pre_calling || error)
      DBUG_RETURN(error);
  }

  file= m_file[part_id];

  while (TRUE)
  {
    result= file->ha_rnd_next(buf);
    if (!result)
    {
      m_last_part= part_id;
      DBUG_PRINT("info", ("partition m_last_part: %u", (uint) m_last_part));
      m_part_spec.start_part= part_id;
      table->status= 0;
      DBUG_RETURN(0);
    }

    /*
      if we get here, then the current partition ha_rnd_next returned failure
    */
    if (result != HA_ERR_END_OF_FILE)
      goto end_dont_reset_start_part;         // Return error

    /* End current partition */
    late_extra_no_cache(part_id);
    /* Shift to next partition */
    part_id= bitmap_get_next_set(&m_part_info->read_partitions, part_id);
    if (part_id >= m_tot_parts)
    {
      result= HA_ERR_END_OF_FILE;
      break;
    }
    m_last_part= part_id;
    DBUG_PRINT("info", ("partition m_last_part: %u", (uint) m_last_part));
    m_part_spec.start_part= part_id;
    file= m_file[part_id];
    late_extra_cache(part_id);
  }

end:
  DBUG_PRINT("exit", ("reset start_part"));
  m_part_spec.start_part= NO_CURRENT_PART_ID;
end_dont_reset_start_part:
  DBUG_RETURN(result);
}


/*
  Save position of current row

  SYNOPSIS
    position()
    record             Current record in MySQL Row Format

  RETURN VALUE
    NONE

  DESCRIPTION
    position() is called after each call to rnd_next() if the data needs
    to be ordered. You can do something like the following to store
    the position:
    ha_store_ptr(ref, ref_length, current_position);

    The server uses ref to store data. ref_length in the above case is
    the size needed to store current_position. ref is just a byte array
    that the server will maintain. If you are using offsets to mark rows, then
    current_position should be the offset. If it is a primary key like in
    BDB, then it needs to be a primary key.

    Called from filesort.cc, sql_select.cc, sql_delete.cc and sql_update.cc.
*/

void ha_partition::position(const uchar *record)
{
  handler *file= m_file[m_last_part];
  size_t pad_length;
  DBUG_ASSERT(bitmap_is_set(&(m_part_info->read_partitions), m_last_part));
  DBUG_ENTER("ha_partition::position");

  file->position(record);
  int2store(ref, m_last_part);
  memcpy((ref + PARTITION_BYTES_IN_POS), file->ref, file->ref_length);
  pad_length= m_ref_length - PARTITION_BYTES_IN_POS - file->ref_length;
  if (pad_length)
    memset((ref + PARTITION_BYTES_IN_POS + file->ref_length), 0, pad_length);

  DBUG_VOID_RETURN;
}


/*
  Read row using position

  SYNOPSIS
    rnd_pos()
    out:buf                     Row read in MySQL Row Format
    position                    Position of read row

  RETURN VALUE
    >0                          Error code
    0                           Success

  DESCRIPTION
    This is like rnd_next, but you are given a position to use
    to determine the row. The position will be of the type that you stored in
    ref. You can use ha_get_ptr(pos,ref_length) to retrieve whatever key
    or position you saved when position() was called.
    Called from filesort.cc records.cc sql_insert.cc sql_select.cc
    sql_update.cc.
*/

int ha_partition::rnd_pos(uchar * buf, uchar *pos)
{
  uint part_id;
  handler *file;
  DBUG_ENTER("ha_partition::rnd_pos");
  decrement_statistics(&SSV::ha_read_rnd_count);

  part_id= uint2korr((const uchar *) pos);
  DBUG_ASSERT(part_id < m_tot_parts);
  file= m_file[part_id];
  DBUG_ASSERT(bitmap_is_set(&(m_part_info->read_partitions), part_id));
  m_last_part= part_id;
  DBUG_RETURN(file->ha_rnd_pos(buf, (pos + PARTITION_BYTES_IN_POS)));
}


/*
  Read row using position using given record to find

  SYNOPSIS
    rnd_pos_by_record()
    record             Current record in MySQL Row Format

  RETURN VALUE
    >0                 Error code
    0                  Success

  DESCRIPTION
    this works as position()+rnd_pos() functions, but does some extra work,
    calculating m_last_part - the partition to where the 'record'
    should go.

    called from replication (log_event.cc)
*/

int ha_partition::rnd_pos_by_record(uchar *record)
{
  DBUG_ENTER("ha_partition::rnd_pos_by_record");

  if (unlikely(get_part_for_buf(record, m_rec0, m_part_info, &m_last_part)))
    DBUG_RETURN(1);

  int err= m_file[m_last_part]->rnd_pos_by_record(record);
  DBUG_RETURN(err);
}


/****************************************************************************
                MODULE index scan
****************************************************************************/
/*
  Positions an index cursor to the index specified in the handle. Fetches the
  row if available. If the key value is null, begin at the first key of the
  index.

  There are loads of optimisations possible here for the partition handler.
  The same optimisations can also be checked for full table scan although
  only through conditions and not from index ranges.
  Phase one optimisations:
    Check if the fields of the partition function are bound. If so only use
    the single partition it becomes bound to.
  Phase two optimisations:
    If it can be deducted through range or list partitioning that only a
    subset of the partitions are used, then only use those partitions.
*/


/**
  Setup the ordered record buffer and the priority queue.
*/

bool ha_partition::init_record_priority_queue()
{
  DBUG_ENTER("ha_partition::init_record_priority_queue");
  DBUG_ASSERT(!m_ordered_rec_buffer);
  /*
    Initialize the ordered record buffer.
  */
  if (!m_ordered_rec_buffer)
  {
    size_t alloc_len;
    uint used_parts= bitmap_bits_set(&m_part_info->read_partitions);

    if (used_parts == 0) /* Do nothing since no records expected. */
      DBUG_RETURN(false);

    /* Allocate record buffer for each used partition. */
    m_priority_queue_rec_len= m_rec_length + PARTITION_BYTES_IN_POS;
    if (!m_using_extended_keys)
       m_priority_queue_rec_len += get_open_file_sample()->ref_length;
    alloc_len= used_parts * m_priority_queue_rec_len;
    /* Allocate a key for temporary use when setting up the scan. */
    alloc_len+= table_share->max_key_length;

    if (!(m_ordered_rec_buffer= (uchar*)my_malloc(alloc_len, MYF(MY_WME))))
      DBUG_RETURN(true);

    /*
      We set-up one record per partition and each record has 2 bytes in
      front where the partition id is written. This is used by ordered
      index_read.
      We also set-up a reference to the first record for temporary use in
      setting up the scan.
    */
    char *ptr= (char*) m_ordered_rec_buffer;
    uint i;
    for (i= bitmap_get_first_set(&m_part_info->read_partitions);
         i < m_tot_parts;
         i= bitmap_get_next_set(&m_part_info->read_partitions, i))
    {
      DBUG_PRINT("info", ("init rec-buf for part %u", i));
      int2store(ptr, i);
      ptr+= m_priority_queue_rec_len;
    }
    m_start_key.key= (const uchar*)ptr;

    /* Initialize priority queue, initialized to reading forward. */
    int (*cmp_func)(void *, uchar *, uchar *);
    void *cmp_arg= (void*) this;
    if (!m_using_extended_keys && !(table_flags() & HA_CMP_REF_IS_EXPENSIVE))
      cmp_func= cmp_key_rowid_part_id;
    else
      cmp_func= cmp_key_part_id;
    DBUG_PRINT("info", ("partition queue_init(1) used_parts: %u", used_parts));
    if (init_queue(&m_queue, used_parts, 0, 0, cmp_func, cmp_arg, 0, 0))
    {
      my_free(m_ordered_rec_buffer);
      m_ordered_rec_buffer= NULL;
      DBUG_RETURN(true);
    }
  }
  DBUG_RETURN(false);
}


/**
  Destroy the ordered record buffer and the priority queue.
*/

void ha_partition::destroy_record_priority_queue()
{
  DBUG_ENTER("ha_partition::destroy_record_priority_queue");
  if (m_ordered_rec_buffer)
  {
    delete_queue(&m_queue);
    my_free(m_ordered_rec_buffer);
    m_ordered_rec_buffer= NULL;
  }
  DBUG_VOID_RETURN;
}


/*
  Initialize handler before start of index scan

  SYNOPSIS
    index_init()
    inx                Index number
    sorted             Is rows to be returned in sorted order

  RETURN VALUE
    >0                 Error code
    0                  Success

  DESCRIPTION
    index_init is always called before starting index scans (except when
    starting through index_read_idx and using read_range variants).
*/

int ha_partition::index_init(uint inx, bool sorted)
{
  int error= 0;
  uint i;
  DBUG_ENTER("ha_partition::index_init");
  DBUG_PRINT("enter", ("partition this: %p  inx: %u  sorted: %u", this, inx, sorted));

  active_index= inx;
  m_part_spec.start_part= NO_CURRENT_PART_ID;
  m_start_key.length= 0;
  m_ordered= sorted;
  m_ordered_scan_ongoing= FALSE;
  m_curr_key_info[0]= table->key_info+inx;
  if (m_pkey_is_clustered && table->s->primary_key != MAX_KEY)
  {
    /*
      if PK is clustered, then the key cmp must use the pk to
      differentiate between equal key in given index.
    */
    DBUG_PRINT("info", ("Clustered pk, using pk as secondary cmp"));
    m_curr_key_info[1]= table->key_info+table->s->primary_key;
    m_curr_key_info[2]= NULL;
    m_using_extended_keys= TRUE;
  }
  else
  {
    m_curr_key_info[1]= NULL;
    m_using_extended_keys= FALSE;
  }

  if (init_record_priority_queue())
    DBUG_RETURN(HA_ERR_OUT_OF_MEM);

  /*
    Some handlers only read fields as specified by the bitmap for the
    read set. For partitioned handlers we always require that the
    fields of the partition functions are read such that we can
    calculate the partition id to place updated and deleted records.
    But this is required for operations that may need to change data only.
  */
  if (get_lock_type() == F_WRLCK)
  {
    DBUG_PRINT("info", ("partition set part_field bitmap"));
    bitmap_union(table->read_set, &m_part_info->full_part_field_set);
  }
  if (sorted)
  {
    /*
      An ordered scan is requested. We must make sure all fields of the
      used index are in the read set, as partitioning requires them for
      sorting (see ha_partition::handle_ordered_index_scan).

      The SQL layer may request an ordered index scan without having index
      fields in the read set when
       - it needs to do an ordered scan over an index prefix.
       - it evaluates ORDER BY with SELECT COUNT(*) FROM t1.

      TODO: handle COUNT(*) queries via unordered scan.
    */
    KEY **key_info= m_curr_key_info;
    do
    {
      for (i= 0; i < (*key_info)->user_defined_key_parts; i++)
        bitmap_set_bit(table->read_set,
                       (*key_info)->key_part[i].field->field_index);
    } while (*(++key_info));
  }
  for (i= bitmap_get_first_set(&m_part_info->read_partitions);
       i < m_tot_parts;
       i= bitmap_get_next_set(&m_part_info->read_partitions, i))
  {
    if (unlikely((error= m_file[i]->ha_index_init(inx, sorted))))
      goto err;

    DBUG_EXECUTE_IF("ha_partition_fail_index_init", {
      i++;
      error= HA_ERR_NO_PARTITION_FOUND;
      goto err;
    });
  }
err:
  if (unlikely(error))
  {
    /* End the previously initialized indexes. */
    uint j;
    for (j= bitmap_get_first_set(&m_part_info->read_partitions);
         j < i;
         j= bitmap_get_next_set(&m_part_info->read_partitions, j))
    {
      (void) m_file[j]->ha_index_end();
    }
    destroy_record_priority_queue();
  }
  DBUG_RETURN(error);
}


/*
  End of index scan

  SYNOPSIS
    index_end()

  RETURN VALUE
    >0                 Error code
    0                  Success

  DESCRIPTION
    index_end is called at the end of an index scan to clean up any
    things needed to clean up.
*/

int ha_partition::index_end()
{
  int error= 0;
  handler **file;
  DBUG_ENTER("ha_partition::index_end");

  active_index= MAX_KEY;
  m_part_spec.start_part= NO_CURRENT_PART_ID;
  file= m_file;
  do
  {
    if ((*file)->inited == INDEX)
    {
      int tmp;
      if ((tmp= (*file)->ha_index_end()))
        error= tmp;
    }
    else if ((*file)->inited == RND)
    {
      // Possible due to MRR
      int tmp;
      if ((tmp= (*file)->ha_rnd_end()))
        error= tmp;
    }
  } while (*(++file));
  destroy_record_priority_queue();
  DBUG_RETURN(error);
}


/*
  Read one record in an index scan and start an index scan

  SYNOPSIS
    index_read_map()
    buf                    Read row in MySQL Row Format
    key                    Key parts in consecutive order
    keypart_map            Which part of key is used
    find_flag              What type of key condition is used

  RETURN VALUE
    >0                 Error code
    0                  Success

  DESCRIPTION
    index_read_map starts a new index scan using a start key. The MySQL Server
    will check the end key on its own. Thus to function properly the
    partitioned handler need to ensure that it delivers records in the sort
    order of the MySQL Server.
    index_read_map can be restarted without calling index_end on the previous
    index scan and without calling index_init. In this case the index_read_map
    is on the same index as the previous index_scan. This is particularly
    used in conjuntion with multi read ranges.
*/

int ha_partition::index_read_map(uchar *buf, const uchar *key,
                                 key_part_map keypart_map,
                                 enum ha_rkey_function find_flag)
{
  DBUG_ENTER("ha_partition::index_read_map");
  decrement_statistics(&SSV::ha_read_key_count);
  end_range= 0;
  m_index_scan_type= partition_index_read;
  m_start_key.key= key;
  m_start_key.keypart_map= keypart_map;
  m_start_key.flag= find_flag;
  DBUG_RETURN(common_index_read(buf, TRUE));
}


/* Compare two part_no partition numbers */
static int cmp_part_ids(uchar *ref1, uchar *ref2)
{
  uint32 diff2= uint2korr(ref2);
  uint32 diff1= uint2korr(ref1);
  if (diff2 > diff1)
    return -1;
  if (diff2 < diff1)
    return 1;
  return 0;
}


/*
  @brief
    Provide ordering by (key_value, part_no).
*/

extern "C" int cmp_key_part_id(void *ptr, uchar *ref1, uchar *ref2)
{
  ha_partition *file= (ha_partition*)ptr;
  int res;
  if ((res= key_rec_cmp(file->m_curr_key_info, ref1 + PARTITION_BYTES_IN_POS,
                        ref2 + PARTITION_BYTES_IN_POS)))
  {
    return res;
  }
  return cmp_part_ids(ref1, ref2);
}

/*
  @brief
    Provide ordering by (key_value, underying_table_rowid, part_no).
*/
extern "C" int cmp_key_rowid_part_id(void *ptr, uchar *ref1, uchar *ref2)
{
  ha_partition *file= (ha_partition*)ptr;
  int res;

  if ((res= key_rec_cmp(file->m_curr_key_info, ref1 + PARTITION_BYTES_IN_POS,
                        ref2 + PARTITION_BYTES_IN_POS)))
  {
    return res;
  }
  if ((res= file->get_open_file_sample()->cmp_ref(ref1 +
          PARTITION_BYTES_IN_POS + file->m_rec_length,
          ref2 + PARTITION_BYTES_IN_POS + file->m_rec_length)))
  {
    return res;
  }
  return cmp_part_ids(ref1, ref2);
}


/**
  Common routine for a number of index_read variants

  @param buf             Buffer where the record should be returned.
  @param have_start_key  TRUE <=> the left endpoint is available, i.e.
                         we're in index_read call or in read_range_first
                         call and the range has left endpoint.
                         FALSE <=> there is no left endpoint (we're in
                         read_range_first() call and the range has no left
                         endpoint).

  @return Operation status
    @retval 0      OK
    @retval HA_ERR_END_OF_FILE   Whole index scanned, without finding the record.
    @retval HA_ERR_KEY_NOT_FOUND Record not found, but index cursor positioned.
    @retval other  error code.

  @details
    Start scanning the range (when invoked from read_range_first()) or doing
    an index lookup (when invoked from index_read_XXX):
     - If possible, perform partition selection
     - Find the set of partitions we're going to use
     - Depending on whether we need ordering:
        NO:  Get the first record from first used partition (see
             handle_unordered_scan_next_partition)
        YES: Fill the priority queue and get the record that is the first in
             the ordering
*/

int ha_partition::common_index_read(uchar *buf, bool have_start_key)
{
  int error;
  uint UNINIT_VAR(key_len); /* used if have_start_key==TRUE */
  bool reverse_order= FALSE;
  DBUG_ENTER("ha_partition::common_index_read");

  DBUG_PRINT("info", ("m_ordered %u m_ordered_scan_ong %u",
                      m_ordered, m_ordered_scan_ongoing));

  if (have_start_key)
  {
    m_start_key.length= key_len= calculate_key_len(table, active_index,
                                                   m_start_key.key,
                                                   m_start_key.keypart_map);
    DBUG_PRINT("info", ("have_start_key map %lu find_flag %u len %u",
                        m_start_key.keypart_map, m_start_key.flag, key_len));
    DBUG_ASSERT(key_len);
  }
  if (unlikely((error= partition_scan_set_up(buf, have_start_key))))
  {
    DBUG_RETURN(error);
  }

  if (have_start_key &&
      (m_start_key.flag == HA_READ_PREFIX_LAST ||
       m_start_key.flag == HA_READ_PREFIX_LAST_OR_PREV ||
       m_start_key.flag == HA_READ_BEFORE_KEY))
  {
    reverse_order= TRUE;
    m_ordered_scan_ongoing= TRUE;
  }
  DBUG_PRINT("info", ("m_ordered %u m_o_scan_ong %u have_start_key %u",
                      m_ordered, m_ordered_scan_ongoing, have_start_key));
  if (!m_ordered_scan_ongoing)
   {
    /*
      We use unordered index scan when read_range is used and flag
      is set to not use ordered.
      We also use an unordered index scan when the number of partitions to
      scan is only one.
      The unordered index scan will use the partition set created.
    */
    DBUG_PRINT("info", ("doing unordered scan"));
    error= handle_pre_scan(FALSE, FALSE);
    if (likely(!error))
      error= handle_unordered_scan_next_partition(buf);
  }
  else
  {
    /*
      In all other cases we will use the ordered index scan. This will use
      the partition set created by the get_partition_set method.
    */
    error= handle_ordered_index_scan(buf, reverse_order);
  }
  DBUG_RETURN(error);
}


/*
  Start an index scan from leftmost record and return first record

  SYNOPSIS
    index_first()
    buf                 Read row in MySQL Row Format

  RETURN VALUE
    >0                  Error code
    0                   Success

  DESCRIPTION
    index_first() asks for the first key in the index.
    This is similar to index_read except that there is no start key since
    the scan starts from the leftmost entry and proceeds forward with
    index_next.

    Called from opt_range.cc, opt_sum.cc, sql_handler.cc,
    and sql_select.cc.
*/

int ha_partition::index_first(uchar * buf)
{
  DBUG_ENTER("ha_partition::index_first");
  decrement_statistics(&SSV::ha_read_first_count);

  end_range= 0;
  m_index_scan_type= partition_index_first;
  DBUG_RETURN(common_first_last(buf));
}


/*
  Start an index scan from rightmost record and return first record

  SYNOPSIS
    index_last()
    buf                 Read row in MySQL Row Format

  RETURN VALUE
    >0                  Error code
    0                   Success

  DESCRIPTION
    index_last() asks for the last key in the index.
    This is similar to index_read except that there is no start key since
    the scan starts from the rightmost entry and proceeds forward with
    index_prev.

    Called from opt_range.cc, opt_sum.cc, sql_handler.cc,
    and sql_select.cc.
*/

int ha_partition::index_last(uchar * buf)
{
  DBUG_ENTER("ha_partition::index_last");
  decrement_statistics(&SSV::ha_read_last_count);

  m_index_scan_type= partition_index_last;
  DBUG_RETURN(common_first_last(buf));
}

/*
  Common routine for index_first/index_last

  SYNOPSIS
    ha_partition::common_first_last()

  see index_first for rest
*/

int ha_partition::common_first_last(uchar *buf)
{
  int error;

  if (unlikely((error= partition_scan_set_up(buf, FALSE))))
    return error;
  if (!m_ordered_scan_ongoing &&
      m_index_scan_type != partition_index_last)
  {
    if (unlikely((error= handle_pre_scan(FALSE, check_parallel_search()))))
      return error;
   return handle_unordered_scan_next_partition(buf);
  }
  return handle_ordered_index_scan(buf, FALSE);
}


/*
  Optimization of the default implementation to take advantage of dynamic
  partition pruning.
*/
int ha_partition::index_read_idx_map(uchar *buf, uint index,
                                     const uchar *key,
                                     key_part_map keypart_map,
                                     enum ha_rkey_function find_flag)
{
  int error= HA_ERR_KEY_NOT_FOUND;
  DBUG_ENTER("ha_partition::index_read_idx_map");

  if (find_flag == HA_READ_KEY_EXACT)
  {
    uint part;
    m_start_key.key= key;
    m_start_key.keypart_map= keypart_map;
    m_start_key.flag= find_flag;
    m_start_key.length= calculate_key_len(table, index, m_start_key.key,
                                          m_start_key.keypart_map);

    get_partition_set(table, buf, index, &m_start_key, &m_part_spec);

    /*
      We have either found exactly 1 partition
      (in which case start_part == end_part)
      or no matching partitions (start_part > end_part)
    */
    DBUG_ASSERT(m_part_spec.start_part >= m_part_spec.end_part);
    /* The start part is must be marked as used. */
    DBUG_ASSERT(m_part_spec.start_part > m_part_spec.end_part ||
                bitmap_is_set(&(m_part_info->read_partitions),
                              m_part_spec.start_part));

    for (part= m_part_spec.start_part;
         part <= m_part_spec.end_part;
         part= bitmap_get_next_set(&m_part_info->read_partitions, part))
    {
      error= m_file[part]->ha_index_read_idx_map(buf, index, key,
                                                 keypart_map, find_flag);
      if (likely(error != HA_ERR_KEY_NOT_FOUND &&
                 error != HA_ERR_END_OF_FILE))
        break;
    }
    if (part <= m_part_spec.end_part)
      m_last_part= part;
  }
  else
  {
    /*
      If not only used with READ_EXACT, we should investigate if possible
      to optimize for other find_flag's as well.
    */
    DBUG_ASSERT(0);
    /* fall back on the default implementation */
    error= handler::index_read_idx_map(buf, index, key, keypart_map, find_flag);
  }
  DBUG_RETURN(error);
}


/*
  Read next record in a forward index scan

  SYNOPSIS
    index_next()
    buf                   Read row in MySQL Row Format

  RETURN VALUE
    >0                    Error code
    0                     Success

  DESCRIPTION
    Used to read forward through the index.
*/

int ha_partition::index_next(uchar * buf)
{
  DBUG_ENTER("ha_partition::index_next");
  decrement_statistics(&SSV::ha_read_next_count);

  /*
    TODO(low priority):
    If we want partition to work with the HANDLER commands, we
    must be able to do index_last() -> index_prev() -> index_next()
    and if direction changes, we must step back those partitions in
    the record queue so we don't return a value from the wrong direction.
  */
  if (m_index_scan_type == partition_index_last)
    DBUG_RETURN(HA_ERR_WRONG_COMMAND);
  if (!m_ordered_scan_ongoing)
  {
    DBUG_RETURN(handle_unordered_next(buf, FALSE));
  }
  DBUG_RETURN(handle_ordered_next(buf, FALSE));
}


/*
  Read next record special

  SYNOPSIS
    index_next_same()
    buf                   Read row in MySQL Row Format
    key                   Key
    keylen                Length of key

  RETURN VALUE
    >0                    Error code
    0                     Success

  DESCRIPTION
    This routine is used to read the next but only if the key is the same
    as supplied in the call.
*/

int ha_partition::index_next_same(uchar *buf, const uchar *key, uint keylen)
{
  DBUG_ENTER("ha_partition::index_next_same");
  decrement_statistics(&SSV::ha_read_next_count);

  DBUG_ASSERT(keylen == m_start_key.length);
  if (m_index_scan_type == partition_index_last)
    DBUG_RETURN(HA_ERR_WRONG_COMMAND);
  if (!m_ordered_scan_ongoing)
    DBUG_RETURN(handle_unordered_next(buf, TRUE));
  DBUG_RETURN(handle_ordered_next(buf, TRUE));
}


int ha_partition::index_read_last_map(uchar *buf,
                                          const uchar *key,
                                          key_part_map keypart_map)
{
  DBUG_ENTER("ha_partition::index_read_last_map");

  m_ordered= true;                              // Safety measure
  end_range= NULL;
  m_index_scan_type= partition_index_read_last;
  m_start_key.key= key;
  m_start_key.keypart_map= keypart_map;
  m_start_key.flag= HA_READ_PREFIX_LAST;
  DBUG_RETURN(common_index_read(buf, true));
}


/*
  Read next record when performing index scan backwards

  SYNOPSIS
    index_prev()
    buf                   Read row in MySQL Row Format

  RETURN VALUE
    >0                    Error code
    0                     Success

  DESCRIPTION
    Used to read backwards through the index.
*/

int ha_partition::index_prev(uchar * buf)
{
  DBUG_ENTER("ha_partition::index_prev");
  decrement_statistics(&SSV::ha_read_prev_count);

  /* TODO: read comment in index_next */
  if (m_index_scan_type == partition_index_first)
    DBUG_RETURN(HA_ERR_WRONG_COMMAND);
  DBUG_RETURN(handle_ordered_prev(buf));
}


/*
  Start a read of one range with start and end key

  SYNOPSIS
    read_range_first()
    start_key           Specification of start key
    end_key             Specification of end key
    eq_range_arg        Is it equal range
    sorted              Should records be returned in sorted order

  RETURN VALUE
    >0                    Error code
    0                     Success

  DESCRIPTION
    We reimplement read_range_first since we don't want the compare_key
    check at the end. This is already performed in the partition handler.
    read_range_next is very much different due to that we need to scan
    all underlying handlers.
*/

int ha_partition::read_range_first(const key_range *start_key,
				   const key_range *end_key,
				   bool eq_range_arg, bool sorted)
{
  int error;
  DBUG_ENTER("ha_partition::read_range_first");

  m_ordered= sorted;
  eq_range= eq_range_arg;
  set_end_range(end_key);

  range_key_part= m_curr_key_info[0]->key_part;
  if (start_key)
    m_start_key= *start_key;
  else
    m_start_key.key= NULL;

  m_index_scan_type= partition_read_range;
  error= common_index_read(m_rec0, MY_TEST(start_key));
  DBUG_RETURN(error);
}


/*
  Read next record in read of a range with start and end key

  SYNOPSIS
    read_range_next()

  RETURN VALUE
    >0                    Error code
    0                     Success
*/

int ha_partition::read_range_next()
{
  DBUG_ENTER("ha_partition::read_range_next");

  if (m_ordered_scan_ongoing)
  {
    DBUG_RETURN(handle_ordered_next(table->record[0], eq_range));
  }
  DBUG_RETURN(handle_unordered_next(table->record[0], eq_range));
}

/**
   Create a copy of all keys used by multi_range_read()

   @retval 0 ok
   @retval HA_ERR_END_OF_FILE no keys in range
   @retval other value: error

   TODO to save memory:
   - If (mrr_mode & HA_MRR_MATERIALIZED_KEYS) is set then the keys data is
     stable and we don't have to copy the keys, only store a pointer to the
     key.
   - When allocating key data, store things in a MEM_ROOT buffer instead of
     a malloc() per key. This will simplify and speed up the current code
     and use less memory.
*/

int ha_partition::multi_range_key_create_key(RANGE_SEQ_IF *seq,
                                             range_seq_t seq_it)
{
  uint i, length;
  key_range *start_key, *end_key;
  KEY_MULTI_RANGE *range;
  DBUG_ENTER("ha_partition::multi_range_key_create_key");

  bitmap_clear_all(&m_mrr_used_partitions);
  m_mrr_range_length= 0;
  bzero(m_part_mrr_range_length,
        sizeof(*m_part_mrr_range_length) * m_tot_parts);
  if (!m_mrr_range_first)
  {
    if (!(m_mrr_range_first= (PARTITION_KEY_MULTI_RANGE *)
          my_multi_malloc(MYF(MY_WME),
                          &m_mrr_range_current,
                          sizeof(PARTITION_KEY_MULTI_RANGE),
                          NullS)))
      DBUG_RETURN(HA_ERR_OUT_OF_MEM);

    m_mrr_range_first->id= 1;
    m_mrr_range_first->key[0]= NULL;
    m_mrr_range_first->key[1]= NULL;
    m_mrr_range_first->next= NULL;
  }
  else
    m_mrr_range_current= m_mrr_range_first;

  for (i= 0; i < m_tot_parts; i++)
  {
    if (!m_part_mrr_range_first[i])
    {
      if (!(m_part_mrr_range_first[i]= (PARTITION_PART_KEY_MULTI_RANGE *)
            my_multi_malloc(MYF(MY_WME | MY_ZEROFILL),
                            &m_part_mrr_range_current[i],
                            sizeof(PARTITION_PART_KEY_MULTI_RANGE),
                            NullS)))
        DBUG_RETURN(HA_ERR_OUT_OF_MEM);
    }
    else
    {
      m_part_mrr_range_current[i]= m_part_mrr_range_first[i];
      m_part_mrr_range_current[i]->partition_key_multi_range= NULL;
    }
  }
  m_mrr_range_current->key_multi_range.start_key.key= NULL;
  m_mrr_range_current->key_multi_range.end_key.key= NULL;

  while (!seq->next(seq_it, &m_mrr_range_current->key_multi_range))
  {
    m_mrr_range_length++;
    range= &m_mrr_range_current->key_multi_range;

    /* Copy start key */
    start_key= &range->start_key;
    DBUG_PRINT("info",("partition range->range_flag: %u", range->range_flag));
    DBUG_PRINT("info",("partition start_key->key: %p", start_key->key));
    DBUG_PRINT("info",("partition start_key->length: %u", start_key->length));
    DBUG_PRINT("info",("partition start_key->keypart_map: %lu",
                       start_key->keypart_map));
    DBUG_PRINT("info",("partition start_key->flag: %u", start_key->flag));

    if (start_key->key)
    {
      length= start_key->length;
      if (!m_mrr_range_current->key[0] ||
          m_mrr_range_current->length[0] < length)
      {
        if (m_mrr_range_current->key[0])
          my_free(m_mrr_range_current->key[0]);
        if (!(m_mrr_range_current->key[0]=
              (uchar *) my_malloc(length, MYF(MY_WME))))
          DBUG_RETURN(HA_ERR_OUT_OF_MEM);
        m_mrr_range_current->length[0]= length;
      }
      memcpy(m_mrr_range_current->key[0], start_key->key, length);
      start_key->key= m_mrr_range_current->key[0];
    }

    /* Copy end key */
    end_key= &range->end_key;
    DBUG_PRINT("info",("partition end_key->key: %p", end_key->key));
    DBUG_PRINT("info",("partition end_key->length: %u", end_key->length));
    DBUG_PRINT("info",("partition end_key->keypart_map: %lu",
                       end_key->keypart_map));
    DBUG_PRINT("info",("partition end_key->flag: %u", end_key->flag));
    if (end_key->key)
    {
      length= end_key->length;
      if (!m_mrr_range_current->key[1] ||
          m_mrr_range_current->length[1] < length)
      {
        if (m_mrr_range_current->key[1])
          my_free(m_mrr_range_current->key[1]);
        if (!(m_mrr_range_current->key[1]=
              (uchar *) my_malloc(length, MYF(MY_WME))))
          DBUG_RETURN(HA_ERR_OUT_OF_MEM);
        m_mrr_range_current->length[1]= length;
      }
      memcpy(m_mrr_range_current->key[1], end_key->key, length);
      end_key->key= m_mrr_range_current->key[1];
    }

    m_mrr_range_current->ptr= m_mrr_range_current->key_multi_range.ptr;
    m_mrr_range_current->key_multi_range.ptr= m_mrr_range_current;

    if (start_key->key && (start_key->flag & HA_READ_KEY_EXACT))
      get_partition_set(table, table->record[0], active_index,
                        start_key, &m_part_spec);
    else
    {
      m_part_spec.start_part= 0;
      m_part_spec.end_part= m_tot_parts - 1;
    }

    /* Copy key to those partitions that needs it */
    for (i= m_part_spec.start_part; i <= m_part_spec.end_part; i++)
    {
      if (bitmap_is_set(&(m_part_info->read_partitions), i))
      {
        bitmap_set_bit(&m_mrr_used_partitions, i);
        m_part_mrr_range_length[i]++;
        m_part_mrr_range_current[i]->partition_key_multi_range=
          m_mrr_range_current;

        if (!m_part_mrr_range_current[i]->next)
        {
          PARTITION_PART_KEY_MULTI_RANGE *tmp_part_mrr_range;
          if (!(tmp_part_mrr_range= (PARTITION_PART_KEY_MULTI_RANGE *)
                my_malloc(sizeof(PARTITION_PART_KEY_MULTI_RANGE),
                          MYF(MY_WME | MY_ZEROFILL))))
            DBUG_RETURN(HA_ERR_OUT_OF_MEM);

          m_part_mrr_range_current[i]->next= tmp_part_mrr_range;
          m_part_mrr_range_current[i]= tmp_part_mrr_range;
        }
        else
        {
          m_part_mrr_range_current[i]= m_part_mrr_range_current[i]->next;
          m_part_mrr_range_current[i]->partition_key_multi_range= NULL;
        }
      }
    }

    if (!m_mrr_range_current->next)
    {
      /* Add end of range sentinel */
      PARTITION_KEY_MULTI_RANGE *tmp_mrr_range;
      if (!(tmp_mrr_range= (PARTITION_KEY_MULTI_RANGE *)
            my_malloc(sizeof(PARTITION_KEY_MULTI_RANGE), MYF(MY_WME))))
        DBUG_RETURN(HA_ERR_OUT_OF_MEM);

      tmp_mrr_range->id= m_mrr_range_current->id + 1;
      tmp_mrr_range->key[0]= NULL;
      tmp_mrr_range->key[1]= NULL;
      tmp_mrr_range->next= NULL;
      m_mrr_range_current->next= tmp_mrr_range;
    }
    m_mrr_range_current= m_mrr_range_current->next;
  }

  if (!m_mrr_range_length)
  {
    DBUG_PRINT("Warning",("No keys to use for mrr"));
    DBUG_RETURN(HA_ERR_END_OF_FILE);
  }

  /* set start and end part */
  m_part_spec.start_part= bitmap_get_first_set(&m_mrr_used_partitions);

  for (i= m_tot_parts; i-- > 0;)
  {
    if (bitmap_is_set(&m_mrr_used_partitions, i))
    {
      m_part_spec.end_part= i;
      break;
    }
  }
  for (i= 0; i < m_tot_parts; i++)
  {
    m_partition_part_key_multi_range_hld[i].partition= this;
    m_partition_part_key_multi_range_hld[i].part_id= i;
    m_partition_part_key_multi_range_hld[i].partition_part_key_multi_range=
      m_part_mrr_range_first[i];
  }
  DBUG_PRINT("return",("OK"));
  DBUG_RETURN(0);
}


static void partition_multi_range_key_get_key_info(void *init_params,
                                                   uint *length,
                                                   key_part_map *map)
{
  PARTITION_PART_KEY_MULTI_RANGE_HLD *hld=
    (PARTITION_PART_KEY_MULTI_RANGE_HLD *)init_params;
  ha_partition *partition= hld->partition;
  key_range *start_key= (&partition->m_mrr_range_first->
                         key_multi_range.start_key);
  DBUG_ENTER("partition_multi_range_key_get_key_info");
  *length= start_key->length;
  *map= start_key->keypart_map;
  DBUG_VOID_RETURN;
}


static range_seq_t partition_multi_range_key_init(void *init_params,
                                                  uint n_ranges,
                                                  uint flags)
{
  PARTITION_PART_KEY_MULTI_RANGE_HLD *hld=
    (PARTITION_PART_KEY_MULTI_RANGE_HLD *)init_params;
  ha_partition *partition= hld->partition;
  uint i= hld->part_id;
  DBUG_ENTER("partition_multi_range_key_init");
  // not used: partition->m_mrr_range_init_flags= flags;
  hld->partition_part_key_multi_range= partition->m_part_mrr_range_first[i];
  DBUG_RETURN(init_params);
}


static bool partition_multi_range_key_next(range_seq_t seq,
                                           KEY_MULTI_RANGE *range)
{
  PARTITION_PART_KEY_MULTI_RANGE_HLD *hld=
    (PARTITION_PART_KEY_MULTI_RANGE_HLD *)seq;
  PARTITION_KEY_MULTI_RANGE *partition_key_multi_range=
    hld->partition_part_key_multi_range->partition_key_multi_range;
  DBUG_ENTER("partition_multi_range_key_next");
  if (!partition_key_multi_range)
    DBUG_RETURN(TRUE);
  *range= partition_key_multi_range->key_multi_range;
  hld->partition_part_key_multi_range=
    hld->partition_part_key_multi_range->next;
  DBUG_RETURN(FALSE);
}


static bool partition_multi_range_key_skip_record(range_seq_t seq,
                                                  range_id_t range_info,
                                                  uchar *rowid)
{
  PARTITION_PART_KEY_MULTI_RANGE_HLD *hld=
    (PARTITION_PART_KEY_MULTI_RANGE_HLD *)seq;
  PARTITION_KEY_MULTI_RANGE *pkmr= (PARTITION_KEY_MULTI_RANGE *)range_info;
  DBUG_ENTER("partition_multi_range_key_skip_record");
  DBUG_RETURN(hld->partition->m_seq_if->skip_record(hld->partition->m_seq,
                                                    pkmr->ptr, rowid));
}


static bool partition_multi_range_key_skip_index_tuple(range_seq_t seq,
                                                       range_id_t range_info)
{
  PARTITION_PART_KEY_MULTI_RANGE_HLD *hld=
    (PARTITION_PART_KEY_MULTI_RANGE_HLD *)seq;
  PARTITION_KEY_MULTI_RANGE *pkmr= (PARTITION_KEY_MULTI_RANGE *)range_info;
  DBUG_ENTER("partition_multi_range_key_skip_index_tuple");
  DBUG_RETURN(hld->partition->m_seq_if->skip_index_tuple(hld->partition->m_seq,
                                                         pkmr->ptr));
}

ha_rows ha_partition::multi_range_read_info_const(uint keyno,
                                                  RANGE_SEQ_IF *seq,
                                                  void *seq_init_param,
                                                  uint n_ranges, uint *bufsz,
                                                  uint *mrr_mode,
                                                  Cost_estimate *cost)
{
  int error;
  uint i;
  handler **file;
  ha_rows rows= 0;
  uint ret_mrr_mode= 0;
  range_seq_t seq_it;
  part_id_range save_part_spec;
  DBUG_ENTER("ha_partition::multi_range_read_info_const");
  DBUG_PRINT("enter", ("partition this: %p", this));

  m_mrr_new_full_buffer_size= 0;
  save_part_spec= m_part_spec;

  seq_it= seq->init(seq_init_param, n_ranges, *mrr_mode);
  if (unlikely((error= multi_range_key_create_key(seq, seq_it))))
  {
    if (likely(error == HA_ERR_END_OF_FILE))    // No keys in range
    {
      rows= 0;
      goto calc_cost;
    }
    /*
      This error means that we can't do multi_range_read for the moment
      (probably running out of memory) and we need to fallback to
      normal reads
    */
    m_part_spec= save_part_spec;
    DBUG_RETURN(HA_POS_ERROR);
  }
  m_part_seq_if.get_key_info=
    seq->get_key_info ? partition_multi_range_key_get_key_info : NULL;
  m_part_seq_if.init= partition_multi_range_key_init;
  m_part_seq_if.next= partition_multi_range_key_next;
  m_part_seq_if.skip_record= (seq->skip_record ?
                              partition_multi_range_key_skip_record : NULL);
  m_part_seq_if.skip_index_tuple= (seq->skip_index_tuple ?
                                   partition_multi_range_key_skip_index_tuple :
                                   NULL);
  file= m_file;
  do
  {
    i= (uint)(file - m_file);
    DBUG_PRINT("info",("partition part_id: %u", i));
    if (bitmap_is_set(&m_mrr_used_partitions, i))
    {
      ha_rows tmp_rows;
      uint tmp_mrr_mode;
      m_mrr_buffer_size[i]= 0;
      tmp_mrr_mode= *mrr_mode;
      tmp_rows= (*file)->
        multi_range_read_info_const(keyno, &m_part_seq_if,
                                    &m_partition_part_key_multi_range_hld[i],
                                    m_part_mrr_range_length[i],
                                    &m_mrr_buffer_size[i],
                                    &tmp_mrr_mode, cost);
      if (tmp_rows == HA_POS_ERROR)
      {
        m_part_spec= save_part_spec;
        DBUG_RETURN(HA_POS_ERROR);
      }
      rows+= tmp_rows;
      ret_mrr_mode|= tmp_mrr_mode;
      m_mrr_new_full_buffer_size+= m_mrr_buffer_size[i];
    }
  } while (*(++file));
  *mrr_mode= ret_mrr_mode;

calc_cost:
  m_part_spec= save_part_spec;
  cost->reset();
  cost->avg_io_cost= 1;
  if ((*mrr_mode & HA_MRR_INDEX_ONLY) && rows > 2)
    cost->io_count= keyread_time(keyno, n_ranges, (uint) rows);
  else
    cost->io_count= read_time(keyno, n_ranges, rows);
  cost->cpu_cost= (double) rows / TIME_FOR_COMPARE + 0.01;
  DBUG_RETURN(rows);
}


ha_rows ha_partition::multi_range_read_info(uint keyno, uint n_ranges,
                                            uint keys,
                                            uint key_parts, uint *bufsz,
                                            uint *mrr_mode,
                                            Cost_estimate *cost)
{
  uint i;
  handler **file;
  ha_rows rows= 0;
  DBUG_ENTER("ha_partition::multi_range_read_info");
  DBUG_PRINT("enter", ("partition this: %p", this));

  m_mrr_new_full_buffer_size= 0;
  file= m_file;
  do
  {
    i= (uint)(file - m_file);
    if (bitmap_is_set(&(m_part_info->read_partitions), (i)))
    {
      m_mrr_buffer_size[i]= 0;
      if ((rows= (*file)->multi_range_read_info(keyno, n_ranges, keys,
                                                key_parts,
                                                &m_mrr_buffer_size[i],
                                                mrr_mode, cost)))
        DBUG_RETURN(rows);
      m_mrr_new_full_buffer_size+= m_mrr_buffer_size[i];
    }
  } while (*(++file));

  cost->reset();
  cost->avg_io_cost= 1;
  if (*mrr_mode & HA_MRR_INDEX_ONLY)
    cost->io_count= keyread_time(keyno, n_ranges, (uint) rows);
  else
    cost->io_count= read_time(keyno, n_ranges, rows);
  DBUG_RETURN(0);
}


int ha_partition::multi_range_read_init(RANGE_SEQ_IF *seq,
                                        void *seq_init_param,
                                        uint n_ranges, uint mrr_mode,
                                        HANDLER_BUFFER *buf)
{
  int error;
  uint i;
  handler **file;
  uchar *tmp_buffer;
  DBUG_ENTER("ha_partition::multi_range_read_init");
  DBUG_PRINT("enter", ("partition this: %p", this));

  m_seq_if= seq;
  m_seq= seq->init(seq_init_param, n_ranges, mrr_mode);
  if (unlikely((error= multi_range_key_create_key(seq, m_seq))))
    DBUG_RETURN(0);

  m_part_seq_if.get_key_info= (seq->get_key_info ?
                               partition_multi_range_key_get_key_info :
                               NULL);
  m_part_seq_if.init= partition_multi_range_key_init;
  m_part_seq_if.next= partition_multi_range_key_next;
  m_part_seq_if.skip_record= (seq->skip_record ?
                              partition_multi_range_key_skip_record :
                              NULL);
  m_part_seq_if.skip_index_tuple= (seq->skip_index_tuple ?
                                   partition_multi_range_key_skip_index_tuple :
                                   NULL);

  /* m_mrr_new_full_buffer_size was calculated in multi_range_read_info */
  if (m_mrr_full_buffer_size < m_mrr_new_full_buffer_size)
  {
    if (m_mrr_full_buffer)
      my_free(m_mrr_full_buffer);
    if (!(m_mrr_full_buffer=
          (uchar *) my_malloc(m_mrr_new_full_buffer_size, MYF(MY_WME))))
    {
      m_mrr_full_buffer_size= 0;
      error= HA_ERR_OUT_OF_MEM;
      goto error;
    }
    m_mrr_full_buffer_size= m_mrr_new_full_buffer_size;
  }

  tmp_buffer= m_mrr_full_buffer;
  file= m_file;
  do
  {
    i= (uint)(file - m_file);
    DBUG_PRINT("info",("partition part_id: %u", i));
    if (bitmap_is_set(&m_mrr_used_partitions, i))
    {
      if (m_mrr_new_full_buffer_size)
      {
        if (m_mrr_buffer_size[i])
        {
          m_mrr_buffer[i].buffer= tmp_buffer;
          m_mrr_buffer[i].end_of_used_area= tmp_buffer;
          tmp_buffer+= m_mrr_buffer_size[i];
          m_mrr_buffer[i].buffer_end= tmp_buffer;
        }
      }
      else
        m_mrr_buffer[i]= *buf;

      if (unlikely((error= (*file)->
                    multi_range_read_init(&m_part_seq_if,
                                          &m_partition_part_key_multi_range_hld[i],
                                          m_part_mrr_range_length[i],
                                          mrr_mode,
                                          &m_mrr_buffer[i]))))
        goto error;
      m_stock_range_seq[i]= 0;
    }
  } while (*(++file));

  m_multi_range_read_first= TRUE;
  m_mrr_range_current= m_mrr_range_first;
  m_index_scan_type= partition_read_multi_range;
  m_mrr_mode= mrr_mode;
  m_mrr_n_ranges= n_ranges;
  DBUG_RETURN(0);

error:
  DBUG_RETURN(error);
}


int ha_partition::multi_range_read_next(range_id_t *range_info)
{
  int error;
  DBUG_ENTER("ha_partition::multi_range_read_next");
  DBUG_PRINT("enter", ("partition this: %p  partition m_mrr_mode: %u",
                       this, m_mrr_mode));

  if ((m_mrr_mode & HA_MRR_SORTED))
  {
    if (m_multi_range_read_first)
    {
      if (unlikely((error= handle_ordered_index_scan(table->record[0],
                                                     FALSE))))
        DBUG_RETURN(error);
      if (!m_pre_calling)
        m_multi_range_read_first= FALSE;
    }
    else if (unlikely((error= handle_ordered_next(table->record[0],
                                                  eq_range))))
      DBUG_RETURN(error);
    *range_info= m_mrr_range_current->ptr;
  }
  else
  {
    if (unlikely(m_multi_range_read_first))
    {
      if (unlikely((error=
                    handle_unordered_scan_next_partition(table->record[0]))))
        DBUG_RETURN(error);
      if (!m_pre_calling)
        m_multi_range_read_first= FALSE;
    }
    else if (unlikely((error= handle_unordered_next(table->record[0], FALSE))))
      DBUG_RETURN(error);

    if (!(m_mrr_mode & HA_MRR_NO_ASSOCIATION))
    {
      *range_info=
        ((PARTITION_KEY_MULTI_RANGE *) m_range_info[m_last_part])->ptr;
    }
  }
  DBUG_RETURN(0);
}


int ha_partition::multi_range_read_explain_info(uint mrr_mode, char *str,
                                                size_t size)
{
  DBUG_ENTER("ha_partition::multi_range_read_explain_info");
  DBUG_RETURN(get_open_file_sample()->
                multi_range_read_explain_info(mrr_mode, str, size));
}


/**
  Find and retrieve the Full Text Search relevance ranking for a search string
  in a full text index.

  @param  handler           Full Text Search handler
  @param  record            Search string
  @param  length            Length of the search string

  @retval                   Relevance value
*/

float partition_ft_find_relevance(FT_INFO *handler,
                                  uchar *record, uint length)
{
  st_partition_ft_info *info= (st_partition_ft_info *)handler;
  uint m_last_part= ((ha_partition*) info->file)->last_part();
  FT_INFO *m_handler= info->part_ft_info[m_last_part];
  DBUG_ENTER("partition_ft_find_relevance");
  if (!m_handler)
    DBUG_RETURN((float)-1.0);
  DBUG_RETURN(m_handler->please->find_relevance(m_handler, record, length));
}


/**
  Retrieve the Full Text Search relevance ranking for the current
  full text search.

  @param  handler           Full Text Search handler

  @retval                   Relevance value
*/

float partition_ft_get_relevance(FT_INFO *handler)
{
  st_partition_ft_info *info= (st_partition_ft_info *)handler;
  uint m_last_part= ((ha_partition*) info->file)->last_part();
  FT_INFO *m_handler= info->part_ft_info[m_last_part];
  DBUG_ENTER("partition_ft_get_relevance");
  if (!m_handler)
    DBUG_RETURN((float)-1.0);
  DBUG_RETURN(m_handler->please->get_relevance(m_handler));
}


/**
  Free the memory for a full text search handler.

  @param  handler           Full Text Search handler
*/

void partition_ft_close_search(FT_INFO *handler)
{
  st_partition_ft_info *info= (st_partition_ft_info *)handler;
  info->file->ft_close_search(handler);
}


/**
  Free the memory for a full text search handler.

  @param  handler           Full Text Search handler
*/

void ha_partition::ft_close_search(FT_INFO *handler)
{
  uint i;
  st_partition_ft_info *info= (st_partition_ft_info *)handler;
  DBUG_ENTER("ha_partition::ft_close_search");

  for (i= 0; i < m_tot_parts; i++)
  {
    FT_INFO *m_handler= info->part_ft_info[i];
    DBUG_ASSERT(!m_handler ||
                (m_handler->please && m_handler->please->close_search));
    if (m_handler &&
        m_handler->please &&
        m_handler->please->close_search)
      m_handler->please->close_search(m_handler);
  }
  DBUG_VOID_RETURN;
}


/* Partition Full Text search function table */
_ft_vft partition_ft_vft =
{
  NULL, // partition_ft_read_next
  partition_ft_find_relevance,
  partition_ft_close_search,
  partition_ft_get_relevance,
  NULL  // partition_ft_reinit_search
};


/**
  Initialize a full text search.
*/

int ha_partition::ft_init()
{
  int error;
  uint i= 0;
  uint32 part_id;
  DBUG_ENTER("ha_partition::ft_init");
  DBUG_PRINT("info", ("partition this: %p", this));

  /*
    For operations that may need to change data, we may need to extend
    read_set.
  */
  if (get_lock_type() == F_WRLCK)
  {
    /*
      If write_set contains any of the fields used in partition and
      subpartition expression, we need to set all bits in read_set because
      the row may need to be inserted in a different [sub]partition. In
      other words update_row() can be converted into write_row(), which
      requires a complete record.
    */
    if (bitmap_is_overlapping(&m_part_info->full_part_field_set,
                              table->write_set))
      bitmap_set_all(table->read_set);
    else
    {
      /*
        Some handlers only read fields as specified by the bitmap for the
        read set. For partitioned handlers we always require that the
        fields of the partition functions are read such that we can
        calculate the partition id to place updated and deleted records.
      */
      bitmap_union(table->read_set, &m_part_info->full_part_field_set);
    }
  }

  /* Now we see what the index of our first important partition is */
  DBUG_PRINT("info", ("m_part_info->read_partitions: %p",
             (void *) m_part_info->read_partitions.bitmap));
  part_id= bitmap_get_first_set(&(m_part_info->read_partitions));
  DBUG_PRINT("info", ("m_part_spec.start_part %u", (uint) part_id));

  if (part_id == MY_BIT_NONE)
  {
    error= 0;
    goto err1;
  }

  DBUG_PRINT("info", ("ft_init on partition %u", (uint) part_id));
  /*
    ft_end() is needed for partitioning to reset internal data if scan
    is already in use
  */
  if (m_pre_calling)
  {
    if (unlikely((error= pre_ft_end())))
      goto err1;
  }
  else
    ft_end();
  m_index_scan_type= partition_ft_read;
  for (i= part_id; i < m_tot_parts; i++)
  {
    if (bitmap_is_set(&(m_part_info->read_partitions), i))
    {
      error= m_pre_calling ? m_file[i]->pre_ft_init() : m_file[i]->ft_init();
      if (unlikely(error))
        goto err2;
    }
  }
  m_scan_value= 1;
  m_part_spec.start_part= part_id;
  m_part_spec.end_part= m_tot_parts - 1;
  m_ft_init_and_first= TRUE;
  DBUG_PRINT("info", ("m_scan_value: %u", m_scan_value));
  DBUG_RETURN(0);

err2:
  late_extra_no_cache(part_id);
  while ((int)--i >= (int)part_id)
  {
    if (bitmap_is_set(&(m_part_info->read_partitions), i))
    {
      if (m_pre_calling)
        m_file[i]->pre_ft_end();
      else
        m_file[i]->ft_end();
    }
  }
err1:
  m_scan_value= 2;
  m_part_spec.start_part= NO_CURRENT_PART_ID;
  DBUG_RETURN(error);
}


/**
  Initialize a full text search during a bulk access request.
*/

int ha_partition::pre_ft_init()
{
  bool save_m_pre_calling;
  int error;
  DBUG_ENTER("ha_partition::pre_ft_init");
  save_m_pre_calling= m_pre_calling;
  m_pre_calling= TRUE;
  error= ft_init();
  m_pre_calling= save_m_pre_calling;
  DBUG_RETURN(error);
}


/**
  Terminate a full text search.
*/

void ha_partition::ft_end()
{
  handler **file;
  DBUG_ENTER("ha_partition::ft_end");
  DBUG_PRINT("info", ("partition this: %p", this));

  switch (m_scan_value) {
  case 2:                                       // Error
    break;
  case 1:                                       // Table scan
    if (NO_CURRENT_PART_ID != m_part_spec.start_part)
      late_extra_no_cache(m_part_spec.start_part);
    file= m_file;
    do
    {
      if (bitmap_is_set(&(m_part_info->read_partitions), (uint)(file - m_file)))
      {
        if (m_pre_calling)
          (*file)->pre_ft_end();
        else
          (*file)->ft_end();
      }
    } while (*(++file));
    break;
  }
  m_scan_value= 2;
  m_part_spec.start_part= NO_CURRENT_PART_ID;
  ft_current= 0;
  DBUG_VOID_RETURN;
}


/**
  Terminate a full text search during a bulk access request.
*/

int ha_partition::pre_ft_end()
{
  bool save_m_pre_calling;
  DBUG_ENTER("ha_partition::pre_ft_end");
  save_m_pre_calling= m_pre_calling;
  m_pre_calling= TRUE;
  ft_end();
  m_pre_calling= save_m_pre_calling;
  DBUG_RETURN(0);
}


/**
  Initialize a full text search using the extended API.

  @param  flags             Search flags
  @param  inx               Key number
  @param  key               Key value

  @return FT_INFO structure if successful
          NULL              otherwise
*/

FT_INFO *ha_partition::ft_init_ext(uint flags, uint inx, String *key)
{
  FT_INFO *ft_handler;
  handler **file;
  st_partition_ft_info *ft_target, **parent;
  DBUG_ENTER("ha_partition::ft_init_ext");

  if (ft_current)
    parent= &ft_current->next;
  else
    parent= &ft_first;

  if (!(ft_target= *parent))
  {
    FT_INFO **tmp_ft_info;
    if (!(ft_target= (st_partition_ft_info *)
          my_multi_malloc(MYF(MY_WME | MY_ZEROFILL),
                          &ft_target,
                          sizeof(st_partition_ft_info),
                          &tmp_ft_info,
                          sizeof(FT_INFO *) * m_tot_parts,
                          NullS)))
    {
      my_error(ER_OUT_OF_RESOURCES, MYF(ME_FATALERROR));
      DBUG_RETURN(NULL);
    }
    ft_target->part_ft_info= tmp_ft_info;
    (*parent)= ft_target;
  }

  ft_current= ft_target;
  file= m_file;
  do
  {
    if (bitmap_is_set(&(m_part_info->read_partitions), (uint)(file - m_file)))
    {
      if ((ft_handler= (*file)->ft_init_ext(flags, inx, key)))
        (*file)->ft_handler= ft_handler;
      else
        (*file)->ft_handler= NULL;
      ft_target->part_ft_info[file - m_file]= ft_handler;
    }
    else
    {
      (*file)->ft_handler= NULL;
      ft_target->part_ft_info[file - m_file]= NULL;
    }
  } while (*(++file));

  ft_target->please= &partition_ft_vft;
  ft_target->file= this;
  DBUG_RETURN((FT_INFO*)ft_target);
}


/**
  Return the next record from the FT result set during an ordered index
  pre-scan

  @param  use_parallel      Is it a parallel search

  @return >0                Error code
          0                 Success
*/

int ha_partition::pre_ft_read(bool use_parallel)
{
  bool save_m_pre_calling;
  int error;
  DBUG_ENTER("ha_partition::pre_ft_read");
  DBUG_PRINT("info", ("partition this: %p", this));
  save_m_pre_calling= m_pre_calling;
  m_pre_calling= TRUE;
  m_pre_call_use_parallel= use_parallel;
  error= ft_read(table->record[0]);
  m_pre_calling= save_m_pre_calling;
  DBUG_RETURN(error);
}


/**
  Return the first or next record in a full text search.

  @param  buf               Buffer where the record should be returned

  @return >0                Error code
          0                 Success
*/

int ha_partition::ft_read(uchar *buf)
{
  handler *file;
  int result= HA_ERR_END_OF_FILE, error;
  uint part_id= m_part_spec.start_part;
  DBUG_ENTER("ha_partition::ft_read");
  DBUG_PRINT("info", ("partition this: %p", this));
  DBUG_PRINT("info", ("part_id: %u", part_id));

  if (part_id == NO_CURRENT_PART_ID)
  {
    /*
      The original set of partitions to scan was empty and thus we report
      the result here.
    */
    DBUG_PRINT("info", ("NO_CURRENT_PART_ID"));
    goto end;
  }

  DBUG_ASSERT(m_scan_value == 1);

  if (m_ft_init_and_first)                      // First call to ft_read()
  {
    m_ft_init_and_first= FALSE;
    if (!bulk_access_executing)
    {
      error= handle_pre_scan(FALSE, check_parallel_search());
      if (m_pre_calling || error)
        DBUG_RETURN(error);
    }
    late_extra_cache(part_id);
  }

  file= m_file[part_id];

  while (TRUE)
  {
    if (!(result= file->ft_read(buf)))
    {
      /* Found row: remember position and return it. */
      m_part_spec.start_part= m_last_part= part_id;
      table->status= 0;
      DBUG_RETURN(0);
    }

    /*
      if we get here, then the current partition ft_next returned failure
    */
    if (result != HA_ERR_END_OF_FILE)
      goto end_dont_reset_start_part;         // Return error

    /* End current partition */
    late_extra_no_cache(part_id);
    DBUG_PRINT("info", ("stopping using partition %u", (uint) part_id));

    /* Shift to next partition */
    while (++part_id < m_tot_parts &&
           !bitmap_is_set(&(m_part_info->read_partitions), part_id))
      ;
    if (part_id >= m_tot_parts)
    {
      result= HA_ERR_END_OF_FILE;
      break;
    }
    m_part_spec.start_part= m_last_part= part_id;
    file= m_file[part_id];
    DBUG_PRINT("info", ("now using partition %u", (uint) part_id));
    late_extra_cache(part_id);
  }

end:
  m_part_spec.start_part= NO_CURRENT_PART_ID;
end_dont_reset_start_part:
  table->status= STATUS_NOT_FOUND;
  DBUG_RETURN(result);
}


/*
  Common routine to set up index scans

  SYNOPSIS
    ha_partition::partition_scan_set_up()
      buf            Buffer to later return record in (this function
                     needs it to calculcate partitioning function
                     values)

      idx_read_flag  TRUE <=> m_start_key has range start endpoint which
                     probably can be used to determine the set of partitions
                     to scan.
                     FALSE <=> there is no start endpoint.

  DESCRIPTION
    Find out which partitions we'll need to read when scanning the specified
    range.

    If we need to scan only one partition, set m_ordered_scan_ongoing=FALSE
    as we will not need to do merge ordering.

  RETURN VALUE
    >0                    Error code
    0                     Success
*/

int ha_partition::partition_scan_set_up(uchar * buf, bool idx_read_flag)
{
  DBUG_ENTER("ha_partition::partition_scan_set_up");

  if (idx_read_flag)
    get_partition_set(table, buf, active_index, &m_start_key, &m_part_spec);
  else
  {
    m_part_spec.start_part= 0;
    m_part_spec.end_part= m_tot_parts - 1;
  }
  if (m_part_spec.start_part > m_part_spec.end_part)
  {
    /*
      We discovered a partition set but the set was empty so we report
      key not found.
    */
    DBUG_PRINT("info", ("scan with no partition to scan"));
    DBUG_RETURN(HA_ERR_END_OF_FILE);
  }
  if (m_part_spec.start_part == m_part_spec.end_part)
  {
    /*
      We discovered a single partition to scan, this never needs to be
      performed using the ordered index scan.
    */
    DBUG_PRINT("info", ("index scan using the single partition %u",
			(uint) m_part_spec.start_part));
    m_ordered_scan_ongoing= FALSE;
  }
  else
  {
    /*
      Set m_ordered_scan_ongoing according how the scan should be done
      Only exact partitions are discovered atm by get_partition_set.
      Verify this, also bitmap must have at least one bit set otherwise
      the result from this table is the empty set.
    */
    uint start_part= bitmap_get_first_set(&(m_part_info->read_partitions));
    if (start_part == MY_BIT_NONE)
    {
      DBUG_PRINT("info", ("scan with no partition to scan"));
      DBUG_RETURN(HA_ERR_END_OF_FILE);
    }
    if (start_part > m_part_spec.start_part)
      m_part_spec.start_part= start_part;
    DBUG_ASSERT(m_part_spec.start_part < m_tot_parts);
    m_ordered_scan_ongoing= m_ordered;
  }
  DBUG_ASSERT(m_part_spec.start_part < m_tot_parts);
  DBUG_ASSERT(m_part_spec.end_part < m_tot_parts);
  DBUG_RETURN(0);
}

/**
  Check if we can search partitions in parallel

  @retval TRUE  yes
  @retval FALSE no
*/

bool ha_partition::check_parallel_search()
{
  TABLE_LIST *table_list= table->pos_in_table_list;
  st_select_lex *select_lex;
  JOIN *join;
  DBUG_ENTER("ha_partition::check_parallel_search");
  if (!table_list)
    goto not_parallel;

  while (table_list->parent_l)
    table_list= table_list->parent_l;

  select_lex= table_list->select_lex;
  DBUG_PRINT("info",("partition select_lex: %p", select_lex));
  if (!select_lex)
    goto not_parallel;
  if (!select_lex->explicit_limit)
  {
    DBUG_PRINT("info",("partition not using explicit_limit"));
    goto parallel;
  }

  join= select_lex->join;
  DBUG_PRINT("info",("partition join: %p", join));
  if (join && join->skip_sort_order)
  {
    DBUG_PRINT("info",("partition order_list.elements: %u",
                       select_lex->order_list.elements));
    if (select_lex->order_list.elements)
    {
      Item *item= *select_lex->order_list.first->item;
      DBUG_PRINT("info",("partition item: %p", item));
      DBUG_PRINT("info",("partition item->type(): %u", item->type()));
      DBUG_PRINT("info",("partition m_part_info->part_type: %u",
                         m_part_info->part_type));
      DBUG_PRINT("info",("partition m_is_sub_partitioned: %s",
                         m_is_sub_partitioned ? "TRUE" : "FALSE"));
      DBUG_PRINT("info",("partition m_part_info->part_expr: %p",
                         m_part_info->part_expr));
      if (item->type() == Item::FIELD_ITEM &&
          m_part_info->part_type == RANGE_PARTITION &&
          !m_is_sub_partitioned &&
          (!m_part_info->part_expr ||
           m_part_info->part_expr->type() == Item::FIELD_ITEM))
      {
        Field *order_field= ((Item_field *)item)->field;
        DBUG_PRINT("info",("partition order_field: %p", order_field));
        if (order_field && order_field->table == table_list->table)
        {
          Field *part_field= m_part_info->full_part_field_array[0];
          if (set_top_table_fields)
            order_field= top_table_field[order_field->field_index];
          DBUG_PRINT("info",("partition order_field: %p", order_field));
          DBUG_PRINT("info",("partition part_field: %p", part_field));
          if (part_field == order_field)
          {
            /*
              We are using ORDER BY partition_field LIMIT #
              In this case, let's not do things in parallel as it's
              likely that the query can be satisfied from the first
              partition
            */
            DBUG_PRINT("info",("partition with ORDER on partition field"));
            goto not_parallel;
          }
        }
      }
      DBUG_PRINT("info",("partition have order"));
      goto parallel;
    }

    DBUG_PRINT("info",("partition group_list.elements: %u",
                       select_lex->group_list.elements));
    if (select_lex->group_list.elements)
    {
      Item *item= *select_lex->group_list.first->item;
      DBUG_PRINT("info",("partition item: %p", item));
      DBUG_PRINT("info",("partition item->type(): %u", item->type()));
      DBUG_PRINT("info",("partition m_part_info->part_type: %u",
                         m_part_info->part_type));
      DBUG_PRINT("info",("partition m_is_sub_partitioned: %s",
                         m_is_sub_partitioned ? "TRUE" : "FALSE"));
      DBUG_PRINT("info",("partition m_part_info->part_expr: %p",
                         m_part_info->part_expr));
      if (item->type() == Item::FIELD_ITEM &&
          m_part_info->part_type == RANGE_PARTITION &&
          !m_is_sub_partitioned &&
          (!m_part_info->part_expr ||
           m_part_info->part_expr->type() == Item::FIELD_ITEM))
      {
        Field *group_field= ((Item_field *)item)->field;
        DBUG_PRINT("info",("partition group_field: %p", group_field));
        if (group_field && group_field->table == table_list->table)
        {
          Field *part_field= m_part_info->full_part_field_array[0];
          if (set_top_table_fields)
            group_field= top_table_field[group_field->field_index];
          DBUG_PRINT("info",("partition group_field: %p", group_field));
          DBUG_PRINT("info",("partition part_field: %p", part_field));
          if (part_field == group_field)
          {
            DBUG_PRINT("info",("partition with GROUP BY on partition field"));
            goto not_parallel;
          }
        }
      }
      DBUG_PRINT("info",("partition with GROUP BY"));
      goto parallel;
    }
  }
  else if (select_lex->order_list.elements ||
           select_lex->group_list.elements)
  {
    DBUG_PRINT("info",("partition is not skip_order"));
    DBUG_PRINT("info",("partition order_list.elements: %u",
                       select_lex->order_list.elements));
    DBUG_PRINT("info",("partition group_list.elements: %u",
                       select_lex->group_list.elements));
    goto parallel;
  }
  DBUG_PRINT("info",("partition is not skip_order"));

not_parallel:
  DBUG_PRINT("return",("partition FALSE"));
  DBUG_RETURN(FALSE);

parallel:
  DBUG_PRINT("return",("partition TRUE"));
  DBUG_RETURN(TRUE);
}


int ha_partition::handle_pre_scan(bool reverse_order, bool use_parallel)
{
  uint i;
  DBUG_ENTER("ha_partition::handle_pre_scan");
  DBUG_PRINT("enter",
             ("m_part_spec.start_part: %u  m_part_spec.end_part: %u",
              (uint) m_part_spec.start_part, (uint) m_part_spec.end_part));

  for (i= m_part_spec.start_part; i <= m_part_spec.end_part; i++)
  {
    if (!(bitmap_is_set(&(m_part_info->read_partitions), i)))
      continue;
    int error;
    handler *file= m_file[i];

    switch (m_index_scan_type) {
    case partition_index_read:
      error= file->pre_index_read_map(m_start_key.key,
                                  m_start_key.keypart_map,
                                  m_start_key.flag,
                                  use_parallel);
      break;
    case partition_index_first:
      error= file->pre_index_first(use_parallel);
      break;
    case partition_index_last:
      error= file->pre_index_last(use_parallel);
      break;
    case partition_index_read_last:
      error= file->pre_index_read_last_map(m_start_key.key,
                                       m_start_key.keypart_map,
                                       use_parallel);
      break;
    case partition_read_range:
      error= file->pre_read_range_first(m_start_key.key? &m_start_key: NULL,
                                    end_range, eq_range, TRUE, use_parallel);
      break;
    case partition_read_multi_range:
      if (!bitmap_is_set(&m_mrr_used_partitions, i))
        continue;
      error= file->pre_multi_range_read_next(use_parallel);
      break;
    case partition_ft_read:
      error= file->pre_ft_read(use_parallel);
      break;
    case partition_no_index_scan:
      error= file->pre_rnd_next(use_parallel);
      break;
    default:
      DBUG_ASSERT(FALSE);
      DBUG_RETURN(0);
    }
    if (error == HA_ERR_END_OF_FILE)
      error= 0;
    if (unlikely(error))
      DBUG_RETURN(error);
  }
  table->status= 0;
  DBUG_RETURN(0);
}


/****************************************************************************
  Unordered Index Scan Routines
****************************************************************************/
/*
  Common routine to handle index_next with unordered results

  SYNOPSIS
    handle_unordered_next()
    out:buf                       Read row in MySQL Row Format
    next_same                     Called from index_next_same

  RETURN VALUE
    HA_ERR_END_OF_FILE            End of scan
    0                             Success
    other                         Error code

  DESCRIPTION
    These routines are used to scan partitions without considering order.
    This is performed in two situations.
    1) In read_multi_range this is the normal case
    2) When performing any type of index_read, index_first, index_last where
    all fields in the partition function is bound. In this case the index
    scan is performed on only one partition and thus it isn't necessary to
    perform any sort.
*/

int ha_partition::handle_unordered_next(uchar *buf, bool is_next_same)
{
  handler *file;
  int error;
  DBUG_ENTER("ha_partition::handle_unordered_next");

  if (m_part_spec.start_part >= m_tot_parts)
  {
    /* Should never happen! */
    DBUG_ASSERT(0);
    DBUG_RETURN(HA_ERR_END_OF_FILE);
  }
  file= m_file[m_part_spec.start_part];

  /*
    We should consider if this should be split into three functions as
    partition_read_range is_next_same are always local constants
  */

  if (m_index_scan_type == partition_read_multi_range)
  {
    if (likely(!(error= file->
                 multi_range_read_next(&m_range_info[m_part_spec.start_part]))))
    {
      m_last_part= m_part_spec.start_part;
      DBUG_RETURN(0);
    }
  }
  else if (m_index_scan_type == partition_read_range)
  {
    if (likely(!(error= file->read_range_next())))
    {
      m_last_part= m_part_spec.start_part;
      DBUG_RETURN(0);
    }
  }
  else if (is_next_same)
  {
    if (likely(!(error= file->ha_index_next_same(buf, m_start_key.key,
                                                 m_start_key.length))))
    {
      m_last_part= m_part_spec.start_part;
      DBUG_RETURN(0);
    }
  }
  else
  {
    if (likely(!(error= file->ha_index_next(buf))))
    {
      m_last_part= m_part_spec.start_part;
      DBUG_RETURN(0);                           // Row was in range
    }
  }

    if (unlikely(error == HA_ERR_END_OF_FILE))
  {
    m_part_spec.start_part++;                    // Start using next part
    error= handle_unordered_scan_next_partition(buf);
  }
  DBUG_RETURN(error);
}


/*
  Handle index_next when changing to new partition

  SYNOPSIS
    handle_unordered_scan_next_partition()
    buf                       Read row in MariaDB Row Format

  RETURN VALUE
    HA_ERR_END_OF_FILE            End of scan
    0                             Success
    other                         Error code

  DESCRIPTION
    This routine is used to start the index scan on the next partition.
    Both initial start and after completing scan on one partition.
*/

int ha_partition::handle_unordered_scan_next_partition(uchar * buf)
{
  uint i= m_part_spec.start_part;
  int saved_error= HA_ERR_END_OF_FILE;
  DBUG_ENTER("ha_partition::handle_unordered_scan_next_partition");

  /* Read next partition that includes start_part */
  if (i)
    i= bitmap_get_next_set(&m_part_info->read_partitions, i - 1);
  else
    i= bitmap_get_first_set(&m_part_info->read_partitions);

  for (;
       i <= m_part_spec.end_part;
       i= bitmap_get_next_set(&m_part_info->read_partitions, i))
  {
    int error;
    handler *file= m_file[i];
    m_part_spec.start_part= i;

    switch (m_index_scan_type) {
    case partition_read_multi_range:
      if (!bitmap_is_set(&m_mrr_used_partitions, i))
        continue;
      DBUG_PRINT("info", ("read_multi_range on partition %u", i));
      error= file->multi_range_read_next(&m_range_info[i]);
      break;
    case partition_read_range:
      DBUG_PRINT("info", ("read_range_first on partition %u", i));
      error= file->read_range_first(m_start_key.key? &m_start_key: NULL,
                                    end_range, eq_range, FALSE);
      break;
    case partition_index_read:
      DBUG_PRINT("info", ("index_read on partition %u", i));
      error= file->ha_index_read_map(buf, m_start_key.key,
                                     m_start_key.keypart_map,
                                     m_start_key.flag);
      break;
    case partition_index_first:
      DBUG_PRINT("info", ("index_first on partition %u", i));
      error= file->ha_index_first(buf);
      break;
    default:
      DBUG_ASSERT(FALSE);
      DBUG_RETURN(1);
    }
    if (likely(!error))
    {
      m_last_part= i;
      DBUG_RETURN(0);
    }
    if (likely((error != HA_ERR_END_OF_FILE) &&
               (error != HA_ERR_KEY_NOT_FOUND)))
      DBUG_RETURN(error);

    /*
      If HA_ERR_KEY_NOT_FOUND, we must return that error instead of
      HA_ERR_END_OF_FILE, to be able to continue search.
    */
    if (saved_error != HA_ERR_KEY_NOT_FOUND)
      saved_error= error;
    DBUG_PRINT("info", ("END_OF_FILE/KEY_NOT_FOUND on partition %u", i));
  }
  if (saved_error == HA_ERR_END_OF_FILE)
    m_part_spec.start_part= NO_CURRENT_PART_ID;
  DBUG_RETURN(saved_error);
}


/**
  Common routine to start index scan with ordered results.

  @param[out] buf  Read row in MariaDB Row Format

  @return Operation status
    @retval HA_ERR_END_OF_FILE  End of scan
    @retval HA_ERR_KEY_NOT_FOUNE  End of scan
    @retval 0                   Success
    @retval other               Error code

  @details
    This part contains the logic to handle index scans that require ordered
    output. This includes all except those started by read_range_first with
    the flag ordered set to FALSE. Thus most direct index_read and all
    index_first and index_last.

    We implement ordering by keeping one record plus a key buffer for each
    partition. Every time a new entry is requested we will fetch a new
    entry from the partition that is currently not filled with an entry.
    Then the entry is put into its proper sort position.

    Returning a record is done by getting the top record, copying the
    record to the request buffer and setting the partition as empty on
    entries.
*/

int ha_partition::handle_ordered_index_scan(uchar *buf, bool reverse_order)
{
  int error;
  uint i;
  uint j= queue_first_element(&m_queue);
  uint smallest_range_seq= 0;
  bool found= FALSE;
  uchar *part_rec_buf_ptr= m_ordered_rec_buffer;
  int saved_error= HA_ERR_END_OF_FILE;
  DBUG_ENTER("ha_partition::handle_ordered_index_scan");
  DBUG_PRINT("enter", ("partition this: %p", this));

   if (m_pre_calling)
     error= handle_pre_scan(reverse_order, m_pre_call_use_parallel);
   else
     error= handle_pre_scan(reverse_order, check_parallel_search());
   if (unlikely(error))
    DBUG_RETURN(error);

  if (m_key_not_found)
  {
    /* m_key_not_found was set in the previous call to this function */
    m_key_not_found= false;
    bitmap_clear_all(&m_key_not_found_partitions);
  }
  m_top_entry= NO_CURRENT_PART_ID;
  DBUG_PRINT("info", ("partition queue_remove_all(1)"));
  queue_remove_all(&m_queue);
  DBUG_ASSERT(bitmap_is_set(&m_part_info->read_partitions,
                            m_part_spec.start_part));

  /*
    Position part_rec_buf_ptr to point to the first used partition >=
    start_part. There may be partitions marked by used_partitions,
    but is before start_part. These partitions has allocated record buffers
    but is dynamically pruned, so those buffers must be skipped.
  */
  for (i= bitmap_get_first_set(&m_part_info->read_partitions);
       i < m_part_spec.start_part;
       i= bitmap_get_next_set(&m_part_info->read_partitions, i))
  {
    part_rec_buf_ptr+= m_priority_queue_rec_len;
  }
  DBUG_PRINT("info", ("m_part_spec.start_part %u first_used_part %u",
                      m_part_spec.start_part, i));
  for (/* continue from above */ ;
       i <= m_part_spec.end_part ;
       i= bitmap_get_next_set(&m_part_info->read_partitions, i),
       part_rec_buf_ptr+= m_priority_queue_rec_len)
  {
    DBUG_PRINT("info", ("reading from part %u (scan_type: %u)",
                        i, m_index_scan_type));
    DBUG_ASSERT(i == uint2korr(part_rec_buf_ptr));
    uchar *rec_buf_ptr= part_rec_buf_ptr + PARTITION_BYTES_IN_POS;
    handler *file= m_file[i];

    switch (m_index_scan_type) {
    case partition_index_read:
      error= file->ha_index_read_map(rec_buf_ptr,
                                     m_start_key.key,
                                     m_start_key.keypart_map,
                                     m_start_key.flag);
      /* Caller has specified reverse_order */
      break;
    case partition_index_first:
      error= file->ha_index_first(rec_buf_ptr);
      reverse_order= FALSE;
      break;
    case partition_index_last:
      error= file->ha_index_last(rec_buf_ptr);
      reverse_order= TRUE;
      break;
    case partition_read_range:
    {
      /*
        This can only read record to table->record[0], as it was set when
        the table was being opened. We have to memcpy data ourselves.
      */
      error= file->read_range_first(m_start_key.key? &m_start_key: NULL,
                                    end_range, eq_range, TRUE);
      if (likely(!error))
        memcpy(rec_buf_ptr, table->record[0], m_rec_length);
      reverse_order= FALSE;
      break;
    }
    case partition_read_multi_range:
    {
      if (!bitmap_is_set(&m_mrr_used_partitions, i))
        continue;
      DBUG_PRINT("info", ("partition %u", i));
      error= file->multi_range_read_next(&m_range_info[i]);
      DBUG_PRINT("info", ("error: %d", error));
      if (error == HA_ERR_KEY_NOT_FOUND || error == HA_ERR_END_OF_FILE)
      {
        bitmap_clear_bit(&m_mrr_used_partitions, i);
        continue;
      }
      if (likely(!error))
      {
        memcpy(rec_buf_ptr, table->record[0], m_rec_length);
        reverse_order= FALSE;
        m_stock_range_seq[i]= (((PARTITION_KEY_MULTI_RANGE *)
                                m_range_info[i])->id);
        /* Test if the key is in the first key range */
        if (m_stock_range_seq[i] != m_mrr_range_current->id)
        {
          /*
            smallest_range_seq contains the smallest key range we have seen
            so far
          */
          if (!smallest_range_seq || smallest_range_seq > m_stock_range_seq[i])
            smallest_range_seq= m_stock_range_seq[i];
          continue;
        }
      }
      break;
    }
    default:
      DBUG_ASSERT(FALSE);
      DBUG_RETURN(HA_ERR_END_OF_FILE);
    }
    if (likely(!error))
    {
      found= TRUE;
      if (!m_using_extended_keys)
      {
        file->position(rec_buf_ptr);
        memcpy(rec_buf_ptr + m_rec_length, file->ref, file->ref_length);
      }
      /*
        Initialize queue without order first, simply insert
      */
      queue_element(&m_queue, j++)= part_rec_buf_ptr;
    }
    else if (error == HA_ERR_KEY_NOT_FOUND)
    {
      DBUG_PRINT("info", ("HA_ERR_KEY_NOT_FOUND from partition %u", i));
      bitmap_set_bit(&m_key_not_found_partitions, i);
      m_key_not_found= true;
      saved_error= error;
    }
    else if (error != HA_ERR_END_OF_FILE)
    {
      DBUG_RETURN(error);
    }
  }

  if (!found && smallest_range_seq)
  {
    /* We know that there is an existing row based on code above */
    found= TRUE;
    part_rec_buf_ptr= m_ordered_rec_buffer;

    /*
      No key found in the first key range
      Collect all partitions that has a key in smallest_range_seq
     */
    DBUG_PRINT("info", ("partition !found && smallest_range_seq"));
    for (i= bitmap_get_first_set(&m_part_info->read_partitions);
         i <= m_part_spec.end_part;
         i= bitmap_get_next_set(&m_part_info->read_partitions, i))
    {
      DBUG_PRINT("info", ("partition current_part: %u", i));
      if (i < m_part_spec.start_part)
      {
        part_rec_buf_ptr+= m_priority_queue_rec_len;
        DBUG_PRINT("info", ("partition i < m_part_spec.start_part"));
        continue;
      }
      if (!bitmap_is_set(&m_mrr_used_partitions, i))
      {
        part_rec_buf_ptr+= m_priority_queue_rec_len;
        DBUG_PRINT("info", ("partition !bitmap_is_set(&m_mrr_used_partitions, i)"));
        continue;
      }
      DBUG_ASSERT(i == uint2korr(part_rec_buf_ptr));
      if (smallest_range_seq == m_stock_range_seq[i])
      {
        m_stock_range_seq[i]= 0;
        queue_element(&m_queue, j++)= (uchar *) part_rec_buf_ptr;
        DBUG_PRINT("info", ("partition smallest_range_seq == m_stock_range_seq[i]"));
      }
      part_rec_buf_ptr+= m_priority_queue_rec_len;
    }

    /* Update global m_mrr_range_current to the current range */
    while (m_mrr_range_current->id < smallest_range_seq)
      m_mrr_range_current= m_mrr_range_current->next;
  }
  if (found)
  {
    /*
      We found at least one partition with data, now sort all entries and
      after that read the first entry and copy it to the buffer to return in.
    */
    queue_set_max_at_top(&m_queue, reverse_order);
    queue_set_cmp_arg(&m_queue, (void*) this);
    m_queue.elements= j - queue_first_element(&m_queue);
    queue_fix(&m_queue);
    return_top_record(buf);
    DBUG_PRINT("info", ("Record returned from partition %u", m_top_entry));
    DBUG_RETURN(0);
  }
  DBUG_RETURN(saved_error);
}


/*
  Return the top record in sort order

  SYNOPSIS
    return_top_record()
    out:buf                  Row returned in MySQL Row Format

  RETURN VALUE
    NONE
*/

void ha_partition::return_top_record(uchar *buf)
{
  uint part_id;
  uchar *key_buffer= queue_top(&m_queue);
  uchar *rec_buffer= key_buffer + PARTITION_BYTES_IN_POS;
  DBUG_ENTER("ha_partition::return_top_record");
  DBUG_PRINT("enter", ("partition this: %p", this));

  part_id= uint2korr(key_buffer);
  memcpy(buf, rec_buffer, m_rec_length);
  m_last_part= part_id;
  DBUG_PRINT("info", ("partition m_last_part: %u", m_last_part));
  m_top_entry= part_id;
  table->status= 0;                             // Found an existing row
  m_file[part_id]->return_record_by_parent();
  DBUG_VOID_RETURN;
}

/*
  This function is only used if the partitioned table has own partitions.
  This can happen if the partitioned VP engine is used (part of spider).
*/

void ha_partition::return_record_by_parent()
{
  m_file[m_last_part]->return_record_by_parent();
  DBUG_ASSERT(0);
}


/**
  Add index_next/prev from partitions without exact match.

  If there where any partitions that returned HA_ERR_KEY_NOT_FOUND when
  ha_index_read_map was done, those partitions must be included in the
  following index_next/prev call.
*/

int ha_partition::handle_ordered_index_scan_key_not_found()
{
  int error;
  uint i, old_elements= m_queue.elements;
  uchar *part_buf= m_ordered_rec_buffer;
  uchar *curr_rec_buf= NULL;
  DBUG_ENTER("ha_partition::handle_ordered_index_scan_key_not_found");
  DBUG_PRINT("enter", ("partition this: %p", this));
  DBUG_ASSERT(m_key_not_found);
  /*
    Loop over all used partitions to get the correct offset
    into m_ordered_rec_buffer.
  */
  for (i= bitmap_get_first_set(&m_part_info->read_partitions);
       i < m_tot_parts;
       i= bitmap_get_next_set(&m_part_info->read_partitions, i))
  {
    if (bitmap_is_set(&m_key_not_found_partitions, i))
    {
      /*
        This partition is used and did return HA_ERR_KEY_NOT_FOUND
        in index_read_map.
      */
      curr_rec_buf= part_buf + PARTITION_BYTES_IN_POS;
      error= m_file[i]->ha_index_next(curr_rec_buf);
      /* HA_ERR_KEY_NOT_FOUND is not allowed from index_next! */
      DBUG_ASSERT(error != HA_ERR_KEY_NOT_FOUND);
      if (likely(!error))
      {
        DBUG_PRINT("info", ("partition queue_insert(1)"));
        queue_insert(&m_queue, part_buf);
      }
      else if (error != HA_ERR_END_OF_FILE && error != HA_ERR_KEY_NOT_FOUND)
        DBUG_RETURN(error);
    }
    part_buf += m_priority_queue_rec_len;
  }
  DBUG_ASSERT(curr_rec_buf);
  bitmap_clear_all(&m_key_not_found_partitions);
  m_key_not_found= false;

  if (m_queue.elements > old_elements)
  {
    /* Update m_top_entry, which may have changed. */
    uchar *key_buffer= queue_top(&m_queue);
    m_top_entry= uint2korr(key_buffer);
  }
  DBUG_RETURN(0);
}


/*
  Common routine to handle index_next with ordered results

  SYNOPSIS
    handle_ordered_next()
    out:buf                       Read row in MySQL Row Format
    next_same                     Called from index_next_same

  RETURN VALUE
    HA_ERR_END_OF_FILE            End of scan
    0                             Success
    other                         Error code
*/

int ha_partition::handle_ordered_next(uchar *buf, bool is_next_same)
{
  int error;
  DBUG_ENTER("ha_partition::handle_ordered_next");

  if (m_top_entry == NO_CURRENT_PART_ID)
    DBUG_RETURN(HA_ERR_END_OF_FILE);

  uint part_id= m_top_entry;
  uchar *rec_buf= queue_top(&m_queue) + PARTITION_BYTES_IN_POS;
  handler *file;

  if (m_key_not_found)
  {
    if (is_next_same)
    {
      /* Only rows which match the key. */
      m_key_not_found= false;
      bitmap_clear_all(&m_key_not_found_partitions);
    }
    else
    {
      /* There are partitions not included in the index record queue. */
      uint old_elements= m_queue.elements;
      if (unlikely((error= handle_ordered_index_scan_key_not_found())))
        DBUG_RETURN(error);
      /*
        If the queue top changed, i.e. one of the partitions that gave
        HA_ERR_KEY_NOT_FOUND in index_read_map found the next record,
        return it.
        Otherwise replace the old with a call to index_next (fall through).
      */
      if (old_elements != m_queue.elements && part_id != m_top_entry)
      {
        return_top_record(buf);
        DBUG_RETURN(0);
      }
    }
  }
  if (part_id >= m_tot_parts)
  {
    /* This should never happen! */
    DBUG_ASSERT(0);
    DBUG_RETURN(HA_ERR_END_OF_FILE);
  }

  file= m_file[part_id];

  if (m_index_scan_type == partition_read_range)
  {
    error= file->read_range_next();
    memcpy(rec_buf, table->record[0], m_rec_length);
  }
  else if (m_index_scan_type == partition_read_multi_range)
  {
    DBUG_PRINT("info", ("partition_read_multi_range route"));
    DBUG_PRINT("info", ("part_id: %u", part_id));
    bool get_next= FALSE;
    error= file->multi_range_read_next(&m_range_info[part_id]);
    DBUG_PRINT("info", ("error: %d", error));
    if (unlikely(error == HA_ERR_KEY_NOT_FOUND))
      error= HA_ERR_END_OF_FILE;
    if (unlikely(error == HA_ERR_END_OF_FILE))
    {
      bitmap_clear_bit(&m_mrr_used_partitions, part_id);
      DBUG_PRINT("info", ("partition m_queue.elements: %u", m_queue.elements));
      if (m_queue.elements)
      {
        DBUG_PRINT("info", ("partition queue_remove_top(1)"));
        queue_remove_top(&m_queue);
        if (m_queue.elements)
        {
          return_top_record(buf);
          DBUG_PRINT("info", ("Record returned from partition %u (3)",
                              m_top_entry));
          DBUG_RETURN(0);
        }
      }
      get_next= TRUE;
    }
    else if (likely(!error))
    {
      DBUG_PRINT("info", ("m_range_info[%u])->id: %u", part_id,
                          ((PARTITION_KEY_MULTI_RANGE *)
                           m_range_info[part_id])->id));
      DBUG_PRINT("info", ("m_mrr_range_current->id: %u",
                          m_mrr_range_current->id));
      memcpy(rec_buf, table->record[0], m_rec_length);
      if (((PARTITION_KEY_MULTI_RANGE *) m_range_info[part_id])->id !=
          m_mrr_range_current->id)
      {
        m_stock_range_seq[part_id]=
          ((PARTITION_KEY_MULTI_RANGE *) m_range_info[part_id])->id;
        DBUG_PRINT("info", ("partition queue_remove_top(2)"));
        queue_remove_top(&m_queue);
        if (!m_queue.elements)
          get_next= TRUE;
      }
    }
    if (get_next)
    {
      DBUG_PRINT("info", ("get_next route"));
      uint i, j= 0, smallest_range_seq= UINT_MAX32;
      for (i= m_part_spec.start_part; i <= m_part_spec.end_part; i++)
      {
        if (!(bitmap_is_set(&(m_part_info->read_partitions), i)))
          continue;
        if (!bitmap_is_set(&m_mrr_used_partitions, i))
          continue;
        if (smallest_range_seq > m_stock_range_seq[i])
          smallest_range_seq= m_stock_range_seq[i];
      }

      DBUG_PRINT("info", ("smallest_range_seq: %u", smallest_range_seq));
      if (smallest_range_seq != UINT_MAX32)
      {
        uchar *part_rec_buf_ptr= m_ordered_rec_buffer;
        DBUG_PRINT("info", ("partition queue_remove_all(2)"));
        queue_remove_all(&m_queue);
        DBUG_PRINT("info", ("m_part_spec.start_part: %u",
          m_part_spec.start_part));

        for (i= bitmap_get_first_set(&m_part_info->read_partitions);
             i <= m_part_spec.end_part;
             i= bitmap_get_next_set(&m_part_info->read_partitions, i),
               part_rec_buf_ptr+= m_priority_queue_rec_len)
        {
          DBUG_PRINT("info",("partition part_id: %u", i));
          if (i < m_part_spec.start_part)
          {
            DBUG_PRINT("info",("partition i < m_part_spec.start_part"));
            continue;
          }
          if (!bitmap_is_set(&m_mrr_used_partitions, i))
          {
            DBUG_PRINT("info",("partition !bitmap_is_set(&m_mrr_used_partitions, i)"));
            continue;
          }
          DBUG_PRINT("info",("partition uint2korr: %u",
                             uint2korr(part_rec_buf_ptr)));
          DBUG_ASSERT(i == uint2korr(part_rec_buf_ptr));
          DBUG_PRINT("info", ("partition m_stock_range_seq[%u]: %u",
                              i, m_stock_range_seq[i]));
          if (smallest_range_seq == m_stock_range_seq[i])
          {
            m_stock_range_seq[i]= 0;
            DBUG_PRINT("info", ("partition queue_insert(2)"));
            queue_insert(&m_queue, part_rec_buf_ptr);
            j++;
          }
        }
        while (m_mrr_range_current->id < smallest_range_seq)
          m_mrr_range_current= m_mrr_range_current->next;

        DBUG_PRINT("info",("partition m_mrr_range_current: %p",
                           m_mrr_range_current));
        DBUG_PRINT("info",("partition m_mrr_range_current->id: %u",
                           m_mrr_range_current ? m_mrr_range_current->id : 0));
        queue_set_max_at_top(&m_queue, FALSE);
        queue_set_cmp_arg(&m_queue, (void*) this);
        m_queue.elements= j;
        queue_fix(&m_queue);
        return_top_record(buf);
        DBUG_PRINT("info", ("Record returned from partition %u (4)",
                            m_top_entry));
        DBUG_RETURN(0);
      }
    }
  }
  else if (!is_next_same)
    error= file->ha_index_next(rec_buf);
  else
    error= file->ha_index_next_same(rec_buf, m_start_key.key,
                                    m_start_key.length);

  if (unlikely(error))
  {
    if (error == HA_ERR_END_OF_FILE && m_queue.elements)
    {
      /* Return next buffered row */
      DBUG_PRINT("info", ("partition queue_remove_top(3)"));
      queue_remove_top(&m_queue);
      if (m_queue.elements)
      {
         return_top_record(buf);
         DBUG_PRINT("info", ("Record returned from partition %u (2)",
                     m_top_entry));
         error= 0;
      }
    }
    DBUG_RETURN(error);
  }

  if (!m_using_extended_keys)
  {
    file->position(rec_buf);
    memcpy(rec_buf + m_rec_length, file->ref, file->ref_length);
  }

  queue_replace_top(&m_queue);
  return_top_record(buf);
  DBUG_PRINT("info", ("Record returned from partition %u", m_top_entry));
  DBUG_RETURN(0);
}


/*
  Common routine to handle index_prev with ordered results

  SYNOPSIS
    handle_ordered_prev()
    out:buf                       Read row in MySQL Row Format

  RETURN VALUE
    HA_ERR_END_OF_FILE            End of scan
    0                             Success
    other                         Error code
*/

int ha_partition::handle_ordered_prev(uchar *buf)
{
  int error;
  DBUG_ENTER("ha_partition::handle_ordered_prev");
  DBUG_PRINT("enter", ("partition: %p", this));

  if (m_top_entry == NO_CURRENT_PART_ID)
    DBUG_RETURN(HA_ERR_END_OF_FILE);

  uint part_id= m_top_entry;
  uchar *rec_buf= queue_top(&m_queue) + PARTITION_BYTES_IN_POS;
  handler *file= m_file[part_id];

  if (unlikely((error= file->ha_index_prev(rec_buf))))
  {
    if (error == HA_ERR_END_OF_FILE && m_queue.elements)
    {
      DBUG_PRINT("info", ("partition queue_remove_top(4)"));
      queue_remove_top(&m_queue);
      if (m_queue.elements)
      {
	return_top_record(buf);
	DBUG_PRINT("info", ("Record returned from partition %u (2)",
			    m_top_entry));
        error= 0;
      }
    }
    DBUG_RETURN(error);
  }
  queue_replace_top(&m_queue);
  return_top_record(buf);
  DBUG_PRINT("info", ("Record returned from partition %u", m_top_entry));
  DBUG_RETURN(0);
}


/****************************************************************************
                MODULE information calls
****************************************************************************/

/*
  These are all first approximations of the extra, info, scan_time
  and read_time calls
*/

/**
  Helper function for sorting according to number of rows in descending order.
*/

int ha_partition::compare_number_of_records(ha_partition *me,
                                            const uint32 *a,
                                            const uint32 *b)
{
  handler **file= me->m_file;
  /* Note: sorting in descending order! */
  if (file[*a]->stats.records > file[*b]->stats.records)
    return -1;
  if (file[*a]->stats.records < file[*b]->stats.records)
    return 1;
  return 0;
}


/*
  General method to gather info from handler

  SYNOPSIS
    info()
    flag              Specifies what info is requested

  RETURN VALUE
    NONE

  DESCRIPTION
    ::info() is used to return information to the optimizer.
    Currently this table handler doesn't implement most of the fields
    really needed. SHOW also makes use of this data
    Another note, if your handler doesn't provide exact record count,
    you will probably want to have the following in your code:
    if (records < 2)
      records = 2;
    The reason is that the server will optimize for cases of only a single
    record. If in a table scan you don't know the number of records
    it will probably be better to set records to two so you can return
    as many records as you need.

    Along with records a few more variables you may wish to set are:
      records
      deleted
      data_file_length
      index_file_length
      delete_length
      check_time
    Take a look at the public variables in handler.h for more information.

    Called in:
      filesort.cc
      ha_heap.cc
      item_sum.cc
      opt_sum.cc
      sql_delete.cc
     sql_delete.cc
     sql_derived.cc
      sql_select.cc
      sql_select.cc
      sql_select.cc
      sql_select.cc
      sql_select.cc
      sql_show.cc
      sql_show.cc
      sql_show.cc
      sql_show.cc
      sql_table.cc
      sql_union.cc
      sql_update.cc

    Some flags that are not implemented
      HA_STATUS_POS:
        This parameter is never used from the MySQL Server. It is checked in a
        place in MyISAM so could potentially be used by MyISAM specific
        programs.
      HA_STATUS_NO_LOCK:
      This is declared and often used. It's only used by MyISAM.
      It means that MySQL doesn't need the absolute latest statistics
      information. This may save the handler from doing internal locks while
      retrieving statistics data.
*/

int ha_partition::info(uint flag)
{
  uint no_lock_flag= flag & HA_STATUS_NO_LOCK;
  uint extra_var_flag= flag & HA_STATUS_VARIABLE_EXTRA;
  DBUG_ENTER("ha_partition::info");

#ifndef DBUG_OFF
  if (bitmap_is_set_all(&(m_part_info->read_partitions)))
    DBUG_PRINT("info", ("All partitions are used"));
#endif /* DBUG_OFF */
  if (flag & HA_STATUS_AUTO)
  {
    bool auto_inc_is_first_in_idx= (table_share->next_number_keypart == 0);
    bool all_parts_opened= true;
    DBUG_PRINT("info", ("HA_STATUS_AUTO"));
    if (!table->found_next_number_field)
      stats.auto_increment_value= 0;
    else if (part_share->auto_inc_initialized)
    {
      lock_auto_increment();
      stats.auto_increment_value= part_share->next_auto_inc_val;
      unlock_auto_increment();
    }
    else
    {
      lock_auto_increment();
      /* to avoid two concurrent initializations, check again when locked */
      if (part_share->auto_inc_initialized)
        stats.auto_increment_value= part_share->next_auto_inc_val;
      else
      {
        /*
          The auto-inc mutex in the table_share is locked, so we do not need
          to have the handlers locked.
          HA_STATUS_NO_LOCK is not checked, since we cannot skip locking
          the mutex, because it is initialized.
        */
        handler *file, **file_array;
        ulonglong auto_increment_value= 0;
        file_array= m_file;
        DBUG_PRINT("info",
                   ("checking all partitions for auto_increment_value"));
        do
        {
          if (!bitmap_is_set(&m_opened_partitions, (uint)(file_array - m_file)))
          {
            /*
              Some partitions aren't opened.
              So we can't calculate the autoincrement.
            */
            all_parts_opened= false;
            break;
          }
          file= *file_array;
          file->info(HA_STATUS_AUTO | no_lock_flag);
          set_if_bigger(auto_increment_value,
                        file->stats.auto_increment_value);
        } while (*(++file_array));

        DBUG_ASSERT(auto_increment_value);
        stats.auto_increment_value= auto_increment_value;
        if (all_parts_opened && auto_inc_is_first_in_idx)
        {
          set_if_bigger(part_share->next_auto_inc_val,
                        auto_increment_value);
          if (can_use_for_auto_inc_init())
            part_share->auto_inc_initialized= true;
          DBUG_PRINT("info", ("initializing next_auto_inc_val to %lu",
                       (ulong) part_share->next_auto_inc_val));
        }
      }
      unlock_auto_increment();
    }
  }
  if (flag & HA_STATUS_VARIABLE)
  {
    uint i;
    DBUG_PRINT("info", ("HA_STATUS_VARIABLE"));
    /*
      Calculates statistical variables
      records:           Estimate of number records in table
      We report sum (always at least 2 if not empty)
      deleted:           Estimate of number holes in the table due to
      deletes
      We report sum
      data_file_length:  Length of data file, in principle bytes in table
      We report sum
      index_file_length: Length of index file, in principle bytes in
      indexes in the table
      We report sum
      delete_length: Length of free space easily used by new records in table
      We report sum
      mean_record_length:Mean record length in the table
      We calculate this
      check_time:        Time of last check (only applicable to MyISAM)
      We report last time of all underlying handlers
    */
    handler *file;
    stats.records= 0;
    stats.deleted= 0;
    stats.data_file_length= 0;
    stats.index_file_length= 0;
    stats.delete_length= 0;
    stats.check_time= 0;
    stats.checksum= 0;
    for (i= bitmap_get_first_set(&m_part_info->read_partitions);
         i < m_tot_parts;
         i= bitmap_get_next_set(&m_part_info->read_partitions, i))
    {
      file= m_file[i];
      file->info(HA_STATUS_VARIABLE | no_lock_flag | extra_var_flag);
      stats.records+= file->stats.records;
      stats.deleted+= file->stats.deleted;
      stats.data_file_length+= file->stats.data_file_length;
      stats.index_file_length+= file->stats.index_file_length;
      stats.delete_length+= file->stats.delete_length;
      if (file->stats.check_time > stats.check_time)
        stats.check_time= file->stats.check_time;
      stats.checksum+= file->stats.checksum;
    }
    if (stats.records && stats.records < 2 &&
        !(m_file[0]->ha_table_flags() & HA_STATS_RECORDS_IS_EXACT))
      stats.records= 2;
    if (stats.records > 0)
      stats.mean_rec_length= (ulong) (stats.data_file_length / stats.records);
    else
      stats.mean_rec_length= 0;
  }
  if (flag & HA_STATUS_CONST)
  {
    DBUG_PRINT("info", ("HA_STATUS_CONST"));
    /*
      Recalculate loads of constant variables. MyISAM also sets things
      directly on the table share object.

      Check whether this should be fixed since handlers should not
      change things directly on the table object.

      Monty comment: This should NOT be changed!  It's the handlers
      responsibility to correct table->s->keys_xxxx information if keys
      have been disabled.

      The most important parameters set here is records per key on
      all indexes. block_size and primar key ref_length.

      For each index there is an array of rec_per_key.
      As an example if we have an index with three attributes a,b and c
      we will have an array of 3 rec_per_key.
      rec_per_key[0] is an estimate of number of records divided by
      number of unique values of the field a.
      rec_per_key[1] is an estimate of the number of records divided
      by the number of unique combinations of the fields a and b.
      rec_per_key[2] is an estimate of the number of records divided
      by the number of unique combinations of the fields a,b and c.

      Many handlers only set the value of rec_per_key when all fields
      are bound (rec_per_key[2] in the example above).

      If the handler doesn't support statistics, it should set all of the
      above to 0.

      We first scans through all partitions to get the one holding most rows.
      We will then allow the handler with the most rows to set
      the rec_per_key and use this as an estimate on the total table.

      max_data_file_length:     Maximum data file length
      We ignore it, is only used in
      SHOW TABLE STATUS
      max_index_file_length:    Maximum index file length
      We ignore it since it is never used
      block_size:               Block size used
      We set it to the value of the first handler
      ref_length:               We set this to the value calculated
      and stored in local object
      create_time:              Creation time of table

      So we calculate these constants by using the variables from the
      handler with most rows.
    */
    handler *file, **file_array;
    ulonglong max_records= 0;
    uint32 i= 0;
    uint32 handler_instance= 0;
    bool handler_instance_set= 0;

    file_array= m_file;
    do
    {
      file= *file_array;
      if (bitmap_is_set(&(m_opened_partitions), (uint)(file_array - m_file)))
      {
        /* Get variables if not already done */
        if (!(flag & HA_STATUS_VARIABLE) ||
            !bitmap_is_set(&(m_part_info->read_partitions),
                           (uint) (file_array - m_file)))
          file->info(HA_STATUS_VARIABLE | no_lock_flag | extra_var_flag);
        if (file->stats.records > max_records || !handler_instance_set)
        {
          handler_instance_set= 1;
          max_records= file->stats.records;
          handler_instance= i;
        }
      }
      i++;
    } while (*(++file_array));
    /*
      Sort the array of part_ids by number of records in
      in descending order.
    */
    my_qsort2((void*) m_part_ids_sorted_by_num_of_records,
              m_tot_parts,
              sizeof(uint32),
              (qsort2_cmp) compare_number_of_records,
              this);

    file= m_file[handler_instance];
    file->info(HA_STATUS_CONST | no_lock_flag);
    stats.block_size= file->stats.block_size;
    stats.create_time= file->stats.create_time;
    ref_length= m_ref_length;
  }
  if (flag & HA_STATUS_ERRKEY)
  {
    handler *file= m_file[m_last_part];
    DBUG_PRINT("info", ("info: HA_STATUS_ERRKEY"));
    /*
      This flag is used to get index number of the unique index that
      reported duplicate key
      We will report the errkey on the last handler used and ignore the rest
      Note: all engines does not support HA_STATUS_ERRKEY, so set errkey.
    */
    file->errkey= errkey;
    file->info(HA_STATUS_ERRKEY | no_lock_flag);
    errkey= file->errkey;
  }
  if (flag & HA_STATUS_TIME)
  {
    handler *file, **file_array;
    DBUG_PRINT("info", ("info: HA_STATUS_TIME"));
    /*
      This flag is used to set the latest update time of the table.
      Used by SHOW commands
      We will report the maximum of these times
    */
    stats.update_time= 0;
    file_array= m_file;
    do
    {
      file= *file_array;
      file->info(HA_STATUS_TIME | no_lock_flag);
      if (file->stats.update_time > stats.update_time)
	stats.update_time= file->stats.update_time;
    } while (*(++file_array));
  }
  DBUG_RETURN(0);
}


void ha_partition::get_dynamic_partition_info(PARTITION_STATS *stat_info,
                                              uint part_id)
{
  handler *file= m_file[part_id];
  DBUG_ASSERT(bitmap_is_set(&(m_part_info->read_partitions), part_id));
  file->info(HA_STATUS_TIME | HA_STATUS_VARIABLE |
             HA_STATUS_VARIABLE_EXTRA | HA_STATUS_NO_LOCK);

  stat_info->records=              file->stats.records;
  stat_info->mean_rec_length=      file->stats.mean_rec_length;
  stat_info->data_file_length=     file->stats.data_file_length;
  stat_info->max_data_file_length= file->stats.max_data_file_length;
  stat_info->index_file_length=    file->stats.index_file_length;
  stat_info->max_index_file_length= file->stats.max_index_file_length;
  stat_info->delete_length=        file->stats.delete_length;
  stat_info->create_time=          file->stats.create_time;
  stat_info->update_time=          file->stats.update_time;
  stat_info->check_time=           file->stats.check_time;
  stat_info->check_sum=            file->stats.checksum;
}


void ha_partition::set_partitions_to_open(List<String> *partition_names)
{
  m_partitions_to_open= partition_names;
}


int ha_partition::open_read_partitions(char *name_buff, size_t name_buff_size)
{
  handler **file;
  char *name_buffer_ptr;
  int error= 0;

  name_buffer_ptr= m_name_buffer_ptr;
  file= m_file;
  m_file_sample= NULL;
  do
  {
    int n_file= (int)(file-m_file);
    int is_open= bitmap_is_set(&m_opened_partitions, n_file);
    int should_be_open= bitmap_is_set(&m_part_info->read_partitions, n_file);

    /*
      TODO: we can close some opened partitions if they're not
      used in the query. It probably should be syncronized with the
      table_open_cache value.

      if (is_open && !should_be_open)
      {
        if (unlikely((error= (*file)->ha_close())))
          goto err_handler;
        bitmap_clear_bit(&m_opened_partitions, n_file);
      }
      else
    */
    if (!is_open && should_be_open)
    {
      LEX_CSTRING save_connect_string= table->s->connect_string;
      if (unlikely((error=
                    create_partition_name(name_buff, name_buff_size,
                                          table->s->normalized_path.str,
                                          name_buffer_ptr, NORMAL_PART_NAME,
                                          FALSE))))
        goto err_handler;
      if (!((*file)->ht->flags & HTON_CAN_READ_CONNECT_STRING_IN_PARTITION))
        table->s->connect_string= m_connect_string[(uint)(file-m_file)];
      error= (*file)->ha_open(table, name_buff, m_mode,
                              m_open_test_lock | HA_OPEN_NO_PSI_CALL);
      table->s->connect_string= save_connect_string;
      if (error)
        goto err_handler;
      bitmap_set_bit(&m_opened_partitions, n_file);
      m_last_part= n_file;
    }
    if (!m_file_sample && should_be_open)
      m_file_sample= *file;
    name_buffer_ptr+= strlen(name_buffer_ptr) + 1;
  } while (*(++file));
  
err_handler:
  return error;
}


int ha_partition::change_partitions_to_open(List<String> *partition_names)
{
  char name_buff[FN_REFLEN+1];
  int error= 0;

  if (m_is_clone_of)
    return 0;

  m_partitions_to_open= partition_names;
  if (unlikely((error= m_part_info->set_partition_bitmaps(partition_names))))
    goto err_handler;

  if (m_lock_type != F_UNLCK)
  {
    /*
      That happens after the LOCK TABLE statement.
      Do nothing in this case.
    */
    return 0;
  }

  check_insert_autoincrement();
  if (bitmap_cmp(&m_opened_partitions, &m_part_info->read_partitions) != 0)
    return 0;

  if (unlikely((error= read_par_file(table->s->normalized_path.str)) ||
               (error= open_read_partitions(name_buff, sizeof(name_buff)))))
    goto err_handler;

  clear_handler_file();

err_handler:
  return error;
}


static int extra_cb(handler *h, void *operation)
{
  return h->extra(*(enum ha_extra_function*)operation);
}


static int start_keyread_cb(handler* h, void *p)
{
  return h->ha_start_keyread(*(uint*)p);
}


static int end_keyread_cb(handler* h, void *unused)
{
  return h->ha_end_keyread();
}


/**
  General function to prepare handler for certain behavior.

  @param[in]    operation       operation to execute

  @return       status
    @retval     0               success
    @retval     >0              error code

  @detail

  extra() is called whenever the server wishes to send a hint to
  the storage engine. The MyISAM engine implements the most hints.

  We divide the parameters into the following categories:
  1) Operations used by most handlers
  2) Operations used by some non-MyISAM handlers
  3) Operations used only by MyISAM
  4) Operations only used by temporary tables for query processing
  5) Operations only used by MyISAM internally
  6) Operations not used at all
  7) Operations only used by federated tables for query processing
  8) Operations only used by NDB
  9) Operations only used by MERGE

  The partition handler need to handle category 1), 2) and 3).

  1) Operations used by most handlers
  -----------------------------------
  HA_EXTRA_RESET:
    This option is used by most handlers and it resets the handler state
    to the same state as after an open call. This includes releasing
    any READ CACHE or WRITE CACHE or other internal buffer used.

    It is called from the reset method in the handler interface. There are
    three instances where this is called.
    1) After completing a INSERT ... SELECT ... query the handler for the
       table inserted into is reset
    2) It is called from close_thread_table which in turn is called from
       close_thread_tables except in the case where the tables are locked
       in which case ha_commit_stmt is called instead.
       It is only called from here if refresh_version hasn't changed and the
       table is not an old table when calling close_thread_table.
       close_thread_tables is called from many places as a general clean up
       function after completing a query.
    3) It is called when deleting the QUICK_RANGE_SELECT object if the
       QUICK_RANGE_SELECT object had its own handler object. It is called
       immediately before close of this local handler object.
  HA_EXTRA_KEYREAD:
  HA_EXTRA_NO_KEYREAD:
    These parameters are used to provide an optimisation hint to the handler.
    If HA_EXTRA_KEYREAD is set it is enough to read the index fields, for
    many handlers this means that the index-only scans can be used and it
    is not necessary to use the real records to satisfy this part of the
    query. Index-only scans is a very important optimisation for disk-based
    indexes. For main-memory indexes most indexes contain a reference to the
    record and thus KEYREAD only says that it is enough to read key fields.
    HA_EXTRA_NO_KEYREAD disables this for the handler, also HA_EXTRA_RESET
    will disable this option.
    The handler will set HA_KEYREAD_ONLY in its table flags to indicate this
    feature is supported.
  HA_EXTRA_FLUSH:
    Indication to flush tables to disk, is supposed to be used to
    ensure disk based tables are flushed at end of query execution.
    Currently is never used.

  HA_EXTRA_FORCE_REOPEN:
    Only used by MyISAM and Archive, called when altering table,
    closing tables to enforce a reopen of the table files.

  2) Operations used by some non-MyISAM handlers
  ----------------------------------------------
  HA_EXTRA_KEYREAD_PRESERVE_FIELDS:
    This is a strictly InnoDB feature that is more or less undocumented.
    When it is activated InnoDB copies field by field from its fetch
    cache instead of all fields in one memcpy. Have no idea what the
    purpose of this is.
    Cut from include/my_base.h:
    When using HA_EXTRA_KEYREAD, overwrite only key member fields and keep
    other fields intact. When this is off (by default) InnoDB will use memcpy
    to overwrite entire row.
  HA_EXTRA_IGNORE_DUP_KEY:
  HA_EXTRA_NO_IGNORE_DUP_KEY:
    Informs the handler to we will not stop the transaction if we get an
    duplicate key errors during insert/update.
    Always called in pair, triggered by INSERT IGNORE and other similar
    SQL constructs.
    Not used by MyISAM.

  3) Operations used only by MyISAM
  ---------------------------------
  HA_EXTRA_NORMAL:
    Only used in MyISAM to reset quick mode, not implemented by any other
    handler. Quick mode is also reset in MyISAM by HA_EXTRA_RESET.

    It is called after completing a successful DELETE query if the QUICK
    option is set.

  HA_EXTRA_QUICK:
    When the user does DELETE QUICK FROM table where-clause; this extra
    option is called before the delete query is performed and
    HA_EXTRA_NORMAL is called after the delete query is completed.
    Temporary tables used internally in MySQL always set this option

    The meaning of quick mode is that when deleting in a B-tree no merging
    of leafs is performed. This is a common method and many large DBMS's
    actually only support this quick mode since it is very difficult to
    merge leaves in a tree used by many threads concurrently.

  HA_EXTRA_CACHE:
    This flag is usually set with extra_opt along with a cache size.
    The size of this buffer is set by the user variable
    record_buffer_size. The value of this cache size is the amount of
    data read from disk in each fetch when performing a table scan.
    This means that before scanning a table it is normal to call
    extra with HA_EXTRA_CACHE and when the scan is completed to call
    HA_EXTRA_NO_CACHE to release the cache memory.

    Some special care is taken when using this extra parameter since there
    could be a write ongoing on the table in the same statement. In this
    one has to take special care since there might be a WRITE CACHE as
    well. HA_EXTRA_CACHE specifies using a READ CACHE and using
    READ CACHE and WRITE CACHE at the same time is not possible.

    Only MyISAM currently use this option.

    It is set when doing full table scans using rr_sequential and
    reset when completing such a scan with end_read_record
    (resetting means calling extra with HA_EXTRA_NO_CACHE).

    It is set in filesort.cc for MyISAM internal tables and it is set in
    a multi-update where HA_EXTRA_CACHE is called on a temporary result
    table and after that ha_rnd_init(0) on table to be updated
    and immediately after that HA_EXTRA_NO_CACHE on table to be updated.

    Apart from that it is always used from init_read_record but not when
    used from UPDATE statements. It is not used from DELETE statements
    with ORDER BY and LIMIT but it is used in normal scan loop in DELETE
    statements. The reason here is that DELETE's in MyISAM doesn't move
    existings data rows.

    It is also set in copy_data_between_tables when scanning the old table
    to copy over to the new table.
    And it is set in join_init_read_record where quick objects are used
    to perform a scan on the table. In this case the full table scan can
    even be performed multiple times as part of the nested loop join.

    For purposes of the partition handler it is obviously necessary to have
    special treatment of this extra call. If we would simply pass this
    extra call down to each handler we would allocate
    cache size * no of partitions amount of memory and this is not
    necessary since we will only scan one partition at a time when doing
    full table scans.

    Thus we treat it by first checking whether we have MyISAM handlers in
    the table, if not we simply ignore the call and if we have we will
    record the call but will not call any underlying handler yet. Then
    when performing the sequential scan we will check this recorded value
    and call extra_opt whenever we start scanning a new partition.

  HA_EXTRA_NO_CACHE:
    When performing a UNION SELECT HA_EXTRA_NO_CACHE is called from the
    flush method in the select_union class.
    It is used to some extent when insert delayed inserts.
    See HA_EXTRA_RESET_STATE for use in conjunction with delete_all_rows().

    It should be ok to call HA_EXTRA_NO_CACHE on all underlying handlers
    if they are MyISAM handlers. Other handlers we can ignore the call
    for. If no cache is in use they will quickly return after finding
    this out. And we also ensure that all caches are disabled and no one
    is left by mistake.
    In the future this call will probably be deleted and we will instead call
    ::reset();

  HA_EXTRA_WRITE_CACHE:
    See above, called from various places. It is mostly used when we
    do INSERT ... SELECT
    No special handling to save cache space is developed currently.

  HA_EXTRA_PREPARE_FOR_UPDATE:
    This is called as part of a multi-table update. When the table to be
    updated is also scanned then this informs MyISAM handler to drop any
    caches if dynamic records are used (fixed size records do not care
    about this call). We pass this along to the first partition to scan, and
    flag that it is to be called after HA_EXTRA_CACHE when moving to the next
    partition to scan.

  HA_EXTRA_PREPARE_FOR_DROP:
    Only used by MyISAM, called in preparation for a DROP TABLE.
    It's used mostly by Windows that cannot handle dropping an open file.
    On other platforms it has the same effect as HA_EXTRA_FORCE_REOPEN.

  HA_EXTRA_PREPARE_FOR_RENAME:
    Informs the handler we are about to attempt a rename of the table.
    For handlers that have share open files (MyISAM key-file and
    Archive writer) they must close the files before rename is possible
    on Windows.

  HA_EXTRA_READCHECK:
  HA_EXTRA_NO_READCHECK:
    Only one call to HA_EXTRA_NO_READCHECK from ha_open where it says that
    this is not needed in SQL. The reason for this call is that MyISAM sets
    the READ_CHECK_USED in the open call so the call is needed for MyISAM
    to reset this feature.
    The idea with this parameter was to inform of doing/not doing a read
    check before applying an update. Since SQL always performs a read before
    applying the update No Read Check is needed in MyISAM as well.

    This is a cut from Docs/myisam.txt
     Sometimes you might want to force an update without checking whether
     another user has changed the record since you last read it. This is
     somewhat dangerous, so it should ideally not be used. That can be
     accomplished by wrapping the mi_update() call in two calls to mi_extra(),
     using these functions:
     HA_EXTRA_NO_READCHECK=5                 No readcheck on update
     HA_EXTRA_READCHECK=6                    Use readcheck (def)

  HA_EXTRA_REMEMBER_POS:
  HA_EXTRA_RESTORE_POS:
    System versioning needs this for MyISAM and Aria tables.
    On DELETE using PRIMARY KEY:
    1) handler::ha_index_read_map() saves rowid used for row delete/update
    2) handler::ha_update_row() can rewrite saved rowid
    3) handler::ha_delete_row()/handler::ha_update_row() expects saved but got
       different rowid and operation fails
    Using those flags prevents harmful side effect of 2)

  4) Operations only used by temporary tables for query processing
  ----------------------------------------------------------------
  HA_EXTRA_RESET_STATE:
    Same as reset() except that buffers are not released. If there is
    a READ CACHE it is reinit'ed. A cache is reinit'ed to restart reading
    or to change type of cache between READ CACHE and WRITE CACHE.

    This extra function is always called immediately before calling
    delete_all_rows on the handler for temporary tables.
    There are cases however when HA_EXTRA_RESET_STATE isn't called in
    a similar case for a temporary table in sql_union.cc and in two other
    cases HA_EXTRA_NO_CACHE is called before and HA_EXTRA_WRITE_CACHE
    called afterwards.
    The case with HA_EXTRA_NO_CACHE and HA_EXTRA_WRITE_CACHE means
    disable caching, delete all rows and enable WRITE CACHE. This is
    used for temporary tables containing distinct sums and a
    functional group.

    The only case that delete_all_rows is called on non-temporary tables
    is in sql_delete.cc when DELETE FROM table; is called by a user.
    In this case no special extra calls are performed before or after this
    call.

    The partition handler should not need to bother about this one. It
    should never be called.

  HA_EXTRA_NO_ROWS:
    Don't insert rows indication to HEAP and MyISAM, only used by temporary
    tables used in query processing.
    Not handled by partition handler.

  5) Operations only used by MyISAM internally
  --------------------------------------------
  HA_EXTRA_REINIT_CACHE:
    This call reinitializes the READ CACHE described above if there is one
    and otherwise the call is ignored.

    We can thus safely call it on all underlying handlers if they are
    MyISAM handlers. It is however never called so we don't handle it at all.
  HA_EXTRA_FLUSH_CACHE:
    Flush WRITE CACHE in MyISAM. It is only from one place in the code.
    This is in sql_insert.cc where it is called if the table_flags doesn't
    contain HA_DUPLICATE_POS. The only handler having the HA_DUPLICATE_POS
    set is the MyISAM handler and so the only handler not receiving this
    call is MyISAM.
    Thus in effect this call is called but never used. Could be removed
    from sql_insert.cc
  HA_EXTRA_NO_USER_CHANGE:
    Only used by MyISAM, never called.
    Simulates lock_type as locked.
  HA_EXTRA_WAIT_LOCK:
  HA_EXTRA_WAIT_NOLOCK:
    Only used by MyISAM, called from MyISAM handler but never from server
    code on top of the handler.
    Sets lock_wait on/off
  HA_EXTRA_NO_KEYS:
    Only used MyISAM, only used internally in MyISAM handler, never called
    from server level.
  HA_EXTRA_KEYREAD_CHANGE_POS:
  HA_EXTRA_PRELOAD_BUFFER_SIZE:
  HA_EXTRA_CHANGE_KEY_TO_DUP:
  HA_EXTRA_CHANGE_KEY_TO_UNIQUE:
    Only used by MyISAM, never called.

  6) Operations not used at all
  -----------------------------
  HA_EXTRA_KEY_CACHE:
  HA_EXTRA_NO_KEY_CACHE:
    This parameters are no longer used and could be removed.

  7) Operations only used by federated tables for query processing
  ----------------------------------------------------------------
  HA_EXTRA_INSERT_WITH_UPDATE:
    Inform handler that an "INSERT...ON DUPLICATE KEY UPDATE" will be
    executed. This condition is unset by HA_EXTRA_NO_IGNORE_DUP_KEY.

  8) Operations only used by NDB
  ------------------------------
  HA_EXTRA_DELETE_CANNOT_BATCH:
  HA_EXTRA_UPDATE_CANNOT_BATCH:
    Inform handler that delete_row()/update_row() cannot batch deletes/updates
    and should perform them immediately. This may be needed when table has
    AFTER DELETE/UPDATE triggers which access to subject table.
    These flags are reset by the handler::extra(HA_EXTRA_RESET) call.

  9) Operations only used by MERGE
  ------------------------------
  HA_EXTRA_ADD_CHILDREN_LIST:
  HA_EXTRA_ATTACH_CHILDREN:
  HA_EXTRA_IS_ATTACHED_CHILDREN:
  HA_EXTRA_DETACH_CHILDREN:
    Special actions for MERGE tables. Ignore.
*/

int ha_partition::extra(enum ha_extra_function operation)
{
  DBUG_ENTER("ha_partition:extra");
  DBUG_PRINT("enter", ("operation: %d", (int) operation));

  switch (operation) {
    /* Category 1), used by most handlers */
  case HA_EXTRA_NO_KEYREAD:
    DBUG_RETURN(loop_partitions(end_keyread_cb, NULL));
  case HA_EXTRA_KEYREAD:
  case HA_EXTRA_FLUSH:
  case HA_EXTRA_PREPARE_FOR_FORCED_CLOSE:
    DBUG_RETURN(loop_partitions(extra_cb, &operation));
  case HA_EXTRA_PREPARE_FOR_RENAME:
  case HA_EXTRA_FORCE_REOPEN:
    DBUG_RETURN(loop_extra_alter(operation));
    break;

    /* Category 2), used by non-MyISAM handlers */
  case HA_EXTRA_IGNORE_DUP_KEY:
  case HA_EXTRA_NO_IGNORE_DUP_KEY:
  case HA_EXTRA_KEYREAD_PRESERVE_FIELDS:
  {
    if (!m_myisam)
      DBUG_RETURN(loop_partitions(extra_cb, &operation));
  }
  break;

  /* Category 3), used by MyISAM handlers */
  case HA_EXTRA_PREPARE_FOR_UPDATE:
    /*
      Needs to be run on the first partition in the range now, and
      later in late_extra_cache, when switching to a new partition to scan.
    */
    m_extra_prepare_for_update= TRUE;
    if (m_part_spec.start_part != NO_CURRENT_PART_ID)
    {
      if (!m_extra_cache)
        m_extra_cache_part_id= m_part_spec.start_part;
      DBUG_ASSERT(m_extra_cache_part_id == m_part_spec.start_part);
      (void) m_file[m_part_spec.start_part]->extra(HA_EXTRA_PREPARE_FOR_UPDATE);
    }
    break;
  case HA_EXTRA_NORMAL:
  case HA_EXTRA_QUICK:
  case HA_EXTRA_PREPARE_FOR_DROP:
  case HA_EXTRA_FLUSH_CACHE:
  case HA_EXTRA_PREPARE_FOR_ALTER_TABLE:
  case HA_EXTRA_REMEMBER_POS:
  case HA_EXTRA_RESTORE_POS:
  {
    DBUG_RETURN(loop_partitions(extra_cb, &operation));
  }
  case HA_EXTRA_NO_READCHECK:
  {
    /*
      This is only done as a part of ha_open, which is also used in
      ha_partition::open, so no need to do anything.
    */
    break;
  }
  case HA_EXTRA_CACHE:
  {
    prepare_extra_cache(0);
    break;
  }
  case HA_EXTRA_NO_CACHE:
  {
    int ret= 0;
    if (m_extra_cache_part_id != NO_CURRENT_PART_ID)
      ret= m_file[m_extra_cache_part_id]->extra(HA_EXTRA_NO_CACHE);
    m_extra_cache= FALSE;
    m_extra_cache_size= 0;
    m_extra_prepare_for_update= FALSE;
    m_extra_cache_part_id= NO_CURRENT_PART_ID;
    DBUG_RETURN(ret);
  }
  case HA_EXTRA_WRITE_CACHE:
  {
    m_extra_cache= FALSE;
    m_extra_cache_size= 0;
    m_extra_prepare_for_update= FALSE;
    m_extra_cache_part_id= NO_CURRENT_PART_ID;
    DBUG_RETURN(loop_partitions(extra_cb, &operation));
  }
  case HA_EXTRA_IGNORE_NO_KEY:
  case HA_EXTRA_NO_IGNORE_NO_KEY:
  {
    /*
      Ignore as these are specific to NDB for handling
      idempotency
     */
    break;
  }
  case HA_EXTRA_WRITE_CAN_REPLACE:
  case HA_EXTRA_WRITE_CANNOT_REPLACE:
  {
    /*
      Informs handler that write_row() can replace rows which conflict
      with row being inserted by PK/unique key without reporting error
      to the SQL-layer.

      At this time, this is safe by limitation of ha_partition
    */
    DBUG_RETURN(loop_partitions(extra_cb, &operation));
  }
    /* Category 7), used by federated handlers */
  case HA_EXTRA_INSERT_WITH_UPDATE:
    DBUG_RETURN(loop_partitions(extra_cb, &operation));
    /* Category 8) Operations only used by NDB */
  case HA_EXTRA_DELETE_CANNOT_BATCH:
  case HA_EXTRA_UPDATE_CANNOT_BATCH:
  {
    /* Currently only NDB use the *_CANNOT_BATCH */
    break;
  }
    /* Category 9) Operations only used by MERGE */
  case HA_EXTRA_ADD_CHILDREN_LIST:
    DBUG_RETURN(loop_partitions(extra_cb, &operation));
  case HA_EXTRA_ATTACH_CHILDREN:
  {
    int result;
    uint num_locks;
    handler **file;
    if ((result= loop_partitions(extra_cb, &operation)))
      DBUG_RETURN(result);

    /* Recalculate lock count as each child may have different set of locks */
    num_locks= 0;
    file= m_file;
    do
    {
      num_locks+= (*file)->lock_count();
    } while (*(++file));

    m_num_locks= num_locks;
    break;
  }
  case HA_EXTRA_IS_ATTACHED_CHILDREN:
    DBUG_RETURN(loop_partitions(extra_cb, &operation));
  case HA_EXTRA_DETACH_CHILDREN:
    DBUG_RETURN(loop_partitions(extra_cb, &operation));
  case HA_EXTRA_MARK_AS_LOG_TABLE:
  /*
    http://dev.mysql.com/doc/refman/5.1/en/partitioning-limitations.html
    says we no longer support logging to partitioned tables, so we fail
    here.
  */
    DBUG_RETURN(ER_UNSUPORTED_LOG_ENGINE);
  case HA_EXTRA_STARTING_ORDERED_INDEX_SCAN:
  case HA_EXTRA_BEGIN_ALTER_COPY:
  case HA_EXTRA_END_ALTER_COPY:
  case HA_EXTRA_FAKE_START_STMT:
    DBUG_RETURN(loop_partitions(extra_cb, &operation));
  default:
  {
    /* Temporary crash to discover what is wrong */
    DBUG_ASSERT(0);
    break;
  }
  }
  DBUG_RETURN(1);
}


/**
  Special extra call to reset extra parameters

  @return Operation status.
    @retval >0 Error code
    @retval 0  Success

  @note Called at end of each statement to reset buffers.
  To avoid excessive calls, the m_partitions_to_reset bitmap keep records
  of which partitions that have been used in extra(), external_lock() or
  start_stmt() and is needed to be called.
*/

int ha_partition::reset(void)
{
  int result= 0;
  int tmp;
  uint i;
  DBUG_ENTER("ha_partition::reset");

  for (i= bitmap_get_first_set(&m_partitions_to_reset);
       i < m_tot_parts;
       i= bitmap_get_next_set(&m_partitions_to_reset, i))
  {
    if (bitmap_is_set(&m_opened_partitions, i) &&
        (tmp= m_file[i]->ha_reset()))
      result= tmp;
  }
  bitmap_clear_all(&m_partitions_to_reset);
  m_extra_prepare_for_update= FALSE;
  DBUG_RETURN(result);
}

/**
  Special extra method with additional parameter
  See @ref ha_partition::extra

  @param[in]    operation       operation to execute
  @param[in]    arg             extra argument

  @return       status
    @retval     0               success
    @retval     >0              error code

  @detail
    Operations supported by extra_opt:
    HA_EXTRA_KEYREAD:
      arg is interpreted as key index
    HA_EXTRA_CACHE:
      arg is interpreted as size of cache in full table scan

    For detailed description refer to @ref ha_partition::extra
*/

int ha_partition::extra_opt(enum ha_extra_function operation, ulong arg)
{
  DBUG_ENTER("ha_partition::extra_opt");

  switch (operation)
  {
    case HA_EXTRA_KEYREAD:
      DBUG_RETURN(loop_partitions(start_keyread_cb, &arg));
    case HA_EXTRA_CACHE:
      prepare_extra_cache(arg);
      DBUG_RETURN(0);
    default:
      DBUG_ASSERT(0);
  }
  DBUG_RETURN(1);
}


/*
  Call extra on handler with HA_EXTRA_CACHE and cachesize

  SYNOPSIS
    prepare_extra_cache()
    cachesize                Size of cache for full table scan

  RETURN VALUE
    NONE
*/

void ha_partition::prepare_extra_cache(uint cachesize)
{
  DBUG_ENTER("ha_partition::prepare_extra_cache");
  DBUG_PRINT("enter", ("cachesize %u", cachesize));

  m_extra_cache= TRUE;
  m_extra_cache_size= cachesize;
  if (m_part_spec.start_part != NO_CURRENT_PART_ID)
  {
    DBUG_ASSERT(bitmap_is_set(&m_partitions_to_reset,
                              m_part_spec.start_part));
    bitmap_set_bit(&m_partitions_to_reset, m_part_spec.start_part);
    late_extra_cache(m_part_spec.start_part);
  }
  DBUG_VOID_RETURN;
}


/**
  Prepares our new and reorged handlers for rename or delete.

  @param operation Operation to forward

  @return Operation status
    @retval 0  Success
    @retval !0 Error
*/

int ha_partition::loop_extra_alter(enum ha_extra_function operation)
{
  int result= 0, tmp;
  handler **file;
  DBUG_ENTER("ha_partition::loop_extra_alter");
  DBUG_ASSERT(operation == HA_EXTRA_PREPARE_FOR_RENAME ||
              operation == HA_EXTRA_FORCE_REOPEN);

  if (m_new_file != NULL)
  {
    for (file= m_new_file; *file; file++)
      if ((tmp= (*file)->extra(operation)))
        result= tmp;
  }
  if (m_reorged_file != NULL)
  {
    for (file= m_reorged_file; *file; file++)
      if ((tmp= (*file)->extra(operation)))
        result= tmp;
  }
  if ((tmp= loop_partitions(extra_cb, &operation)))
    result= tmp;
  DBUG_RETURN(result);
}


/**
  Call callback(part, param) on all partitions

    @param callback                 a callback to call for each partition
    @param param                    a void*-parameter passed to callback

    @return Operation status
      @retval >0                    Error code
      @retval 0                     Success
*/

int ha_partition::loop_partitions(handler_callback callback, void *param)
{
  int result= 0, tmp;
  uint i;
  DBUG_ENTER("ha_partition::loop_partitions");

  for (i= bitmap_get_first_set(&m_part_info->lock_partitions);
       i < m_tot_parts;
       i= bitmap_get_next_set(&m_part_info->lock_partitions, i))
  {
    /*
      This can be called after an error in ha_open.
      In this case calling 'extra' can crash.
    */
    if (bitmap_is_set(&m_opened_partitions, i) &&
        (tmp= callback(m_file[i], param)))
      result= tmp;
  }
  /* Add all used partitions to be called in reset(). */
  bitmap_union(&m_partitions_to_reset, &m_part_info->lock_partitions);
  DBUG_RETURN(result);
}


/*
  Call extra(HA_EXTRA_CACHE) on next partition_id

  SYNOPSIS
    late_extra_cache()
    partition_id               Partition id to call extra on

  RETURN VALUE
    NONE
*/

void ha_partition::late_extra_cache(uint partition_id)
{
  handler *file;
  DBUG_ENTER("ha_partition::late_extra_cache");
  DBUG_PRINT("enter", ("extra_cache %u prepare %u partid %u size %u",
                       m_extra_cache, m_extra_prepare_for_update,
                       partition_id, m_extra_cache_size));

  if (!m_extra_cache && !m_extra_prepare_for_update)
    DBUG_VOID_RETURN;
  file= m_file[partition_id];
  if (m_extra_cache)
  {
    if (m_extra_cache_size == 0)
      (void) file->extra(HA_EXTRA_CACHE);
    else
      (void) file->extra_opt(HA_EXTRA_CACHE, m_extra_cache_size);
  }
  if (m_extra_prepare_for_update)
  {
    (void) file->extra(HA_EXTRA_PREPARE_FOR_UPDATE);
  }
  m_extra_cache_part_id= partition_id;
  DBUG_VOID_RETURN;
}


/*
  Call extra(HA_EXTRA_NO_CACHE) on next partition_id

  SYNOPSIS
    late_extra_no_cache()
    partition_id               Partition id to call extra on

  RETURN VALUE
    NONE
*/

void ha_partition::late_extra_no_cache(uint partition_id)
{
  handler *file;
  DBUG_ENTER("ha_partition::late_extra_no_cache");

  if (!m_extra_cache && !m_extra_prepare_for_update)
    DBUG_VOID_RETURN;
  file= m_file[partition_id];
  (void) file->extra(HA_EXTRA_NO_CACHE);
  DBUG_ASSERT(partition_id == m_extra_cache_part_id);
  m_extra_cache_part_id= NO_CURRENT_PART_ID;
  DBUG_VOID_RETURN;
}


/****************************************************************************
                MODULE optimiser support
****************************************************************************/

/**
  Get keys to use for scanning.

  @return key_map of keys usable for scanning

  @note No need to use read_partitions here, since it does not depend on
  which partitions is used, only which storage engine used.
*/

const key_map *ha_partition::keys_to_use_for_scanning()
{
  DBUG_ENTER("ha_partition::keys_to_use_for_scanning");
  DBUG_RETURN(get_open_file_sample()->keys_to_use_for_scanning());
}


/**
  Minimum number of rows to base optimizer estimate on.
*/

ha_rows ha_partition::min_rows_for_estimate()
{
  uint i, max_used_partitions, tot_used_partitions;
  DBUG_ENTER("ha_partition::min_rows_for_estimate");

  tot_used_partitions= bitmap_bits_set(&m_part_info->read_partitions);

  /*
    All partitions might have been left as unused during partition pruning
    due to, for example, an impossible WHERE condition. Nonetheless, the
    optimizer might still attempt to perform (e.g. range) analysis where an
    estimate of the the number of rows is calculated using records_in_range.
    Hence, to handle this and other possible cases, use zero as the minimum
    number of rows to base the estimate on if no partition is being used.
  */
  if (!tot_used_partitions)
    DBUG_RETURN(0);

  /*
    Allow O(log2(tot_partitions)) increase in number of used partitions.
    This gives O(tot_rows/log2(tot_partitions)) rows to base the estimate on.
    I.e when the total number of partitions doubles, allow one more
    partition to be checked.
  */
  i= 2;
  max_used_partitions= 1;
  while (i < m_tot_parts)
  {
    max_used_partitions++;
    i= i << 1;
  }
  if (max_used_partitions > tot_used_partitions)
    max_used_partitions= tot_used_partitions;

  /* stats.records is already updated by the info(HA_STATUS_VARIABLE) call. */
  DBUG_PRINT("info", ("max_used_partitions: %u tot_rows: %lu",
                      max_used_partitions,
                      (ulong) stats.records));
  DBUG_PRINT("info", ("tot_used_partitions: %u min_rows_to_check: %lu",
                      tot_used_partitions,
                      (ulong) stats.records * max_used_partitions
                              / tot_used_partitions));
  DBUG_RETURN(stats.records * max_used_partitions / tot_used_partitions);
}


/**
  Get the biggest used partition.

  Starting at the N:th biggest partition and skips all non used
  partitions, returning the biggest used partition found

  @param[in,out] part_index  Skip the *part_index biggest partitions

  @return The biggest used partition with index not lower than *part_index.
    @retval NO_CURRENT_PART_ID     No more partition used.
    @retval != NO_CURRENT_PART_ID  partition id of biggest used partition with
                                   index >= *part_index supplied. Note that
                                   *part_index will be updated to the next
                                   partition index to use.
*/

uint ha_partition::get_biggest_used_partition(uint *part_index)
{
  uint part_id;
  while ((*part_index) < m_tot_parts)
  {
    part_id= m_part_ids_sorted_by_num_of_records[(*part_index)++];
    if (bitmap_is_set(&m_part_info->read_partitions, part_id))
      return part_id;
  }
  return NO_CURRENT_PART_ID;
}


/*
  Return time for a scan of the table

  SYNOPSIS
    scan_time()

  RETURN VALUE
    time for scan
*/

double ha_partition::scan_time()
{
  double scan_time= 0;
  uint i;
  DBUG_ENTER("ha_partition::scan_time");

  for (i= bitmap_get_first_set(&m_part_info->read_partitions);
       i < m_tot_parts;
       i= bitmap_get_next_set(&m_part_info->read_partitions, i))
    scan_time+= m_file[i]->scan_time();
  DBUG_RETURN(scan_time);
}


/**
  Find number of records in a range.
  @param inx      Index number
  @param min_key  Start of range
  @param max_key  End of range

  @return Number of rows in range.

  Given a starting key, and an ending key estimate the number of rows that
  will exist between the two. max_key may be empty which in case determine
  if start_key matches any rows.
*/

ha_rows ha_partition::records_in_range(uint inx, key_range *min_key,
				       key_range *max_key)
{
  ha_rows min_rows_to_check, rows, estimated_rows=0, checked_rows= 0;
  uint partition_index= 0, part_id;
  DBUG_ENTER("ha_partition::records_in_range");

  min_rows_to_check= min_rows_for_estimate();

  while ((part_id= get_biggest_used_partition(&partition_index))
         != NO_CURRENT_PART_ID)
  {
    rows= m_file[part_id]->records_in_range(inx, min_key, max_key);

    DBUG_PRINT("info", ("part %u match %lu rows of %lu", part_id, (ulong) rows,
                        (ulong) m_file[part_id]->stats.records));

    if (rows == HA_POS_ERROR)
      DBUG_RETURN(HA_POS_ERROR);
    estimated_rows+= rows;
    checked_rows+= m_file[part_id]->stats.records;
    /*
      Returning 0 means no rows can be found, so we must continue
      this loop as long as we have estimated_rows == 0.
      Also many engines return 1 to indicate that there may exist
      a matching row, we do not normalize this by dividing by number of
      used partitions, but leave it to be returned as a sum, which will
      reflect that we will need to scan each partition's index.

      Note that this statistics may not always be correct, so we must
      continue even if the current partition has 0 rows, since we might have
      deleted rows from the current partition, or inserted to the next
      partition.
    */
    if (estimated_rows && checked_rows &&
        checked_rows >= min_rows_to_check)
    {
      DBUG_PRINT("info",
                 ("records_in_range(inx %u): %lu (%lu * %lu / %lu)",
                  inx,
                  (ulong) (estimated_rows * stats.records / checked_rows),
                  (ulong) estimated_rows,
                  (ulong) stats.records,
                  (ulong) checked_rows));
      DBUG_RETURN(estimated_rows * stats.records / checked_rows);
    }
  }
  DBUG_PRINT("info", ("records_in_range(inx %u): %lu",
                      inx,
                      (ulong) estimated_rows));
  DBUG_RETURN(estimated_rows);
}


/**
  Estimate upper bound of number of rows.

  @return Number of rows.
*/

ha_rows ha_partition::estimate_rows_upper_bound()
{
  ha_rows rows, tot_rows= 0;
  handler **file= m_file;
  DBUG_ENTER("ha_partition::estimate_rows_upper_bound");

  do
  {
    if (bitmap_is_set(&(m_part_info->read_partitions), (uint)(file - m_file)))
    {
      rows= (*file)->estimate_rows_upper_bound();
      if (rows == HA_POS_ERROR)
        DBUG_RETURN(HA_POS_ERROR);
      tot_rows+= rows;
    }
  } while (*(++file));
  DBUG_RETURN(tot_rows);
}


/*
  Get time to read

  SYNOPSIS
    read_time()
    index                Index number used
    ranges               Number of ranges
    rows                 Number of rows

  RETURN VALUE
    time for read

  DESCRIPTION
    This will be optimised later to include whether or not the index can
    be used with partitioning. To achieve we need to add another parameter
    that specifies how many of the index fields that are bound in the ranges.
    Possibly added as a new call to handlers.
*/

double ha_partition::read_time(uint index, uint ranges, ha_rows rows)
{
  DBUG_ENTER("ha_partition::read_time");

  DBUG_RETURN(get_open_file_sample()->read_time(index, ranges, rows));
}


/**
  Number of rows in table. see handler.h

  @return Number of records in the table (after pruning!)
*/

ha_rows ha_partition::records()
{
  ha_rows tot_rows= 0;
  uint i;
  DBUG_ENTER("ha_partition::records");

  for (i= bitmap_get_first_set(&m_part_info->read_partitions);
       i < m_tot_parts;
       i= bitmap_get_next_set(&m_part_info->read_partitions, i))
  {
    if (unlikely(m_file[i]->pre_records()))
      DBUG_RETURN(HA_POS_ERROR);
    const ha_rows rows= m_file[i]->records();
    if (unlikely(rows == HA_POS_ERROR))
      DBUG_RETURN(HA_POS_ERROR);
    tot_rows+= rows;
  }
  DBUG_PRINT("exit", ("records: %lld", (longlong) tot_rows));
  DBUG_RETURN(tot_rows);
}


/*
  Is it ok to switch to a new engine for this table

  SYNOPSIS
    can_switch_engine()

  RETURN VALUE
    TRUE                  Ok
    FALSE                 Not ok

  DESCRIPTION
    Used to ensure that tables with foreign key constraints are not moved
    to engines without foreign key support.
*/

bool ha_partition::can_switch_engines()
{
  handler **file;
  DBUG_ENTER("ha_partition::can_switch_engines");

  file= m_file;
  do
  {
    if (!(*file)->can_switch_engines())
      DBUG_RETURN(FALSE);
  } while (*(++file));
  DBUG_RETURN(TRUE);
}


/*
  Is table cache supported

  SYNOPSIS
    table_cache_type()

*/

uint8 ha_partition::table_cache_type()
{
  DBUG_ENTER("ha_partition::table_cache_type");

  DBUG_RETURN(get_open_file_sample()->table_cache_type());
}


/**
  Calculate hash value for KEY partitioning using an array of fields.

  @param field_array   An array of the fields in KEY partitioning

  @return hash_value calculated

  @note Uses the hash function on the character set of the field.
  Integer and floating point fields use the binary character set by default.
*/

uint32 ha_partition::calculate_key_hash_value(Field **field_array)
{
  ulong nr1= 1;
  ulong nr2= 4;
  bool use_51_hash;
  use_51_hash= MY_TEST((*field_array)->table->part_info->key_algorithm ==
                       partition_info::KEY_ALGORITHM_51);

  do
  {
    Field *field= *field_array;
    if (use_51_hash)
    {
      switch (field->real_type()) {
      case MYSQL_TYPE_TINY:
      case MYSQL_TYPE_SHORT:
      case MYSQL_TYPE_LONG:
      case MYSQL_TYPE_FLOAT:
      case MYSQL_TYPE_DOUBLE:
      case MYSQL_TYPE_NEWDECIMAL:
      case MYSQL_TYPE_TIMESTAMP:
      case MYSQL_TYPE_LONGLONG:
      case MYSQL_TYPE_INT24:
      case MYSQL_TYPE_TIME:
      case MYSQL_TYPE_DATETIME:
      case MYSQL_TYPE_YEAR:
      case MYSQL_TYPE_NEWDATE:
        {
          if (field->is_null())
          {
            nr1^= (nr1 << 1) | 1;
            continue;
          }
          /* Force this to my_hash_sort_bin, which was used in 5.1! */
          uint len= field->pack_length();
          my_charset_bin.coll->hash_sort(&my_charset_bin, field->ptr, len,
                                         &nr1, &nr2);
          /* Done with this field, continue with next one. */
          continue;
        }
      case MYSQL_TYPE_STRING:
      case MYSQL_TYPE_VARCHAR:
      case MYSQL_TYPE_BIT:
        /* Not affected, same in 5.1 and 5.5 */
        break;
      /*
        ENUM/SET uses my_hash_sort_simple in 5.1 (i.e. my_charset_latin1)
        and my_hash_sort_bin in 5.5!
      */
      case MYSQL_TYPE_ENUM:
      case MYSQL_TYPE_SET:
        {
          if (field->is_null())
          {
            nr1^= (nr1 << 1) | 1;
            continue;
          }
          /* Force this to my_hash_sort_bin, which was used in 5.1! */
          uint len= field->pack_length();
          my_charset_latin1.coll->hash_sort(&my_charset_latin1, field->ptr,
                                            len, &nr1, &nr2);
          continue;
        }
      /* New types in mysql-5.6. */
      case MYSQL_TYPE_DATETIME2:
      case MYSQL_TYPE_TIME2:
      case MYSQL_TYPE_TIMESTAMP2:
        /* Not affected, 5.6+ only! */
        break;

      /* These types should not be allowed for partitioning! */
      case MYSQL_TYPE_NULL:
      case MYSQL_TYPE_DECIMAL:
      case MYSQL_TYPE_DATE:
      case MYSQL_TYPE_TINY_BLOB:
      case MYSQL_TYPE_MEDIUM_BLOB:
      case MYSQL_TYPE_LONG_BLOB:
      case MYSQL_TYPE_BLOB:
      case MYSQL_TYPE_VAR_STRING:
      case MYSQL_TYPE_GEOMETRY:
        /* fall through */
      default:
        DBUG_ASSERT(0);                    // New type?
        /* Fall through for default hashing (5.5). */
      }
      /* fall through, use collation based hashing. */
    }
    field->hash(&nr1, &nr2);
  } while (*(++field_array));
  return (uint32) nr1;
}


/****************************************************************************
                MODULE print messages
****************************************************************************/

const char *ha_partition::index_type(uint inx)
{
  uint first_used_partition;
  DBUG_ENTER("ha_partition::index_type");

  first_used_partition= bitmap_get_first_set(&(m_part_info->read_partitions));

  if (first_used_partition == MY_BIT_NONE)
  {
    DBUG_ASSERT(0);                             // How can this happen?
    DBUG_RETURN(handler::index_type(inx));
  }

  DBUG_RETURN(m_file[first_used_partition]->index_type(inx));
}


enum row_type ha_partition::get_row_type() const
{
  uint i;
  enum row_type type;
  DBUG_ENTER("ha_partition::get_row_type");

  i= bitmap_get_first_set(&m_part_info->read_partitions);
  DBUG_ASSERT(i < m_tot_parts);
  if (i >= m_tot_parts)
    DBUG_RETURN(ROW_TYPE_NOT_USED);

  type= m_file[i]->get_row_type();
  DBUG_PRINT("info", ("partition %u, row_type: %d", i, type));

  for (i= bitmap_get_next_set(&m_part_info->lock_partitions, i);
       i < m_tot_parts;
       i= bitmap_get_next_set(&m_part_info->lock_partitions, i))
  {
    enum row_type part_type= m_file[i]->get_row_type();
    DBUG_PRINT("info", ("partition %u, row_type: %d", i, type));
    if (part_type != type)
      DBUG_RETURN(ROW_TYPE_NOT_USED);
  }

  DBUG_RETURN(type);
}


void ha_partition::append_row_to_str(String &str)
{
  const uchar *rec;
  bool is_rec0= !m_err_rec || m_err_rec == table->record[0];
  if (is_rec0)
    rec= table->record[0];
  else
    rec= m_err_rec;
  // If PK, use full PK instead of full part field array!
  if (table->s->primary_key != MAX_KEY)
  {
    KEY *key= table->key_info + table->s->primary_key;
    KEY_PART_INFO *key_part=     key->key_part;
    KEY_PART_INFO *key_part_end= key_part + key->user_defined_key_parts;
    if (!is_rec0)
      set_key_field_ptr(key, rec, table->record[0]);
    for (; key_part != key_part_end; key_part++)
    {
      Field *field= key_part->field;
      str.append(" ");
      str.append(&field->field_name);
      str.append(":");
      field_unpack(&str, field, rec, 0, false);
    }
    if (!is_rec0)
      set_key_field_ptr(key, table->record[0], rec);
  }
  else
  {
    Field **field_ptr;
    if (!is_rec0)
      table->move_fields(m_part_info->full_part_field_array, rec,
                    table->record[0]);
    /* No primary key, use full partition field array. */
    for (field_ptr= m_part_info->full_part_field_array;
         *field_ptr;
         field_ptr++)
    {
      Field *field= *field_ptr;
      str.append(" ");
      str.append(&field->field_name);
      str.append(":");
      field_unpack(&str, field, rec, 0, false);
    }
    if (!is_rec0)
      table->move_fields(m_part_info->full_part_field_array, table->record[0],
                    rec);
  }
}


void ha_partition::print_error(int error, myf errflag)
{
  THD *thd= ha_thd();
  DBUG_ENTER("ha_partition::print_error");
  DBUG_PRINT("enter", ("error: %d", error));

  /* Should probably look for my own errors first */
  if ((error == HA_ERR_NO_PARTITION_FOUND) &&
      ! (thd->lex->alter_info.partition_flags & ALTER_PARTITION_TRUNCATE))
  {
    m_part_info->print_no_partition_found(table, errflag);
    DBUG_VOID_RETURN;
  }
  else if (error == HA_ERR_ROW_IN_WRONG_PARTITION)
  {
    /* Should only happen on DELETE or UPDATE! */
    DBUG_ASSERT(thd_sql_command(thd) == SQLCOM_DELETE ||
                thd_sql_command(thd) == SQLCOM_DELETE_MULTI ||
                thd_sql_command(thd) == SQLCOM_UPDATE ||
                thd_sql_command(thd) == SQLCOM_UPDATE_MULTI);
    DBUG_ASSERT(m_err_rec);
    if (m_err_rec)
    {
      uint max_length;
      char buf[MAX_KEY_LENGTH];
      String str(buf,sizeof(buf),system_charset_info);
      uint32 part_id;
      str.length(0);
      str.append("(");
      str.append_ulonglong(m_last_part);
      str.append(" != ");
      if (get_part_for_buf(m_err_rec, m_rec0, m_part_info, &part_id))
        str.append("?");
      else
        str.append_ulonglong(part_id);
      str.append(")");
      append_row_to_str(str);

      /* Log this error, so the DBA can notice it and fix it! */
      sql_print_error("Table '%-192s' corrupted: row in wrong partition: %s\n"
                      "Please REPAIR the table!",
                      table->s->table_name.str,
                      str.c_ptr_safe());

      max_length= (MYSQL_ERRMSG_SIZE -
                   (uint) strlen(ER_THD(thd, ER_ROW_IN_WRONG_PARTITION)));
      if (str.length() >= max_length)
      {
        str.length(max_length-4);
        str.append(STRING_WITH_LEN("..."));
      }
      my_error(ER_ROW_IN_WRONG_PARTITION, MYF(0), str.c_ptr_safe());
      m_err_rec= NULL;
      DBUG_VOID_RETURN;
    }
    /* fall through to generic error handling. */
  }

  /* In case m_file has not been initialized, like in bug#42438 */
  if (m_file)
  {
    if (m_last_part >= m_tot_parts)
    {
      DBUG_ASSERT(0);
      m_last_part= 0;
    }
    m_file[m_last_part]->print_error(error, errflag);
  }
  else
    handler::print_error(error, errflag);
  DBUG_VOID_RETURN;
}


bool ha_partition::get_error_message(int error, String *buf)
{
  DBUG_ENTER("ha_partition::get_error_message");

  /* Should probably look for my own errors first */

  /* In case m_file has not been initialized, like in bug#42438 */
  if (m_file)
    DBUG_RETURN(m_file[m_last_part]->get_error_message(error, buf));
  DBUG_RETURN(handler::get_error_message(error, buf));

}


/****************************************************************************
                MODULE in-place ALTER
****************************************************************************/
/**
  Get table flags.
*/

handler::Table_flags ha_partition::table_flags() const
{
  uint first_used_partition= 0;
  DBUG_ENTER("ha_partition::table_flags");
  if (m_handler_status < handler_initialized ||
      m_handler_status >= handler_closed)
    DBUG_RETURN(PARTITION_ENABLED_TABLE_FLAGS);

  if (get_lock_type() != F_UNLCK)
  {
    /*
      The flags are cached after external_lock, and may depend on isolation
      level. So we should use a locked partition to get the correct flags.
    */
    first_used_partition= bitmap_get_first_set(&m_part_info->lock_partitions);
    if (first_used_partition == MY_BIT_NONE)
      first_used_partition= 0;
  }
  DBUG_RETURN((m_file[first_used_partition]->ha_table_flags() &
                 ~(PARTITION_DISABLED_TABLE_FLAGS)) |
                 (PARTITION_ENABLED_TABLE_FLAGS));
}


/**
  alter_table_flags must be on handler/table level, not on hton level
  due to the ha_partition hton does not know what the underlying hton is.
*/

alter_table_operations ha_partition::alter_table_flags(alter_table_operations flags)
{
  alter_table_operations flags_to_return;
  DBUG_ENTER("ha_partition::alter_table_flags");

  flags_to_return= ht->alter_table_flags(flags);
  flags_to_return|= m_file[0]->alter_table_flags(flags);

  DBUG_RETURN(flags_to_return);
}


/**
  check if copy of data is needed in alter table.
*/
bool ha_partition::check_if_incompatible_data(HA_CREATE_INFO *create_info,
                                              uint table_changes)
{
  /*
    The check for any partitioning related changes have already been done
    in mysql_alter_table (by fix_partition_func), so it is only up to
    the underlying handlers.
  */
  List_iterator<partition_element> part_it(m_part_info->partitions);
  HA_CREATE_INFO dummy_info= *create_info;
  uint i=0;
  while (partition_element *part_elem= part_it++)
  {
    if (m_is_sub_partitioned)
    {
      List_iterator<partition_element> subpart_it(part_elem->subpartitions);
      while (partition_element *sub_elem= subpart_it++)
      {
        dummy_info.data_file_name= sub_elem->data_file_name;
        dummy_info.index_file_name= sub_elem->index_file_name;
        if (m_file[i++]->check_if_incompatible_data(&dummy_info, table_changes))
          return COMPATIBLE_DATA_NO;
      }
    }
    else
    {
      dummy_info.data_file_name= part_elem->data_file_name;
      dummy_info.index_file_name= part_elem->index_file_name;
      if (m_file[i++]->check_if_incompatible_data(&dummy_info, table_changes))
        return COMPATIBLE_DATA_NO;
    }
  }
  return COMPATIBLE_DATA_YES;
}


/**
  Support of in-place alter table.
*/

/**
  Helper class for in-place alter, see handler.h
*/

class ha_partition_inplace_ctx : public inplace_alter_handler_ctx
{
public:
  inplace_alter_handler_ctx **handler_ctx_array;
private:
  uint m_tot_parts;

public:
  ha_partition_inplace_ctx(THD *thd, uint tot_parts)
    : inplace_alter_handler_ctx(),
      handler_ctx_array(NULL),
      m_tot_parts(tot_parts)
  {}

  ~ha_partition_inplace_ctx()
  {
    if (handler_ctx_array)
    {
      for (uint index= 0; index < m_tot_parts; index++)
        delete handler_ctx_array[index];
    }
  }
};


enum_alter_inplace_result
ha_partition::check_if_supported_inplace_alter(TABLE *altered_table,
                                               Alter_inplace_info *ha_alter_info)
{
  uint index= 0;
  enum_alter_inplace_result result;
  alter_table_operations orig_ops;
  ha_partition_inplace_ctx *part_inplace_ctx;
  bool first_is_set= false;
  THD *thd= ha_thd();

  DBUG_ENTER("ha_partition::check_if_supported_inplace_alter");
  /*
    Support inplace change of KEY () -> KEY ALGORITHM = N ().
    Any other change would set partition_changed in
    prep_alter_part_table() in mysql_alter_table().
  */
  if (ha_alter_info->alter_info->partition_flags == ALTER_PARTITION_INFO)
  {
    DBUG_ASSERT(ha_alter_info->alter_info->flags == 0);
    DBUG_RETURN(HA_ALTER_INPLACE_NO_LOCK);
  }

  part_inplace_ctx=
    new (thd->mem_root) ha_partition_inplace_ctx(thd, m_tot_parts);
  if (!part_inplace_ctx)
    DBUG_RETURN(HA_ALTER_ERROR);

  part_inplace_ctx->handler_ctx_array= (inplace_alter_handler_ctx **)
    thd->alloc(sizeof(inplace_alter_handler_ctx *) * (m_tot_parts + 1));
  if (!part_inplace_ctx->handler_ctx_array)
    DBUG_RETURN(HA_ALTER_ERROR);

  do {
    result= HA_ALTER_INPLACE_NO_LOCK;
    /* Set all to NULL, including the terminating one. */
    for (index= 0; index <= m_tot_parts; index++)
       part_inplace_ctx->handler_ctx_array[index]= NULL;

    ha_alter_info->handler_flags |= ALTER_PARTITIONED;
    orig_ops= ha_alter_info->handler_flags;
    for (index= 0; index < m_tot_parts; index++)
    {
      enum_alter_inplace_result p_result=
        m_file[index]->check_if_supported_inplace_alter(altered_table,
                                                        ha_alter_info);
      part_inplace_ctx->handler_ctx_array[index]= ha_alter_info->handler_ctx;

      if (index == 0)
        first_is_set= (ha_alter_info->handler_ctx != NULL);
      else if (first_is_set != (ha_alter_info->handler_ctx != NULL))
      {
        /* Either none or all partitions must set handler_ctx! */
        DBUG_ASSERT(0);
        DBUG_RETURN(HA_ALTER_ERROR);
      }
      if (p_result < result)
        result= p_result;
      if (result == HA_ALTER_ERROR)
        break;
    }
  } while (orig_ops != ha_alter_info->handler_flags);

  ha_alter_info->handler_ctx= part_inplace_ctx;
  /*
    To indicate for future inplace calls that there are several
    partitions/handlers that need to be committed together,
    we set group_commit_ctx to the NULL terminated array of
    the partitions handlers.
  */
  ha_alter_info->group_commit_ctx= part_inplace_ctx->handler_ctx_array;

  DBUG_RETURN(result);
}


bool ha_partition::prepare_inplace_alter_table(TABLE *altered_table,
                                               Alter_inplace_info *ha_alter_info)
{
  uint index= 0;
  bool error= false;
  ha_partition_inplace_ctx *part_inplace_ctx;

  DBUG_ENTER("ha_partition::prepare_inplace_alter_table");

  /*
    Changing to similar partitioning, only update metadata.
    Non allowed changes would be caought in prep_alter_part_table().
  */
  if (ha_alter_info->alter_info->partition_flags == ALTER_PARTITION_INFO)
  {
    DBUG_ASSERT(ha_alter_info->alter_info->flags == 0);
    DBUG_RETURN(false);
  }

  part_inplace_ctx=
    static_cast<class ha_partition_inplace_ctx*>(ha_alter_info->handler_ctx);

  for (index= 0; index < m_tot_parts && !error; index++)
  {
    ha_alter_info->handler_ctx= part_inplace_ctx->handler_ctx_array[index];
    if (m_file[index]->ha_prepare_inplace_alter_table(altered_table,
                                                      ha_alter_info))
      error= true;
    part_inplace_ctx->handler_ctx_array[index]= ha_alter_info->handler_ctx;
  }
  ha_alter_info->handler_ctx= part_inplace_ctx;

  DBUG_RETURN(error);
}


bool ha_partition::inplace_alter_table(TABLE *altered_table,
                                       Alter_inplace_info *ha_alter_info)
{
  uint index= 0;
  bool error= false;
  ha_partition_inplace_ctx *part_inplace_ctx;

  DBUG_ENTER("ha_partition::inplace_alter_table");

  /*
    Changing to similar partitioning, only update metadata.
    Non allowed changes would be caught in prep_alter_part_table().
  */
  if (ha_alter_info->alter_info->partition_flags == ALTER_PARTITION_INFO)
  {
    DBUG_ASSERT(ha_alter_info->alter_info->flags == 0);
    DBUG_RETURN(false);
  }

  part_inplace_ctx=
    static_cast<class ha_partition_inplace_ctx*>(ha_alter_info->handler_ctx);

  for (index= 0; index < m_tot_parts && !error; index++)
  {
    if ((ha_alter_info->handler_ctx=
	 part_inplace_ctx->handler_ctx_array[index]) != NULL
	&& index != 0)
      ha_alter_info->handler_ctx->set_shared_data
	(*part_inplace_ctx->handler_ctx_array[index - 1]);

    if (m_file[index]->ha_inplace_alter_table(altered_table,
                                              ha_alter_info))
      error= true;
    part_inplace_ctx->handler_ctx_array[index]= ha_alter_info->handler_ctx;
  }
  ha_alter_info->handler_ctx= part_inplace_ctx;

  DBUG_RETURN(error);
}


/*
  Note that this function will try rollback failed ADD INDEX by
  executing DROP INDEX for the indexes that were committed (if any)
  before the error occurred. This means that the underlying storage
  engine must be able to drop index in-place with X-lock held.
  (As X-lock will be held here if new indexes are to be committed)
*/
bool ha_partition::commit_inplace_alter_table(TABLE *altered_table,
                                              Alter_inplace_info *ha_alter_info,
                                              bool commit)
{
  ha_partition_inplace_ctx *part_inplace_ctx;
  bool error= false;

  DBUG_ENTER("ha_partition::commit_inplace_alter_table");

  /*
    Changing to similar partitioning, only update metadata.
    Non allowed changes would be caught in prep_alter_part_table().
  */
  if (ha_alter_info->alter_info->partition_flags == ALTER_PARTITION_INFO)
  {
    DBUG_ASSERT(ha_alter_info->alter_info->flags == 0);
    DBUG_RETURN(false);
  }

  part_inplace_ctx=
    static_cast<class ha_partition_inplace_ctx*>(ha_alter_info->handler_ctx);

  if (commit)
  {
    DBUG_ASSERT(ha_alter_info->group_commit_ctx ==
                part_inplace_ctx->handler_ctx_array);
    ha_alter_info->handler_ctx= part_inplace_ctx->handler_ctx_array[0];
    error= m_file[0]->ha_commit_inplace_alter_table(altered_table,
                                                    ha_alter_info, commit);
    if (unlikely(error))
      goto end;
    if (ha_alter_info->group_commit_ctx)
    {
      /*
        If ha_alter_info->group_commit_ctx is not set to NULL,
        then the engine did only commit the first partition!
        The engine is probably new, since both innodb and the default
        implementation of handler::commit_inplace_alter_table sets it to NULL
        and simply return false, since it allows metadata changes only.
        Loop over all other partitions as to follow the protocol!
      */
      uint i;
      DBUG_ASSERT(0);
      for (i= 1; i < m_tot_parts; i++)
      {
        ha_alter_info->handler_ctx= part_inplace_ctx->handler_ctx_array[i];
        error|= m_file[i]->ha_commit_inplace_alter_table(altered_table,
                                                         ha_alter_info,
                                                         true);
      }
  }
    }
  else
  {
    uint i;
    for (i= 0; i < m_tot_parts; i++)
    {
      /* Rollback, commit == false,  is done for each partition! */
      ha_alter_info->handler_ctx= part_inplace_ctx->handler_ctx_array[i];
      if (m_file[i]->ha_commit_inplace_alter_table(altered_table,
                                                   ha_alter_info, false))
        error= true;
      }
    }
end:
  ha_alter_info->handler_ctx= part_inplace_ctx;

  DBUG_RETURN(error);
}


void ha_partition::notify_table_changed()
{
  handler **file;

  DBUG_ENTER("ha_partition::notify_table_changed");

  for (file= m_file; *file; file++)
    (*file)->ha_notify_table_changed();

  DBUG_VOID_RETURN;
}


uint ha_partition::min_of_the_max_uint(
                       uint (handler::*operator_func)(void) const) const
{
  handler **file;
  uint min_of_the_max= ((*m_file)->*operator_func)();

  for (file= m_file+1; *file; file++)
  {
    uint tmp= ((*file)->*operator_func)();
    set_if_smaller(min_of_the_max, tmp);
  }
  return min_of_the_max;
}


uint ha_partition::max_supported_key_parts() const
{
  return min_of_the_max_uint(&handler::max_supported_key_parts);
}


uint ha_partition::max_supported_key_length() const
{
  return min_of_the_max_uint(&handler::max_supported_key_length);
}


uint ha_partition::max_supported_key_part_length() const
{
  return min_of_the_max_uint(&handler::max_supported_key_part_length);
}


uint ha_partition::max_supported_record_length() const
{
  return min_of_the_max_uint(&handler::max_supported_record_length);
}


uint ha_partition::max_supported_keys() const
{
  return min_of_the_max_uint(&handler::max_supported_keys);
}


uint ha_partition::min_record_length(uint options) const
{
  handler **file;
  uint max= (*m_file)->min_record_length(options);

  for (file= m_file, file++; *file; file++)
    if (max < (*file)->min_record_length(options))
      max= (*file)->min_record_length(options);
  return max;
}

/****************************************************************************
                MODULE compare records
****************************************************************************/
/*
  Compare two positions

  SYNOPSIS
    cmp_ref()
    ref1                   First position
    ref2                   Second position

  RETURN VALUE
    <0                     ref1 < ref2
    0                      Equal
    >0                     ref1 > ref2

  DESCRIPTION
    We get two references and need to check if those records are the same.
    If they belong to different partitions we decide that they are not
    the same record. Otherwise we use the particular handler to decide if
    they are the same. Sort in partition id order if not equal.

  MariaDB note:
    Please don't merge the code from MySQL that does this:

    We get two references and need to check if those records are the same.
    If they belong to different partitions we decide that they are not
    the same record. Otherwise we use the particular handler to decide if
    they are the same. Sort in partition id order if not equal.

    It is incorrect, MariaDB has an alternative fix.
*/

int ha_partition::cmp_ref(const uchar *ref1, const uchar *ref2)
{
  int cmp;
  uint32 diff1, diff2;
  DBUG_ENTER("ha_partition::cmp_ref");

  cmp= get_open_file_sample()->cmp_ref((ref1 + PARTITION_BYTES_IN_POS),
                                       (ref2 + PARTITION_BYTES_IN_POS));
  if (cmp)
    DBUG_RETURN(cmp);

  diff2= uint2korr(ref2);
  diff1= uint2korr(ref1);

  if (diff1 == diff2)
  {
   /* This means that the references are same and are in same partition.*/
    DBUG_RETURN(0);
  }

  /*
    In Innodb we compare with either primary key value or global DB_ROW_ID so
    it is not possible that the two references are equal and are in different
    partitions, but in myisam it is possible since we are comparing offsets.
    Remove this assert if DB_ROW_ID is changed to be per partition.
  */
  DBUG_ASSERT(!m_innodb);
  DBUG_RETURN(diff2 > diff1 ? -1 : 1);
}


/****************************************************************************
                MODULE auto increment
****************************************************************************/


/**
   Retreive new values for part_share->next_auto_inc_val if needed

   This is needed if the value has not been initialized or if one of
   the underlying partitions require that the value should be re-calculated
*/

void ha_partition::update_next_auto_inc_val()
{
  if (!part_share->auto_inc_initialized ||
      need_info_for_auto_inc())
    info(HA_STATUS_AUTO);
}


/**
  Determine whether a partition needs auto-increment initialization.

  @return
    TRUE                    A  partition needs auto-increment initialization
    FALSE                   No partition needs auto-increment initialization

  Resets part_share->auto_inc_initialized if next auto_increment needs to be
  recalculated.
*/

bool ha_partition::need_info_for_auto_inc()
{
  handler **file= m_file;
  DBUG_ENTER("ha_partition::need_info_for_auto_inc");

  do
  {
    if ((*file)->need_info_for_auto_inc())
    {
      /* We have to get new auto_increment values from handler */
      part_share->auto_inc_initialized= FALSE;
      DBUG_RETURN(TRUE);
    }
  } while (*(++file));
  DBUG_RETURN(FALSE);
}


/**
  Determine if all partitions can use the current auto-increment value for
  auto-increment initialization.

  @return
    TRUE                    All partitions can use the current auto-increment
                            value for auto-increment initialization
    FALSE                   All partitions cannot use the current
                            auto-increment value for auto-increment
                            initialization

  Notes
    This function is only called for ::info(HA_STATUS_AUTO) and is
    mainly used by the Spider engine, which returns false
    except in the case of DROP TABLE or ALTER TABLE when it returns TRUE.
    Other engines always returns TRUE for this call.
*/

bool ha_partition::can_use_for_auto_inc_init()
{
  handler **file= m_file;
  DBUG_ENTER("ha_partition::can_use_for_auto_inc_init");

  do
  {
    if (!(*file)->can_use_for_auto_inc_init())
      DBUG_RETURN(FALSE);
  } while (*(++file));
  DBUG_RETURN(TRUE);
}


int ha_partition::reset_auto_increment(ulonglong value)
{
  handler **file= m_file;
  int res;
  DBUG_ENTER("ha_partition::reset_auto_increment");
  lock_auto_increment();
  part_share->auto_inc_initialized= false;
  part_share->next_auto_inc_val= 0;
  do
  {
    if ((res= (*file)->ha_reset_auto_increment(value)) != 0)
      break;
  } while (*(++file));
  unlock_auto_increment();
  DBUG_RETURN(res);
}


/**
  This method is called by update_auto_increment which in turn is called
  by the individual handlers as part of write_row. We use the
  part_share->next_auto_inc_val, or search all
  partitions for the highest auto_increment_value if not initialized or
  if auto_increment field is a secondary part of a key, we must search
  every partition when holding a mutex to be sure of correctness.
*/

void ha_partition::get_auto_increment(ulonglong offset, ulonglong increment,
                                      ulonglong nb_desired_values,
                                      ulonglong *first_value,
                                      ulonglong *nb_reserved_values)
{
  DBUG_ENTER("ha_partition::get_auto_increment");
  DBUG_PRINT("enter", ("offset: %lu  inc: %lu  desired_values: %lu  "
                       "first_value: %lu", (ulong) offset, (ulong) increment,
                      (ulong) nb_desired_values, (ulong) *first_value));
  DBUG_ASSERT(increment);
  DBUG_ASSERT(nb_desired_values);
  *first_value= 0;
  if (table->s->next_number_keypart)
  {
    /*
      next_number_keypart is != 0 if the auto_increment column is a secondary
      column in the index (it is allowed in MyISAM)
    */
    DBUG_PRINT("info", ("next_number_keypart != 0"));
    ulonglong nb_reserved_values_part;
    ulonglong first_value_part, max_first_value;
    handler **file= m_file;
    first_value_part= max_first_value= *first_value;
    /* Must find highest value among all partitions. */
    do
    {
      /* Only nb_desired_values = 1 makes sense */
      (*file)->get_auto_increment(offset, increment, 1,
                                 &first_value_part, &nb_reserved_values_part);
      if (unlikely(first_value_part == ULONGLONG_MAX)) // error in one partition
      {
        *first_value= first_value_part;
        /* log that the error was between table/partition handler */
        sql_print_error("Partition failed to reserve auto_increment value");
        DBUG_VOID_RETURN;
      }
      DBUG_PRINT("info", ("first_value_part: %lu", (ulong) first_value_part));
      set_if_bigger(max_first_value, first_value_part);
    } while (*(++file));
    *first_value= max_first_value;
    *nb_reserved_values= 1;
  }
  else
  {
    THD *thd= ha_thd();
    /*
      This is initialized in the beginning of the first write_row call.
    */
    DBUG_ASSERT(part_share->auto_inc_initialized);
    /*
      Get a lock for handling the auto_increment in part_share
      for avoiding two concurrent statements getting the same number.
    */

    lock_auto_increment();

    /*
      In a multi-row insert statement like INSERT SELECT and LOAD DATA
      where the number of candidate rows to insert is not known in advance
      we must hold a lock/mutex for the whole statement if we have statement
      based replication. Because the statement-based binary log contains
      only the first generated value used by the statement, and slaves assumes
      all other generated values used by this statement were consecutive to
      this first one, we must exclusively lock the generator until the
      statement is done.
    */
    if (!auto_increment_safe_stmt_log_lock &&
        thd->lex->sql_command != SQLCOM_INSERT &&
        mysql_bin_log.is_open() &&
        !thd->is_current_stmt_binlog_format_row() &&
        (thd->variables.option_bits & OPTION_BIN_LOG))
    {
      DBUG_PRINT("info", ("locking auto_increment_safe_stmt_log_lock"));
      auto_increment_safe_stmt_log_lock= TRUE;
    }

    /* this gets corrected (for offset/increment) in update_auto_increment */
    *first_value= part_share->next_auto_inc_val;
    part_share->next_auto_inc_val+= nb_desired_values * increment;

    unlock_auto_increment();
    DBUG_PRINT("info", ("*first_value: %lu", (ulong) *first_value));
    *nb_reserved_values= nb_desired_values;
  }
  DBUG_VOID_RETURN;
}

void ha_partition::release_auto_increment()
{
  DBUG_ENTER("ha_partition::release_auto_increment");

  if (table->s->next_number_keypart)
  {
    uint i;
    for (i= bitmap_get_first_set(&m_part_info->lock_partitions);
         i < m_tot_parts;
         i= bitmap_get_next_set(&m_part_info->lock_partitions, i))
    {
      m_file[i]->ha_release_auto_increment();
    }
  }
  else
  {
    lock_auto_increment();
    if (next_insert_id)
    {
      ulonglong next_auto_inc_val= part_share->next_auto_inc_val;
      /*
        If the current auto_increment values is lower than the reserved
        value, and the reserved value was reserved by this thread,
        we can lower the reserved value.
      */
      if (next_insert_id < next_auto_inc_val &&
          auto_inc_interval_for_cur_row.maximum() >= next_auto_inc_val)
      {
        THD *thd= ha_thd();
        /*
          Check that we do not lower the value because of a failed insert
          with SET INSERT_ID, i.e. forced/non generated values.
        */
        if (thd->auto_inc_intervals_forced.maximum() < next_insert_id)
          part_share->next_auto_inc_val= next_insert_id;
      }
      DBUG_PRINT("info", ("part_share->next_auto_inc_val: %lu",
                          (ulong) part_share->next_auto_inc_val));
    }
    /*
      Unlock the multi-row statement lock taken in get_auto_increment.
      These actions must be performed even if the next_insert_id field
      contains zero, otherwise if the update_auto_increment fails then
      an unnecessary lock will remain:
    */
    if (auto_increment_safe_stmt_log_lock)
    {
      auto_increment_safe_stmt_log_lock= FALSE;
      DBUG_PRINT("info", ("unlocking auto_increment_safe_stmt_log_lock"));
    }

    unlock_auto_increment();
  }
  DBUG_VOID_RETURN;
}

/****************************************************************************
                MODULE initialize handler for HANDLER call
****************************************************************************/

void ha_partition::init_table_handle_for_HANDLER()
{
  return;
}


/****************************************************************************
                MODULE enable/disable indexes
****************************************************************************/

/*
  Disable indexes for a while
  SYNOPSIS
    disable_indexes()
    mode                      Mode
  RETURN VALUES
    0                         Success
    != 0                      Error
*/

int ha_partition::disable_indexes(uint mode)
{
  handler **file;
  int error= 0;

  DBUG_ASSERT(bitmap_is_set_all(&(m_part_info->lock_partitions)));
  for (file= m_file; *file; file++)
  {
    if (unlikely((error= (*file)->ha_disable_indexes(mode))))
      break;
  }
  return error;
}


/*
  Enable indexes again
  SYNOPSIS
    enable_indexes()
    mode                      Mode
  RETURN VALUES
    0                         Success
    != 0                      Error
*/

int ha_partition::enable_indexes(uint mode)
{
  handler **file;
  int error= 0;

  DBUG_ASSERT(bitmap_is_set_all(&(m_part_info->lock_partitions)));
  for (file= m_file; *file; file++)
  {
    if (unlikely((error= (*file)->ha_enable_indexes(mode))))
      break;
  }
  return error;
}


/*
  Check if indexes are disabled
  SYNOPSIS
    indexes_are_disabled()

  RETURN VALUES
    0                      Indexes are enabled
    != 0                   Indexes are disabled
*/

int ha_partition::indexes_are_disabled(void)
{
  handler **file;
  int error= 0;

  DBUG_ASSERT(bitmap_is_set_all(&(m_part_info->lock_partitions)));
  for (file= m_file; *file; file++)
  {
    if (unlikely((error= (*file)->indexes_are_disabled())))
      break;
  }
  return error;
}


/**
  Check/fix misplaced rows.

  @param read_part_id  Partition to check/fix.
  @param repair        If true, move misplaced rows to correct partition.

  @return Operation status.
    @retval HA_ADMIN_OK     Success
    @retval != HA_ADMIN_OK  Error
*/

int ha_partition::check_misplaced_rows(uint read_part_id, bool do_repair)
{
  int result= 0;
  uint32 correct_part_id;
  longlong func_value;
  longlong num_misplaced_rows= 0;

  DBUG_ENTER("ha_partition::check_misplaced_rows");

  DBUG_ASSERT(m_file);

  if (m_part_info->vers_info &&
      read_part_id != m_part_info->vers_info->now_part->id &&
      !m_part_info->vers_info->interval.is_set())
  {
    print_admin_msg(ha_thd(), MYSQL_ERRMSG_SIZE, "note",
                    table_share->db.str, table->alias,
                    opt_op_name[CHECK_PARTS],
                    "Not supported for non-INTERVAL history partitions");
    DBUG_RETURN(HA_ADMIN_NOT_IMPLEMENTED);
  }

  if (do_repair)
  {
    /* We must read the full row, if we need to move it! */
    bitmap_set_all(table->read_set);
    bitmap_set_all(table->write_set);
  }
  else
  {
    /* Only need to read the partitioning fields. */
    bitmap_union(table->read_set, &m_part_info->full_part_field_set);
    if (table->vcol_set)
      bitmap_union(table->vcol_set, &m_part_info->full_part_field_set);
  }

  if ((result= m_file[read_part_id]->ha_rnd_init(1)))
    DBUG_RETURN(result);

  while (true)
  {
    if ((result= m_file[read_part_id]->ha_rnd_next(m_rec0)))
    {
      if (result != HA_ERR_END_OF_FILE)
        break;

      if (num_misplaced_rows > 0)
      {
	print_admin_msg(ha_thd(), MYSQL_ERRMSG_SIZE, "warning",
                        table_share->db.str, table->alias,
                        opt_op_name[REPAIR_PARTS],
                        "Moved %lld misplaced rows",
                        num_misplaced_rows);
      }
      /* End-of-file reached, all rows are now OK, reset result and break. */
      result= 0;
      break;
    }

    result= m_part_info->get_partition_id(m_part_info, &correct_part_id,
                                          &func_value);
    if (result)
      break;

    if (correct_part_id != read_part_id)
    {
      num_misplaced_rows++;
      if (!do_repair)
      {
        /* Check. */
	print_admin_msg(ha_thd(), MYSQL_ERRMSG_SIZE, "error",
                        table_share->db.str, table->alias,
                        opt_op_name[CHECK_PARTS],
                        "Found a misplaced row");
        /* Break on first misplaced row! */
        result= HA_ADMIN_NEEDS_UPGRADE;
        break;
      }
      else
      {
        DBUG_PRINT("info", ("Moving row from partition %u to %u",
                            (uint) read_part_id, (uint) correct_part_id));

        /*
          Insert row into correct partition. Notice that there are no commit
          for every N row, so the repair will be one large transaction!
        */
        if ((result= m_file[correct_part_id]->ha_write_row(m_rec0)))
        {
          /*
            We have failed to insert a row, it might have been a duplicate!
          */
          char buf[MAX_KEY_LENGTH];
          String str(buf,sizeof(buf),system_charset_info);
          str.length(0);
          if (result == HA_ERR_FOUND_DUPP_KEY)
          {
            str.append("Duplicate key found, "
                       "please update or delete the record:\n");
            result= HA_ADMIN_CORRUPT;
          }
          m_err_rec= NULL;
          append_row_to_str(str);

          /*
            If the engine supports transactions, the failure will be
            rollbacked.
          */
          if (!m_file[correct_part_id]->has_transactions())
          {
            /* Log this error, so the DBA can notice it and fix it! */
            sql_print_error("Table '%-192s' failed to move/insert a row"
                            " from part %u into part %u:\n%s",
                            table->s->table_name.str,
                            (uint) read_part_id,
                            (uint) correct_part_id,
                            str.c_ptr_safe());
          }
	  print_admin_msg(ha_thd(), MYSQL_ERRMSG_SIZE, "error",
                          table_share->db.str, table->alias,
                          opt_op_name[REPAIR_PARTS],
                          "Failed to move/insert a row"
                          " from part %u into part %u:\n%s",
                          (uint) read_part_id,
                          (uint) correct_part_id,
                          str.c_ptr_safe());
          break;
        }

        /* Delete row from wrong partition. */
        if ((result= m_file[read_part_id]->ha_delete_row(m_rec0)))
        {
          if (m_file[correct_part_id]->has_transactions())
            break;
          /*
            We have introduced a duplicate, since we failed to remove it
            from the wrong partition.
          */
          char buf[MAX_KEY_LENGTH];
          String str(buf,sizeof(buf),system_charset_info);
          str.length(0);
          m_err_rec= NULL;
          append_row_to_str(str);

          /* Log this error, so the DBA can notice it and fix it! */
          sql_print_error("Table '%-192s': Delete from part %u failed with"
                          " error %d. But it was already inserted into"
                          " part %u, when moving the misplaced row!"
                          "\nPlease manually fix the duplicate row:\n%s",
                          table->s->table_name.str,
                          (uint) read_part_id,
                          result,
                          (uint) correct_part_id,
                          str.c_ptr_safe());
          break;
        }
      }
    }
  }

  int tmp_result= m_file[read_part_id]->ha_rnd_end();
  DBUG_RETURN(result ? result : tmp_result);
}


#define KEY_PARTITIONING_CHANGED_STR \
  "KEY () partitioning changed, please run:\n" \
  "ALTER TABLE %s.%s ALGORITHM = INPLACE %s"

int ha_partition::check_for_upgrade(HA_CHECK_OPT *check_opt)
{
  int error= HA_ADMIN_NEEDS_CHECK;
  DBUG_ENTER("ha_partition::check_for_upgrade");

  /*
    This is called even without FOR UPGRADE,
    if the .frm version is lower than the current version.
    In that case return that it needs checking!
  */
  if (!(check_opt->sql_flags & TT_FOR_UPGRADE))
    DBUG_RETURN(error);

  /*
    Partitions will be checked for during their ha_check!

    Check if KEY (sub)partitioning was used and any field's hash calculation
    differs from 5.1, see bug#14521864.
  */
  if (table->s->mysql_version < 50503 &&              // 5.1 table (<5.5.3)
      ((m_part_info->part_type == HASH_PARTITION &&   // KEY partitioned
        m_part_info->list_of_part_fields) ||
       (m_is_sub_partitioned &&                       // KEY subpartitioned
        m_part_info->list_of_subpart_fields)))
  {
    Field **field;
    if (m_is_sub_partitioned)
    {
      field= m_part_info->subpart_field_array;
    }
    else
    {
      field= m_part_info->part_field_array;
    }
    for (; *field; field++)
    {
      switch ((*field)->real_type()) {
      case MYSQL_TYPE_TINY:
      case MYSQL_TYPE_SHORT:
      case MYSQL_TYPE_LONG:
      case MYSQL_TYPE_FLOAT:
      case MYSQL_TYPE_DOUBLE:
      case MYSQL_TYPE_NEWDECIMAL:
      case MYSQL_TYPE_TIMESTAMP:
      case MYSQL_TYPE_LONGLONG:
      case MYSQL_TYPE_INT24:
      case MYSQL_TYPE_TIME:
      case MYSQL_TYPE_DATETIME:
      case MYSQL_TYPE_YEAR:
      case MYSQL_TYPE_NEWDATE:
      case MYSQL_TYPE_ENUM:
      case MYSQL_TYPE_SET:
        {
          THD *thd= ha_thd();
          char *part_buf;
          String db_name, table_name;
          uint part_buf_len;
          bool skip_generation= false;
          partition_info::enum_key_algorithm old_algorithm;
          old_algorithm= m_part_info->key_algorithm;
          error= HA_ADMIN_FAILED;
          append_identifier(ha_thd(), &db_name, &table_share->db);
          append_identifier(ha_thd(), &table_name, &table_share->table_name);
          if (m_part_info->key_algorithm != partition_info::KEY_ALGORITHM_NONE)
          {
            /*
              Only possible when someone tampered with .frm files,
              like during tests :)
            */
            skip_generation= true;
          }
          m_part_info->key_algorithm= partition_info::KEY_ALGORITHM_51;
          if (skip_generation ||
              !(part_buf= generate_partition_syntax_for_frm(thd, m_part_info,
                                                            &part_buf_len,
                                                            NULL, NULL)) ||
	      print_admin_msg(thd, SQL_ADMIN_MSG_TEXT_SIZE + 1, "error",
	                      table_share->db.str,
	                      table->alias,
                              opt_op_name[CHECK_PARTS],
                              KEY_PARTITIONING_CHANGED_STR,
                              db_name.c_ptr_safe(),
                              table_name.c_ptr_safe(),
                              part_buf))
	  {
	    /* Error creating admin message (too long string?). */
	    print_admin_msg(thd, MYSQL_ERRMSG_SIZE, "error",
                            table_share->db.str, table->alias,
                            opt_op_name[CHECK_PARTS],
                            KEY_PARTITIONING_CHANGED_STR,
                            db_name.c_ptr_safe(), table_name.c_ptr_safe(),
                            "<old partition clause>, but add ALGORITHM = 1"
                            " between 'KEY' and '(' to change the metadata"
                            " without the need of a full table rebuild.");
          }
          m_part_info->key_algorithm= old_algorithm;
          DBUG_RETURN(error);
        }
      default:
        /* Not affected! */
        ;
      }
    }
  }

  DBUG_RETURN(error);
}


TABLE_LIST *ha_partition::get_next_global_for_child()
{
  handler **file;
  DBUG_ENTER("ha_partition::get_next_global_for_child");
  for (file= m_file; *file; file++)
  {
    TABLE_LIST *table_list;
    if ((table_list= (*file)->get_next_global_for_child()))
      DBUG_RETURN(table_list);
  }
  DBUG_RETURN(0);
}


/**
  Push an engine condition to the condition stack of the storage engine
  for each partition.

  @param  cond              Pointer to the engine condition to be pushed.

  @return NULL              Underlying engine will not return rows that
                            do not match the passed condition.
          <> NULL           'Remainder' condition that the caller must use
                            to filter out records.
*/

const COND *ha_partition::cond_push(const COND *cond)
{
  uint i;
  COND *res_cond= NULL;
  DBUG_ENTER("ha_partition::cond_push");

  if (set_top_table_fields)
  {
    /*
      We want to do this in a separate loop to not come into a situation
      where we have only done cond_push() to some of the tables
    */
    for (i= bitmap_get_first_set(&m_partitions_to_reset);
         i < m_tot_parts;
         i= bitmap_get_next_set(&m_partitions_to_reset, i))
    {
      if (bitmap_is_set(&m_opened_partitions, i))
      {
        if ((m_file[i]->set_top_table_and_fields(top_table,
                                                 top_table_field,
                                                 top_table_fields)))
          DBUG_RETURN(cond);                      // Abort cond push, no error
      }
    }
  }

  for (i= bitmap_get_first_set(&m_partitions_to_reset);
       i < m_tot_parts;
       i= bitmap_get_next_set(&m_partitions_to_reset, i))
  {
    if (bitmap_is_set(&m_opened_partitions, i))
    {
      if (m_file[i]->pushed_cond != cond)
      {
        if (m_file[i]->cond_push(cond))
          res_cond= (COND *) cond;
        else
          m_file[i]->pushed_cond= cond;
      }
    }
  }
  DBUG_RETURN(res_cond);
}


/**
  Pop the top condition from the condition stack of the storage engine
  for each partition.
*/

void ha_partition::cond_pop()
{
  uint i;
  DBUG_ENTER("ha_partition::cond_pop");

  for (i= bitmap_get_first_set(&m_partitions_to_reset);
       i < m_tot_parts;
       i= bitmap_get_next_set(&m_partitions_to_reset, i))
  {
    if (bitmap_is_set(&m_opened_partitions, i))
    {
      m_file[i]->cond_pop();
    }
  }
  DBUG_VOID_RETURN;
}


/**
  Perform bulk update preparation on each partition.

  SYNOPSIS
    start_bulk_update()

  RETURN VALUE
    TRUE                      Error
    FALSE                     Success
*/

bool ha_partition::start_bulk_update()
{
  handler **file= m_file;
  DBUG_ENTER("ha_partition::start_bulk_update");

  if (bitmap_is_overlapping(&m_part_info->full_part_field_set,
                            table->write_set))
    DBUG_RETURN(TRUE);

  do
  {
    if ((*file)->start_bulk_update())
      DBUG_RETURN(TRUE);
  } while (*(++file));
  DBUG_RETURN(FALSE);
}


/**
  Perform bulk update execution on each partition.  A bulk update allows
  a handler to batch the updated rows instead of performing the updates
  one row at a time.

  SYNOPSIS
    exec_bulk_update()

  RETURN VALUE
    TRUE                      Error
    FALSE                     Success
*/

int ha_partition::exec_bulk_update(ha_rows *dup_key_found)
{
  int error;
  handler **file= m_file;
  DBUG_ENTER("ha_partition::exec_bulk_update");

  do
  {
    if (unlikely((error= (*file)->exec_bulk_update(dup_key_found))))
      DBUG_RETURN(error);
  } while (*(++file));
  DBUG_RETURN(0);
}


/**
  Perform bulk update cleanup on each partition.

  SYNOPSIS
    end_bulk_update()

  RETURN VALUE
    NONE
*/

int ha_partition::end_bulk_update()
{
  int error= 0;
  handler **file= m_file;
  DBUG_ENTER("ha_partition::end_bulk_update");

  do
  {
    int tmp;
    if ((tmp= (*file)->end_bulk_update()))
      error= tmp;
  } while (*(++file));
  DBUG_RETURN(error);
}


/**
  Add the row to the bulk update on the partition on which the row is stored.
  A bulk update allows a handler to batch the updated rows instead of
  performing the updates one row at a time.

  SYNOPSIS
    bulk_update_row()
    old_data                  Old record
    new_data                  New record
    dup_key_found             Number of duplicate keys found

  RETURN VALUE
    >1                        Error
    1                         Bulk update not used, normal operation used
    0                         Bulk update used by handler
*/

int ha_partition::bulk_update_row(const uchar *old_data, const uchar *new_data,
                                  ha_rows *dup_key_found)
{
  int error= 0;
  uint32 part_id;
  longlong func_value;
  DBUG_ENTER("ha_partition::bulk_update_row");

  MY_BITMAP *old_map= dbug_tmp_use_all_columns(table, &table->read_set);
  error= m_part_info->get_partition_id(m_part_info, &part_id,
                                       &func_value);
  dbug_tmp_restore_column_map(&table->read_set, old_map);
  if (unlikely(error))
  {
    m_part_info->err_value= func_value;
    goto end;
  }

  error= m_file[part_id]->ha_bulk_update_row(old_data, new_data,
                                             dup_key_found);

end:
  DBUG_RETURN(error);
}


/**
  Perform bulk delete preparation on each partition.

  SYNOPSIS
    start_bulk_delete()

  RETURN VALUE
    TRUE                      Error
    FALSE                     Success
*/

bool ha_partition::start_bulk_delete()
{
  handler **file= m_file;
  DBUG_ENTER("ha_partition::start_bulk_delete");

  do
  {
    if ((*file)->start_bulk_delete())
      DBUG_RETURN(TRUE);
  } while (*(++file));
  DBUG_RETURN(FALSE);
}


/**
  Perform bulk delete cleanup on each partition.

  SYNOPSIS
    end_bulk_delete()

  RETURN VALUE
    >0                        Error
    0                         Success
*/

int ha_partition::end_bulk_delete()
{
  int error= 0;
  handler **file= m_file;
  DBUG_ENTER("ha_partition::end_bulk_delete");

  do
  {
    int tmp;
    if ((tmp= (*file)->end_bulk_delete()))
      error= tmp;
  } while (*(++file));
  DBUG_RETURN(error);
}


/**
  Perform initialization for a direct update request.

  SYNOPSIS
    direct_update_rows_init()
    update fields             Pointer to the list of fields to update

  RETURN VALUE
    >0                        Error
    0                         Success
*/

int ha_partition::direct_update_rows_init(List<Item> *update_fields)
{
  int error;
  uint i, found;
  handler *file;
  DBUG_ENTER("ha_partition::direct_update_rows_init");

  if (bitmap_is_overlapping(&m_part_info->full_part_field_set,
                            table->write_set))
  {
    DBUG_PRINT("info", ("partition FALSE by updating part_key"));
    DBUG_RETURN(HA_ERR_WRONG_COMMAND);
  }

  m_part_spec.start_part= 0;
  m_part_spec.end_part= m_tot_parts - 1;
  m_direct_update_part_spec= m_part_spec;

  found= 0;
  for (i= m_part_spec.start_part; i <= m_part_spec.end_part; i++)
  {
    if (bitmap_is_set(&(m_part_info->read_partitions), i) &&
        bitmap_is_set(&(m_part_info->lock_partitions), i))
    {
      file= m_file[i];
      if (unlikely((error= (m_pre_calling ?
                            file->pre_direct_update_rows_init(update_fields) :
                            file->direct_update_rows_init(update_fields)))))
      {
        DBUG_PRINT("info", ("partition FALSE by storage engine"));
        DBUG_RETURN(error);
      }
      found++;
    }
  }

  TABLE_LIST *table_list= table->pos_in_table_list;
  if (found != 1 && table_list)
  {
    while (table_list->parent_l)
      table_list= table_list->parent_l;
    st_select_lex *select_lex= table_list->select_lex;
    DBUG_PRINT("info", ("partition select_lex: %p", select_lex));
    if (select_lex && select_lex->explicit_limit)
    {
      DBUG_PRINT("info", ("partition explicit_limit=TRUE"));
      DBUG_PRINT("info", ("partition offset_limit: %p",
                          select_lex->offset_limit));
      DBUG_PRINT("info", ("partition select_limit: %p",
                          select_lex->select_limit));
      DBUG_PRINT("info", ("partition FALSE by select_lex"));
      DBUG_RETURN(HA_ERR_WRONG_COMMAND);
    }
  }
  DBUG_PRINT("info", ("partition OK"));
  DBUG_RETURN(0);
}


/**
  Do initialization for performing parallel direct update
  for a handlersocket update request.

  SYNOPSIS
    pre_direct_update_rows_init()
    update fields             Pointer to the list of fields to update

  RETURN VALUE
    >0                        Error
    0                         Success
*/

int ha_partition::pre_direct_update_rows_init(List<Item> *update_fields)
{
  bool save_m_pre_calling;
  int error;
  DBUG_ENTER("ha_partition::pre_direct_update_rows_init");
  save_m_pre_calling= m_pre_calling;
  m_pre_calling= TRUE;
  error= direct_update_rows_init(update_fields);
  m_pre_calling= save_m_pre_calling;
  DBUG_RETURN(error);
}


/**
  Execute a direct update request.  A direct update request updates all
  qualified rows in a single operation, rather than one row at a time.
  The direct update operation is pushed down to each individual
  partition.

  SYNOPSIS
    direct_update_rows()
    update_rows               Number of updated rows

  RETURN VALUE
    >0                        Error
    0                         Success
*/

int ha_partition::direct_update_rows(ha_rows *update_rows_result)
{
  int error;
  bool rnd_seq= FALSE;
  ha_rows update_rows= 0;
  uint32 i;
  DBUG_ENTER("ha_partition::direct_update_rows");

  /* If first call to direct_update_rows with RND scan */
  if ((m_pre_calling ? pre_inited : inited) == RND && m_scan_value == 1)
  {
    rnd_seq= TRUE;
    m_scan_value= 2;
  }

  *update_rows_result= 0;
  for (i= m_part_spec.start_part; i <= m_part_spec.end_part; i++)
  {
    handler *file= m_file[i];
    if (bitmap_is_set(&(m_part_info->read_partitions), i) &&
        bitmap_is_set(&(m_part_info->lock_partitions), i))
    {
      if (rnd_seq && (m_pre_calling ? file->pre_inited : file->inited) == NONE)
      {
        if (unlikely((error= (m_pre_calling ?
                              file->ha_pre_rnd_init(TRUE) :
                              file->ha_rnd_init(TRUE)))))
          DBUG_RETURN(error);
      }
      if (unlikely((error= (m_pre_calling ?
                            (file)->pre_direct_update_rows() :
                            (file)->ha_direct_update_rows(&update_rows)))))
      {
        if (rnd_seq)
        {
          if (m_pre_calling)
            file->ha_pre_rnd_end();
          else
            file->ha_rnd_end();
        }
        DBUG_RETURN(error);
      }
      *update_rows_result+= update_rows;
    }
    if (rnd_seq)
    {
      if (unlikely((error= (m_pre_calling ?
                            file->ha_pre_index_or_rnd_end() :
                            file->ha_index_or_rnd_end()))))
        DBUG_RETURN(error);
    }
  }
  DBUG_RETURN(0);
}


/**
  Start parallel execution of a direct update for a handlersocket update
  request.  A direct update request updates all qualified rows in a single
  operation, rather than one row at a time.  The direct update operation
  is pushed down to each individual partition.

  SYNOPSIS
    pre_direct_update_rows()

  RETURN VALUE
    >0                        Error
    0                         Success
*/

int ha_partition::pre_direct_update_rows()
{
  bool save_m_pre_calling;
  int error;
  ha_rows not_used= 0;
  DBUG_ENTER("ha_partition::pre_direct_update_rows");
  save_m_pre_calling= m_pre_calling;
  m_pre_calling= TRUE;
  error= direct_update_rows(&not_used);
  m_pre_calling= save_m_pre_calling;
  DBUG_RETURN(error);
}


/**
  Perform initialization for a direct delete request.

  SYNOPSIS
    direct_delete_rows_init()

  RETURN VALUE
    >0                        Error
    0                         Success
*/

int ha_partition::direct_delete_rows_init()
{
  int error;
  uint i, found;
  DBUG_ENTER("ha_partition::direct_delete_rows_init");

  m_part_spec.start_part= 0;
  m_part_spec.end_part= m_tot_parts - 1;
  m_direct_update_part_spec= m_part_spec;

  found= 0;
  for (i= m_part_spec.start_part; i <= m_part_spec.end_part; i++)
  {
    if (bitmap_is_set(&(m_part_info->read_partitions), i) &&
        bitmap_is_set(&(m_part_info->lock_partitions), i))
    {
      handler *file= m_file[i];
      if (unlikely((error= (m_pre_calling ?
                            file->pre_direct_delete_rows_init() :
                            file->direct_delete_rows_init()))))
      {
        DBUG_PRINT("exit", ("error in direct_delete_rows_init"));
        DBUG_RETURN(error);
      }
      found++;
    }
  }

  TABLE_LIST *table_list= table->pos_in_table_list;
  if (found != 1 && table_list)
  {
    while (table_list->parent_l)
      table_list= table_list->parent_l;
    st_select_lex *select_lex= table_list->select_lex;
    DBUG_PRINT("info", ("partition select_lex: %p", select_lex));
    if (select_lex && select_lex->explicit_limit)
    {
      DBUG_PRINT("info", ("partition explicit_limit: TRUE"));
      DBUG_PRINT("info", ("partition offset_limit: %p",
                          select_lex->offset_limit));
      DBUG_PRINT("info", ("partition select_limit: %p",
                          select_lex->select_limit));
      DBUG_PRINT("info", ("partition FALSE by select_lex"));
      DBUG_RETURN(HA_ERR_WRONG_COMMAND);
    }
  }
  DBUG_PRINT("exit", ("OK"));
  DBUG_RETURN(0);
}


/**
  Do initialization for performing parallel direct delete
  for a handlersocket delete request.

  SYNOPSIS
    pre_direct_delete_rows_init()

  RETURN VALUE
    >0                        Error
    0                         Success
*/

int ha_partition::pre_direct_delete_rows_init()
{
  bool save_m_pre_calling;
  int error;
  DBUG_ENTER("ha_partition::pre_direct_delete_rows_init");
  save_m_pre_calling= m_pre_calling;
  m_pre_calling= TRUE;
  error= direct_delete_rows_init();
  m_pre_calling= save_m_pre_calling;
  DBUG_RETURN(error);
}


/**
  Execute a direct delete request.  A direct delete request deletes all
  qualified rows in a single operation, rather than one row at a time.
  The direct delete operation is pushed down to each individual
  partition.

  SYNOPSIS
    direct_delete_rows()
    delete_rows               Number of deleted rows

  RETURN VALUE
    >0                        Error
    0                         Success
*/

int ha_partition::direct_delete_rows(ha_rows *delete_rows_result)
{
  int error;
  bool rnd_seq= FALSE;
  ha_rows delete_rows= 0;
  uint32 i;
  handler *file;
  DBUG_ENTER("ha_partition::direct_delete_rows");

  if ((m_pre_calling ? pre_inited : inited) == RND && m_scan_value == 1)
  {
    rnd_seq= TRUE;
    m_scan_value= 2;
  }

  *delete_rows_result= 0;
  m_part_spec= m_direct_update_part_spec;
  for (i= m_part_spec.start_part; i <= m_part_spec.end_part; i++)
  {
    file= m_file[i];
    if (bitmap_is_set(&(m_part_info->read_partitions), i) &&
        bitmap_is_set(&(m_part_info->lock_partitions), i))
    {
      if (rnd_seq && (m_pre_calling ? file->pre_inited : file->inited) == NONE)
      {
        if (unlikely((error= (m_pre_calling ?
                              file->ha_pre_rnd_init(TRUE) :
                              file->ha_rnd_init(TRUE)))))
          DBUG_RETURN(error);
      }
      if ((error= (m_pre_calling ?
                   file->pre_direct_delete_rows() :
                   file->ha_direct_delete_rows(&delete_rows))))
      {
        if (m_pre_calling)
          file->ha_pre_rnd_end();
        else
          file->ha_rnd_end();
        DBUG_RETURN(error);
      }
      delete_rows_result+= delete_rows;
    }
    if (rnd_seq)
    {
      if (unlikely((error= (m_pre_calling ?
                            file->ha_pre_index_or_rnd_end() :
                            file->ha_index_or_rnd_end()))))
        DBUG_RETURN(error);
    }
  }
  DBUG_RETURN(0);
}


/**
  Start parallel execution of a direct delete for a handlersocket delete
  request.  A direct delete request deletes all qualified rows in a single
  operation, rather than one row at a time.  The direct delete operation
  is pushed down to each individual partition.

  SYNOPSIS
    pre_direct_delete_rows()

  RETURN VALUE
    >0                        Error
    0                         Success
*/

int ha_partition::pre_direct_delete_rows()
{
  bool save_m_pre_calling;
  int error;
  ha_rows not_used;
  DBUG_ENTER("ha_partition::pre_direct_delete_rows");
  save_m_pre_calling= m_pre_calling;
  m_pre_calling= TRUE;
  error= direct_delete_rows(&not_used);
  m_pre_calling= save_m_pre_calling;
  DBUG_RETURN(error);
}

/**
  Push metadata for the current operation down to each partition.

  SYNOPSIS
    info_push()

  RETURN VALUE
    >0                        Error
    0                         Success
*/

int ha_partition::info_push(uint info_type, void *info)
{
  int error= 0, tmp;
  uint i;
  DBUG_ENTER("ha_partition::info_push");

  for (i= bitmap_get_first_set(&m_partitions_to_reset);
       i < m_tot_parts;
       i= bitmap_get_next_set(&m_partitions_to_reset, i))
  {
    if (bitmap_is_set(&m_opened_partitions, i))
    {
      if ((tmp= m_file[i]->info_push(info_type, info)))
      {
        error= tmp;
      }
    }
  }
  DBUG_RETURN(error);
}


void ha_partition::clear_top_table_fields()
{
  uint i;
  DBUG_ENTER("ha_partition::clear_top_table_fields");

  if (set_top_table_fields)
  {
    set_top_table_fields= FALSE;
    top_table= NULL;
    top_table_field= NULL;
    top_table_fields= 0;
    for (i= bitmap_get_first_set(&m_partitions_to_reset);
         i < m_tot_parts;
         i= bitmap_get_next_set(&m_partitions_to_reset, i))
    {
      if (bitmap_is_set(&m_opened_partitions, i))
      {
        m_file[i]->clear_top_table_fields();
      }
    }
  }
  DBUG_VOID_RETURN;
}


struct st_mysql_storage_engine partition_storage_engine=
{ MYSQL_HANDLERTON_INTERFACE_VERSION };

maria_declare_plugin(partition)
{
  MYSQL_STORAGE_ENGINE_PLUGIN,
  &partition_storage_engine,
  "partition",
  "Mikael Ronstrom, MySQL AB",
  "Partition Storage Engine Helper",
  PLUGIN_LICENSE_GPL,
  partition_initialize, /* Plugin Init */
  NULL, /* Plugin Deinit */
  0x0100, /* 1.0 */
  NULL,                       /* status variables                */
  NULL,                       /* system variables                */
  "1.0",                      /* string version                  */
  MariaDB_PLUGIN_MATURITY_STABLE /* maturity                     */
}
maria_declare_plugin_end;

#endif<|MERGE_RESOLUTION|>--- conflicted
+++ resolved
@@ -1,10 +1,6 @@
 /*
   Copyright (c) 2005, 2019, Oracle and/or its affiliates.
-<<<<<<< HEAD
-  Copyright (c) 2009, 2020, MariaDB
-=======
   Copyright (c) 2009, 2021, MariaDB
->>>>>>> 2fb44078
 
   This program is free software; you can redistribute it and/or modify
   it under the terms of the GNU General Public License as published by
@@ -2309,28 +2305,6 @@
   }
 }
 
-<<<<<<< HEAD
-/*
-  Change comments specific to handler
-
-  SYNOPSIS
-    update_table_comment()
-    comment                       Original comment
-
-  RETURN VALUE
-    new comment
-
-  DESCRIPTION
-    No comment changes so far
-*/
-
-char *ha_partition::update_table_comment(const char *comment)
-{
-  return (char*) comment;                       /* Nothing to change */
-}
-
-=======
->>>>>>> 2fb44078
 
 /**
   Handle delete and rename table
