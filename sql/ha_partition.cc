/* Copyright 2005-2008 MySQL AB, 2008-2009 Sun Microsystems, Inc.

  This program is free software; you can redistribute it and/or modify
  it under the terms of the GNU General Public License as published by
  the Free Software Foundation; version 2 of the License.

  This program is distributed in the hope that it will be useful,
  but WITHOUT ANY WARRANTY; without even the implied warranty of
  MERCHANTABILITY or FITNESS FOR A PARTICULAR PURPOSE.  See the
  GNU General Public License for more details.

  You should have received a copy of the GNU General Public License
  along with this program; if not, write to the Free Software
  Foundation, Inc., 59 Temple Place, Suite 330, Boston, MA  02111-1307  USA */

/*
  This handler was developed by Mikael Ronstrom for version 5.1 of MySQL.
  It is an abstraction layer on top of other handlers such as MyISAM,
  InnoDB, Federated, Berkeley DB and so forth. Partitioned tables can also
  be handled by a storage engine. The current example of this is NDB
  Cluster that has internally handled partitioning. This have benefits in
  that many loops needed in the partition handler can be avoided.

  Partitioning has an inherent feature which in some cases is positive and
  in some cases is negative. It splits the data into chunks. This makes
  the data more manageable, queries can easily be parallelised towards the
  parts and indexes are split such that there are less levels in the
  index trees. The inherent disadvantage is that to use a split index
  one has to scan all index parts which is ok for large queries but for
  small queries it can be a disadvantage.

  Partitioning lays the foundation for more manageable databases that are
  extremely large. It does also lay the foundation for more parallelism
  in the execution of queries. This functionality will grow with later
  versions of MySQL.

  You can enable it in your buld by doing the following during your build
  process:
  ./configure --with-partition

  The partition is setup to use table locks. It implements an partition "SHARE"
  that is inserted into a hash by table name. You can use this to store
  information of state that any partition handler object will be able to see
  if it is using the same table.

  Please read the object definition in ha_partition.h before reading the rest
  if this file.
*/

#ifdef __GNUC__
#pragma implementation				// gcc: Class implementation
#endif

#include "sql_priv.h"
#include "sql_parse.h"                          // append_file_to_dir

#ifdef WITH_PARTITION_STORAGE_ENGINE
#include "ha_partition.h"
#include "sql_table.h"                        // tablename_to_filename
#include "key.h"
#include "sql_plugin.h"
#include "table.h"                           /* HA_DATA_PARTITION */

#include "debug_sync.h"

static const char *ha_par_ext= ".par";

/****************************************************************************
                MODULE create/delete handler object
****************************************************************************/

static handler *partition_create_handler(handlerton *hton,
                                         TABLE_SHARE *share,
                                         MEM_ROOT *mem_root);
static uint partition_flags();
static uint alter_table_flags(uint flags);


static int partition_initialize(void *p)
{

  handlerton *partition_hton;
  partition_hton= (handlerton *)p;

  partition_hton->state= SHOW_OPTION_YES;
  partition_hton->db_type= DB_TYPE_PARTITION_DB;
  partition_hton->create= partition_create_handler;
  partition_hton->partition_flags= partition_flags;
  partition_hton->alter_table_flags= alter_table_flags;
  partition_hton->flags= HTON_NOT_USER_SELECTABLE |
                         HTON_HIDDEN |
                         HTON_TEMPORARY_NOT_SUPPORTED;

  return 0;
}

/*
  Create new partition handler

  SYNOPSIS
    partition_create_handler()
    table                       Table object

  RETURN VALUE
    New partition object
*/

static handler *partition_create_handler(handlerton *hton, 
                                         TABLE_SHARE *share,
                                         MEM_ROOT *mem_root)
{
  ha_partition *file= new (mem_root) ha_partition(hton, share);
  if (file && file->initialize_partition(mem_root))
  {
    delete file;
    file= 0;
  }
  return file;
}

/*
  HA_CAN_PARTITION:
  Used by storage engines that can handle partitioning without this
  partition handler
  (Partition, NDB)

  HA_CAN_UPDATE_PARTITION_KEY:
  Set if the handler can update fields that are part of the partition
  function.

  HA_CAN_PARTITION_UNIQUE:
  Set if the handler can handle unique indexes where the fields of the
  unique key are not part of the fields of the partition function. Thus
  a unique key can be set on all fields.

  HA_USE_AUTO_PARTITION
  Set if the handler sets all tables to be partitioned by default.
*/

static uint partition_flags()
{
  return HA_CAN_PARTITION;
}

static uint alter_table_flags(uint flags __attribute__((unused)))
{
  return (HA_PARTITION_FUNCTION_SUPPORTED |
          HA_FAST_CHANGE_PARTITION);
}

const uint ha_partition::NO_CURRENT_PART_ID= 0xFFFFFFFF;

/*
  Constructor method

  SYNOPSIS
    ha_partition()
    table                       Table object

  RETURN VALUE
    NONE
*/

ha_partition::ha_partition(handlerton *hton, TABLE_SHARE *share)
  :handler(hton, share), m_part_info(NULL), m_create_handler(FALSE),
   m_is_sub_partitioned(0)
{
  DBUG_ENTER("ha_partition::ha_partition(table)");
  init_handler_variables();
  DBUG_VOID_RETURN;
}


/*
  Constructor method

  SYNOPSIS
    ha_partition()
    part_info                       Partition info

  RETURN VALUE
    NONE
*/

ha_partition::ha_partition(handlerton *hton, partition_info *part_info)
  :handler(hton, NULL), m_part_info(part_info), m_create_handler(TRUE),
   m_is_sub_partitioned(m_part_info->is_sub_partitioned())
{
  DBUG_ENTER("ha_partition::ha_partition(part_info)");
  init_handler_variables();
  DBUG_ASSERT(m_part_info);
  DBUG_VOID_RETURN;
}


/*
  Initialize handler object

  SYNOPSIS
    init_handler_variables()

  RETURN VALUE
    NONE
*/

void ha_partition::init_handler_variables()
{
  active_index= MAX_KEY;
  m_mode= 0;
  m_open_test_lock= 0;
  m_file_buffer= NULL;
  m_name_buffer_ptr= NULL;
  m_engine_array= NULL;
  m_file= NULL;
  m_file_tot_parts= 0;
  m_reorged_file= NULL;
  m_new_file= NULL;
  m_reorged_parts= 0;
  m_added_file= NULL;
  m_tot_parts= 0;
  m_pkey_is_clustered= 0;
  m_lock_type= F_UNLCK;
  m_part_spec.start_part= NO_CURRENT_PART_ID;
  m_scan_value= 2;
  m_ref_length= 0;
  m_part_spec.end_part= NO_CURRENT_PART_ID;
  m_index_scan_type= partition_no_index_scan;
  m_start_key.key= NULL;
  m_start_key.length= 0;
  m_myisam= FALSE;
  m_innodb= FALSE;
  m_extra_cache= FALSE;
  m_extra_cache_size= 0;
  m_extra_prepare_for_update= FALSE;
  m_extra_cache_part_id= NO_CURRENT_PART_ID;
  m_handler_status= handler_not_initialized;
  m_low_byte_first= 1;
  m_part_field_array= NULL;
  m_ordered_rec_buffer= NULL;
  m_top_entry= NO_CURRENT_PART_ID;
  m_rec_length= 0;
  m_last_part= 0;
  m_rec0= 0;
  m_curr_key_info[0]= NULL;
  m_curr_key_info[1]= NULL;
  is_clone= FALSE,
  m_part_func_monotonicity_info= NON_MONOTONIC;
  auto_increment_lock= FALSE;
  auto_increment_safe_stmt_log_lock= FALSE;
  /*
    this allows blackhole to work properly
  */
  m_num_locks= 0;

#ifdef DONT_HAVE_TO_BE_INITALIZED
  m_start_key.flag= 0;
  m_ordered= TRUE;
#endif
}


const char *ha_partition::table_type() const
{ 
  // we can do this since we only support a single engine type
  return m_file[0]->table_type(); 
}


/*
  Destructor method

  SYNOPSIS
    ~ha_partition()

  RETURN VALUE
    NONE
*/

ha_partition::~ha_partition()
{
  DBUG_ENTER("ha_partition::~ha_partition()");
  if (m_file != NULL)
  {
    uint i;
    for (i= 0; i < m_tot_parts; i++)
      delete m_file[i];
  }
  my_free(m_ordered_rec_buffer);

  clear_handler_file();
  DBUG_VOID_RETURN;
}


/*
  Initialize partition handler object

  SYNOPSIS
    initialize_partition()
    mem_root			Allocate memory through this

  RETURN VALUE
    1                         Error
    0                         Success

  DESCRIPTION

  The partition handler is only a layer on top of other engines. Thus it
  can't really perform anything without the underlying handlers. Thus we
  add this method as part of the allocation of a handler object.

  1) Allocation of underlying handlers
     If we have access to the partition info we will allocate one handler
     instance for each partition.
  2) Allocation without partition info
     The cases where we don't have access to this information is when called
     in preparation for delete_table and rename_table and in that case we
     only need to set HA_FILE_BASED. In that case we will use the .par file
     that contains information about the partitions and their engines and
     the names of each partition.
  3) Table flags initialisation
     We need also to set table flags for the partition handler. This is not
     static since it depends on what storage engines are used as underlying
     handlers.
     The table flags is set in this routine to simulate the behaviour of a
     normal storage engine
     The flag HA_FILE_BASED will be set independent of the underlying handlers
  4) Index flags initialisation
     When knowledge exists on the indexes it is also possible to initialize the
     index flags. Again the index flags must be initialized by using the under-
     lying handlers since this is storage engine dependent.
     The flag HA_READ_ORDER will be reset for the time being to indicate no
     ordered output is available from partition handler indexes. Later a merge
     sort will be performed using the underlying handlers.
  5) primary_key_is_clustered, has_transactions and low_byte_first is
     calculated here.

*/

bool ha_partition::initialize_partition(MEM_ROOT *mem_root)
{
  handler **file_array, *file;
  ulonglong check_table_flags;
  DBUG_ENTER("ha_partition::initialize_partition");

  if (m_create_handler)
  {
    m_tot_parts= m_part_info->get_tot_partitions();
    DBUG_ASSERT(m_tot_parts > 0);
    if (new_handlers_from_part_info(mem_root))
      DBUG_RETURN(1);
  }
  else if (!table_share || !table_share->normalized_path.str)
  {
    /*
      Called with dummy table share (delete, rename and alter table).
      Don't need to set-up anything.
    */
    DBUG_RETURN(0);
  }
  else if (get_from_handler_file(table_share->normalized_path.str, mem_root))
  {
    my_error(ER_FAILED_READ_FROM_PAR_FILE, MYF(0));
    DBUG_RETURN(1);
  }
  /*
    We create all underlying table handlers here. We do it in this special
    method to be able to report allocation errors.

    Set up low_byte_first, primary_key_is_clustered and
    has_transactions since they are called often in all kinds of places,
    other parameters are calculated on demand.
    Verify that all partitions have the same table_flags.
  */
  check_table_flags= m_file[0]->ha_table_flags();
  m_low_byte_first= m_file[0]->low_byte_first();
  m_pkey_is_clustered= TRUE;
  file_array= m_file;
  do
  {
    file= *file_array;
    if (m_low_byte_first != file->low_byte_first())
    {
      // Cannot have handlers with different endian
      my_error(ER_MIX_HANDLER_ERROR, MYF(0));
      DBUG_RETURN(1);
    }
    if (!file->primary_key_is_clustered())
      m_pkey_is_clustered= FALSE;
    if (check_table_flags != file->ha_table_flags())
    {
      my_error(ER_MIX_HANDLER_ERROR, MYF(0));
      DBUG_RETURN(1);
    }
  } while (*(++file_array));
  m_handler_status= handler_initialized;
  DBUG_RETURN(0);
}

/****************************************************************************
                MODULE meta data changes
****************************************************************************/
/*
  Delete a table

  SYNOPSIS
    delete_table()
    name                    Full path of table name

  RETURN VALUE
    >0                        Error
    0                         Success

  DESCRIPTION
    Used to delete a table. By the time delete_table() has been called all
    opened references to this table will have been closed (and your globally
    shared references released. The variable name will just be the name of
    the table. You will need to remove any files you have created at this
    point.

    If you do not implement this, the default delete_table() is called from
    handler.cc and it will delete all files with the file extentions returned
    by bas_ext().

    Called from handler.cc by delete_table and  ha_create_table(). Only used
    during create if the table_flag HA_DROP_BEFORE_CREATE was specified for
    the storage engine.
*/

int ha_partition::delete_table(const char *name)
{
  DBUG_ENTER("ha_partition::delete_table");

  DBUG_RETURN(del_ren_cre_table(name, NULL, NULL, NULL));
}


/*
  Rename a table

  SYNOPSIS
    rename_table()
    from                      Full path of old table name
    to                        Full path of new table name

  RETURN VALUE
    >0                        Error
    0                         Success

  DESCRIPTION
    Renames a table from one name to another from alter table call.

    If you do not implement this, the default rename_table() is called from
    handler.cc and it will rename all files with the file extentions returned
    by bas_ext().

    Called from sql_table.cc by mysql_rename_table().
*/

int ha_partition::rename_table(const char *from, const char *to)
{
  DBUG_ENTER("ha_partition::rename_table");

  DBUG_RETURN(del_ren_cre_table(from, to, NULL, NULL));
}


/*
  Create the handler file (.par-file)

  SYNOPSIS
    create_handler_files()
    name                              Full path of table name
    create_info                       Create info generated for CREATE TABLE

  RETURN VALUE
    >0                        Error
    0                         Success

  DESCRIPTION
    create_handler_files is called to create any handler specific files
    before opening the file with openfrm to later call ::create on the
    file object.
    In the partition handler this is used to store the names of partitions
    and types of engines in the partitions.
*/

int ha_partition::create_handler_files(const char *path,
                                       const char *old_path,
                                       int action_flag,
                                       HA_CREATE_INFO *create_info)
{
  DBUG_ENTER("ha_partition::create_handler_files()");

  /*
    We need to update total number of parts since we might write the handler
    file as part of a partition management command
  */
  if (action_flag == CHF_DELETE_FLAG ||
      action_flag == CHF_RENAME_FLAG)
  {
    char name[FN_REFLEN];
    char old_name[FN_REFLEN];

    strxmov(name, path, ha_par_ext, NullS);
    strxmov(old_name, old_path, ha_par_ext, NullS);
    if ((action_flag == CHF_DELETE_FLAG &&
         mysql_file_delete(key_file_partition, name, MYF(MY_WME))) ||
        (action_flag == CHF_RENAME_FLAG &&
         mysql_file_rename(key_file_partition, old_name, name, MYF(MY_WME))))
    {
      DBUG_RETURN(TRUE);
    }
  }
  else if (action_flag == CHF_CREATE_FLAG)
  {
    if (create_handler_file(path))
    {
      my_error(ER_CANT_CREATE_HANDLER_FILE, MYF(0));
      DBUG_RETURN(1);
    }
  }
  DBUG_RETURN(0);
}


/*
  Create a partitioned table

  SYNOPSIS
    create()
    name                              Full path of table name
    table_arg                         Table object
    create_info                       Create info generated for CREATE TABLE

  RETURN VALUE
    >0                        Error
    0                         Success

  DESCRIPTION
    create() is called to create a table. The variable name will have the name
    of the table. When create() is called you do not need to worry about
    opening the table. Also, the FRM file will have already been created so
    adjusting create_info will not do you any good. You can overwrite the frm
    file at this point if you wish to change the table definition, but there
    are no methods currently provided for doing that.

    Called from handler.cc by ha_create_table().
*/

int ha_partition::create(const char *name, TABLE *table_arg,
			 HA_CREATE_INFO *create_info)
{
  char t_name[FN_REFLEN];
  DBUG_ENTER("ha_partition::create");

  strmov(t_name, name);
  DBUG_ASSERT(*fn_rext((char*)name) == '\0');
  if (del_ren_cre_table(t_name, NULL, table_arg, create_info))
  {
    handler::delete_table(t_name);
    DBUG_RETURN(1);
  }
  DBUG_RETURN(0);
}


/*
  Drop partitions as part of ALTER TABLE of partitions

  SYNOPSIS
    drop_partitions()
    path                        Complete path of db and table name

  RETURN VALUE
    >0                          Failure
    0                           Success

  DESCRIPTION
    Use part_info object on handler object to deduce which partitions to
    drop (each partition has a state attached to it)
*/

int ha_partition::drop_partitions(const char *path)
{
  List_iterator<partition_element> part_it(m_part_info->partitions);
  char part_name_buff[FN_REFLEN];
  uint num_parts= m_part_info->partitions.elements;
  uint num_subparts= m_part_info->num_subparts;
  uint i= 0;
  uint name_variant;
  int  ret_error;
  int  error= 0;
  DBUG_ENTER("ha_partition::drop_partitions");

  /*
    Assert that it works without HA_FILE_BASED and lower_case_table_name = 2.
    We use m_file[0] as long as all partitions have the same storage engine.
  */
  DBUG_ASSERT(!strcmp(path, get_canonical_filename(m_file[0], path,
                                                   part_name_buff)));
  do
  {
    partition_element *part_elem= part_it++;
    if (part_elem->part_state == PART_TO_BE_DROPPED)
    {
      handler *file;
      /*
        This part is to be dropped, meaning the part or all its subparts.
      */
      name_variant= NORMAL_PART_NAME;
      if (m_is_sub_partitioned)
      {
        List_iterator<partition_element> sub_it(part_elem->subpartitions);
        uint j= 0, part;
        do
        {
          partition_element *sub_elem= sub_it++;
          part= i * num_subparts + j;
          create_subpartition_name(part_name_buff, path,
                                   part_elem->partition_name,
                                   sub_elem->partition_name, name_variant);
          file= m_file[part];
          DBUG_PRINT("info", ("Drop subpartition %s", part_name_buff));
          if ((ret_error= file->ha_delete_table(part_name_buff)))
            error= ret_error;
          if (deactivate_ddl_log_entry(sub_elem->log_entry->entry_pos))
            error= 1;
        } while (++j < num_subparts);
      }
      else
      {
        create_partition_name(part_name_buff, path,
                              part_elem->partition_name, name_variant,
                              TRUE);
        file= m_file[i];
        DBUG_PRINT("info", ("Drop partition %s", part_name_buff));
        if ((ret_error= file->ha_delete_table(part_name_buff)))
          error= ret_error;
        if (deactivate_ddl_log_entry(part_elem->log_entry->entry_pos))
          error= 1;
      }
      if (part_elem->part_state == PART_IS_CHANGED)
        part_elem->part_state= PART_NORMAL;
      else
        part_elem->part_state= PART_IS_DROPPED;
    }
  } while (++i < num_parts);
  (void) sync_ddl_log();
  DBUG_RETURN(error);
}


/*
  Rename partitions as part of ALTER TABLE of partitions

  SYNOPSIS
    rename_partitions()
    path                        Complete path of db and table name

  RETURN VALUE
    TRUE                        Failure
    FALSE                       Success

  DESCRIPTION
    When reorganising partitions, adding hash partitions and coalescing
    partitions it can be necessary to rename partitions while holding
    an exclusive lock on the table.
    Which partitions to rename is given by state of partitions found by the
    partition info struct referenced from the handler object
*/

int ha_partition::rename_partitions(const char *path)
{
  List_iterator<partition_element> part_it(m_part_info->partitions);
  List_iterator<partition_element> temp_it(m_part_info->temp_partitions);
  char part_name_buff[FN_REFLEN];
  char norm_name_buff[FN_REFLEN];
  uint num_parts= m_part_info->partitions.elements;
  uint part_count= 0;
  uint num_subparts= m_part_info->num_subparts;
  uint i= 0;
  uint j= 0;
  int error= 0;
  int ret_error;
  uint temp_partitions= m_part_info->temp_partitions.elements;
  handler *file;
  partition_element *part_elem, *sub_elem;
  DBUG_ENTER("ha_partition::rename_partitions");

  /*
    Assert that it works without HA_FILE_BASED and lower_case_table_name = 2.
    We use m_file[0] as long as all partitions have the same storage engine.
  */
  DBUG_ASSERT(!strcmp(path, get_canonical_filename(m_file[0], path,
                                                   norm_name_buff)));

  DEBUG_SYNC(ha_thd(), "before_rename_partitions");
  if (temp_partitions)
  {
    /*
      These are the reorganised partitions that have already been copied.
      We delete the partitions and log the delete by inactivating the
      delete log entry in the table log. We only need to synchronise
      these writes before moving to the next loop since there is no
      interaction among reorganised partitions, they cannot have the
      same name.
    */
    do
    {
      part_elem= temp_it++;
      if (m_is_sub_partitioned)
      {
        List_iterator<partition_element> sub_it(part_elem->subpartitions);
        j= 0;
        do
        {
          sub_elem= sub_it++;
          file= m_reorged_file[part_count++];
          create_subpartition_name(norm_name_buff, path,
                                   part_elem->partition_name,
                                   sub_elem->partition_name,
                                   NORMAL_PART_NAME);
          DBUG_PRINT("info", ("Delete subpartition %s", norm_name_buff));
          if ((ret_error= file->ha_delete_table(norm_name_buff)))
            error= ret_error;
          else if (deactivate_ddl_log_entry(sub_elem->log_entry->entry_pos))
            error= 1;
          else
            sub_elem->log_entry= NULL; /* Indicate success */
        } while (++j < num_subparts);
      }
      else
      {
        file= m_reorged_file[part_count++];
        create_partition_name(norm_name_buff, path,
                              part_elem->partition_name, NORMAL_PART_NAME,
                              TRUE);
        DBUG_PRINT("info", ("Delete partition %s", norm_name_buff));
        if ((ret_error= file->ha_delete_table(norm_name_buff)))
          error= ret_error;
        else if (deactivate_ddl_log_entry(part_elem->log_entry->entry_pos))
          error= 1;
        else
          part_elem->log_entry= NULL; /* Indicate success */
      }
    } while (++i < temp_partitions);
    (void) sync_ddl_log();
  }
  i= 0;
  do
  {
    /*
       When state is PART_IS_CHANGED it means that we have created a new
       TEMP partition that is to be renamed to normal partition name and
       we are to delete the old partition with currently the normal name.
       
       We perform this operation by
       1) Delete old partition with normal partition name
       2) Signal this in table log entry
       3) Synch table log to ensure we have consistency in crashes
       4) Rename temporary partition name to normal partition name
       5) Signal this to table log entry
       It is not necessary to synch the last state since a new rename
       should not corrupt things if there was no temporary partition.

       The only other parts we need to cater for are new parts that
       replace reorganised parts. The reorganised parts were deleted
       by the code above that goes through the temp_partitions list.
       Thus the synch above makes it safe to simply perform step 4 and 5
       for those entries.
    */
    part_elem= part_it++;
    if (part_elem->part_state == PART_IS_CHANGED ||
        part_elem->part_state == PART_TO_BE_DROPPED ||
        (part_elem->part_state == PART_IS_ADDED && temp_partitions))
    {
      if (m_is_sub_partitioned)
      {
        List_iterator<partition_element> sub_it(part_elem->subpartitions);
        uint part;

        j= 0;
        do
        {
          sub_elem= sub_it++;
          part= i * num_subparts + j;
          create_subpartition_name(norm_name_buff, path,
                                   part_elem->partition_name,
                                   sub_elem->partition_name,
                                   NORMAL_PART_NAME);
          if (part_elem->part_state == PART_IS_CHANGED)
          {
            file= m_reorged_file[part_count++];
            DBUG_PRINT("info", ("Delete subpartition %s", norm_name_buff));
            if ((ret_error= file->ha_delete_table(norm_name_buff)))
              error= ret_error;
            else if (deactivate_ddl_log_entry(sub_elem->log_entry->entry_pos))
              error= 1;
            (void) sync_ddl_log();
          }
          file= m_new_file[part];
          create_subpartition_name(part_name_buff, path,
                                   part_elem->partition_name,
                                   sub_elem->partition_name,
                                   TEMP_PART_NAME);
          DBUG_PRINT("info", ("Rename subpartition from %s to %s",
                     part_name_buff, norm_name_buff));
          if ((ret_error= file->ha_rename_table(part_name_buff,
                                                norm_name_buff)))
            error= ret_error;
          else if (deactivate_ddl_log_entry(sub_elem->log_entry->entry_pos))
            error= 1;
          else
            sub_elem->log_entry= NULL;
        } while (++j < num_subparts);
      }
      else
      {
        create_partition_name(norm_name_buff, path,
                              part_elem->partition_name, NORMAL_PART_NAME,
                              TRUE);
        if (part_elem->part_state == PART_IS_CHANGED)
        {
          file= m_reorged_file[part_count++];
          DBUG_PRINT("info", ("Delete partition %s", norm_name_buff));
          if ((ret_error= file->ha_delete_table(norm_name_buff)))
            error= ret_error;
          else if (deactivate_ddl_log_entry(part_elem->log_entry->entry_pos))
            error= 1;
          (void) sync_ddl_log();
        }
        file= m_new_file[i];
        create_partition_name(part_name_buff, path,
                              part_elem->partition_name, TEMP_PART_NAME,
                              TRUE);
        DBUG_PRINT("info", ("Rename partition from %s to %s",
                   part_name_buff, norm_name_buff));
        if ((ret_error= file->ha_rename_table(part_name_buff,
                                              norm_name_buff)))
          error= ret_error;
        else if (deactivate_ddl_log_entry(part_elem->log_entry->entry_pos))
          error= 1;
        else
          part_elem->log_entry= NULL;
      }
    }
  } while (++i < num_parts);
  (void) sync_ddl_log();
  DBUG_RETURN(error);
}


#define OPTIMIZE_PARTS 1
#define ANALYZE_PARTS 2
#define CHECK_PARTS   3
#define REPAIR_PARTS 4
#define ASSIGN_KEYCACHE_PARTS 5
#define PRELOAD_KEYS_PARTS 6

static const char *opt_op_name[]= {NULL,
                                   "optimize", "analyze", "check", "repair",
                                   "assign_to_keycache", "preload_keys"};

/*
  Optimize table

  SYNOPSIS
    optimize()
    thd               Thread object
    check_opt         Check/analyze/repair/optimize options

  RETURN VALUES
    >0                Error
    0                 Success
*/

int ha_partition::optimize(THD *thd, HA_CHECK_OPT *check_opt)
{
  DBUG_ENTER("ha_partition::optimize");

  DBUG_RETURN(handle_opt_partitions(thd, check_opt, OPTIMIZE_PARTS));
}


/*
  Analyze table

  SYNOPSIS
    analyze()
    thd               Thread object
    check_opt         Check/analyze/repair/optimize options

  RETURN VALUES
    >0                Error
    0                 Success
*/

int ha_partition::analyze(THD *thd, HA_CHECK_OPT *check_opt)
{
  DBUG_ENTER("ha_partition::analyze");

  DBUG_RETURN(handle_opt_partitions(thd, check_opt, ANALYZE_PARTS));
}


/*
  Check table

  SYNOPSIS
    check()
    thd               Thread object
    check_opt         Check/analyze/repair/optimize options

  RETURN VALUES
    >0                Error
    0                 Success
*/

int ha_partition::check(THD *thd, HA_CHECK_OPT *check_opt)
{
  DBUG_ENTER("ha_partition::check");

  DBUG_RETURN(handle_opt_partitions(thd, check_opt, CHECK_PARTS));
}


/*
  Repair table

  SYNOPSIS
    repair()
    thd               Thread object
    check_opt         Check/analyze/repair/optimize options

  RETURN VALUES
    >0                Error
    0                 Success
*/

int ha_partition::repair(THD *thd, HA_CHECK_OPT *check_opt)
{
  DBUG_ENTER("ha_partition::repair");

  DBUG_RETURN(handle_opt_partitions(thd, check_opt, REPAIR_PARTS));
}

/**
  Assign to keycache

  @param thd          Thread object
  @param check_opt    Check/analyze/repair/optimize options

  @return
    @retval >0        Error
    @retval 0         Success
*/

int ha_partition::assign_to_keycache(THD *thd, HA_CHECK_OPT *check_opt)
{
  DBUG_ENTER("ha_partition::assign_to_keycache");

  DBUG_RETURN(handle_opt_partitions(thd, check_opt, ASSIGN_KEYCACHE_PARTS));
}


/**
  Preload to keycache

  @param thd          Thread object
  @param check_opt    Check/analyze/repair/optimize options

  @return
    @retval >0        Error
    @retval 0         Success
*/

int ha_partition::preload_keys(THD *thd, HA_CHECK_OPT *check_opt)
{
  DBUG_ENTER("ha_partition::preload_keys");

  DBUG_RETURN(handle_opt_partitions(thd, check_opt, PRELOAD_KEYS_PARTS));
}

 
/*
  Handle optimize/analyze/check/repair of one partition

  SYNOPSIS
    handle_opt_part()
    thd                      Thread object
    check_opt                Options
    file                     Handler object of partition
    flag                     Optimize/Analyze/Check/Repair flag

  RETURN VALUE
    >0                        Failure
    0                         Success
*/

static int handle_opt_part(THD *thd, HA_CHECK_OPT *check_opt,
                           handler *file, uint flag)
{
  int error;
  DBUG_ENTER("handle_opt_part");
  DBUG_PRINT("enter", ("flag = %u", flag));

  if (flag == OPTIMIZE_PARTS)
    error= file->ha_optimize(thd, check_opt);
  else if (flag == ANALYZE_PARTS)
    error= file->ha_analyze(thd, check_opt);
  else if (flag == CHECK_PARTS)
    error= file->ha_check(thd, check_opt);
  else if (flag == REPAIR_PARTS)
    error= file->ha_repair(thd, check_opt);
  else if (flag == ASSIGN_KEYCACHE_PARTS)
    error= file->assign_to_keycache(thd, check_opt);
  else if (flag == PRELOAD_KEYS_PARTS)
    error= file->preload_keys(thd, check_opt);
  else
  {
    DBUG_ASSERT(FALSE);
    error= 1;
  }
  if (error == HA_ADMIN_ALREADY_DONE)
    error= 0;
  DBUG_RETURN(error);
}


/*
   print a message row formatted for ANALYZE/CHECK/OPTIMIZE/REPAIR TABLE 
   (modelled after mi_check_print_msg)
   TODO: move this into the handler, or rewrite mysql_admin_table.
*/
static bool print_admin_msg(THD* thd, const char* msg_type,
                            const char* db_name, const char* table_name,
                            const char* op_name, const char *fmt, ...)
{
  va_list args;
  Protocol *protocol= thd->protocol;
  uint length, msg_length;
  char msgbuf[MI_MAX_MSG_BUF];
  char name[NAME_LEN*2+2];

  va_start(args, fmt);
  msg_length= my_vsnprintf(msgbuf, sizeof(msgbuf), fmt, args);
  va_end(args);
  msgbuf[sizeof(msgbuf) - 1] = 0; // healthy paranoia


  if (!thd->vio_ok())
  {
    sql_print_error("%s", msgbuf);
    return TRUE;
  }

  length=(uint) (strxmov(name, db_name, ".", table_name,NullS) - name);
  /*
     TODO: switch from protocol to push_warning here. The main reason we didn't
     it yet is parallel repair. Due to following trace:
     mi_check_print_msg/push_warning/sql_alloc/my_pthread_getspecific_ptr.

     Also we likely need to lock mutex here (in both cases with protocol and
     push_warning).
  */
  DBUG_PRINT("info",("print_admin_msg:  %s, %s, %s, %s", name, op_name,
                     msg_type, msgbuf));
  protocol->prepare_for_resend();
  protocol->store(name, length, system_charset_info);
  protocol->store(op_name, system_charset_info);
  protocol->store(msg_type, system_charset_info);
  protocol->store(msgbuf, msg_length, system_charset_info);
  if (protocol->write())
  {
    sql_print_error("Failed on my_net_write, writing to stderr instead: %s\n",
                    msgbuf);
    return TRUE;
  }
  return FALSE;
}


/*
  Handle optimize/analyze/check/repair of partitions

  SYNOPSIS
    handle_opt_partitions()
    thd                      Thread object
    check_opt                Options
    flag                     Optimize/Analyze/Check/Repair flag

  RETURN VALUE
    >0                        Failure
    0                         Success
*/

int ha_partition::handle_opt_partitions(THD *thd, HA_CHECK_OPT *check_opt,
                                        uint flag)
{
  List_iterator<partition_element> part_it(m_part_info->partitions);
  uint num_parts= m_part_info->num_parts;
  uint num_subparts= m_part_info->num_subparts;
  uint i= 0;
  int error;
  DBUG_ENTER("ha_partition::handle_opt_partitions");
  DBUG_PRINT("enter", ("flag= %u", flag));

  do
  {
    partition_element *part_elem= part_it++;
    /*
      when ALTER TABLE <CMD> PARTITION ...
      it should only do named partitions, otherwise all partitions
    */
    if (!(thd->lex->alter_info.flags & ALTER_ADMIN_PARTITION) ||
        part_elem->part_state == PART_ADMIN)
    {
      if (m_is_sub_partitioned)
      {
        List_iterator<partition_element> subpart_it(part_elem->subpartitions);
        partition_element *sub_elem;
        uint j= 0, part;
        do
        {
          sub_elem= subpart_it++;
          part= i * num_subparts + j;
          DBUG_PRINT("info", ("Optimize subpartition %u (%s)",
                     part, sub_elem->partition_name));
          if ((error= handle_opt_part(thd, check_opt, m_file[part], flag)))
          {
            /* print a line which partition the error belongs to */
            if (error != HA_ADMIN_NOT_IMPLEMENTED &&
                error != HA_ADMIN_ALREADY_DONE &&
                error != HA_ADMIN_TRY_ALTER)
            {
              print_admin_msg(thd, "error", table_share->db.str, table->alias,
                              opt_op_name[flag],
                              "Subpartition %s returned error", 
                              sub_elem->partition_name);
            }
            /* reset part_state for the remaining partitions */
            do
            {
              if (part_elem->part_state == PART_ADMIN)
                part_elem->part_state= PART_NORMAL;
            } while ((part_elem= part_it++));
            DBUG_RETURN(error);
          }
        } while (++j < num_subparts);
      }
      else
      {
        DBUG_PRINT("info", ("Optimize partition %u (%s)", i,
                            part_elem->partition_name));
        if ((error= handle_opt_part(thd, check_opt, m_file[i], flag)))
        {
          /* print a line which partition the error belongs to */
          if (error != HA_ADMIN_NOT_IMPLEMENTED &&
              error != HA_ADMIN_ALREADY_DONE &&
              error != HA_ADMIN_TRY_ALTER)
          {
            print_admin_msg(thd, "error", table_share->db.str, table->alias,
                            opt_op_name[flag], "Partition %s returned error", 
                            part_elem->partition_name);
          }
          /* reset part_state for the remaining partitions */
          do
          {
            if (part_elem->part_state == PART_ADMIN)
              part_elem->part_state= PART_NORMAL;
          } while ((part_elem= part_it++));
          DBUG_RETURN(error);
        }
      }
      part_elem->part_state= PART_NORMAL;
    }
  } while (++i < num_parts);
  DBUG_RETURN(FALSE);
}


/**
  @brief Check and repair the table if neccesary

  @param thd    Thread object

  @retval TRUE  Error/Not supported
  @retval FALSE Success
*/

bool ha_partition::check_and_repair(THD *thd)
{
  handler **file= m_file;
  DBUG_ENTER("ha_partition::check_and_repair");

  do
  {
    if ((*file)->ha_check_and_repair(thd))
      DBUG_RETURN(TRUE);
  } while (*(++file));
  DBUG_RETURN(FALSE);
}
 

/**
  @breif Check if the table can be automatically repaired

  @retval TRUE  Can be auto repaired
  @retval FALSE Cannot be auto repaired
*/

bool ha_partition::auto_repair() const
{
  DBUG_ENTER("ha_partition::auto_repair");

  /*
    As long as we only support one storage engine per table,
    we can use the first partition for this function.
  */
  DBUG_RETURN(m_file[0]->auto_repair());
}


/**
  @breif Check if the table is crashed

  @retval TRUE  Crashed
  @retval FALSE Not crashed
*/

bool ha_partition::is_crashed() const
{
  handler **file= m_file;
  DBUG_ENTER("ha_partition::is_crashed");

  do
  {
    if ((*file)->is_crashed())
      DBUG_RETURN(TRUE);
  } while (*(++file));
  DBUG_RETURN(FALSE);
}
 

/*
  Prepare by creating a new partition

  SYNOPSIS
    prepare_new_partition()
    table                      Table object
    create_info                Create info from CREATE TABLE
    file                       Handler object of new partition
    part_name                  partition name

  RETURN VALUE
    >0                         Error
    0                          Success
*/

int ha_partition::prepare_new_partition(TABLE *tbl,
                                        HA_CREATE_INFO *create_info,
                                        handler *file, const char *part_name,
                                        partition_element *p_elem)
{
  int error;
  DBUG_ENTER("prepare_new_partition");

  if ((error= set_up_table_before_create(tbl, part_name, create_info,
                                         0, p_elem)))
    goto error_create;
  if ((error= file->ha_create(part_name, tbl, create_info)))
  {
    /*
      Added for safety, InnoDB reports HA_ERR_FOUND_DUPP_KEY
      if the table/partition already exists.
      If we return that error code, then print_error would try to
      get_dup_key on a non-existing partition.
      So return a more reasonable error code.
    */
    if (error == HA_ERR_FOUND_DUPP_KEY)
      error= HA_ERR_TABLE_EXIST;
    goto error_create;
  }
  DBUG_PRINT("info", ("partition %s created", part_name));
  if ((error= file->ha_open(tbl, part_name, m_mode, m_open_test_lock)))
    goto error_open;
  DBUG_PRINT("info", ("partition %s opened", part_name));
  /*
    Note: if you plan to add another call that may return failure,
    better to do it before external_lock() as cleanup_new_partition()
    assumes that external_lock() is last call that may fail here.
    Otherwise see description for cleanup_new_partition().
  */
  if ((error= file->ha_external_lock(ha_thd(), F_WRLCK)))
    goto error_external_lock;
  DBUG_PRINT("info", ("partition %s external locked", part_name));

  DBUG_RETURN(0);
error_external_lock:
  (void) file->close();
error_open:
  (void) file->ha_delete_table(part_name);
error_create:
  DBUG_RETURN(error);
}


/*
  Cleanup by removing all created partitions after error

  SYNOPSIS
    cleanup_new_partition()
    part_count             Number of partitions to remove

  RETURN VALUE
    NONE

  DESCRIPTION
    This function is called immediately after prepare_new_partition() in
    case the latter fails.

    In prepare_new_partition() last call that may return failure is
    external_lock(). That means if prepare_new_partition() fails,
    partition does not have external lock. Thus no need to call
    external_lock(F_UNLCK) here.

  TODO:
    We must ensure that in the case that we get an error during the process
    that we call external_lock with F_UNLCK, close the table and delete the
    table in the case where we have been successful with prepare_handler.
    We solve this by keeping an array of successful calls to prepare_handler
    which can then be used to undo the call.
*/

void ha_partition::cleanup_new_partition(uint part_count)
{
  DBUG_ENTER("ha_partition::cleanup_new_partition");

  if (m_added_file)
  {
    THD *thd= ha_thd();
    handler **file= m_added_file;
    while ((part_count > 0) && (*file))
    {
      (*file)->ha_external_lock(thd, F_UNLCK);
      (*file)->close();

      /* Leave the (*file)->ha_delete_table(part_name) to the ddl-log */

      file++;
      part_count--;
    }
    m_added_file= NULL;
  }
  DBUG_VOID_RETURN;
}

/*
  Implement the partition changes defined by ALTER TABLE of partitions

  SYNOPSIS
    change_partitions()
    create_info                 HA_CREATE_INFO object describing all
                                fields and indexes in table
    path                        Complete path of db and table name
    out: copied                 Output parameter where number of copied
                                records are added
    out: deleted                Output parameter where number of deleted
                                records are added
    pack_frm_data               Reference to packed frm file
    pack_frm_len                Length of packed frm file

  RETURN VALUE
    >0                        Failure
    0                         Success

  DESCRIPTION
    Add and copy if needed a number of partitions, during this operation
    no other operation is ongoing in the server. This is used by
    ADD PARTITION all types as well as by REORGANIZE PARTITION. For
    one-phased implementations it is used also by DROP and COALESCE
    PARTITIONs.
    One-phased implementation needs the new frm file, other handlers will
    get zero length and a NULL reference here.
*/

int ha_partition::change_partitions(HA_CREATE_INFO *create_info,
                                    const char *path,
                                    ulonglong * const copied,
                                    ulonglong * const deleted,
                                    const uchar *pack_frm_data
                                    __attribute__((unused)),
                                    size_t pack_frm_len
                                    __attribute__((unused)))
{
  List_iterator<partition_element> part_it(m_part_info->partitions);
  List_iterator <partition_element> t_it(m_part_info->temp_partitions);
  char part_name_buff[FN_REFLEN];
  uint num_parts= m_part_info->partitions.elements;
  uint num_subparts= m_part_info->num_subparts;
  uint i= 0;
  uint num_remain_partitions, part_count, orig_count;
  handler **new_file_array;
  int error= 1;
  bool first;
  uint temp_partitions= m_part_info->temp_partitions.elements;
  THD *thd= ha_thd();
  DBUG_ENTER("ha_partition::change_partitions");

  /*
    Assert that it works without HA_FILE_BASED and lower_case_table_name = 2.
    We use m_file[0] as long as all partitions have the same storage engine.
  */
  DBUG_ASSERT(!strcmp(path, get_canonical_filename(m_file[0], path,
                                                   part_name_buff)));
  m_reorged_parts= 0;
  if (!m_part_info->is_sub_partitioned())
    num_subparts= 1;

  /*
    Step 1:
      Calculate number of reorganised partitions and allocate space for
      their handler references.
  */
  if (temp_partitions)
  {
    m_reorged_parts= temp_partitions * num_subparts;
  }
  else
  {
    do
    {
      partition_element *part_elem= part_it++;
      if (part_elem->part_state == PART_CHANGED ||
          part_elem->part_state == PART_REORGED_DROPPED)
      {
        m_reorged_parts+= num_subparts;
      }
    } while (++i < num_parts);
  }
  if (m_reorged_parts &&
      !(m_reorged_file= (handler**)sql_calloc(sizeof(handler*)*
                                              (m_reorged_parts + 1))))
  {
    mem_alloc_error(sizeof(handler*)*(m_reorged_parts+1));
    DBUG_RETURN(ER_OUTOFMEMORY);
  }

  /*
    Step 2:
      Calculate number of partitions after change and allocate space for
      their handler references.
  */
  num_remain_partitions= 0;
  if (temp_partitions)
  {
    num_remain_partitions= num_parts * num_subparts;
  }
  else
  {
    part_it.rewind();
    i= 0;
    do
    {
      partition_element *part_elem= part_it++;
      if (part_elem->part_state == PART_NORMAL ||
          part_elem->part_state == PART_TO_BE_ADDED ||
          part_elem->part_state == PART_CHANGED)
      {
        num_remain_partitions+= num_subparts;
      }
    } while (++i < num_parts);
  }
  if (!(new_file_array= (handler**)sql_calloc(sizeof(handler*)*
                                            (2*(num_remain_partitions + 1)))))
  {
    mem_alloc_error(sizeof(handler*)*2*(num_remain_partitions+1));
    DBUG_RETURN(ER_OUTOFMEMORY);
  }
  m_added_file= &new_file_array[num_remain_partitions + 1];

  /*
    Step 3:
      Fill m_reorged_file with handler references and NULL at the end
  */
  if (m_reorged_parts)
  {
    i= 0;
    part_count= 0;
    first= TRUE;
    part_it.rewind();
    do
    {
      partition_element *part_elem= part_it++;
      if (part_elem->part_state == PART_CHANGED ||
          part_elem->part_state == PART_REORGED_DROPPED)
      {
        memcpy((void*)&m_reorged_file[part_count],
               (void*)&m_file[i*num_subparts],
               sizeof(handler*)*num_subparts);
        part_count+= num_subparts;
      }
      else if (first && temp_partitions &&
               part_elem->part_state == PART_TO_BE_ADDED)
      {
        /*
          When doing an ALTER TABLE REORGANIZE PARTITION a number of
          partitions is to be reorganised into a set of new partitions.
          The reorganised partitions are in this case in the temp_partitions
          list. We copy all of them in one batch and thus we only do this
          until we find the first partition with state PART_TO_BE_ADDED
          since this is where the new partitions go in and where the old
          ones used to be.
        */
        first= FALSE;
        DBUG_ASSERT(((i*num_subparts) + m_reorged_parts) <= m_file_tot_parts);
        memcpy((void*)m_reorged_file, &m_file[i*num_subparts],
               sizeof(handler*)*m_reorged_parts);
      }
    } while (++i < num_parts);
  }

  /*
    Step 4:
      Fill new_array_file with handler references. Create the handlers if
      needed.
  */
  i= 0;
  part_count= 0;
  orig_count= 0;
  first= TRUE;
  part_it.rewind();
  do
  {
    partition_element *part_elem= part_it++;
    if (part_elem->part_state == PART_NORMAL)
    {
      DBUG_ASSERT(orig_count + num_subparts <= m_file_tot_parts);
      memcpy((void*)&new_file_array[part_count], (void*)&m_file[orig_count],
             sizeof(handler*)*num_subparts);
      part_count+= num_subparts;
      orig_count+= num_subparts;
    }
    else if (part_elem->part_state == PART_CHANGED ||
             part_elem->part_state == PART_TO_BE_ADDED)
    {
      uint j= 0;
      do
      {
        if (!(new_file_array[part_count++]=
              get_new_handler(table->s,
                              thd->mem_root,
                              part_elem->engine_type)))
        {
          mem_alloc_error(sizeof(handler));
          DBUG_RETURN(ER_OUTOFMEMORY);
        }
      } while (++j < num_subparts);
      if (part_elem->part_state == PART_CHANGED)
        orig_count+= num_subparts;
      else if (temp_partitions && first)
      {
        orig_count+= (num_subparts * temp_partitions);
        first= FALSE;
      }
    }
  } while (++i < num_parts);
  first= FALSE;
  /*
    Step 5:
      Create the new partitions and also open, lock and call external_lock
      on them to prepare them for copy phase and also for later close
      calls
  */
  i= 0;
  part_count= 0;
  part_it.rewind();
  do
  {
    partition_element *part_elem= part_it++;
    if (part_elem->part_state == PART_TO_BE_ADDED ||
        part_elem->part_state == PART_CHANGED)
    {
      /*
        A new partition needs to be created PART_TO_BE_ADDED means an
        entirely new partition and PART_CHANGED means a changed partition
        that will still exist with either more or less data in it.
      */
      uint name_variant= NORMAL_PART_NAME;
      if (part_elem->part_state == PART_CHANGED ||
          (part_elem->part_state == PART_TO_BE_ADDED && temp_partitions))
        name_variant= TEMP_PART_NAME;
      if (m_part_info->is_sub_partitioned())
      {
        List_iterator<partition_element> sub_it(part_elem->subpartitions);
        uint j= 0, part;
        do
        {
          partition_element *sub_elem= sub_it++;
          create_subpartition_name(part_name_buff, path,
                                   part_elem->partition_name,
                                   sub_elem->partition_name,
                                   name_variant);
          part= i * num_subparts + j;
          DBUG_PRINT("info", ("Add subpartition %s", part_name_buff));
          if ((error= prepare_new_partition(table, create_info,
                                            new_file_array[part],
                                            (const char *)part_name_buff,
                                            sub_elem)))
          {
            cleanup_new_partition(part_count);
            DBUG_RETURN(error);
          }
          m_added_file[part_count++]= new_file_array[part];
        } while (++j < num_subparts);
      }
      else
      {
        create_partition_name(part_name_buff, path,
                              part_elem->partition_name, name_variant,
                              TRUE);
        DBUG_PRINT("info", ("Add partition %s", part_name_buff));
        if ((error= prepare_new_partition(table, create_info,
                                          new_file_array[i],
                                          (const char *)part_name_buff,
                                          part_elem)))
        {
          cleanup_new_partition(part_count);
          DBUG_RETURN(error);
        }
        m_added_file[part_count++]= new_file_array[i];
      }
    }
  } while (++i < num_parts);

  /*
    Step 6:
      State update to prepare for next write of the frm file.
  */
  i= 0;
  part_it.rewind();
  do
  {
    partition_element *part_elem= part_it++;
    if (part_elem->part_state == PART_TO_BE_ADDED)
      part_elem->part_state= PART_IS_ADDED;
    else if (part_elem->part_state == PART_CHANGED)
      part_elem->part_state= PART_IS_CHANGED;
    else if (part_elem->part_state == PART_REORGED_DROPPED)
      part_elem->part_state= PART_TO_BE_DROPPED;
  } while (++i < num_parts);
  for (i= 0; i < temp_partitions; i++)
  {
    partition_element *part_elem= t_it++;
    DBUG_ASSERT(part_elem->part_state == PART_TO_BE_REORGED);
    part_elem->part_state= PART_TO_BE_DROPPED;
  }
  m_new_file= new_file_array;
  if ((error= copy_partitions(copied, deleted)))
  {
    /*
      Close and unlock the new temporary partitions.
      They will later be deleted through the ddl-log.
    */
    cleanup_new_partition(part_count);
  }
  DBUG_RETURN(error);
}


/*
  Copy partitions as part of ALTER TABLE of partitions

  SYNOPSIS
    copy_partitions()
    out:copied                 Number of records copied
    out:deleted                Number of records deleted

  RETURN VALUE
    >0                         Error code
    0                          Success

  DESCRIPTION
    change_partitions has done all the preparations, now it is time to
    actually copy the data from the reorganised partitions to the new
    partitions.
*/

int ha_partition::copy_partitions(ulonglong * const copied,
                                  ulonglong * const deleted)
{
  uint reorg_part= 0;
  int result= 0;
  longlong func_value;
  DBUG_ENTER("ha_partition::copy_partitions");

  if (m_part_info->linear_hash_ind)
  {
    if (m_part_info->part_type == HASH_PARTITION)
      set_linear_hash_mask(m_part_info, m_part_info->num_parts);
    else
      set_linear_hash_mask(m_part_info, m_part_info->num_subparts);
  }

  while (reorg_part < m_reorged_parts)
  {
    handler *file= m_reorged_file[reorg_part];
    uint32 new_part;

    late_extra_cache(reorg_part);
    if ((result= file->ha_rnd_init(1)))
      goto error;
    while (TRUE)
    {
      if ((result= file->rnd_next(m_rec0)))
      {
        if (result == HA_ERR_RECORD_DELETED)
          continue;                              //Probably MyISAM
        if (result != HA_ERR_END_OF_FILE)
          goto error;
        /*
          End-of-file reached, break out to continue with next partition or
          end the copy process.
        */
        break;
      }
      /* Found record to insert into new handler */
      if (m_part_info->get_partition_id(m_part_info, &new_part,
                                        &func_value))
      {
        /*
           This record is in the original table but will not be in the new
           table since it doesn't fit into any partition any longer due to
           changed partitioning ranges or list values.
        */
        (*deleted)++;
      }
      else
      {
        THD *thd= ha_thd();
        /* Copy record to new handler */
        (*copied)++;
        tmp_disable_binlog(thd); /* Do not replicate the low-level changes. */
        result= m_new_file[new_part]->ha_write_row(m_rec0);
        reenable_binlog(thd);
        if (result)
          goto error;
      }
    }
    late_extra_no_cache(reorg_part);
    file->ha_rnd_end();
    reorg_part++;
  }
  DBUG_RETURN(FALSE);
error:
  m_reorged_file[reorg_part]->ha_rnd_end();
  DBUG_RETURN(result);
}


/*
  Update create info as part of ALTER TABLE

  SYNOPSIS
    update_create_info()
    create_info                   Create info from ALTER TABLE

  RETURN VALUE
    NONE

  DESCRIPTION
    Method empty so far
*/

void ha_partition::update_create_info(HA_CREATE_INFO *create_info)
{
  /*
    Fix for bug#38751, some engines needs info-calls in ALTER.
    Archive need this since it flushes in ::info.
    HA_STATUS_AUTO is optimized so it will not always be forwarded
    to all partitions, but HA_STATUS_VARIABLE will.
  */
  info(HA_STATUS_VARIABLE);

  info(HA_STATUS_AUTO);

  if (!(create_info->used_fields & HA_CREATE_USED_AUTO))
    create_info->auto_increment_value= stats.auto_increment_value;

  create_info->data_file_name= create_info->index_file_name = NULL;
  return;
}


void ha_partition::change_table_ptr(TABLE *table_arg, TABLE_SHARE *share)
{
  handler **file_array;
  table= table_arg;
  table_share= share;
  /*
    m_file can be NULL when using an old cached table in DROP TABLE, when the
    table just has REMOVED PARTITIONING, see Bug#42438
  */
  if (m_file)
  {
    file_array= m_file;
    DBUG_ASSERT(*file_array);
    do
    {
      (*file_array)->change_table_ptr(table_arg, share);
    } while (*(++file_array));
  }

  if (m_added_file && m_added_file[0])
  {
    /* if in middle of a drop/rename etc */
    file_array= m_added_file;
    do
    {
      (*file_array)->change_table_ptr(table_arg, share);
    } while (*(++file_array));
  }
}

/*
  Change comments specific to handler

  SYNOPSIS
    update_table_comment()
    comment                       Original comment

  RETURN VALUE
    new comment 

  DESCRIPTION
    No comment changes so far
*/

char *ha_partition::update_table_comment(const char *comment)
{
  return (char*) comment;                       /* Nothing to change */
}



/*
  Handle delete, rename and create table

  SYNOPSIS
    del_ren_cre_table()
    from                    Full path of old table
    to                      Full path of new table
    table_arg               Table object
    create_info             Create info

  RETURN VALUE
    >0                      Error
    0                       Success

  DESCRIPTION
    Common routine to handle delete_table and rename_table.
    The routine uses the partition handler file to get the
    names of the partition instances. Both these routines
    are called after creating the handler without table
    object and thus the file is needed to discover the
    names of the partitions and the underlying storage engines.
*/

uint ha_partition::del_ren_cre_table(const char *from,
				     const char *to,
				     TABLE *table_arg,
				     HA_CREATE_INFO *create_info)
{
  int save_error= 0;
  int error;
  char from_buff[FN_REFLEN], to_buff[FN_REFLEN], from_lc_buff[FN_REFLEN],
       to_lc_buff[FN_REFLEN];
  char *name_buffer_ptr;
  const char *from_path;
  const char *to_path= NULL;
  uint i;
  handler **file, **abort_file;
  DBUG_ENTER("del_ren_cre_table()");

  /* Not allowed to create temporary partitioned tables */
  if (create_info && create_info->options & HA_LEX_CREATE_TMP_TABLE)
  {
    my_error(ER_PARTITION_NO_TEMPORARY, MYF(0));
    DBUG_RETURN(TRUE);
  }

  if (get_from_handler_file(from, ha_thd()->mem_root))
    DBUG_RETURN(TRUE);
  DBUG_ASSERT(m_file_buffer);
  DBUG_PRINT("enter", ("from: (%s) to: (%s)", from, to ? to : "(nil)"));
  name_buffer_ptr= m_name_buffer_ptr;
  file= m_file;
  if (to == NULL && table_arg == NULL)
  {
    /*
      Delete table, start by delete the .par file. If error, break, otherwise
      delete as much as possible.
    */
    if ((error= handler::delete_table(from)))
      DBUG_RETURN(error);
  }
  /*
    Since ha_partition has HA_FILE_BASED, it must alter underlying table names
    if they do not have HA_FILE_BASED and lower_case_table_names == 2.
    See Bug#37402, for Mac OS X.
    The appended #P#<partname>[#SP#<subpartname>] will remain in current case.
    Using the first partitions handler, since mixing handlers is not allowed.
  */
  from_path= get_canonical_filename(*file, from, from_lc_buff);
  if (to != NULL)
    to_path= get_canonical_filename(*file, to, to_lc_buff);
  i= 0;
  do
  {
    create_partition_name(from_buff, from_path, name_buffer_ptr,
                          NORMAL_PART_NAME, FALSE);

    if (to != NULL)
    {						// Rename branch
      create_partition_name(to_buff, to_path, name_buffer_ptr,
                            NORMAL_PART_NAME, FALSE);
      error= (*file)->ha_rename_table(from_buff, to_buff);
      if (error)
        goto rename_error;
    }
    else if (table_arg == NULL)			// delete branch
      error= (*file)->ha_delete_table(from_buff);
    else
    {
      if ((error= set_up_table_before_create(table_arg, from_buff,
                                             create_info, i, NULL)) ||
          ((error= (*file)->ha_create(from_buff, table_arg, create_info))))
        goto create_error;
    }
    name_buffer_ptr= strend(name_buffer_ptr) + 1;
    if (error)
      save_error= error;
    i++;
  } while (*(++file));
  if (to != NULL)
  {
    if ((error= handler::rename_table(from, to)))
    {
      /* Try to revert everything, ignore errors */
      (void) handler::rename_table(to, from);
      goto rename_error;
    }
  }
  DBUG_RETURN(save_error);
create_error:
  name_buffer_ptr= m_name_buffer_ptr;
  for (abort_file= file, file= m_file; file < abort_file; file++)
  {
    create_partition_name(from_buff, from_path, name_buffer_ptr, NORMAL_PART_NAME,
                          FALSE);
    (void) (*file)->ha_delete_table((const char*) from_buff);
    name_buffer_ptr= strend(name_buffer_ptr) + 1;
  }
  DBUG_RETURN(error);
rename_error:
  name_buffer_ptr= m_name_buffer_ptr;
  for (abort_file= file, file= m_file; file < abort_file; file++)
  {
    /* Revert the rename, back from 'to' to the original 'from' */
    create_partition_name(from_buff, from_path, name_buffer_ptr,
                          NORMAL_PART_NAME, FALSE);
    create_partition_name(to_buff, to_path, name_buffer_ptr,
                          NORMAL_PART_NAME, FALSE);
    /* Ignore error here */
    (void) (*file)->ha_rename_table(to_buff, from_buff);
    name_buffer_ptr= strend(name_buffer_ptr) + 1;
  }
  DBUG_RETURN(error);
}

/*
  Find partition based on partition id

  SYNOPSIS
    find_partition_element()
    part_id                   Partition id of partition looked for

  RETURN VALUE
    >0                        Reference to partition_element
    0                         Partition not found
*/

partition_element *ha_partition::find_partition_element(uint part_id)
{
  uint i;
  uint curr_part_id= 0;
  List_iterator_fast <partition_element> part_it(m_part_info->partitions);

  for (i= 0; i < m_part_info->num_parts; i++)
  {
    partition_element *part_elem;
    part_elem= part_it++;
    if (m_is_sub_partitioned)
    {
      uint j;
      List_iterator_fast <partition_element> sub_it(part_elem->subpartitions);
      for (j= 0; j < m_part_info->num_subparts; j++)
      {
	part_elem= sub_it++;
	if (part_id == curr_part_id++)
	  return part_elem;
      }
    }
    else if (part_id == curr_part_id++)
      return part_elem;
  }
  DBUG_ASSERT(0);
  my_error(ER_OUT_OF_RESOURCES, MYF(ME_FATALERROR));
  return NULL;
}


/*
   Set up table share object before calling create on underlying handler

   SYNOPSIS
     set_up_table_before_create()
     table                       Table object
     info                        Create info
     part_id                     Partition id of partition to set-up

   RETURN VALUE
     TRUE                        Error
     FALSE                       Success

   DESCRIPTION
     Set up
     1) Comment on partition
     2) MAX_ROWS, MIN_ROWS on partition
     3) Index file name on partition
     4) Data file name on partition
*/

int ha_partition::set_up_table_before_create(TABLE *tbl,
                    const char *partition_name_with_path, 
                    HA_CREATE_INFO *info,
                    uint part_id,
                    partition_element *part_elem)
{
  int error= 0;
  const char *partition_name;
  THD *thd= ha_thd();
  DBUG_ENTER("set_up_table_before_create");

  if (!part_elem)
  {
    part_elem= find_partition_element(part_id);
    if (!part_elem)
      DBUG_RETURN(1);                             // Fatal error
  }
  tbl->s->max_rows= part_elem->part_max_rows;
  tbl->s->min_rows= part_elem->part_min_rows;
  partition_name= strrchr(partition_name_with_path, FN_LIBCHAR);
  if ((part_elem->index_file_name &&
      (error= append_file_to_dir(thd,
                                 (const char**)&part_elem->index_file_name,
                                 partition_name+1))) ||
      (part_elem->data_file_name &&
      (error= append_file_to_dir(thd,
                                 (const char**)&part_elem->data_file_name,
                                 partition_name+1))))
  {
    DBUG_RETURN(error);
  }
  info->index_file_name= part_elem->index_file_name;
  info->data_file_name= part_elem->data_file_name;
  DBUG_RETURN(0);
}


/*
  Add two names together

  SYNOPSIS
    name_add()
    out:dest                          Destination string
    first_name                        First name
    sec_name                          Second name

  RETURN VALUE
    >0                                Error
    0                                 Success

  DESCRIPTION
    Routine used to add two names with '_' in between then. Service routine
    to create_handler_file
    Include the NULL in the count of characters since it is needed as separator
    between the partition names.
*/

static uint name_add(char *dest, const char *first_name, const char *sec_name)
{
  return (uint) (strxmov(dest, first_name, "#SP#", sec_name, NullS) -dest) + 1;
}


/*
  Create the special .par file

  SYNOPSIS
    create_handler_file()
    name                      Full path of table name

  RETURN VALUE
    >0                        Error code
    0                         Success

  DESCRIPTION
    Method used to create handler file with names of partitions, their
    engine types and the number of partitions.
*/

bool ha_partition::create_handler_file(const char *name)
{
  partition_element *part_elem, *subpart_elem;
  uint i, j, part_name_len, subpart_name_len;
  uint tot_partition_words, tot_name_len, num_parts;
  uint tot_parts= 0;
  uint tot_len_words, tot_len_byte, chksum, tot_name_words;
  char *name_buffer_ptr;
  uchar *file_buffer, *engine_array;
  bool result= TRUE;
  char file_name[FN_REFLEN];
  char part_name[FN_REFLEN];
  char subpart_name[FN_REFLEN];
  File file;
  List_iterator_fast <partition_element> part_it(m_part_info->partitions);
  DBUG_ENTER("create_handler_file");

  num_parts= m_part_info->partitions.elements;
  DBUG_PRINT("info", ("table name = %s, num_parts = %u", name,
                      num_parts));
  tot_name_len= 0;
  for (i= 0; i < num_parts; i++)
  {
    part_elem= part_it++;
    if (part_elem->part_state != PART_NORMAL &&
        part_elem->part_state != PART_TO_BE_ADDED &&
        part_elem->part_state != PART_CHANGED)
      continue;
    tablename_to_filename(part_elem->partition_name, part_name,
                          FN_REFLEN);
    part_name_len= strlen(part_name);
    if (!m_is_sub_partitioned)
    {
      tot_name_len+= part_name_len + 1;
      tot_parts++;
    }
    else
    {
      List_iterator_fast <partition_element> sub_it(part_elem->subpartitions);
      for (j= 0; j < m_part_info->num_subparts; j++)
      {
	subpart_elem= sub_it++;
        tablename_to_filename(subpart_elem->partition_name,
                              subpart_name,
                              FN_REFLEN);
	subpart_name_len= strlen(subpart_name);
	tot_name_len+= part_name_len + subpart_name_len + 5;
        tot_parts++;
      }
    }
  }
  /*
     File format:
     Length in words              4 byte
     Checksum                     4 byte
     Total number of partitions   4 byte
     Array of engine types        n * 4 bytes where
     n = (m_tot_parts + 3)/4
     Length of name part in bytes 4 bytes
     Name part                    m * 4 bytes where
     m = ((length_name_part + 3)/4)*4

     All padding bytes are zeroed
  */
  tot_partition_words= (tot_parts + 3) / 4;
  tot_name_words= (tot_name_len + 3) / 4;
  tot_len_words= 4 + tot_partition_words + tot_name_words;
  tot_len_byte= 4 * tot_len_words;
  if (!(file_buffer= (uchar *) my_malloc(tot_len_byte, MYF(MY_ZEROFILL))))
    DBUG_RETURN(TRUE);
  engine_array= (file_buffer + 12);
  name_buffer_ptr= (char*) (file_buffer + ((4 + tot_partition_words) * 4));
  part_it.rewind();
  for (i= 0; i < num_parts; i++)
  {
    part_elem= part_it++;
    if (part_elem->part_state != PART_NORMAL &&
        part_elem->part_state != PART_TO_BE_ADDED &&
        part_elem->part_state != PART_CHANGED)
      continue;
    if (!m_is_sub_partitioned)
    {
      tablename_to_filename(part_elem->partition_name, part_name, FN_REFLEN);
      name_buffer_ptr= strmov(name_buffer_ptr, part_name)+1;
      *engine_array= (uchar) ha_legacy_type(part_elem->engine_type);
      DBUG_PRINT("info", ("engine: %u", *engine_array));
      engine_array++;
    }
    else
    {
      List_iterator_fast <partition_element> sub_it(part_elem->subpartitions);
      for (j= 0; j < m_part_info->num_subparts; j++)
      {
	subpart_elem= sub_it++;
        tablename_to_filename(part_elem->partition_name, part_name,
                              FN_REFLEN);
        tablename_to_filename(subpart_elem->partition_name, subpart_name,
                              FN_REFLEN);
	name_buffer_ptr+= name_add(name_buffer_ptr,
				   part_name,
				   subpart_name);
        *engine_array= (uchar) ha_legacy_type(subpart_elem->engine_type);
        DBUG_PRINT("info", ("engine: %u", *engine_array));
	engine_array++;
      }
    }
  }
  chksum= 0;
  int4store(file_buffer, tot_len_words);
  int4store(file_buffer + 8, tot_parts);
  int4store(file_buffer + 12 + (tot_partition_words * 4), tot_name_len);
  for (i= 0; i < tot_len_words; i++)
    chksum^= uint4korr(file_buffer + 4 * i);
  int4store(file_buffer + 4, chksum);
  /*
    Remove .frm extension and replace with .par
    Create and write and close file
    to be used at open, delete_table and rename_table
  */
  fn_format(file_name, name, "", ha_par_ext, MY_APPEND_EXT);
  if ((file= mysql_file_create(key_file_partition,
                               file_name, CREATE_MODE, O_RDWR | O_TRUNC,
                               MYF(MY_WME))) >= 0)
  {
    result= mysql_file_write(file, (uchar *) file_buffer, tot_len_byte,
                             MYF(MY_WME | MY_NABP)) != 0;
    (void) mysql_file_close(file, MYF(0));
  }
  else
    result= TRUE;
  my_free(file_buffer);
  DBUG_RETURN(result);
}

/*
  Clear handler variables and free some memory

  SYNOPSIS
    clear_handler_file()

  RETURN VALUE 
    NONE
*/

void ha_partition::clear_handler_file()
{
  if (m_engine_array)
    plugin_unlock_list(NULL, m_engine_array, m_tot_parts);
  my_free(m_file_buffer);
  my_free(m_engine_array);
  m_file_buffer= NULL;
  m_engine_array= NULL;
}

/*
  Create underlying handler objects

  SYNOPSIS
    create_handlers()
    mem_root		Allocate memory through this

  RETURN VALUE
    TRUE                  Error
    FALSE                 Success
*/

bool ha_partition::create_handlers(MEM_ROOT *mem_root)
{
  uint i;
  uint alloc_len= (m_tot_parts + 1) * sizeof(handler*);
  handlerton *hton0;
  DBUG_ENTER("create_handlers");

  if (!(m_file= (handler **) alloc_root(mem_root, alloc_len)))
    DBUG_RETURN(TRUE);
  m_file_tot_parts= m_tot_parts;
  bzero((char*) m_file, alloc_len);
  for (i= 0; i < m_tot_parts; i++)
  {
    handlerton *hton= plugin_data(m_engine_array[i], handlerton*);
    if (!(m_file[i]= get_new_handler(table_share, mem_root,
                                     hton)))
      DBUG_RETURN(TRUE);
    DBUG_PRINT("info", ("engine_type: %u", hton->db_type));
  }
  /* For the moment we only support partition over the same table engine */
  hton0= plugin_data(m_engine_array[0], handlerton*);
  if (hton0 == myisam_hton)
  {
    DBUG_PRINT("info", ("MyISAM"));
    m_myisam= TRUE;
  }
  /* INNODB may not be compiled in... */
  else if (ha_legacy_type(hton0) == DB_TYPE_INNODB)
  {
    DBUG_PRINT("info", ("InnoDB"));
    m_innodb= TRUE;
  }
  DBUG_RETURN(FALSE);
}

/*
  Create underlying handler objects from partition info

  SYNOPSIS
    new_handlers_from_part_info()
    mem_root		Allocate memory through this

  RETURN VALUE
    TRUE                  Error
    FALSE                 Success
*/

bool ha_partition::new_handlers_from_part_info(MEM_ROOT *mem_root)
{
  uint i, j, part_count;
  partition_element *part_elem;
  uint alloc_len= (m_tot_parts + 1) * sizeof(handler*);
  List_iterator_fast <partition_element> part_it(m_part_info->partitions);
  DBUG_ENTER("ha_partition::new_handlers_from_part_info");

  if (!(m_file= (handler **) alloc_root(mem_root, alloc_len)))
  {
    mem_alloc_error(alloc_len);
    goto error_end;
  }
  m_file_tot_parts= m_tot_parts;
  bzero((char*) m_file, alloc_len);
  DBUG_ASSERT(m_part_info->num_parts > 0);

  i= 0;
  part_count= 0;
  /*
    Don't know the size of the underlying storage engine, invent a number of
    bytes allocated for error message if allocation fails
  */
  do
  {
    part_elem= part_it++;
    if (m_is_sub_partitioned)
    {
      for (j= 0; j < m_part_info->num_subparts; j++)
      {
	if (!(m_file[part_count++]= get_new_handler(table_share, mem_root,
                                                    part_elem->engine_type)))
          goto error;
	DBUG_PRINT("info", ("engine_type: %u",
                   (uint) ha_legacy_type(part_elem->engine_type)));
      }
    }
    else
    {
      if (!(m_file[part_count++]= get_new_handler(table_share, mem_root,
                                                  part_elem->engine_type)))
        goto error;
      DBUG_PRINT("info", ("engine_type: %u",
                 (uint) ha_legacy_type(part_elem->engine_type)));
    }
  } while (++i < m_part_info->num_parts);
  if (part_elem->engine_type == myisam_hton)
  {
    DBUG_PRINT("info", ("MyISAM"));
    m_myisam= TRUE;
  }
  DBUG_RETURN(FALSE);
error:
  mem_alloc_error(sizeof(handler));
error_end:
  DBUG_RETURN(TRUE);
}


/*
  Get info about partition engines and their names from the .par file

  SYNOPSIS
    get_from_handler_file()
    name                        Full path of table name
    mem_root			Allocate memory through this

  RETURN VALUE
    TRUE                        Error
    FALSE                       Success

  DESCRIPTION
    Open handler file to get partition names, engine types and number of
    partitions.
*/

bool ha_partition::get_from_handler_file(const char *name, MEM_ROOT *mem_root)
{
  char buff[FN_REFLEN], *address_tot_name_len;
  File file;
  char *file_buffer, *name_buffer_ptr;
  handlerton **engine_array;
  uint i, len_bytes, len_words, tot_partition_words, tot_name_words, chksum;
  DBUG_ENTER("ha_partition::get_from_handler_file");
  DBUG_PRINT("enter", ("table name: '%s'", name));

  if (m_file_buffer)
    DBUG_RETURN(FALSE);
  fn_format(buff, name, "", ha_par_ext, MY_APPEND_EXT);

  /* Following could be done with mysql_file_stat to read in whole file */
  if ((file= mysql_file_open(key_file_partition,
                             buff, O_RDONLY | O_SHARE, MYF(0))) < 0)
    DBUG_RETURN(TRUE);
  if (mysql_file_read(file, (uchar *) &buff[0], 8, MYF(MY_NABP)))
    goto err1;
  len_words= uint4korr(buff);
  len_bytes= 4 * len_words;
  if (!(file_buffer= (char*) my_malloc(len_bytes, MYF(0))))
    goto err1;
  mysql_file_seek(file, 0, MY_SEEK_SET, MYF(0));
  if (mysql_file_read(file, (uchar *) file_buffer, len_bytes, MYF(MY_NABP)))
    goto err2;

  chksum= 0;
  for (i= 0; i < len_words; i++)
    chksum ^= uint4korr((file_buffer) + 4 * i);
  if (chksum)
    goto err2;
  m_tot_parts= uint4korr((file_buffer) + 8);
  DBUG_PRINT("info", ("No of parts = %u", m_tot_parts));
  tot_partition_words= (m_tot_parts + 3) / 4;
  engine_array= (handlerton **) my_alloca(m_tot_parts * sizeof(handlerton*));
  for (i= 0; i < m_tot_parts; i++)
  {
    engine_array[i]= ha_resolve_by_legacy_type(ha_thd(),
                                               (enum legacy_db_type)
                                               *(uchar *) ((file_buffer) +
                                                           12 + i));
    if (!engine_array[i])
      goto err3;
  }
  address_tot_name_len= file_buffer + 12 + 4 * tot_partition_words;
  tot_name_words= (uint4korr(address_tot_name_len) + 3) / 4;
  if (len_words != (tot_partition_words + tot_name_words + 4))
    goto err3;
  name_buffer_ptr= file_buffer + 16 + 4 * tot_partition_words;
  (void) mysql_file_close(file, MYF(0));
  m_file_buffer= file_buffer;          // Will be freed in clear_handler_file()
  m_name_buffer_ptr= name_buffer_ptr;
  
  if (!(m_engine_array= (plugin_ref*)
                my_malloc(m_tot_parts * sizeof(plugin_ref), MYF(MY_WME))))
    goto err3;

  for (i= 0; i < m_tot_parts; i++)
    m_engine_array[i]= ha_lock_engine(NULL, engine_array[i]);

  my_afree((gptr) engine_array);
    
  if (!m_file && create_handlers(mem_root))
  {
    clear_handler_file();
    DBUG_RETURN(TRUE);
  }
  DBUG_RETURN(FALSE);

err3:
  my_afree((gptr) engine_array);
err2:
  my_free(file_buffer);
err1:
  (void) mysql_file_close(file, MYF(0));
  DBUG_RETURN(TRUE);
}


/****************************************************************************
                MODULE open/close object
****************************************************************************/


/**
  A destructor for partition-specific TABLE_SHARE data.
*/

void ha_data_partition_destroy(HA_DATA_PARTITION* ha_part_data)
{
  if (ha_part_data)
  {
    mysql_mutex_destroy(&ha_part_data->LOCK_auto_inc);
  }
}

/*
  Open handler object

  SYNOPSIS
    open()
    name                  Full path of table name
    mode                  Open mode flags
    test_if_locked        ?

  RETURN VALUE
    >0                    Error
    0                     Success

  DESCRIPTION
    Used for opening tables. The name will be the name of the file.
    A table is opened when it needs to be opened. For instance
    when a request comes in for a select on the table (tables are not
    open and closed for each request, they are cached).

    Called from handler.cc by handler::ha_open(). The server opens all tables
    by calling ha_open() which then calls the handler specific open().
*/

int ha_partition::open(const char *name, int mode, uint test_if_locked)
{
  char *name_buffer_ptr= m_name_buffer_ptr;
  int error;
  uint alloc_len;
  handler **file;
  char name_buff[FN_REFLEN];
  bool is_not_tmp_table= (table_share->tmp_table == NO_TMP_TABLE);
  ulonglong check_table_flags= 0;
  DBUG_ENTER("ha_partition::open");

  DBUG_ASSERT(table->s == table_share);
  ref_length= 0;
  m_mode= mode;
  m_open_test_lock= test_if_locked;
  m_part_field_array= m_part_info->full_part_field_array;
  if (get_from_handler_file(name, &table->mem_root))
    DBUG_RETURN(1);
  m_start_key.length= 0;
  m_rec0= table->record[0];
  m_rec_length= table_share->reclength;
  alloc_len= m_tot_parts * (m_rec_length + PARTITION_BYTES_IN_POS);
  alloc_len+= table_share->max_key_length;
  if (!m_ordered_rec_buffer)
  {
    if (!(m_ordered_rec_buffer= (uchar*)my_malloc(alloc_len, MYF(MY_WME))))
    {
      DBUG_RETURN(1);
    }
    {
      /*
        We set-up one record per partition and each record has 2 bytes in
        front where the partition id is written. This is used by ordered
        index_read.
        We also set-up a reference to the first record for temporary use in
        setting up the scan.
      */
      char *ptr= (char*)m_ordered_rec_buffer;
      uint i= 0;
      do
      {
        int2store(ptr, i);
        ptr+= m_rec_length + PARTITION_BYTES_IN_POS;
      } while (++i < m_tot_parts);
      m_start_key.key= (const uchar*)ptr;
    }
  }

  /* Initialize the bitmap we use to minimize ha_start_bulk_insert calls */
  if (bitmap_init(&m_bulk_insert_started, NULL, m_tot_parts + 1, FALSE))
    DBUG_RETURN(1);
  bitmap_clear_all(&m_bulk_insert_started);
  /* Initialize the bitmap we use to determine what partitions are used */
  if (!is_clone)
  {
    if (bitmap_init(&(m_part_info->used_partitions), NULL, m_tot_parts, TRUE))
    {
      bitmap_free(&m_bulk_insert_started);
      DBUG_RETURN(1);
    }
    bitmap_set_all(&(m_part_info->used_partitions));
  }

  file= m_file;
  do
  {
    create_partition_name(name_buff, name, name_buffer_ptr, NORMAL_PART_NAME,
                          FALSE);
    if ((error= (*file)->ha_open(table, (const char*) name_buff, mode,
                                 test_if_locked)))
      goto err_handler;
    m_num_locks+= (*file)->lock_count();
    name_buffer_ptr+= strlen(name_buffer_ptr) + 1;
    set_if_bigger(ref_length, ((*file)->ref_length));
    /*
      Verify that all partitions have the same set of table flags.
      Mask all flags that partitioning enables/disables.
    */
    if (!check_table_flags)
    {
      check_table_flags= (((*file)->ha_table_flags() &
                           ~(PARTITION_DISABLED_TABLE_FLAGS)) |
                          (PARTITION_ENABLED_TABLE_FLAGS));
    }
    else if (check_table_flags != (((*file)->ha_table_flags() &
                                    ~(PARTITION_DISABLED_TABLE_FLAGS)) |
                                   (PARTITION_ENABLED_TABLE_FLAGS)))
    {
      error= HA_ERR_INITIALIZATION;
      goto err_handler;
    }
  } while (*(++file));
  key_used_on_scan= m_file[0]->key_used_on_scan;
  implicit_emptied= m_file[0]->implicit_emptied;
  /*
    Add 2 bytes for partition id in position ref length.
    ref_length=max_in_all_partitions(ref_length) + PARTITION_BYTES_IN_POS
  */
  ref_length+= PARTITION_BYTES_IN_POS;
  m_ref_length= ref_length;
  /*
    Release buffer read from .par file. It will not be reused again after
    being opened once.
  */
  clear_handler_file();
  /*
    Initialize priority queue, initialized to reading forward.
  */
  if ((error= init_queue(&m_queue, m_tot_parts, (uint) PARTITION_BYTES_IN_POS,
                         0, key_rec_cmp, (void*)this)))
    goto err_handler;

  /*
    Use table_share->ha_part_data to share auto_increment_value among
    all handlers for the same table.
  */
  if (is_not_tmp_table)
    mysql_mutex_lock(&table_share->LOCK_ha_data);
  if (!table_share->ha_part_data)
  {
    /* currently only needed for auto_increment */
    table_share->ha_part_data= (HA_DATA_PARTITION*)
                                   alloc_root(&table_share->mem_root,
                                              sizeof(HA_DATA_PARTITION));
    if (!table_share->ha_part_data)
    {
      if (is_not_tmp_table)
        mysql_mutex_unlock(&table_share->LOCK_ha_data);
      goto err_handler;
    }
    DBUG_PRINT("info", ("table_share->ha_part_data 0x%p",
                        table_share->ha_part_data));
    bzero(table_share->ha_part_data, sizeof(HA_DATA_PARTITION));
    table_share->ha_part_data_destroy= ha_data_partition_destroy;
    mysql_mutex_init(key_PARTITION_LOCK_auto_inc,
                     &table_share->ha_part_data->LOCK_auto_inc,
                     MY_MUTEX_INIT_FAST);
  }
  if (is_not_tmp_table)
    mysql_mutex_unlock(&table_share->LOCK_ha_data);
  /*
    Some handlers update statistics as part of the open call. This will in
    some cases corrupt the statistics of the partition handler and thus
    to ensure we have correct statistics we call info from open after
    calling open on all individual handlers.
  */
  m_handler_status= handler_opened;
  if (m_part_info->part_expr)
    m_part_func_monotonicity_info=
                            m_part_info->part_expr->get_monotonicity_info();
  else if (m_part_info->list_of_part_fields)
    m_part_func_monotonicity_info= MONOTONIC_STRICT_INCREASING;
  info(HA_STATUS_VARIABLE | HA_STATUS_CONST);
  DBUG_RETURN(0);

err_handler:
  DEBUG_SYNC(ha_thd(), "partition_open_error");
  while (file-- != m_file)
    (*file)->close();
  bitmap_free(&m_bulk_insert_started);
  if (!is_clone)
    bitmap_free(&(m_part_info->used_partitions));

  DBUG_RETURN(error);
}

handler *ha_partition::clone(MEM_ROOT *mem_root)
{
  handler *new_handler= get_new_handler(table->s, mem_root,
                                        table->s->db_type());
  ((ha_partition*)new_handler)->m_part_info= m_part_info;
  ((ha_partition*)new_handler)->is_clone= TRUE;
  if (new_handler && !new_handler->ha_open(table,
                                           table->s->normalized_path.str,
                                           table->db_stat,
                                           HA_OPEN_IGNORE_IF_LOCKED))
    return new_handler;
  return NULL;
}


/*
  Close handler object

  SYNOPSIS
    close()

  RETURN VALUE
    >0                   Error code
    0                    Success

  DESCRIPTION
    Called from sql_base.cc, sql_select.cc, and table.cc.
    In sql_select.cc it is only used to close up temporary tables or during
    the process where a temporary table is converted over to being a
    myisam table.
    For sql_base.cc look at close_data_tables().
*/

int ha_partition::close(void)
{
  bool first= TRUE;
  handler **file;
  DBUG_ENTER("ha_partition::close");

  DBUG_ASSERT(table->s == table_share);
  delete_queue(&m_queue);
  bitmap_free(&m_bulk_insert_started);
  if (!is_clone)
    bitmap_free(&(m_part_info->used_partitions));
  file= m_file;

repeat:
  do
  {
    (*file)->close();
  } while (*(++file));

  if (first && m_added_file && m_added_file[0])
  {
    file= m_added_file;
    first= FALSE;
    goto repeat;
  }

  m_handler_status= handler_closed;
  DBUG_RETURN(0);
}

/****************************************************************************
                MODULE start/end statement
****************************************************************************/
/*
  A number of methods to define various constants for the handler. In
  the case of the partition handler we need to use some max and min
  of the underlying handlers in most cases.
*/

/*
  Set external locks on table

  SYNOPSIS
    external_lock()
    thd                    Thread object
    lock_type              Type of external lock

  RETURN VALUE
    >0                   Error code
    0                    Success

  DESCRIPTION
    First you should go read the section "locking functions for mysql" in
    lock.cc to understand this.
    This create a lock on the table. If you are implementing a storage engine
    that can handle transactions look at ha_berkeley.cc to see how you will
    want to go about doing this. Otherwise you should consider calling
    flock() here.
    Originally this method was used to set locks on file level to enable
    several MySQL Servers to work on the same data. For transactional
    engines it has been "abused" to also mean start and end of statements
    to enable proper rollback of statements and transactions. When LOCK
    TABLES has been issued the start_stmt method takes over the role of
    indicating start of statement but in this case there is no end of
    statement indicator(?).

    Called from lock.cc by lock_external() and unlock_external(). Also called
    from sql_table.cc by copy_data_between_tables().
*/

int ha_partition::external_lock(THD *thd, int lock_type)
{
  bool first= TRUE;
  uint error;
  handler **file;
  DBUG_ENTER("ha_partition::external_lock");

  DBUG_ASSERT(!auto_increment_lock && !auto_increment_safe_stmt_log_lock);
  file= m_file;
  m_lock_type= lock_type;

repeat:
  do
  {
    DBUG_PRINT("info", ("external_lock(thd, %d) iteration %d",
                        lock_type, (int) (file - m_file)));
    if ((error= (*file)->ha_external_lock(thd, lock_type)))
    {
      if (F_UNLCK != lock_type)
        goto err_handler;
    }
  } while (*(++file));

  if (first && m_added_file && m_added_file[0])
  {
    DBUG_ASSERT(lock_type == F_UNLCK);
    file= m_added_file;
    first= FALSE;
    goto repeat;
  }
  DBUG_RETURN(0);

err_handler:
  while (file-- != m_file)
  {
    (*file)->ha_external_lock(thd, F_UNLCK);
  }
  DBUG_RETURN(error);
}


/*
  Get the lock(s) for the table and perform conversion of locks if needed

  SYNOPSIS
    store_lock()
    thd                   Thread object
    to                    Lock object array
    lock_type             Table lock type

  RETURN VALUE
    >0                   Error code
    0                    Success

  DESCRIPTION
    The idea with handler::store_lock() is the following:

    The statement decided which locks we should need for the table
    for updates/deletes/inserts we get WRITE locks, for SELECT... we get
    read locks.

    Before adding the lock into the table lock handler (see thr_lock.c)
    mysqld calls store lock with the requested locks.  Store lock can now
    modify a write lock to a read lock (or some other lock), ignore the
    lock (if we don't want to use MySQL table locks at all) or add locks
    for many tables (like we do when we are using a MERGE handler).

    Berkeley DB for partition  changes all WRITE locks to TL_WRITE_ALLOW_WRITE
    (which signals that we are doing WRITES, but we are still allowing other
    reader's and writer's.

    When releasing locks, store_lock() is also called. In this case one
    usually doesn't have to do anything.

    store_lock is called when holding a global mutex to ensure that only
    one thread at a time changes the locking information of tables.

    In some exceptional cases MySQL may send a request for a TL_IGNORE;
    This means that we are requesting the same lock as last time and this
    should also be ignored. (This may happen when someone does a flush
    table when we have opened a part of the tables, in which case mysqld
    closes and reopens the tables and tries to get the same locks as last
    time).  In the future we will probably try to remove this.

    Called from lock.cc by get_lock_data().
*/

THR_LOCK_DATA **ha_partition::store_lock(THD *thd,
					 THR_LOCK_DATA **to,
					 enum thr_lock_type lock_type)
{
  handler **file;
  DBUG_ENTER("ha_partition::store_lock");
  file= m_file;
  do
  {
    DBUG_PRINT("info", ("store lock %d iteration", (int) (file - m_file)));
    to= (*file)->store_lock(thd, to, lock_type);
  } while (*(++file));
  DBUG_RETURN(to);
}

/*
  Start a statement when table is locked

  SYNOPSIS
    start_stmt()
    thd                  Thread object
    lock_type            Type of external lock

  RETURN VALUE
    >0                   Error code
    0                    Success

  DESCRIPTION
    This method is called instead of external lock when the table is locked
    before the statement is executed.
*/

int ha_partition::start_stmt(THD *thd, thr_lock_type lock_type)
{
  int error= 0;
  handler **file;
  DBUG_ENTER("ha_partition::start_stmt");

  file= m_file;
  do
  {
    if ((error= (*file)->start_stmt(thd, lock_type)))
      break;
  } while (*(++file));
  DBUG_RETURN(error);
}


/*
  Get number of lock objects returned in store_lock

  SYNOPSIS
    lock_count()

  RETURN VALUE
    Number of locks returned in call to store_lock

  DESCRIPTION
    Returns the number of store locks needed in call to store lock.
    We return number of partitions since we call store_lock on each
    underlying handler. Assists the above functions in allocating
    sufficient space for lock structures.
*/

uint ha_partition::lock_count() const
{
  DBUG_ENTER("ha_partition::lock_count");
  DBUG_PRINT("info", ("m_num_locks %d", m_num_locks));
  DBUG_RETURN(m_num_locks);
}


/*
  Unlock last accessed row

  SYNOPSIS
    unlock_row()

  RETURN VALUE
    NONE

  DESCRIPTION
    Record currently processed was not in the result set of the statement
    and is thus unlocked. Used for UPDATE and DELETE queries.
*/

void ha_partition::unlock_row()
{
  DBUG_ENTER("ha_partition::unlock_row");
  m_file[m_last_part]->unlock_row();
  DBUG_VOID_RETURN;
}

/**
  Check if semi consistent read was used

  SYNOPSIS
    was_semi_consistent_read()

  RETURN VALUE
    TRUE   Previous read was a semi consistent read
    FALSE  Previous read was not a semi consistent read

  DESCRIPTION
    See handler.h:
    In an UPDATE or DELETE, if the row under the cursor was locked by another
    transaction, and the engine used an optimistic read of the last
    committed row value under the cursor, then the engine returns 1 from this
    function. MySQL must NOT try to update this optimistic value. If the
    optimistic value does not match the WHERE condition, MySQL can decide to
    skip over this row. Currently only works for InnoDB. This can be used to
    avoid unnecessary lock waits.

    If this method returns nonzero, it will also signal the storage
    engine that the next read will be a locking re-read of the row.
*/
bool ha_partition::was_semi_consistent_read()
{
  DBUG_ENTER("ha_partition::was_semi_consistent_read");
  DBUG_ASSERT(m_last_part < m_tot_parts &&
              bitmap_is_set(&(m_part_info->used_partitions), m_last_part));
  DBUG_RETURN(m_file[m_last_part]->was_semi_consistent_read());
}

/**
  Use semi consistent read if possible

  SYNOPSIS
    try_semi_consistent_read()
    yes   Turn on semi consistent read

  RETURN VALUE
    NONE

  DESCRIPTION
    See handler.h:
    Tell the engine whether it should avoid unnecessary lock waits.
    If yes, in an UPDATE or DELETE, if the row under the cursor was locked
    by another transaction, the engine may try an optimistic read of
    the last committed row value under the cursor.
    Note: prune_partitions are already called before this call, so using
    pruning is OK.
*/
void ha_partition::try_semi_consistent_read(bool yes)
{
  handler **file;
  DBUG_ENTER("ha_partition::try_semi_consistent_read");
  
  for (file= m_file; *file; file++)
  {
    if (bitmap_is_set(&(m_part_info->used_partitions), (file - m_file)))
      (*file)->try_semi_consistent_read(yes);
  }
  DBUG_VOID_RETURN;
}


/****************************************************************************
                MODULE change record
****************************************************************************/

/*
  Insert a row to the table

  SYNOPSIS
    write_row()
    buf                        The row in MySQL Row Format

  RETURN VALUE
    >0                         Error code
    0                          Success

  DESCRIPTION
    write_row() inserts a row. buf() is a byte array of data, normally
    record[0].

    You can use the field information to extract the data from the native byte
    array type.

    Example of this would be:
    for (Field **field=table->field ; *field ; field++)
    {
      ...
    }

    See ha_tina.cc for a variant of extracting all of the data as strings.
    ha_berkeley.cc has a variant of how to store it intact by "packing" it
    for ha_berkeley's own native storage type.

    Called from item_sum.cc, item_sum.cc, sql_acl.cc, sql_insert.cc,
    sql_insert.cc, sql_select.cc, sql_table.cc, sql_udf.cc, and sql_update.cc.

    ADDITIONAL INFO:

    We have to set timestamp fields and auto_increment fields, because those
    may be used in determining which partition the row should be written to.
*/

int ha_partition::write_row(uchar * buf)
{
  uint32 part_id;
  int error;
  longlong func_value;
  bool have_auto_increment= table->next_number_field && buf == table->record[0];
  my_bitmap_map *old_map;
  THD *thd= ha_thd();
  timestamp_auto_set_type orig_timestamp_type= table->timestamp_field_type;
#ifdef NOT_NEEDED
  uchar *rec0= m_rec0;
#endif
  DBUG_ENTER("ha_partition::write_row");
  DBUG_ASSERT(buf == m_rec0);

  /* If we have a timestamp column, update it to the current time */
  if (table->timestamp_field_type & TIMESTAMP_AUTO_SET_ON_INSERT)
    table->timestamp_field->set_time();
  table->timestamp_field_type= TIMESTAMP_NO_AUTO_SET;

  /*
    If we have an auto_increment column and we are writing a changed row
    or a new row, then update the auto_increment value in the record.
  */
  if (have_auto_increment)
  {
    if (!table_share->ha_part_data->auto_inc_initialized &&
        !table_share->next_number_keypart)
    {
      /*
        If auto_increment in table_share is not initialized, start by
        initializing it.
      */
      info(HA_STATUS_AUTO);
    }
    error= update_auto_increment();

    /*
      If we have failed to set the auto-increment value for this row,
      it is highly likely that we will not be able to insert it into
      the correct partition. We must check and fail if neccessary.
    */
    if (error)
      goto exit;
  }

  old_map= dbug_tmp_use_all_columns(table, table->read_set);
#ifdef NOT_NEEDED
  if (likely(buf == rec0))
#endif
    error= m_part_info->get_partition_id(m_part_info, &part_id,
                                         &func_value);
#ifdef NOT_NEEDED
  else
  {
    set_field_ptr(m_part_field_array, buf, rec0);
    error= m_part_info->get_partition_id(m_part_info, &part_id,
                                         &func_value);
    set_field_ptr(m_part_field_array, rec0, buf);
  }
#endif
  dbug_tmp_restore_column_map(table->read_set, old_map);
  if (unlikely(error))
  {
    m_part_info->err_value= func_value;
    goto exit;
  }
  m_last_part= part_id;
  DBUG_PRINT("info", ("Insert in partition %d", part_id));
  start_part_bulk_insert(thd, part_id);

  tmp_disable_binlog(thd); /* Do not replicate the low-level changes. */
  error= m_file[part_id]->ha_write_row(buf);
  if (have_auto_increment && !table->s->next_number_keypart)
    set_auto_increment_if_higher(table->next_number_field);
  reenable_binlog(thd);
exit:
  table->timestamp_field_type= orig_timestamp_type;
  DBUG_RETURN(error);
}


/*
  Update an existing row

  SYNOPSIS
    update_row()
    old_data                 Old record in MySQL Row Format
    new_data                 New record in MySQL Row Format

  RETURN VALUE
    >0                         Error code
    0                          Success

  DESCRIPTION
    Yes, update_row() does what you expect, it updates a row. old_data will
    have the previous row record in it, while new_data will have the newest
    data in it.
    Keep in mind that the server can do updates based on ordering if an
    ORDER BY clause was used. Consecutive ordering is not guarenteed.

    Called from sql_select.cc, sql_acl.cc, sql_update.cc, and sql_insert.cc.
    new_data is always record[0]
    old_data is normally record[1] but may be anything
*/

int ha_partition::update_row(const uchar *old_data, uchar *new_data)
{
  THD *thd= ha_thd();
  uint32 new_part_id, old_part_id;
  int error= 0;
  longlong func_value;
  timestamp_auto_set_type orig_timestamp_type= table->timestamp_field_type;
  DBUG_ENTER("ha_partition::update_row");

  /*
    We need to set timestamp field once before we calculate
    the partition. Then we disable timestamp calculations
    inside m_file[*]->update_row() methods
  */
  if (orig_timestamp_type & TIMESTAMP_AUTO_SET_ON_UPDATE)
    table->timestamp_field->set_time();
  table->timestamp_field_type= TIMESTAMP_NO_AUTO_SET;

  if ((error= get_parts_for_update(old_data, new_data, table->record[0],
                                   m_part_info, &old_part_id, &new_part_id,
                                   &func_value)))
  {
    m_part_info->err_value= func_value;
    goto exit;
  }

  m_last_part= new_part_id;
  start_part_bulk_insert(thd, new_part_id);
  if (new_part_id == old_part_id)
  {
    DBUG_PRINT("info", ("Update in partition %d", new_part_id));
    tmp_disable_binlog(thd); /* Do not replicate the low-level changes. */
    error= m_file[new_part_id]->ha_update_row(old_data, new_data);
    reenable_binlog(thd);
    goto exit;
  }
  else
  {
    DBUG_PRINT("info", ("Update from partition %d to partition %d",
			old_part_id, new_part_id));
    tmp_disable_binlog(thd); /* Do not replicate the low-level changes. */
    error= m_file[new_part_id]->ha_write_row(new_data);
    reenable_binlog(thd);
    if (error)
      goto exit;

    tmp_disable_binlog(thd); /* Do not replicate the low-level changes. */
    error= m_file[old_part_id]->ha_delete_row(old_data);
    reenable_binlog(thd);
    if (error)
    {
#ifdef IN_THE_FUTURE
      (void) m_file[new_part_id]->delete_last_inserted_row(new_data);
#endif
      goto exit;
    }
  }

exit:
  /*
    if updating an auto_increment column, update
    table_share->ha_part_data->next_auto_inc_val if needed.
    (not to be used if auto_increment on secondary field in a multi-column
    index)
    mysql_update does not set table->next_number_field, so we use
    table->found_next_number_field instead.
  */
  if (table->found_next_number_field && new_data == table->record[0] &&
      !table->s->next_number_keypart)
  {
    if (!table_share->ha_part_data->auto_inc_initialized)
      info(HA_STATUS_AUTO);
    set_auto_increment_if_higher(table->found_next_number_field);
  }
  table->timestamp_field_type= orig_timestamp_type;
  DBUG_RETURN(error);
}


/*
  Remove an existing row

  SYNOPSIS
    delete_row
    buf                      Deleted row in MySQL Row Format

  RETURN VALUE
    >0                       Error Code
    0                        Success

  DESCRIPTION
    This will delete a row. buf will contain a copy of the row to be deleted.
    The server will call this right after the current row has been read
    (from either a previous rnd_xxx() or index_xxx() call).
    If you keep a pointer to the last row or can access a primary key it will
    make doing the deletion quite a bit easier.
    Keep in mind that the server does no guarentee consecutive deletions.
    ORDER BY clauses can be used.

    Called in sql_acl.cc and sql_udf.cc to manage internal table information.
    Called in sql_delete.cc, sql_insert.cc, and sql_select.cc. In sql_select
    it is used for removing duplicates while in insert it is used for REPLACE
    calls.

    buf is either record[0] or record[1]
*/

int ha_partition::delete_row(const uchar *buf)
{
  uint32 part_id;
  int error;
  THD *thd= ha_thd();
  DBUG_ENTER("ha_partition::delete_row");

  if ((error= get_part_for_delete(buf, m_rec0, m_part_info, &part_id)))
  {
    DBUG_RETURN(error);
  }
  m_last_part= part_id;
  tmp_disable_binlog(thd);
  error= m_file[part_id]->ha_delete_row(buf);
  reenable_binlog(thd);
  DBUG_RETURN(error);
}


/*
  Delete all rows in a table

  SYNOPSIS
    delete_all_rows()

  RETURN VALUE
    >0                       Error Code
    0                        Success

  DESCRIPTION
    Used to delete all rows in a table. Both for cases of truncate and
    for cases where the optimizer realizes that all rows will be
    removed as a result of a SQL statement.

    Called from item_sum.cc by Item_func_group_concat::clear(),
    Item_sum_count_distinct::clear(), and Item_func_group_concat::clear().
    Called from sql_delete.cc by mysql_delete().
    Called from sql_select.cc by JOIN::reinit().
    Called from sql_union.cc by st_select_lex_unit::exec().
 
     Also used for handle ALTER TABLE t TRUNCATE PARTITION ...
     NOTE: auto increment value will be truncated in that partition as well!
*/

int ha_partition::delete_all_rows()
{
  int error;
  bool truncate= FALSE;
  handler **file;
  THD *thd= ha_thd();
  DBUG_ENTER("ha_partition::delete_all_rows");

  if (thd->lex->sql_command == SQLCOM_TRUNCATE)
  {
    Alter_info *alter_info= &thd->lex->alter_info;
    /* TRUNCATE also means resetting auto_increment */
    lock_auto_increment();
    table_share->ha_part_data->next_auto_inc_val= 0;
    table_share->ha_part_data->auto_inc_initialized= FALSE;
    unlock_auto_increment();
    if (alter_info->flags & ALTER_ADMIN_PARTITION)
    {
      /* ALTER TABLE t TRUNCATE PARTITION ... */
      List_iterator<partition_element> part_it(m_part_info->partitions);
      int saved_error= 0;
      uint num_parts= m_part_info->num_parts;
      uint num_subparts= m_part_info->num_subparts;
      uint i= 0;
      uint num_parts_set= alter_info->partition_names.elements;
      uint num_parts_found= set_part_state(alter_info, m_part_info,
                                           PART_ADMIN);
      if (num_parts_set != num_parts_found &&
          (!(alter_info->flags & ALTER_ALL_PARTITION)))
        DBUG_RETURN(HA_ERR_NO_PARTITION_FOUND);

      /*
        Cannot return HA_ERR_WRONG_COMMAND here without correct pruning
        since that whould delete the whole table row by row in sql_delete.cc
      */
      bitmap_clear_all(&m_part_info->used_partitions);
      do
      {
        partition_element *part_elem= part_it++;
        if (part_elem->part_state == PART_ADMIN)
        {
          if (m_is_sub_partitioned)
          {
            List_iterator<partition_element>
                                        subpart_it(part_elem->subpartitions);
            partition_element *sub_elem;
            uint j= 0, part;
            do
            {
              sub_elem= subpart_it++;
              part= i * num_subparts + j;
              bitmap_set_bit(&m_part_info->used_partitions, part);
              if (!saved_error)
              {
                DBUG_PRINT("info", ("truncate subpartition %u (%s)",
                                    part, sub_elem->partition_name));
                if ((error= m_file[part]->ha_delete_all_rows()))
                  saved_error= error;
                /* If not reset_auto_increment is supported, just accept it */
                if (!saved_error &&
                    (error= m_file[part]->ha_reset_auto_increment(0)) &&
                    error != HA_ERR_WRONG_COMMAND)
                  saved_error= error;
              }
            } while (++j < num_subparts);
          }
          else
          {
            DBUG_PRINT("info", ("truncate partition %u (%s)", i,
                                part_elem->partition_name));
            bitmap_set_bit(&m_part_info->used_partitions, i);
            if (!saved_error)
            {
              if ((error= m_file[i]->ha_delete_all_rows()) && !saved_error)
                saved_error= error;
              /* If not reset_auto_increment is supported, just accept it */
              if (!saved_error &&
                  (error= m_file[i]->ha_reset_auto_increment(0)) &&
                  error != HA_ERR_WRONG_COMMAND)
                saved_error= error;
            }
          }
          part_elem->part_state= PART_NORMAL;
        }
      } while (++i < num_parts);
      DBUG_RETURN(saved_error);
    }
    truncate= TRUE;
  }
  file= m_file;
  do
  {
    if ((error= (*file)->ha_delete_all_rows()))
      DBUG_RETURN(error);
    /* Ignore the error */
    if (truncate)
      (void) (*file)->ha_reset_auto_increment(0);
  } while (*(++file));
  DBUG_RETURN(0);
}


/*
  Start a large batch of insert rows

  SYNOPSIS
    start_bulk_insert()
    rows                  Number of rows to insert

  RETURN VALUE
    NONE

  DESCRIPTION
    rows == 0 means we will probably insert many rows
*/
void ha_partition::start_bulk_insert(ha_rows rows)
{
  DBUG_ENTER("ha_partition::start_bulk_insert");

  m_bulk_inserted_rows= 0;
  bitmap_clear_all(&m_bulk_insert_started);
  /* use the last bit for marking if bulk_insert_started was called */
  bitmap_set_bit(&m_bulk_insert_started, m_tot_parts);
  DBUG_VOID_RETURN;
}


/*
  Check if start_bulk_insert has been called for this partition,
  if not, call it and mark it called
*/
void ha_partition::start_part_bulk_insert(THD *thd, uint part_id)
{
  long old_buffer_size;
  if (!bitmap_is_set(&m_bulk_insert_started, part_id) &&
      bitmap_is_set(&m_bulk_insert_started, m_tot_parts))
  {
    old_buffer_size= thd->variables.read_buff_size;
    /* Update read_buffer_size for this partition */
    thd->variables.read_buff_size= estimate_read_buffer_size(old_buffer_size);
    m_file[part_id]->ha_start_bulk_insert(guess_bulk_insert_rows());
    bitmap_set_bit(&m_bulk_insert_started, part_id);
    thd->variables.read_buff_size= old_buffer_size;
  }
  m_bulk_inserted_rows++;
}

/*
  Estimate the read buffer size for each partition.
  SYNOPSIS
    ha_partition::estimate_read_buffer_size()
    original_size  read buffer size originally set for the server
  RETURN VALUE
    estimated buffer size.
  DESCRIPTION
    If the estimated number of rows to insert is less than 10 (but not 0)
    the new buffer size is same as original buffer size.
    In case of first partition of when partition function is monotonic 
    new buffer size is same as the original buffer size.
    For rest of the partition total buffer of 10*original_size is divided 
    equally if number of partition is more than 10 other wise each partition
    will be allowed to use original buffer size.
*/
long ha_partition::estimate_read_buffer_size(long original_size)
{
  /*
    If number of rows to insert is less than 10, but not 0,
    return original buffer size.
  */
  if (estimation_rows_to_insert && (estimation_rows_to_insert < 10))
    return (original_size);
  /*
    If first insert/partition and monotonic partition function,
    allow using buffer size originally set.
   */
  if (!m_bulk_inserted_rows &&
      m_part_func_monotonicity_info != NON_MONOTONIC &&
      m_tot_parts > 1)
    return original_size;
  /*
    Allow total buffer used in all partition to go up to 10*read_buffer_size.
    11*read_buffer_size in case of monotonic partition function.
  */

  if (m_tot_parts < 10)
      return original_size;
  return (original_size * 10 / m_tot_parts);
}

/*
  Try to predict the number of inserts into this partition.

  If less than 10 rows (including 0 which means Unknown)
    just give that as a guess
  If monotonic partitioning function was used
    guess that 50 % of the inserts goes to the first partition
  For all other cases, guess on equal distribution between the partitions
*/ 
ha_rows ha_partition::guess_bulk_insert_rows()
{
  DBUG_ENTER("guess_bulk_insert_rows");

  if (estimation_rows_to_insert < 10)
    DBUG_RETURN(estimation_rows_to_insert);

  /* If first insert/partition and monotonic partition function, guess 50%.  */
  if (!m_bulk_inserted_rows && 
      m_part_func_monotonicity_info != NON_MONOTONIC &&
      m_tot_parts > 1)
    DBUG_RETURN(estimation_rows_to_insert / 2);

  /* Else guess on equal distribution (+1 is to avoid returning 0/Unknown) */
  if (m_bulk_inserted_rows < estimation_rows_to_insert)
    DBUG_RETURN(((estimation_rows_to_insert - m_bulk_inserted_rows)
                / m_tot_parts) + 1);
  /* The estimation was wrong, must say 'Unknown' */
  DBUG_RETURN(0);
}


/*
  Finish a large batch of insert rows

  SYNOPSIS
    end_bulk_insert()

  RETURN VALUE
    >0                      Error code
    0                       Success

  Note: end_bulk_insert can be called without start_bulk_insert
        being called, see bug¤44108.

*/

int ha_partition::end_bulk_insert()
{
  int error= 0;
  uint i;
  DBUG_ENTER("ha_partition::end_bulk_insert");

  if (!bitmap_is_set(&m_bulk_insert_started, m_tot_parts))
    DBUG_RETURN(error);

  for (i= 0; i < m_tot_parts; i++)
  {
    int tmp;
    if (bitmap_is_set(&m_bulk_insert_started, i) &&
        (tmp= m_file[i]->ha_end_bulk_insert()))
      error= tmp;
  }
  bitmap_clear_all(&m_bulk_insert_started);
  DBUG_RETURN(error);
}


/****************************************************************************
                MODULE full table scan
****************************************************************************/
/*
  Initialize engine for random reads

  SYNOPSIS
    ha_partition::rnd_init()
    scan	0  Initialize for random reads through rnd_pos()
		1  Initialize for random scan through rnd_next()

  RETURN VALUE
    >0          Error code
    0           Success

  DESCRIPTION 
    rnd_init() is called when the server wants the storage engine to do a
    table scan or when the server wants to access data through rnd_pos.

    When scan is used we will scan one handler partition at a time.
    When preparing for rnd_pos we will init all handler partitions.
    No extra cache handling is needed when scannning is not performed.

    Before initialising we will call rnd_end to ensure that we clean up from
    any previous incarnation of a table scan.
    Called from filesort.cc, records.cc, sql_handler.cc, sql_select.cc,
    sql_table.cc, and sql_update.cc.
*/

int ha_partition::rnd_init(bool scan)
{
  int error;
  uint i= 0;
  uint32 part_id;
  DBUG_ENTER("ha_partition::rnd_init");

  /*
    For operations that may need to change data, we may need to extend
    read_set.
  */
  if (m_lock_type == F_WRLCK)
  {
    /*
      If write_set contains any of the fields used in partition and
      subpartition expression, we need to set all bits in read_set because
      the row may need to be inserted in a different [sub]partition. In
      other words update_row() can be converted into write_row(), which
      requires a complete record.
    */
    if (bitmap_is_overlapping(&m_part_info->full_part_field_set,
                              table->write_set))
      bitmap_set_all(table->read_set);
    else
    {
      /*
        Some handlers only read fields as specified by the bitmap for the
        read set. For partitioned handlers we always require that the
        fields of the partition functions are read such that we can
        calculate the partition id to place updated and deleted records.
      */
      bitmap_union(table->read_set, &m_part_info->full_part_field_set);
    }
  }

  /* Now we see what the index of our first important partition is */
  DBUG_PRINT("info", ("m_part_info->used_partitions: 0x%lx",
                      (long) m_part_info->used_partitions.bitmap));
  part_id= bitmap_get_first_set(&(m_part_info->used_partitions));
  DBUG_PRINT("info", ("m_part_spec.start_part %d", part_id));

  if (MY_BIT_NONE == part_id)
  {
    error= 0;
    goto err1;
  }

  /*
    We have a partition and we are scanning with rnd_next
    so we bump our cache
  */
  DBUG_PRINT("info", ("rnd_init on partition %d", part_id));
  if (scan)
  {
    /*
      rnd_end() is needed for partitioning to reset internal data if scan
      is already in use
    */
    rnd_end();
    late_extra_cache(part_id);
    if ((error= m_file[part_id]->ha_rnd_init(scan)))
      goto err;
  }
  else
  {
    for (i= part_id; i < m_tot_parts; i++)
    {
      if (bitmap_is_set(&(m_part_info->used_partitions), i))
      {
        if ((error= m_file[i]->ha_rnd_init(scan)))
          goto err;
      }
    }
  }
  m_scan_value= scan;
  m_part_spec.start_part= part_id;
  m_part_spec.end_part= m_tot_parts - 1;
  DBUG_PRINT("info", ("m_scan_value=%d", m_scan_value));
  DBUG_RETURN(0);

err:
  while ((int)--i >= (int)part_id)
  {
    if (bitmap_is_set(&(m_part_info->used_partitions), i))
      m_file[i]->ha_rnd_end();
  }
err1:
  m_scan_value= 2;
  m_part_spec.start_part= NO_CURRENT_PART_ID;
  DBUG_RETURN(error);
}


/*
  End of a table scan

  SYNOPSIS
    rnd_end()

  RETURN VALUE
    >0          Error code
    0           Success
*/

int ha_partition::rnd_end()
{
  handler **file;
  DBUG_ENTER("ha_partition::rnd_end");
  switch (m_scan_value) {
  case 2:                                       // Error
    break;
  case 1:
    if (NO_CURRENT_PART_ID != m_part_spec.start_part)         // Table scan
    {
      late_extra_no_cache(m_part_spec.start_part);
      m_file[m_part_spec.start_part]->ha_rnd_end();
    }
    break;
  case 0:
    file= m_file;
    do
    {
      if (bitmap_is_set(&(m_part_info->used_partitions), (file - m_file)))
        (*file)->ha_rnd_end();
    } while (*(++file));
    break;
  }
  m_scan_value= 2;
  m_part_spec.start_part= NO_CURRENT_PART_ID;
  DBUG_RETURN(0);
}

/*
  read next row during full table scan (scan in random row order)

  SYNOPSIS
    rnd_next()
    buf		buffer that should be filled with data

  RETURN VALUE
    >0          Error code
    0           Success

  DESCRIPTION
    This is called for each row of the table scan. When you run out of records
    you should return HA_ERR_END_OF_FILE.
    The Field structure for the table is the key to getting data into buf
    in a manner that will allow the server to understand it.

    Called from filesort.cc, records.cc, sql_handler.cc, sql_select.cc,
    sql_table.cc, and sql_update.cc.
*/

int ha_partition::rnd_next(uchar *buf)
{
  handler *file;
  int result= HA_ERR_END_OF_FILE;
  uint part_id= m_part_spec.start_part;
  DBUG_ENTER("ha_partition::rnd_next");

  if (NO_CURRENT_PART_ID == part_id)
  {
    /*
      The original set of partitions to scan was empty and thus we report
      the result here.
    */
    goto end;
  }
  
  DBUG_ASSERT(m_scan_value == 1);
  file= m_file[part_id];
  
  while (TRUE)
  {
    result= file->rnd_next(buf);
    if (!result)
    {
      m_last_part= part_id;
      m_part_spec.start_part= part_id;
      table->status= 0;
      DBUG_RETURN(0);
    }

    /*
      if we get here, then the current partition rnd_next returned failure
    */
    if (result == HA_ERR_RECORD_DELETED)
      continue;                               // Probably MyISAM

    if (result != HA_ERR_END_OF_FILE)
      goto end_dont_reset_start_part;         // Return error

    /* End current partition */
    late_extra_no_cache(part_id);
    DBUG_PRINT("info", ("rnd_end on partition %d", part_id));
    if ((result= file->ha_rnd_end()))
      break;
    
    /* Shift to next partition */
    while (++part_id < m_tot_parts &&
           !bitmap_is_set(&(m_part_info->used_partitions), part_id))
      ;
    if (part_id >= m_tot_parts)
    {
      result= HA_ERR_END_OF_FILE;
      break;
    }
    m_last_part= part_id;
    m_part_spec.start_part= part_id;
    file= m_file[part_id];
    DBUG_PRINT("info", ("rnd_init on partition %d", part_id));
    if ((result= file->ha_rnd_init(1)))
      break;
    late_extra_cache(part_id);
  }

end:
  m_part_spec.start_part= NO_CURRENT_PART_ID;
end_dont_reset_start_part:
  table->status= STATUS_NOT_FOUND;
  DBUG_RETURN(result);
}


/*
  Save position of current row

  SYNOPSIS
    position()
    record             Current record in MySQL Row Format

  RETURN VALUE
    NONE

  DESCRIPTION
    position() is called after each call to rnd_next() if the data needs
    to be ordered. You can do something like the following to store
    the position:
    ha_store_ptr(ref, ref_length, current_position);

    The server uses ref to store data. ref_length in the above case is
    the size needed to store current_position. ref is just a byte array
    that the server will maintain. If you are using offsets to mark rows, then
    current_position should be the offset. If it is a primary key like in
    BDB, then it needs to be a primary key.

    Called from filesort.cc, sql_select.cc, sql_delete.cc and sql_update.cc.
*/

void ha_partition::position(const uchar *record)
{
  handler *file= m_file[m_last_part];
  DBUG_ENTER("ha_partition::position");

  file->position(record);
  int2store(ref, m_last_part);
  memcpy((ref + PARTITION_BYTES_IN_POS), file->ref,
	 (ref_length - PARTITION_BYTES_IN_POS));

#ifdef SUPPORTING_PARTITION_OVER_DIFFERENT_ENGINES
#ifdef HAVE_purify
  bzero(ref + PARTITION_BYTES_IN_POS + ref_length,
        max_ref_length-ref_length);
#endif /* HAVE_purify */
#endif
  DBUG_VOID_RETURN;
}


void ha_partition::column_bitmaps_signal()
{
    handler::column_bitmaps_signal();
    bitmap_union(table->read_set, &m_part_info->full_part_field_set);
}
 

/*
  Read row using position

  SYNOPSIS
    rnd_pos()
    out:buf                     Row read in MySQL Row Format
    position                    Position of read row

  RETURN VALUE
    >0                          Error code
    0                           Success

  DESCRIPTION
    This is like rnd_next, but you are given a position to use
    to determine the row. The position will be of the type that you stored in
    ref. You can use ha_get_ptr(pos,ref_length) to retrieve whatever key
    or position you saved when position() was called.
    Called from filesort.cc records.cc sql_insert.cc sql_select.cc
    sql_update.cc.
*/

int ha_partition::rnd_pos(uchar * buf, uchar *pos)
{
  uint part_id;
  handler *file;
  DBUG_ENTER("ha_partition::rnd_pos");

  part_id= uint2korr((const uchar *) pos);
  DBUG_ASSERT(part_id < m_tot_parts);
  file= m_file[part_id];
  m_last_part= part_id;
  DBUG_RETURN(file->rnd_pos(buf, (pos + PARTITION_BYTES_IN_POS)));
}


/*
  Read row using position using given record to find

  SYNOPSIS
    rnd_pos_by_record()
    record             Current record in MySQL Row Format

  RETURN VALUE
    >0                 Error code
    0                  Success

  DESCRIPTION
    this works as position()+rnd_pos() functions, but does some extra work,
    calculating m_last_part - the partition to where the 'record'
    should go.

    called from replication (log_event.cc)
*/

int ha_partition::rnd_pos_by_record(uchar *record)
{
  DBUG_ENTER("ha_partition::rnd_pos_by_record");

  if (unlikely(get_part_for_delete(record, m_rec0, m_part_info, &m_last_part)))
    DBUG_RETURN(1);

  DBUG_RETURN(handler::rnd_pos_by_record(record));
}


/****************************************************************************
                MODULE index scan
****************************************************************************/
/*
  Positions an index cursor to the index specified in the handle. Fetches the
  row if available. If the key value is null, begin at the first key of the
  index.

  There are loads of optimisations possible here for the partition handler.
  The same optimisations can also be checked for full table scan although
  only through conditions and not from index ranges.
  Phase one optimisations:
    Check if the fields of the partition function are bound. If so only use
    the single partition it becomes bound to.
  Phase two optimisations:
    If it can be deducted through range or list partitioning that only a
    subset of the partitions are used, then only use those partitions.
*/

/*
  Initialize handler before start of index scan

  SYNOPSIS
    index_init()
    inx                Index number
    sorted             Is rows to be returned in sorted order

  RETURN VALUE
    >0                 Error code
    0                  Success

  DESCRIPTION
    index_init is always called before starting index scans (except when
    starting through index_read_idx and using read_range variants).
*/

int ha_partition::index_init(uint inx, bool sorted)
{
  int error= 0;
  handler **file;
  DBUG_ENTER("ha_partition::index_init");

  DBUG_PRINT("info", ("inx %u sorted %u", inx, sorted));
  active_index= inx;
  m_part_spec.start_part= NO_CURRENT_PART_ID;
  m_start_key.length= 0;
  m_ordered= sorted;
  m_curr_key_info[0]= table->key_info+inx;
  if (m_pkey_is_clustered && table->s->primary_key != MAX_KEY)
  {
    /*
      if PK is clustered, then the key cmp must use the pk to
      differentiate between equal key in given index.
    */
    DBUG_PRINT("info", ("Clustered pk, using pk as secondary cmp"));
    m_curr_key_info[1]= table->key_info+table->s->primary_key;
    m_curr_key_info[2]= NULL;
  }
  else
    m_curr_key_info[1]= NULL;
  /*
    Some handlers only read fields as specified by the bitmap for the
    read set. For partitioned handlers we always require that the
    fields of the partition functions are read such that we can
    calculate the partition id to place updated and deleted records.
    But this is required for operations that may need to change data only.
  */
  if (m_lock_type == F_WRLCK)
    bitmap_union(table->read_set, &m_part_info->full_part_field_set);
  if (sorted)
  {
    /*
      An ordered scan is requested. We must make sure all fields of the 
      used index are in the read set, as partitioning requires them for
      sorting (see ha_partition::handle_ordered_index_scan).

      The SQL layer may request an ordered index scan without having index
      fields in the read set when
       - it needs to do an ordered scan over an index prefix.
       - it evaluates ORDER BY with SELECT COUNT(*) FROM t1.

      TODO: handle COUNT(*) queries via unordered scan.
    */
    uint i;
    KEY **key_info= m_curr_key_info;
    do
    {
      for (i= 0; i < (*key_info)->key_parts; i++)
        bitmap_set_bit(table->read_set,
                       (*key_info)->key_part[i].field->field_index);
    } while (*(++key_info));
  }
  file= m_file;
  do
  {
    /* TODO RONM: Change to index_init() when code is stable */
    if (bitmap_is_set(&(m_part_info->used_partitions), (file - m_file)))
      if ((error= (*file)->ha_index_init(inx, sorted)))
      {
        DBUG_ASSERT(0);                           // Should never happen
        break;
      }
  } while (*(++file));
  DBUG_RETURN(error);
}


/*
  End of index scan

  SYNOPSIS
    index_end()

  RETURN VALUE
    >0                 Error code
    0                  Success

  DESCRIPTION
    index_end is called at the end of an index scan to clean up any
    things needed to clean up.
*/

int ha_partition::index_end()
{
  int error= 0;
  handler **file;
  DBUG_ENTER("ha_partition::index_end");

  active_index= MAX_KEY;
  m_part_spec.start_part= NO_CURRENT_PART_ID;
  file= m_file;
  do
  {
    int tmp;
    /* TODO RONM: Change to index_end() when code is stable */
    if (bitmap_is_set(&(m_part_info->used_partitions), (file - m_file)))
      if ((tmp= (*file)->ha_index_end()))
        error= tmp;
  } while (*(++file));
  DBUG_RETURN(error);
}


/*
  Read one record in an index scan and start an index scan

  SYNOPSIS
    index_read_map()
    buf                    Read row in MySQL Row Format
    key                    Key parts in consecutive order
    keypart_map            Which part of key is used
    find_flag              What type of key condition is used

  RETURN VALUE
    >0                 Error code
    0                  Success

  DESCRIPTION
    index_read_map starts a new index scan using a start key. The MySQL Server
    will check the end key on its own. Thus to function properly the
    partitioned handler need to ensure that it delivers records in the sort
    order of the MySQL Server.
    index_read_map can be restarted without calling index_end on the previous
    index scan and without calling index_init. In this case the index_read_map
    is on the same index as the previous index_scan. This is particularly
    used in conjuntion with multi read ranges.
*/

int ha_partition::index_read_map(uchar *buf, const uchar *key,
                                 key_part_map keypart_map,
                                 enum ha_rkey_function find_flag)
{
  DBUG_ENTER("ha_partition::index_read_map");
  end_range= 0;
  m_index_scan_type= partition_index_read;
  m_start_key.key= key;
  m_start_key.keypart_map= keypart_map;
  m_start_key.flag= find_flag;
  DBUG_RETURN(common_index_read(buf, TRUE));
}


/*
  Common routine for a number of index_read variants

  SYNOPSIS
    ha_partition::common_index_read()
      buf             Buffer where the record should be returned
      have_start_key  TRUE <=> the left endpoint is available, i.e. 
                      we're in index_read call or in read_range_first
                      call and the range has left endpoint

                      FALSE <=> there is no left endpoint (we're in
                      read_range_first() call and the range has no left
                      endpoint)
 
  DESCRIPTION
    Start scanning the range (when invoked from read_range_first()) or doing 
    an index lookup (when invoked from index_read_XXX):
     - If possible, perform partition selection
     - Find the set of partitions we're going to use
     - Depending on whether we need ordering:
        NO:  Get the first record from first used partition (see 
             handle_unordered_scan_next_partition)
        YES: Fill the priority queue and get the record that is the first in
             the ordering

  RETURN
    0      OK 
    other  HA_ERR_END_OF_FILE or other error code.
*/

int ha_partition::common_index_read(uchar *buf, bool have_start_key)
{
  int error;
  uint UNINIT_VAR(key_len); /* used if have_start_key==TRUE */
  bool reverse_order= FALSE;
  DBUG_ENTER("ha_partition::common_index_read");

  DBUG_PRINT("info", ("m_ordered %u m_ordered_scan_ong %u have_start_key %u",
                      m_ordered, m_ordered_scan_ongoing, have_start_key));

  if (have_start_key)
  {
    m_start_key.length= key_len= calculate_key_len(table, active_index, 
                                                   m_start_key.key,
                                                   m_start_key.keypart_map);
    DBUG_ASSERT(key_len);
  }
  if ((error= partition_scan_set_up(buf, have_start_key)))
  {
    DBUG_RETURN(error);
  }

  if (have_start_key && 
      (m_start_key.flag == HA_READ_PREFIX_LAST ||
       m_start_key.flag == HA_READ_PREFIX_LAST_OR_PREV ||
       m_start_key.flag == HA_READ_BEFORE_KEY))
  {
    reverse_order= TRUE;
    m_ordered_scan_ongoing= TRUE;
  }
  DBUG_PRINT("info", ("m_ordered %u m_o_scan_ong %u have_start_key %u",
                      m_ordered, m_ordered_scan_ongoing, have_start_key));
  if (!m_ordered_scan_ongoing ||
      (have_start_key && m_start_key.flag == HA_READ_KEY_EXACT &&
       !m_pkey_is_clustered &&
       key_len >= m_curr_key_info[0]->key_length))
   {
    /*
      We use unordered index scan either when read_range is used and flag
      is set to not use ordered or when an exact key is used and in this
      case all records will be sorted equal and thus the sort order of the
      resulting records doesn't matter.
      We also use an unordered index scan when the number of partitions to
      scan is only one.
      The unordered index scan will use the partition set created.
      Need to set unordered scan ongoing since we can come here even when
      it isn't set.
    */
    DBUG_PRINT("info", ("doing unordered scan"));
    m_ordered_scan_ongoing= FALSE;
    error= handle_unordered_scan_next_partition(buf);
  }
  else
  {
    /*
      In all other cases we will use the ordered index scan. This will use
      the partition set created by the get_partition_set method.
    */
    error= handle_ordered_index_scan(buf, reverse_order);
  }
  DBUG_RETURN(error);
}


/*
  Start an index scan from leftmost record and return first record

  SYNOPSIS
    index_first()
    buf                 Read row in MySQL Row Format

  RETURN VALUE
    >0                  Error code
    0                   Success

  DESCRIPTION
    index_first() asks for the first key in the index.
    This is similar to index_read except that there is no start key since
    the scan starts from the leftmost entry and proceeds forward with
    index_next.

    Called from opt_range.cc, opt_sum.cc, sql_handler.cc,
    and sql_select.cc.
*/

int ha_partition::index_first(uchar * buf)
{
  DBUG_ENTER("ha_partition::index_first");

  end_range= 0;
  m_index_scan_type= partition_index_first;
  DBUG_RETURN(common_first_last(buf));
}


/*
  Start an index scan from rightmost record and return first record
  
  SYNOPSIS
    index_last()
    buf                 Read row in MySQL Row Format

  RETURN VALUE
    >0                  Error code
    0                   Success

  DESCRIPTION
    index_last() asks for the last key in the index.
    This is similar to index_read except that there is no start key since
    the scan starts from the rightmost entry and proceeds forward with
    index_prev.

    Called from opt_range.cc, opt_sum.cc, sql_handler.cc,
    and sql_select.cc.
*/

int ha_partition::index_last(uchar * buf)
{
  DBUG_ENTER("ha_partition::index_last");

  m_index_scan_type= partition_index_last;
  DBUG_RETURN(common_first_last(buf));
}

/*
  Common routine for index_first/index_last

  SYNOPSIS
    ha_partition::common_first_last()
  
  see index_first for rest
*/

int ha_partition::common_first_last(uchar *buf)
{
  int error;

  if ((error= partition_scan_set_up(buf, FALSE)))
    return error;
  if (!m_ordered_scan_ongoing &&
      m_index_scan_type != partition_index_last)
    return handle_unordered_scan_next_partition(buf);
  return handle_ordered_index_scan(buf, FALSE);
}


/*
  Read last using key

  SYNOPSIS
    index_read_last_map()
    buf                   Read row in MySQL Row Format
    key                   Key
    keypart_map           Which part of key is used

  RETURN VALUE
    >0                    Error code
    0                     Success

  DESCRIPTION
    This is used in join_read_last_key to optimise away an ORDER BY.
    Can only be used on indexes supporting HA_READ_ORDER
*/

int ha_partition::index_read_last_map(uchar *buf, const uchar *key,
                                      key_part_map keypart_map)
{
  DBUG_ENTER("ha_partition::index_read_last");

  m_ordered= TRUE;				// Safety measure
  end_range= 0;
  m_index_scan_type= partition_index_read_last;
  m_start_key.key= key;
  m_start_key.keypart_map= keypart_map;
  m_start_key.flag= HA_READ_PREFIX_LAST;
  DBUG_RETURN(common_index_read(buf, TRUE));
}


/*
  Optimization of the default implementation to take advantage of dynamic
  partition pruning.
*/
int ha_partition::index_read_idx_map(uchar *buf, uint index,
                                     const uchar *key,
                                     key_part_map keypart_map,
                                     enum ha_rkey_function find_flag)
{
  int error= HA_ERR_KEY_NOT_FOUND;
  DBUG_ENTER("ha_partition::index_read_idx_map");

  if (find_flag == HA_READ_KEY_EXACT)
  {
    uint part;
    m_start_key.key= key;
    m_start_key.keypart_map= keypart_map;
    m_start_key.flag= find_flag;
    m_start_key.length= calculate_key_len(table, index, m_start_key.key,
                                          m_start_key.keypart_map);

    get_partition_set(table, buf, index, &m_start_key, &m_part_spec);

    /* How can it be more than one partition with the current use? */
    DBUG_ASSERT(m_part_spec.start_part == m_part_spec.end_part);

    for (part= m_part_spec.start_part; part <= m_part_spec.end_part; part++)
    {
      if (bitmap_is_set(&(m_part_info->used_partitions), part))
      {
        error= m_file[part]->index_read_idx_map(buf, index, key,
                                                keypart_map, find_flag);
        if (error != HA_ERR_KEY_NOT_FOUND &&
            error != HA_ERR_END_OF_FILE)
          break;
      }
    }
  }
  else
  {
    /*
      If not only used with READ_EXACT, we should investigate if possible
      to optimize for other find_flag's as well.
    */
    DBUG_ASSERT(0);
    /* fall back on the default implementation */
    error= handler::index_read_idx_map(buf, index, key, keypart_map, find_flag);
  }
  DBUG_RETURN(error);
}


/*
  Read next record in a forward index scan

  SYNOPSIS
    index_next()
    buf                   Read row in MySQL Row Format

  RETURN VALUE
    >0                    Error code
    0                     Success

  DESCRIPTION
    Used to read forward through the index.
*/

int ha_partition::index_next(uchar * buf)
{
  DBUG_ENTER("ha_partition::index_next");

  /*
    TODO(low priority):
    If we want partition to work with the HANDLER commands, we
    must be able to do index_last() -> index_prev() -> index_next()
  */
  DBUG_ASSERT(m_index_scan_type != partition_index_last);
  if (!m_ordered_scan_ongoing)
  {
    DBUG_RETURN(handle_unordered_next(buf, FALSE));
  }
  DBUG_RETURN(handle_ordered_next(buf, FALSE));
}


/*
  Read next record special

  SYNOPSIS
    index_next_same()
    buf                   Read row in MySQL Row Format
    key                   Key
    keylen                Length of key

  RETURN VALUE
    >0                    Error code
    0                     Success

  DESCRIPTION
    This routine is used to read the next but only if the key is the same
    as supplied in the call.
*/

int ha_partition::index_next_same(uchar *buf, const uchar *key, uint keylen)
{
  DBUG_ENTER("ha_partition::index_next_same");

  DBUG_ASSERT(keylen == m_start_key.length);
  DBUG_ASSERT(m_index_scan_type != partition_index_last);
  if (!m_ordered_scan_ongoing)
    DBUG_RETURN(handle_unordered_next(buf, TRUE));
  DBUG_RETURN(handle_ordered_next(buf, TRUE));
}


/*
  Read next record when performing index scan backwards

  SYNOPSIS
    index_prev()
    buf                   Read row in MySQL Row Format

  RETURN VALUE
    >0                    Error code
    0                     Success

  DESCRIPTION
    Used to read backwards through the index.
*/

int ha_partition::index_prev(uchar * buf)
{
  DBUG_ENTER("ha_partition::index_prev");

  /* TODO: read comment in index_next */
  DBUG_ASSERT(m_index_scan_type != partition_index_first);
  DBUG_RETURN(handle_ordered_prev(buf));
}


/*
  Start a read of one range with start and end key

  SYNOPSIS
    read_range_first()
    start_key           Specification of start key
    end_key             Specification of end key
    eq_range_arg        Is it equal range
    sorted              Should records be returned in sorted order

  RETURN VALUE
    >0                    Error code
    0                     Success

  DESCRIPTION
    We reimplement read_range_first since we don't want the compare_key
    check at the end. This is already performed in the partition handler.
    read_range_next is very much different due to that we need to scan
    all underlying handlers.
*/

int ha_partition::read_range_first(const key_range *start_key,
				   const key_range *end_key,
				   bool eq_range_arg, bool sorted)
{
  int error;
  DBUG_ENTER("ha_partition::read_range_first");

  m_ordered= sorted;
  eq_range= eq_range_arg;
  end_range= 0;
  if (end_key)
  {
    end_range= &save_end_range;
    save_end_range= *end_key;
    key_compare_result_on_equal=
      ((end_key->flag == HA_READ_BEFORE_KEY) ? 1 :
       (end_key->flag == HA_READ_AFTER_KEY) ? -1 : 0);
  }

  range_key_part= m_curr_key_info[0]->key_part;
  if (start_key)
    m_start_key= *start_key;
  else
    m_start_key.key= NULL;

  m_index_scan_type= partition_read_range;
  error= common_index_read(m_rec0, test(start_key));
  DBUG_RETURN(error);
}


/*
  Read next record in read of a range with start and end key

  SYNOPSIS
    read_range_next()

  RETURN VALUE
    >0                    Error code
    0                     Success
*/

int ha_partition::read_range_next()
{
  DBUG_ENTER("ha_partition::read_range_next");

  if (m_ordered_scan_ongoing)
  {
    DBUG_RETURN(handle_ordered_next(table->record[0], eq_range));
  }
  DBUG_RETURN(handle_unordered_next(table->record[0], eq_range));
}


/*
  Common routine to set up index scans

  SYNOPSIS
    ha_partition::partition_scan_set_up()
      buf            Buffer to later return record in (this function
                     needs it to calculcate partitioning function
                     values)

      idx_read_flag  TRUE <=> m_start_key has range start endpoint which 
                     probably can be used to determine the set of partitions
                     to scan.
                     FALSE <=> there is no start endpoint.

  DESCRIPTION
    Find out which partitions we'll need to read when scanning the specified
    range.

    If we need to scan only one partition, set m_ordered_scan_ongoing=FALSE
    as we will not need to do merge ordering.

  RETURN VALUE
    >0                    Error code
    0                     Success
*/

int ha_partition::partition_scan_set_up(uchar * buf, bool idx_read_flag)
{
  DBUG_ENTER("ha_partition::partition_scan_set_up");

  if (idx_read_flag)
    get_partition_set(table,buf,active_index,&m_start_key,&m_part_spec);
  else
  {
    m_part_spec.start_part= 0;
    m_part_spec.end_part= m_tot_parts - 1;
  }
  if (m_part_spec.start_part > m_part_spec.end_part)
  {
    /*
      We discovered a partition set but the set was empty so we report
      key not found.
    */
    DBUG_PRINT("info", ("scan with no partition to scan"));
    DBUG_RETURN(HA_ERR_END_OF_FILE);
  }
  if (m_part_spec.start_part == m_part_spec.end_part)
  {
    /*
      We discovered a single partition to scan, this never needs to be
      performed using the ordered index scan.
    */
    DBUG_PRINT("info", ("index scan using the single partition %d",
			m_part_spec.start_part));
    m_ordered_scan_ongoing= FALSE;
  }
  else
  {
    /*
      Set m_ordered_scan_ongoing according how the scan should be done
      Only exact partitions are discovered atm by get_partition_set.
      Verify this, also bitmap must have at least one bit set otherwise
      the result from this table is the empty set.
    */
    uint start_part= bitmap_get_first_set(&(m_part_info->used_partitions));
    if (start_part == MY_BIT_NONE)
    {
      DBUG_PRINT("info", ("scan with no partition to scan"));
      DBUG_RETURN(HA_ERR_END_OF_FILE);
    }
    if (start_part > m_part_spec.start_part)
      m_part_spec.start_part= start_part;
    DBUG_ASSERT(m_part_spec.start_part < m_tot_parts);
    m_ordered_scan_ongoing= m_ordered;
  }
  DBUG_ASSERT(m_part_spec.start_part < m_tot_parts &&
              m_part_spec.end_part < m_tot_parts);
  DBUG_RETURN(0);
}


/****************************************************************************
  Unordered Index Scan Routines
****************************************************************************/
/*
  Common routine to handle index_next with unordered results

  SYNOPSIS
    handle_unordered_next()
    out:buf                       Read row in MySQL Row Format
    next_same                     Called from index_next_same

  RETURN VALUE
    HA_ERR_END_OF_FILE            End of scan
    0                             Success
    other                         Error code

  DESCRIPTION
    These routines are used to scan partitions without considering order.
    This is performed in two situations.
    1) In read_multi_range this is the normal case
    2) When performing any type of index_read, index_first, index_last where
    all fields in the partition function is bound. In this case the index
    scan is performed on only one partition and thus it isn't necessary to
    perform any sort.
*/

int ha_partition::handle_unordered_next(uchar *buf, bool is_next_same)
{
  handler *file= m_file[m_part_spec.start_part];
  int error;
  DBUG_ENTER("ha_partition::handle_unordered_next");

  /*
    We should consider if this should be split into three functions as
    partition_read_range is_next_same are always local constants
  */

  if (m_index_scan_type == partition_read_range)
  {
    if (!(error= file->read_range_next()))
    {
      m_last_part= m_part_spec.start_part;
      DBUG_RETURN(0);
    }
  }
  else if (is_next_same)
  {
    if (!(error= file->index_next_same(buf, m_start_key.key,
                                       m_start_key.length)))
    {
      m_last_part= m_part_spec.start_part;
      DBUG_RETURN(0);
    }
  }
  else 
  {
    if (!(error= file->index_next(buf)))
    {
      m_last_part= m_part_spec.start_part;
      DBUG_RETURN(0);                           // Row was in range
    }
  }

  if (error == HA_ERR_END_OF_FILE)
  {
    m_part_spec.start_part++;                    // Start using next part
    error= handle_unordered_scan_next_partition(buf);
  }
  DBUG_RETURN(error);
}


/*
  Handle index_next when changing to new partition

  SYNOPSIS
    handle_unordered_scan_next_partition()
    buf                       Read row in MySQL Row Format

  RETURN VALUE
    HA_ERR_END_OF_FILE            End of scan
    0                             Success
    other                         Error code

  DESCRIPTION
    This routine is used to start the index scan on the next partition.
    Both initial start and after completing scan on one partition.
*/

int ha_partition::handle_unordered_scan_next_partition(uchar * buf)
{
  uint i;
  DBUG_ENTER("ha_partition::handle_unordered_scan_next_partition");

  for (i= m_part_spec.start_part; i <= m_part_spec.end_part; i++)
  {
    int error;
    handler *file;

    if (!(bitmap_is_set(&(m_part_info->used_partitions), i)))
      continue;
    file= m_file[i];
    m_part_spec.start_part= i;
    switch (m_index_scan_type) {
    case partition_read_range:
      DBUG_PRINT("info", ("read_range_first on partition %d", i));
      error= file->read_range_first(m_start_key.key? &m_start_key: NULL,
                                    end_range, eq_range, FALSE);
      break;
    case partition_index_read:
      DBUG_PRINT("info", ("index_read on partition %d", i));
      error= file->index_read_map(buf, m_start_key.key,
                                  m_start_key.keypart_map,
                                  m_start_key.flag);
      break;
    case partition_index_first:
      DBUG_PRINT("info", ("index_first on partition %d", i));
      error= file->index_first(buf);
      break;
    case partition_index_first_unordered:
      /*
        We perform a scan without sorting and this means that we
        should not use the index_first since not all handlers
        support it and it is also unnecessary to restrict sort
        order.
      */
      DBUG_PRINT("info", ("read_range_first on partition %d", i));
      table->record[0]= buf;
      error= file->read_range_first(0, end_range, eq_range, 0);
      table->record[0]= m_rec0;
      break;
    default:
      DBUG_ASSERT(FALSE);
      DBUG_RETURN(1);
    }
    if (!error)
    {
      m_last_part= i;
      DBUG_RETURN(0);
    }
    if ((error != HA_ERR_END_OF_FILE) && (error != HA_ERR_KEY_NOT_FOUND))
      DBUG_RETURN(error);
    DBUG_PRINT("info", ("HA_ERR_END_OF_FILE on partition %d", i));
  }
  m_part_spec.start_part= NO_CURRENT_PART_ID;
  DBUG_RETURN(HA_ERR_END_OF_FILE);
}


/*
  Common routine to start index scan with ordered results

  SYNOPSIS
    handle_ordered_index_scan()
    out:buf                       Read row in MySQL Row Format

  RETURN VALUE
    HA_ERR_END_OF_FILE            End of scan
    0                             Success
    other                         Error code

  DESCRIPTION
    This part contains the logic to handle index scans that require ordered
    output. This includes all except those started by read_range_first with
    the flag ordered set to FALSE. Thus most direct index_read and all
    index_first and index_last.

    We implement ordering by keeping one record plus a key buffer for each
    partition. Every time a new entry is requested we will fetch a new
    entry from the partition that is currently not filled with an entry.
    Then the entry is put into its proper sort position.

    Returning a record is done by getting the top record, copying the
    record to the request buffer and setting the partition as empty on
    entries.
*/

int ha_partition::handle_ordered_index_scan(uchar *buf, bool reverse_order)
{
  uint i;
  uint j= 0;
  bool found= FALSE;
  DBUG_ENTER("ha_partition::handle_ordered_index_scan");

  m_top_entry= NO_CURRENT_PART_ID;
  queue_remove_all(&m_queue);

  DBUG_PRINT("info", ("m_part_spec.start_part %d", m_part_spec.start_part));
  for (i= m_part_spec.start_part; i <= m_part_spec.end_part; i++)
  {
    if (!(bitmap_is_set(&(m_part_info->used_partitions), i)))
      continue;
    uchar *rec_buf_ptr= rec_buf(i);
    int error;
    handler *file= m_file[i];

    switch (m_index_scan_type) {
    case partition_index_read:
      error= file->index_read_map(rec_buf_ptr,
                                  m_start_key.key,
                                  m_start_key.keypart_map,
                                  m_start_key.flag);
      break;
    case partition_index_first:
      error= file->index_first(rec_buf_ptr);
      reverse_order= FALSE;
      break;
    case partition_index_last:
      error= file->index_last(rec_buf_ptr);
      reverse_order= TRUE;
      break;
    case partition_index_read_last:
      error= file->index_read_last_map(rec_buf_ptr,
                                       m_start_key.key,
                                       m_start_key.keypart_map);
      reverse_order= TRUE;
      break;
    case partition_read_range:
    {
      /* 
        This can only read record to table->record[0], as it was set when
        the table was being opened. We have to memcpy data ourselves.
      */
      error= file->read_range_first(m_start_key.key? &m_start_key: NULL,
                                    end_range, eq_range, TRUE);
      memcpy(rec_buf_ptr, table->record[0], m_rec_length);
      reverse_order= FALSE;
      break;
    }
    default:
      DBUG_ASSERT(FALSE);
      DBUG_RETURN(HA_ERR_END_OF_FILE);
    }
    if (!error)
    {
      found= TRUE;
      /*
        Initialize queue without order first, simply insert
      */
      queue_element(&m_queue, j++)= (uchar*)queue_buf(i);
    }
    else if (error != HA_ERR_KEY_NOT_FOUND && error != HA_ERR_END_OF_FILE)
    {
      DBUG_RETURN(error);
    }
  }
  if (found)
  {
    /*
      We found at least one partition with data, now sort all entries and
      after that read the first entry and copy it to the buffer to return in.
    */
    queue_set_max_at_top(&m_queue, reverse_order);
    queue_set_cmp_arg(&m_queue, (void*)m_curr_key_info);
    m_queue.elements= j;
    queue_fix(&m_queue);
    return_top_record(buf);
    table->status= 0;
    DBUG_PRINT("info", ("Record returned from partition %d", m_top_entry));
    DBUG_RETURN(0);
  }
  DBUG_RETURN(HA_ERR_END_OF_FILE);
}


/*
  Return the top record in sort order

  SYNOPSIS
    return_top_record()
    out:buf                  Row returned in MySQL Row Format

  RETURN VALUE
    NONE
*/

void ha_partition::return_top_record(uchar *buf)
{
  uint part_id;
  uchar *key_buffer= queue_top(&m_queue);
  uchar *rec_buffer= key_buffer + PARTITION_BYTES_IN_POS;

  part_id= uint2korr(key_buffer);
  memcpy(buf, rec_buffer, m_rec_length);
  m_last_part= part_id;
  m_top_entry= part_id;
}


/*
  Common routine to handle index_next with ordered results

  SYNOPSIS
    handle_ordered_next()
    out:buf                       Read row in MySQL Row Format
    next_same                     Called from index_next_same

  RETURN VALUE
    HA_ERR_END_OF_FILE            End of scan
    0                             Success
    other                         Error code
*/

int ha_partition::handle_ordered_next(uchar *buf, bool is_next_same)
{
  int error;
  uint part_id= m_top_entry;
  handler *file= m_file[part_id];
  DBUG_ENTER("ha_partition::handle_ordered_next");
  
  if (m_index_scan_type == partition_read_range)
  {
    error= file->read_range_next();
    memcpy(rec_buf(part_id), table->record[0], m_rec_length);
  }
  else if (!is_next_same)
    error= file->index_next(rec_buf(part_id));
  else
    error= file->index_next_same(rec_buf(part_id), m_start_key.key,
				 m_start_key.length);
  if (error)
  {
    if (error == HA_ERR_END_OF_FILE)
    {
      /* Return next buffered row */
      queue_remove(&m_queue, (uint) 0);
      if (m_queue.elements)
      {
         DBUG_PRINT("info", ("Record returned from partition %u (2)",
                     m_top_entry));
         return_top_record(buf);
         table->status= 0;
         error= 0;
      }
    }
    DBUG_RETURN(error);
  }
  queue_replaced(&m_queue);
  return_top_record(buf);
  DBUG_PRINT("info", ("Record returned from partition %u", m_top_entry));
  DBUG_RETURN(0);
}


/*
  Common routine to handle index_prev with ordered results

  SYNOPSIS
    handle_ordered_prev()
    out:buf                       Read row in MySQL Row Format

  RETURN VALUE
    HA_ERR_END_OF_FILE            End of scan
    0                             Success
    other                         Error code
*/

int ha_partition::handle_ordered_prev(uchar *buf)
{
  int error;
  uint part_id= m_top_entry;
  handler *file= m_file[part_id];
  DBUG_ENTER("ha_partition::handle_ordered_prev");

  if ((error= file->index_prev(rec_buf(part_id))))
  {
    if (error == HA_ERR_END_OF_FILE)
    {
      queue_remove(&m_queue, (uint) 0);
      if (m_queue.elements)
      {
	return_top_record(buf);
	DBUG_PRINT("info", ("Record returned from partition %d (2)",
			    m_top_entry));
        error= 0;
        table->status= 0;
      }
    }
    DBUG_RETURN(error);
  }
  queue_replaced(&m_queue);
  return_top_record(buf);
  DBUG_PRINT("info", ("Record returned from partition %d", m_top_entry));
  DBUG_RETURN(0);
}


/****************************************************************************
                MODULE information calls
****************************************************************************/

/*
  These are all first approximations of the extra, info, scan_time
  and read_time calls
*/

/*
  General method to gather info from handler

  SYNOPSIS
    info()
    flag              Specifies what info is requested

  RETURN VALUE
    NONE

  DESCRIPTION
    ::info() is used to return information to the optimizer.
    Currently this table handler doesn't implement most of the fields
    really needed. SHOW also makes use of this data
    Another note, if your handler doesn't proved exact record count,
    you will probably want to have the following in your code:
    if (records < 2)
      records = 2;
    The reason is that the server will optimize for cases of only a single
    record. If in a table scan you don't know the number of records
    it will probably be better to set records to two so you can return
    as many records as you need.

    Along with records a few more variables you may wish to set are:
      records
      deleted
      data_file_length
      index_file_length
      delete_length
      check_time
    Take a look at the public variables in handler.h for more information.

    Called in:
      filesort.cc
      ha_heap.cc
      item_sum.cc
      opt_sum.cc
      sql_delete.cc
     sql_delete.cc
     sql_derived.cc
      sql_select.cc
      sql_select.cc
      sql_select.cc
      sql_select.cc
      sql_select.cc
      sql_show.cc
      sql_show.cc
      sql_show.cc
      sql_show.cc
      sql_table.cc
      sql_union.cc
      sql_update.cc

    Some flags that are not implemented
      HA_STATUS_POS:
        This parameter is never used from the MySQL Server. It is checked in a
        place in MyISAM so could potentially be used by MyISAM specific
        programs.
      HA_STATUS_NO_LOCK:
      This is declared and often used. It's only used by MyISAM.
      It means that MySQL doesn't need the absolute latest statistics
      information. This may save the handler from doing internal locks while
      retrieving statistics data.
*/

int ha_partition::info(uint flag)
{
  DBUG_ENTER("ha_partition::info");

  if (flag & HA_STATUS_AUTO)
  {
    bool auto_inc_is_first_in_idx= (table_share->next_number_keypart == 0);
    DBUG_PRINT("info", ("HA_STATUS_AUTO"));
    if (!table->found_next_number_field)
      stats.auto_increment_value= 0;
    else if (table_share->ha_part_data->auto_inc_initialized)
    {
      lock_auto_increment();
      stats.auto_increment_value= table_share->ha_part_data->next_auto_inc_val;
      unlock_auto_increment();
    }
    else
    {
      lock_auto_increment();
      /* to avoid two concurrent initializations, check again when locked */
      if (table_share->ha_part_data->auto_inc_initialized)
        stats.auto_increment_value=
                                 table_share->ha_part_data->next_auto_inc_val;
      else
      {
        handler *file, **file_array;
        ulonglong auto_increment_value= 0;
        file_array= m_file;
        DBUG_PRINT("info",
                   ("checking all partitions for auto_increment_value"));
        do
        {
          file= *file_array;
          file->info(HA_STATUS_AUTO);
          set_if_bigger(auto_increment_value,
                        file->stats.auto_increment_value);
        } while (*(++file_array));

        DBUG_ASSERT(auto_increment_value);
        stats.auto_increment_value= auto_increment_value;
        if (auto_inc_is_first_in_idx)
        {
          set_if_bigger(table_share->ha_part_data->next_auto_inc_val,
                        auto_increment_value);
          table_share->ha_part_data->auto_inc_initialized= TRUE;
          DBUG_PRINT("info", ("initializing next_auto_inc_val to %lu",
                       (ulong) table_share->ha_part_data->next_auto_inc_val));
        }
      }
      unlock_auto_increment();
    }
  }
  if (flag & HA_STATUS_VARIABLE)
  {
    DBUG_PRINT("info", ("HA_STATUS_VARIABLE"));
    /*
      Calculates statistical variables
      records:           Estimate of number records in table
      We report sum (always at least 2 if not empty)
      deleted:           Estimate of number holes in the table due to
      deletes
      We report sum
      data_file_length:  Length of data file, in principle bytes in table
      We report sum
      index_file_length: Length of index file, in principle bytes in
      indexes in the table
      We report sum
      delete_length: Length of free space easily used by new records in table
      We report sum
      mean_record_length:Mean record length in the table
      We calculate this
      check_time:        Time of last check (only applicable to MyISAM)
      We report last time of all underlying handlers
    */
    handler *file, **file_array;
    stats.records= 0;
    stats.deleted= 0;
    stats.data_file_length= 0;
    stats.index_file_length= 0;
    stats.check_time= 0;
    stats.delete_length= 0;
    file_array= m_file;
    do
    {
      if (bitmap_is_set(&(m_part_info->used_partitions), (file_array - m_file)))
      {
        file= *file_array;
        file->info(HA_STATUS_VARIABLE);
        stats.records+= file->stats.records;
        stats.deleted+= file->stats.deleted;
        stats.data_file_length+= file->stats.data_file_length;
        stats.index_file_length+= file->stats.index_file_length;
        stats.delete_length+= file->stats.delete_length;
        if (file->stats.check_time > stats.check_time)
          stats.check_time= file->stats.check_time;
      }
    } while (*(++file_array));
    if (stats.records && stats.records < 2 &&
        !(m_file[0]->ha_table_flags() & HA_STATS_RECORDS_IS_EXACT))
      stats.records= 2;
    if (stats.records > 0)
      stats.mean_rec_length= (ulong) (stats.data_file_length / stats.records);
    else
      stats.mean_rec_length= 0;
  }
  if (flag & HA_STATUS_CONST)
  {
    DBUG_PRINT("info", ("HA_STATUS_CONST"));
    /*
      Recalculate loads of constant variables. MyISAM also sets things
      directly on the table share object.

      Check whether this should be fixed since handlers should not
      change things directly on the table object.

      Monty comment: This should NOT be changed!  It's the handlers
      responsibility to correct table->s->keys_xxxx information if keys
      have been disabled.

      The most important parameters set here is records per key on
      all indexes. block_size and primar key ref_length.

      For each index there is an array of rec_per_key.
      As an example if we have an index with three attributes a,b and c
      we will have an array of 3 rec_per_key.
      rec_per_key[0] is an estimate of number of records divided by
      number of unique values of the field a.
      rec_per_key[1] is an estimate of the number of records divided
      by the number of unique combinations of the fields a and b.
      rec_per_key[2] is an estimate of the number of records divided
      by the number of unique combinations of the fields a,b and c.

      Many handlers only set the value of rec_per_key when all fields
      are bound (rec_per_key[2] in the example above).

      If the handler doesn't support statistics, it should set all of the
      above to 0.

      We first scans through all partitions to get the one holding most rows.
      We will then allow the handler with the most rows to set
      the rec_per_key and use this as an estimate on the total table.

      max_data_file_length:     Maximum data file length
      We ignore it, is only used in
      SHOW TABLE STATUS
      max_index_file_length:    Maximum index file length
      We ignore it since it is never used
      block_size:               Block size used
      We set it to the value of the first handler
      ref_length:               We set this to the value calculated
      and stored in local object
      create_time:              Creation time of table

      So we calculate these constants by using the variables from the
      handler with most rows.
    */
    handler *file, **file_array;
    ulonglong max_records= 0;
    uint32 i= 0;
    uint32 handler_instance= 0;

    file_array= m_file;
    do
    {
      file= *file_array;
      /* Get variables if not already done */
      if (!(flag & HA_STATUS_VARIABLE) ||
          !bitmap_is_set(&(m_part_info->used_partitions),
                         (file_array - m_file)))
        file->info(HA_STATUS_VARIABLE);
      if (file->stats.records > max_records)
      {
        max_records= file->stats.records;
        handler_instance= i;
      }
      i++;
    } while (*(++file_array));

    file= m_file[handler_instance];
    file->info(HA_STATUS_CONST);
    stats.block_size= file->stats.block_size;
    stats.create_time= file->stats.create_time;
    ref_length= m_ref_length;
  }
  if (flag & HA_STATUS_ERRKEY)
  {
    handler *file= m_file[m_last_part];
    DBUG_PRINT("info", ("info: HA_STATUS_ERRKEY"));
    /*
      This flag is used to get index number of the unique index that
      reported duplicate key
      We will report the errkey on the last handler used and ignore the rest
      Note: all engines does not support HA_STATUS_ERRKEY, so set errkey.
    */
    file->errkey= errkey;
    file->info(HA_STATUS_ERRKEY);
    errkey= file->errkey;
  }
  if (flag & HA_STATUS_TIME)
  {
    handler *file, **file_array;
    DBUG_PRINT("info", ("info: HA_STATUS_TIME"));
    /*
      This flag is used to set the latest update time of the table.
      Used by SHOW commands
      We will report the maximum of these times
    */
    stats.update_time= 0;
    file_array= m_file;
    do
    {
      file= *file_array;
      file->info(HA_STATUS_TIME);
      if (file->stats.update_time > stats.update_time)
	stats.update_time= file->stats.update_time;
    } while (*(++file_array));
  }
  DBUG_RETURN(0);
}


void ha_partition::get_dynamic_partition_info(PARTITION_STATS *stat_info,
                                              uint part_id)
{
  handler *file= m_file[part_id];
  file->info(HA_STATUS_CONST | HA_STATUS_TIME | HA_STATUS_VARIABLE |
             HA_STATUS_NO_LOCK);

  stat_info->records=              file->stats.records;
  stat_info->mean_rec_length=      file->stats.mean_rec_length;
  stat_info->data_file_length=     file->stats.data_file_length;
  stat_info->max_data_file_length= file->stats.max_data_file_length;
  stat_info->index_file_length=    file->stats.index_file_length;
  stat_info->delete_length=        file->stats.delete_length;
  stat_info->create_time=          file->stats.create_time;
  stat_info->update_time=          file->stats.update_time;
  stat_info->check_time=           file->stats.check_time;
  stat_info->check_sum= 0;
  if (file->ha_table_flags() & HA_HAS_CHECKSUM)
    stat_info->check_sum= file->checksum();
  return;
}


/**
  General function to prepare handler for certain behavior.

  @param[in]    operation       operation to execute
    operation              Operation type for extra call

  @return       status
    @retval     0               success
    @retval     >0              error code

  @detail

  extra() is called whenever the server wishes to send a hint to
  the storage engine. The MyISAM engine implements the most hints.

  We divide the parameters into the following categories:
  1) Operations used by most handlers
  2) Operations used by some non-MyISAM handlers
  3) Operations used only by MyISAM
  4) Operations only used by temporary tables for query processing
  5) Operations only used by MyISAM internally
  6) Operations not used at all
  7) Operations only used by federated tables for query processing
  8) Operations only used by NDB
  9) Operations only used by MERGE

  The partition handler need to handle category 1), 2) and 3).

  1) Operations used by most handlers
  -----------------------------------
  HA_EXTRA_RESET:
    This option is used by most handlers and it resets the handler state
    to the same state as after an open call. This includes releasing
    any READ CACHE or WRITE CACHE or other internal buffer used.

    It is called from the reset method in the handler interface. There are
    three instances where this is called.
    1) After completing a INSERT ... SELECT ... query the handler for the
       table inserted into is reset
    2) It is called from close_thread_table which in turn is called from
       close_thread_tables except in the case where the tables are locked
       in which case ha_commit_stmt is called instead.
       It is only called from here if refresh_version hasn't changed and the
       table is not an old table when calling close_thread_table.
       close_thread_tables is called from many places as a general clean up
       function after completing a query.
    3) It is called when deleting the QUICK_RANGE_SELECT object if the
       QUICK_RANGE_SELECT object had its own handler object. It is called
       immediatley before close of this local handler object.
  HA_EXTRA_KEYREAD:
  HA_EXTRA_NO_KEYREAD:
    These parameters are used to provide an optimisation hint to the handler.
    If HA_EXTRA_KEYREAD is set it is enough to read the index fields, for
    many handlers this means that the index-only scans can be used and it
    is not necessary to use the real records to satisfy this part of the
    query. Index-only scans is a very important optimisation for disk-based
    indexes. For main-memory indexes most indexes contain a reference to the
    record and thus KEYREAD only says that it is enough to read key fields.
    HA_EXTRA_NO_KEYREAD disables this for the handler, also HA_EXTRA_RESET
    will disable this option.
    The handler will set HA_KEYREAD_ONLY in its table flags to indicate this
    feature is supported.
  HA_EXTRA_FLUSH:
    Indication to flush tables to disk, is supposed to be used to
    ensure disk based tables are flushed at end of query execution.
    Currently is never used.

  2) Operations used by some non-MyISAM handlers
  ----------------------------------------------
  HA_EXTRA_KEYREAD_PRESERVE_FIELDS:
    This is a strictly InnoDB feature that is more or less undocumented.
    When it is activated InnoDB copies field by field from its fetch
    cache instead of all fields in one memcpy. Have no idea what the
    purpose of this is.
    Cut from include/my_base.h:
    When using HA_EXTRA_KEYREAD, overwrite only key member fields and keep
    other fields intact. When this is off (by default) InnoDB will use memcpy
    to overwrite entire row.
  HA_EXTRA_IGNORE_DUP_KEY:
  HA_EXTRA_NO_IGNORE_DUP_KEY:
    Informs the handler to we will not stop the transaction if we get an
    duplicate key errors during insert/upate.
    Always called in pair, triggered by INSERT IGNORE and other similar
    SQL constructs.
    Not used by MyISAM.

  3) Operations used only by MyISAM
  ---------------------------------
  HA_EXTRA_NORMAL:
    Only used in MyISAM to reset quick mode, not implemented by any other
    handler. Quick mode is also reset in MyISAM by HA_EXTRA_RESET.

    It is called after completing a successful DELETE query if the QUICK
    option is set.

  HA_EXTRA_QUICK:
    When the user does DELETE QUICK FROM table where-clause; this extra
    option is called before the delete query is performed and
    HA_EXTRA_NORMAL is called after the delete query is completed.
    Temporary tables used internally in MySQL always set this option

    The meaning of quick mode is that when deleting in a B-tree no merging
    of leafs is performed. This is a common method and many large DBMS's
    actually only support this quick mode since it is very difficult to
    merge leaves in a tree used by many threads concurrently.

  HA_EXTRA_CACHE:
    This flag is usually set with extra_opt along with a cache size.
    The size of this buffer is set by the user variable
    record_buffer_size. The value of this cache size is the amount of
    data read from disk in each fetch when performing a table scan.
    This means that before scanning a table it is normal to call
    extra with HA_EXTRA_CACHE and when the scan is completed to call
    HA_EXTRA_NO_CACHE to release the cache memory.

    Some special care is taken when using this extra parameter since there
    could be a write ongoing on the table in the same statement. In this
    one has to take special care since there might be a WRITE CACHE as
    well. HA_EXTRA_CACHE specifies using a READ CACHE and using
    READ CACHE and WRITE CACHE at the same time is not possible.

    Only MyISAM currently use this option.

    It is set when doing full table scans using rr_sequential and
    reset when completing such a scan with end_read_record
    (resetting means calling extra with HA_EXTRA_NO_CACHE).

    It is set in filesort.cc for MyISAM internal tables and it is set in
    a multi-update where HA_EXTRA_CACHE is called on a temporary result
    table and after that ha_rnd_init(0) on table to be updated
    and immediately after that HA_EXTRA_NO_CACHE on table to be updated.

    Apart from that it is always used from init_read_record but not when
    used from UPDATE statements. It is not used from DELETE statements
    with ORDER BY and LIMIT but it is used in normal scan loop in DELETE
    statements. The reason here is that DELETE's in MyISAM doesn't move
    existings data rows.

    It is also set in copy_data_between_tables when scanning the old table
    to copy over to the new table.
    And it is set in join_init_read_record where quick objects are used
    to perform a scan on the table. In this case the full table scan can
    even be performed multiple times as part of the nested loop join.

    For purposes of the partition handler it is obviously necessary to have
    special treatment of this extra call. If we would simply pass this
    extra call down to each handler we would allocate
    cache size * no of partitions amount of memory and this is not
    necessary since we will only scan one partition at a time when doing
    full table scans.

    Thus we treat it by first checking whether we have MyISAM handlers in
    the table, if not we simply ignore the call and if we have we will
    record the call but will not call any underlying handler yet. Then
    when performing the sequential scan we will check this recorded value
    and call extra_opt whenever we start scanning a new partition.

  HA_EXTRA_NO_CACHE:
    When performing a UNION SELECT HA_EXTRA_NO_CACHE is called from the
    flush method in the select_union class.
    It is used to some extent when insert delayed inserts.
    See HA_EXTRA_RESET_STATE for use in conjunction with delete_all_rows().

    It should be ok to call HA_EXTRA_NO_CACHE on all underlying handlers
    if they are MyISAM handlers. Other handlers we can ignore the call
    for. If no cache is in use they will quickly return after finding
    this out. And we also ensure that all caches are disabled and no one
    is left by mistake.
    In the future this call will probably be deleted and we will instead call
    ::reset();

  HA_EXTRA_WRITE_CACHE:
    See above, called from various places. It is mostly used when we
    do INSERT ... SELECT
    No special handling to save cache space is developed currently.

  HA_EXTRA_PREPARE_FOR_UPDATE:
    This is called as part of a multi-table update. When the table to be
    updated is also scanned then this informs MyISAM handler to drop any
    caches if dynamic records are used (fixed size records do not care
    about this call). We pass this along to the first partition to scan, and
    flag that it is to be called after HA_EXTRA_CACHE when moving to the next
    partition to scan.

  HA_EXTRA_PREPARE_FOR_DROP:
    Only used by MyISAM, called in preparation for a DROP TABLE.
    It's used mostly by Windows that cannot handle dropping an open file.
    On other platforms it has the same effect as HA_EXTRA_FORCE_REOPEN.

  HA_EXTRA_PREPARE_FOR_RENAME:
    Informs the handler we are about to attempt a rename of the table.

  HA_EXTRA_READCHECK:
  HA_EXTRA_NO_READCHECK:
    Only one call to HA_EXTRA_NO_READCHECK from ha_open where it says that
    this is not needed in SQL. The reason for this call is that MyISAM sets
    the READ_CHECK_USED in the open call so the call is needed for MyISAM
    to reset this feature.
    The idea with this parameter was to inform of doing/not doing a read
    check before applying an update. Since SQL always performs a read before
    applying the update No Read Check is needed in MyISAM as well.

    This is a cut from Docs/myisam.txt
     Sometimes you might want to force an update without checking whether
     another user has changed the record since you last read it. This is
     somewhat dangerous, so it should ideally not be used. That can be
     accomplished by wrapping the mi_update() call in two calls to mi_extra(),
     using these functions:
     HA_EXTRA_NO_READCHECK=5                 No readcheck on update
     HA_EXTRA_READCHECK=6                    Use readcheck (def)

  HA_EXTRA_FORCE_REOPEN:
    Only used by MyISAM, called when altering table, closing tables to
    enforce a reopen of the table files.

  4) Operations only used by temporary tables for query processing
  ----------------------------------------------------------------
  HA_EXTRA_RESET_STATE:
    Same as reset() except that buffers are not released. If there is
    a READ CACHE it is reinit'ed. A cache is reinit'ed to restart reading
    or to change type of cache between READ CACHE and WRITE CACHE.

    This extra function is always called immediately before calling
    delete_all_rows on the handler for temporary tables.
    There are cases however when HA_EXTRA_RESET_STATE isn't called in
    a similar case for a temporary table in sql_union.cc and in two other
    cases HA_EXTRA_NO_CACHE is called before and HA_EXTRA_WRITE_CACHE
    called afterwards.
    The case with HA_EXTRA_NO_CACHE and HA_EXTRA_WRITE_CACHE means
    disable caching, delete all rows and enable WRITE CACHE. This is
    used for temporary tables containing distinct sums and a
    functional group.

    The only case that delete_all_rows is called on non-temporary tables
    is in sql_delete.cc when DELETE FROM table; is called by a user.
    In this case no special extra calls are performed before or after this
    call.

    The partition handler should not need to bother about this one. It
    should never be called.

  HA_EXTRA_NO_ROWS:
    Don't insert rows indication to HEAP and MyISAM, only used by temporary
    tables used in query processing.
    Not handled by partition handler.

  5) Operations only used by MyISAM internally
  --------------------------------------------
  HA_EXTRA_REINIT_CACHE:
    This call reinitializes the READ CACHE described above if there is one
    and otherwise the call is ignored.

    We can thus safely call it on all underlying handlers if they are
    MyISAM handlers. It is however never called so we don't handle it at all.
  HA_EXTRA_FLUSH_CACHE:
    Flush WRITE CACHE in MyISAM. It is only from one place in the code.
    This is in sql_insert.cc where it is called if the table_flags doesn't
    contain HA_DUPLICATE_POS. The only handler having the HA_DUPLICATE_POS
    set is the MyISAM handler and so the only handler not receiving this
    call is MyISAM.
    Thus in effect this call is called but never used. Could be removed
    from sql_insert.cc
  HA_EXTRA_NO_USER_CHANGE:
    Only used by MyISAM, never called.
    Simulates lock_type as locked.
  HA_EXTRA_WAIT_LOCK:
  HA_EXTRA_WAIT_NOLOCK:
    Only used by MyISAM, called from MyISAM handler but never from server
    code on top of the handler.
    Sets lock_wait on/off
  HA_EXTRA_NO_KEYS:
    Only used MyISAM, only used internally in MyISAM handler, never called
    from server level.
  HA_EXTRA_KEYREAD_CHANGE_POS:
  HA_EXTRA_REMEMBER_POS:
  HA_EXTRA_RESTORE_POS:
  HA_EXTRA_PRELOAD_BUFFER_SIZE:
  HA_EXTRA_CHANGE_KEY_TO_DUP:
  HA_EXTRA_CHANGE_KEY_TO_UNIQUE:
    Only used by MyISAM, never called.

  6) Operations not used at all
  -----------------------------
  HA_EXTRA_KEY_CACHE:
  HA_EXTRA_NO_KEY_CACHE:
    This parameters are no longer used and could be removed.

  7) Operations only used by federated tables for query processing
  ----------------------------------------------------------------
  HA_EXTRA_INSERT_WITH_UPDATE:
    Inform handler that an "INSERT...ON DUPLICATE KEY UPDATE" will be
    executed. This condition is unset by HA_EXTRA_NO_IGNORE_DUP_KEY.

  8) Operations only used by NDB
  ------------------------------
  HA_EXTRA_DELETE_CANNOT_BATCH:
  HA_EXTRA_UPDATE_CANNOT_BATCH:
    Inform handler that delete_row()/update_row() cannot batch deletes/updates
    and should perform them immediately. This may be needed when table has 
    AFTER DELETE/UPDATE triggers which access to subject table.
    These flags are reset by the handler::extra(HA_EXTRA_RESET) call.

  9) Operations only used by MERGE
  ------------------------------
  HA_EXTRA_ADD_CHILDREN_LIST:
  HA_EXTRA_ATTACH_CHILDREN:
  HA_EXTRA_IS_ATTACHED_CHILDREN:
  HA_EXTRA_DETACH_CHILDREN:
    Special actions for MERGE tables. Ignore.
*/

int ha_partition::extra(enum ha_extra_function operation)
{
  DBUG_ENTER("ha_partition:extra");
  DBUG_PRINT("info", ("operation: %d", (int) operation));

  switch (operation) {
    /* Category 1), used by most handlers */
  case HA_EXTRA_KEYREAD:
  case HA_EXTRA_NO_KEYREAD:
  case HA_EXTRA_FLUSH:
    DBUG_RETURN(loop_extra(operation));

    /* Category 2), used by non-MyISAM handlers */
  case HA_EXTRA_IGNORE_DUP_KEY:
  case HA_EXTRA_NO_IGNORE_DUP_KEY:
  case HA_EXTRA_KEYREAD_PRESERVE_FIELDS:
  {
    if (!m_myisam)
      DBUG_RETURN(loop_extra(operation));
    break;
  }

  /* Category 3), used by MyISAM handlers */
  case HA_EXTRA_PREPARE_FOR_RENAME:
    DBUG_RETURN(prepare_for_rename());
    break;
  case HA_EXTRA_PREPARE_FOR_UPDATE:
    /*
      Needs to be run on the first partition in the range now, and 
      later in late_extra_cache, when switching to a new partition to scan.
    */
    m_extra_prepare_for_update= TRUE;
    if (m_part_spec.start_part != NO_CURRENT_PART_ID)
    {
      if (!m_extra_cache)
        m_extra_cache_part_id= m_part_spec.start_part;
      DBUG_ASSERT(m_extra_cache_part_id == m_part_spec.start_part);
      (void) m_file[m_part_spec.start_part]->extra(HA_EXTRA_PREPARE_FOR_UPDATE);
    }
    break;
  case HA_EXTRA_NORMAL:
  case HA_EXTRA_QUICK:
  case HA_EXTRA_FORCE_REOPEN:
  case HA_EXTRA_PREPARE_FOR_DROP:
  case HA_EXTRA_FLUSH_CACHE:
  {
    if (m_myisam)
      DBUG_RETURN(loop_extra(operation));
    break;
  }
  case HA_EXTRA_NO_READCHECK:
  {
    /*
      This is only done as a part of ha_open, which is also used in
      ha_partition::open, so no need to do anything.
    */
    break;
  }
  case HA_EXTRA_CACHE:
  {
    prepare_extra_cache(0);
    break;
  }
  case HA_EXTRA_NO_CACHE:
  {
    int ret= 0;
    if (m_extra_cache_part_id != NO_CURRENT_PART_ID)
      ret= m_file[m_extra_cache_part_id]->extra(HA_EXTRA_NO_CACHE);
    m_extra_cache= FALSE;
    m_extra_cache_size= 0;
    m_extra_prepare_for_update= FALSE;
    m_extra_cache_part_id= NO_CURRENT_PART_ID;
    DBUG_RETURN(ret);
  }
  case HA_EXTRA_WRITE_CACHE:
  {
    m_extra_cache= FALSE;
    m_extra_cache_size= 0;
    m_extra_prepare_for_update= FALSE;
    m_extra_cache_part_id= NO_CURRENT_PART_ID;
    DBUG_RETURN(loop_extra(operation));
  }
  case HA_EXTRA_IGNORE_NO_KEY:
  case HA_EXTRA_NO_IGNORE_NO_KEY:
  {
    /*
      Ignore as these are specific to NDB for handling
      idempotency
     */
    break;
  }
  case HA_EXTRA_WRITE_CAN_REPLACE:
  case HA_EXTRA_WRITE_CANNOT_REPLACE:
  {
    /*
      Informs handler that write_row() can replace rows which conflict
      with row being inserted by PK/unique key without reporting error
      to the SQL-layer.

      This optimization is not safe for partitioned table in general case
      since we may have to put new version of row into partition which is
      different from partition in which old version resides (for example
      when we partition by non-PK column or by some column which is not
      part of unique key which were violated).
      And since NDB which is the only engine at the moment that supports
      this optimization handles partitioning on its own we simple disable
      it here. (BTW for NDB this optimization is safe since it supports
      only KEY partitioning and won't use this optimization for tables
      which have additional unique constraints).
    */
    break;
  }
    /* Category 7), used by federated handlers */
  case HA_EXTRA_INSERT_WITH_UPDATE:
    DBUG_RETURN(loop_extra(operation));
    /* Category 8) Operations only used by NDB */
  case HA_EXTRA_DELETE_CANNOT_BATCH:
  case HA_EXTRA_UPDATE_CANNOT_BATCH:
  {
    /* Currently only NDB use the *_CANNOT_BATCH */
    break;
  }
    /* Category 9) Operations only used by MERGE */
  case HA_EXTRA_ADD_CHILDREN_LIST:
  case HA_EXTRA_ATTACH_CHILDREN:
  case HA_EXTRA_IS_ATTACHED_CHILDREN:
  case HA_EXTRA_DETACH_CHILDREN:
  {
    /* Special actions for MERGE tables. Ignore. */
    break;
  }
  /*
    http://dev.mysql.com/doc/refman/5.1/en/partitioning-limitations.html
    says we no longer support logging to partitioned tables, so we fail
    here.
  */
  case HA_EXTRA_MARK_AS_LOG_TABLE:
    DBUG_RETURN(ER_UNSUPORTED_LOG_ENGINE);
  default:
  {
    /* Temporary crash to discover what is wrong */
    DBUG_ASSERT(0);
    break;
  }
  }
  DBUG_RETURN(0);
}


/*
  Special extra call to reset extra parameters

  SYNOPSIS
    reset()

  RETURN VALUE
    >0                   Error code
    0                    Success

  DESCRIPTION
    Called at end of each statement to reste buffers
*/

int ha_partition::reset(void)
{
  int result= 0, tmp;
  handler **file;
  DBUG_ENTER("ha_partition::reset");
  if (m_part_info)
    bitmap_set_all(&m_part_info->used_partitions);
  file= m_file;
  do
  {
    if ((tmp= (*file)->ha_reset()))
      result= tmp;
  } while (*(++file));
  DBUG_RETURN(result);
}

/*
  Special extra method for HA_EXTRA_CACHE with cachesize as extra parameter

  SYNOPSIS
    extra_opt()
    operation                      Must be HA_EXTRA_CACHE
    cachesize                      Size of cache in full table scan

  RETURN VALUE
    >0                   Error code
    0                    Success
*/

int ha_partition::extra_opt(enum ha_extra_function operation, ulong cachesize)
{
  DBUG_ENTER("ha_partition::extra_opt()");

  DBUG_ASSERT(HA_EXTRA_CACHE == operation);
  prepare_extra_cache(cachesize);
  DBUG_RETURN(0);
}


/*
  Call extra on handler with HA_EXTRA_CACHE and cachesize

  SYNOPSIS
    prepare_extra_cache()
    cachesize                Size of cache for full table scan

  RETURN VALUE
    NONE
*/

void ha_partition::prepare_extra_cache(uint cachesize)
{
  DBUG_ENTER("ha_partition::prepare_extra_cache()");
  DBUG_PRINT("info", ("cachesize %u", cachesize));

  m_extra_cache= TRUE;
  m_extra_cache_size= cachesize;
  if (m_part_spec.start_part != NO_CURRENT_PART_ID)
  {
    late_extra_cache(m_part_spec.start_part);
  }
  DBUG_VOID_RETURN;
}


/*
  Prepares our new and reorged handlers for rename or delete

  SYNOPSIS
    prepare_for_delete()

  RETURN VALUE
    >0                    Error code
    0                     Success
*/

int ha_partition::prepare_for_rename()
{
  int result= 0, tmp;
  handler **file;
  DBUG_ENTER("ha_partition::prepare_for_rename()");
  
  if (m_new_file != NULL)
  {
    for (file= m_new_file; *file; file++)
      if ((tmp= (*file)->extra(HA_EXTRA_PREPARE_FOR_RENAME)))
        result= tmp;      
    for (file= m_reorged_file; *file; file++)
      if ((tmp= (*file)->extra(HA_EXTRA_PREPARE_FOR_RENAME)))
        result= tmp;   
    DBUG_RETURN(result);   
  }
  
  DBUG_RETURN(loop_extra(HA_EXTRA_PREPARE_FOR_RENAME));
}

/*
  Call extra on all partitions

  SYNOPSIS
    loop_extra()
    operation             extra operation type

  RETURN VALUE
    >0                    Error code
    0                     Success
*/

int ha_partition::loop_extra(enum ha_extra_function operation)
{
  int result= 0, tmp;
  handler **file;
  bool is_select;
  DBUG_ENTER("ha_partition::loop_extra()");
  
  is_select= (thd_sql_command(ha_thd()) == SQLCOM_SELECT);
  for (file= m_file; *file; file++)
  {
    if (!is_select ||
        bitmap_is_set(&(m_part_info->used_partitions), file - m_file))
    {
      if ((tmp= (*file)->extra(operation)))
        result= tmp;
    }
  }
  DBUG_RETURN(result);
}


/*
  Call extra(HA_EXTRA_CACHE) on next partition_id

  SYNOPSIS
    late_extra_cache()
    partition_id               Partition id to call extra on

  RETURN VALUE
    NONE
*/

void ha_partition::late_extra_cache(uint partition_id)
{
  handler *file;
  DBUG_ENTER("ha_partition::late_extra_cache");
  DBUG_PRINT("info", ("extra_cache %u prepare %u partid %u size %u",
                      m_extra_cache, m_extra_prepare_for_update,
                      partition_id, m_extra_cache_size));

  if (!m_extra_cache && !m_extra_prepare_for_update)
    DBUG_VOID_RETURN;
  file= m_file[partition_id];
<<<<<<< HEAD
  if (m_extra_cache_size == 0)
    (void) file->extra(HA_EXTRA_CACHE);
  else
    (void) file->extra_opt(HA_EXTRA_CACHE, m_extra_cache_size);
  if (m_extra_prepare_for_update)
  {
    DBUG_ASSERT(m_extra_cache);
    (void) file->extra(HA_EXTRA_PREPARE_FOR_UPDATE);
=======
  if (m_extra_cache)
  {
    if (m_extra_cache_size == 0)
      VOID(file->extra(HA_EXTRA_CACHE));
    else
      VOID(file->extra_opt(HA_EXTRA_CACHE, m_extra_cache_size));
  }
  if (m_extra_prepare_for_update)
  {
    VOID(file->extra(HA_EXTRA_PREPARE_FOR_UPDATE));
>>>>>>> 3c555b6c
  }
  m_extra_cache_part_id= partition_id;
  DBUG_VOID_RETURN;
}


/*
  Call extra(HA_EXTRA_NO_CACHE) on next partition_id

  SYNOPSIS
    late_extra_no_cache()
    partition_id               Partition id to call extra on

  RETURN VALUE
    NONE
*/

void ha_partition::late_extra_no_cache(uint partition_id)
{
  handler *file;
  DBUG_ENTER("ha_partition::late_extra_no_cache");

  if (!m_extra_cache && !m_extra_prepare_for_update)
    DBUG_VOID_RETURN;
  file= m_file[partition_id];
  (void) file->extra(HA_EXTRA_NO_CACHE);
  DBUG_ASSERT(partition_id == m_extra_cache_part_id);
  m_extra_cache_part_id= NO_CURRENT_PART_ID;
  DBUG_VOID_RETURN;
}


/****************************************************************************
                MODULE optimiser support
****************************************************************************/

/*
  Get keys to use for scanning

  SYNOPSIS
    keys_to_use_for_scanning()

  RETURN VALUE
    key_map of keys usable for scanning
*/

const key_map *ha_partition::keys_to_use_for_scanning()
{
  DBUG_ENTER("ha_partition::keys_to_use_for_scanning");

  DBUG_RETURN(m_file[0]->keys_to_use_for_scanning());
}

#define MAX_PARTS_FOR_OPTIMIZER_CALLS 10
/*
  Prepare start variables for estimating optimizer costs.

  @param[out] num_used_parts  Number of partitions after pruning.
  @param[out] check_min_num   Number of partitions to call.
  @param[out] first           first used partition.
*/
void ha_partition::partitions_optimizer_call_preparations(uint *first,
                                                          uint *num_used_parts,
                                                          uint *check_min_num)
{
  *first= bitmap_get_first_set(&(m_part_info->used_partitions));
  *num_used_parts= bitmap_bits_set(&(m_part_info->used_partitions));
  *check_min_num= min(MAX_PARTS_FOR_OPTIMIZER_CALLS, *num_used_parts);
}


/*
  Return time for a scan of the table

  SYNOPSIS
    scan_time()

  RETURN VALUE
    time for scan
*/

double ha_partition::scan_time()
{
  double scan_time= 0.0;
  uint first, part_id, num_used_parts, check_min_num, partitions_called= 0;
  DBUG_ENTER("ha_partition::scan_time");

  partitions_optimizer_call_preparations(&first, &num_used_parts, &check_min_num);
  for (part_id= first; partitions_called < num_used_parts ; part_id++)
  {
    if (!bitmap_is_set(&(m_part_info->used_partitions), part_id))
      continue;
    scan_time+= m_file[part_id]->scan_time();
    partitions_called++;
    if (partitions_called >= check_min_num && scan_time != 0.0)
    {
      DBUG_RETURN(scan_time *
                      (double) num_used_parts / (double) partitions_called);
    }
  }
  DBUG_RETURN(scan_time);
}


/*
  Estimate rows for records_in_range or estimate_rows_upper_bound.

  @param is_records_in_range  call records_in_range instead of
                              estimate_rows_upper_bound.
  @param inx                  (only for records_in_range) index to use.
  @param min_key              (only for records_in_range) start of range.
  @param max_key              (only for records_in_range) end of range.

  @return Number of rows or HA_POS_ERROR.
*/
ha_rows ha_partition::estimate_rows(bool is_records_in_range, uint inx,
                                    key_range *min_key, key_range *max_key)
{
  ha_rows rows, estimated_rows= 0;
  uint first, part_id, num_used_parts, check_min_num, partitions_called= 0;
  DBUG_ENTER("ha_partition::records_in_range");

  partitions_optimizer_call_preparations(&first, &num_used_parts, &check_min_num);
  for (part_id= first; partitions_called < num_used_parts ; part_id++)
  {
    if (!bitmap_is_set(&(m_part_info->used_partitions), part_id))
      continue;
    if (is_records_in_range)
      rows= m_file[part_id]->records_in_range(inx, min_key, max_key);
    else
      rows= m_file[part_id]->estimate_rows_upper_bound();
    if (rows == HA_POS_ERROR)
      DBUG_RETURN(HA_POS_ERROR);
    estimated_rows+= rows;
    partitions_called++;
    if (partitions_called >= check_min_num && estimated_rows)
    {
      DBUG_RETURN(estimated_rows * num_used_parts / partitions_called);
    }
  }
  DBUG_RETURN(estimated_rows);
}


/*
  Find number of records in a range

  SYNOPSIS
    records_in_range()
    inx                  Index number
    min_key              Start of range
    max_key              End of range

  RETURN VALUE
    Number of rows in range

  DESCRIPTION
    Given a starting key, and an ending key estimate the number of rows that
    will exist between the two. end_key may be empty which in case determine
    if start_key matches any rows.

    Called from opt_range.cc by check_quick_keys().

    monty: MUST be called for each range and added.
          Note that MySQL will assume that if this returns 0 there is no
          matching rows for the range!
*/

ha_rows ha_partition::records_in_range(uint inx, key_range *min_key,
				       key_range *max_key)
{
  DBUG_ENTER("ha_partition::records_in_range");

  DBUG_RETURN(estimate_rows(TRUE, inx, min_key, max_key));
}


/*
  Estimate upper bound of number of rows

  SYNOPSIS
    estimate_rows_upper_bound()

  RETURN VALUE
    Number of rows
*/

ha_rows ha_partition::estimate_rows_upper_bound()
{
  DBUG_ENTER("ha_partition::estimate_rows_upper_bound");

  DBUG_RETURN(estimate_rows(FALSE, 0, NULL, NULL));
}


/*
  Get time to read

  SYNOPSIS
    read_time()
    index                Index number used
    ranges               Number of ranges
    rows                 Number of rows

  RETURN VALUE
    time for read

  DESCRIPTION
    This will be optimised later to include whether or not the index can
    be used with partitioning. To achieve we need to add another parameter
    that specifies how many of the index fields that are bound in the ranges.
    Possibly added as a new call to handlers.
*/

double ha_partition::read_time(uint index, uint ranges, ha_rows rows)
{
  DBUG_ENTER("ha_partition::read_time");

  DBUG_RETURN(m_file[0]->read_time(index, ranges, rows));
}


/**
  Number of rows in table. see handler.h

  SYNOPSIS
    records()

  RETURN VALUE
    Number of total rows in a partitioned table.
*/

ha_rows ha_partition::records()
{
  ha_rows rows, tot_rows= 0;
  handler **file;
  DBUG_ENTER("ha_partition::records");

  file= m_file;
  do
  {
    rows= (*file)->records();
    if (rows == HA_POS_ERROR)
      DBUG_RETURN(HA_POS_ERROR);
    tot_rows+= rows;
  } while (*(++file));
  DBUG_RETURN(tot_rows);
}


/*
  Is it ok to switch to a new engine for this table

  SYNOPSIS
    can_switch_engine()

  RETURN VALUE
    TRUE                  Ok
    FALSE                 Not ok

  DESCRIPTION
    Used to ensure that tables with foreign key constraints are not moved
    to engines without foreign key support.
*/

bool ha_partition::can_switch_engines()
{
  handler **file;
  DBUG_ENTER("ha_partition::can_switch_engines");
 
  file= m_file;
  do
  {
    if (!(*file)->can_switch_engines())
      DBUG_RETURN(FALSE);
  } while (*(++file));
  DBUG_RETURN(TRUE);
}


/*
  Is table cache supported

  SYNOPSIS
    table_cache_type()

*/

uint8 ha_partition::table_cache_type()
{
  DBUG_ENTER("ha_partition::table_cache_type");

  DBUG_RETURN(m_file[0]->table_cache_type());
}


/****************************************************************************
                MODULE print messages
****************************************************************************/

const char *ha_partition::index_type(uint inx)
{
  DBUG_ENTER("ha_partition::index_type");

  DBUG_RETURN(m_file[0]->index_type(inx));
}


enum row_type ha_partition::get_row_type() const
{
  handler **file;
  enum row_type type= (*m_file)->get_row_type();

  for (file= m_file, file++; *file; file++)
  {
    enum row_type part_type= (*file)->get_row_type();
    if (part_type != type)
      return ROW_TYPE_NOT_USED;
  }

  return type;
}


void ha_partition::print_error(int error, myf errflag)
{
  THD *thd= ha_thd();
  DBUG_ENTER("ha_partition::print_error");

  /* Should probably look for my own errors first */
  DBUG_PRINT("enter", ("error: %d", error));

  if (error == HA_ERR_NO_PARTITION_FOUND &&
      thd->lex->sql_command != SQLCOM_TRUNCATE)
    m_part_info->print_no_partition_found(table);
  else
  {
    /* In case m_file has not been initialized, like in bug#42438 */
    if (m_file)
      m_file[m_last_part]->print_error(error, errflag);
    else
      handler::print_error(error, errflag);
  }
  DBUG_VOID_RETURN;
}


bool ha_partition::get_error_message(int error, String *buf)
{
  DBUG_ENTER("ha_partition::get_error_message");

  /* Should probably look for my own errors first */

  /* In case m_file has not been initialized, like in bug#42438 */
  if (m_file)
    DBUG_RETURN(m_file[m_last_part]->get_error_message(error, buf));
  DBUG_RETURN(handler::get_error_message(error, buf));

}


/****************************************************************************
                MODULE handler characteristics
****************************************************************************/
/**
  alter_table_flags must be on handler/table level, not on hton level
  due to the ha_partition hton does not know what the underlying hton is.
*/
uint ha_partition::alter_table_flags(uint flags)
{
  DBUG_ENTER("ha_partition::alter_table_flags");
  DBUG_RETURN(ht->alter_table_flags(flags) |
              m_file[0]->alter_table_flags(flags)); 
}


/**
  check if copy of data is needed in alter table.
*/
bool ha_partition::check_if_incompatible_data(HA_CREATE_INFO *create_info,
                                              uint table_changes)
{
  handler **file;
  bool ret= COMPATIBLE_DATA_YES;

  /*
    The check for any partitioning related changes have already been done
    in mysql_alter_table (by fix_partition_func), so it is only up to
    the underlying handlers.
  */
  for (file= m_file; *file; file++)
    if ((ret=  (*file)->check_if_incompatible_data(create_info,
                                                   table_changes)) !=
        COMPATIBLE_DATA_YES)
      break;
  return ret;
}


/**
  Support of fast or online add/drop index
*/
int ha_partition::add_index(TABLE *table_arg, KEY *key_info, uint num_of_keys)
{
  handler **file;
  int ret= 0;

  /*
    There has already been a check in fix_partition_func in mysql_alter_table
    before this call, which checks for unique/primary key violations of the
    partitioning function. So no need for extra check here.
  */
  for (file= m_file; *file; file++)
    if ((ret=  (*file)->add_index(table_arg, key_info, num_of_keys)))
      break;
  return ret;
}


int ha_partition::prepare_drop_index(TABLE *table_arg, uint *key_num,
                                 uint num_of_keys)
{
  handler **file;
  int ret= 0;

  /*
    DROP INDEX does not affect partitioning.
  */
  for (file= m_file; *file; file++)
    if ((ret=  (*file)->prepare_drop_index(table_arg, key_num, num_of_keys)))
      break;
  return ret;
}


int ha_partition::final_drop_index(TABLE *table_arg)
{
  handler **file;
  int ret= HA_ERR_WRONG_COMMAND;

  for (file= m_file; *file; file++)
    if ((ret=  (*file)->final_drop_index(table_arg)))
      break;
  return ret;
}


/*
  If frm_error() is called then we will use this to to find out what file
  extensions exist for the storage engine. This is also used by the default
  rename_table and delete_table method in handler.cc.
*/

static const char *ha_partition_ext[]=
{
  ha_par_ext, NullS
};

const char **ha_partition::bas_ext() const
{ return ha_partition_ext; }


uint ha_partition::min_of_the_max_uint(
                       uint (handler::*operator_func)(void) const) const
{
  handler **file;
  uint min_of_the_max= ((*m_file)->*operator_func)();

  for (file= m_file+1; *file; file++)
  {
    uint tmp= ((*file)->*operator_func)();
    set_if_smaller(min_of_the_max, tmp);
  }
  return min_of_the_max;
}


uint ha_partition::max_supported_key_parts() const
{
  return min_of_the_max_uint(&handler::max_supported_key_parts);
}


uint ha_partition::max_supported_key_length() const
{
  return min_of_the_max_uint(&handler::max_supported_key_length);
}


uint ha_partition::max_supported_key_part_length() const
{
  return min_of_the_max_uint(&handler::max_supported_key_part_length);
}


uint ha_partition::max_supported_record_length() const
{
  return min_of_the_max_uint(&handler::max_supported_record_length);
}


uint ha_partition::max_supported_keys() const
{
  return min_of_the_max_uint(&handler::max_supported_keys);
}


uint ha_partition::extra_rec_buf_length() const
{
  handler **file;
  uint max= (*m_file)->extra_rec_buf_length();

  for (file= m_file, file++; *file; file++)
    if (max < (*file)->extra_rec_buf_length())
      max= (*file)->extra_rec_buf_length();
  return max;
}


uint ha_partition::min_record_length(uint options) const
{
  handler **file;
  uint max= (*m_file)->min_record_length(options);

  for (file= m_file, file++; *file; file++)
    if (max < (*file)->min_record_length(options))
      max= (*file)->min_record_length(options);
  return max;
}


/****************************************************************************
                MODULE compare records
****************************************************************************/
/*
  Compare two positions

  SYNOPSIS
    cmp_ref()
    ref1                   First position
    ref2                   Second position

  RETURN VALUE
    <0                     ref1 < ref2
    0                      Equal
    >0                     ref1 > ref2

  DESCRIPTION
    We get two references and need to check if those records are the same.
    If they belong to different partitions we decide that they are not
    the same record. Otherwise we use the particular handler to decide if
    they are the same. Sort in partition id order if not equal.
*/

int ha_partition::cmp_ref(const uchar *ref1, const uchar *ref2)
{
  uint part_id;
  my_ptrdiff_t diff1, diff2;
  handler *file;
  DBUG_ENTER("ha_partition::cmp_ref");

  if ((ref1[0] == ref2[0]) && (ref1[1] == ref2[1]))
  {
    part_id= uint2korr(ref1);
    file= m_file[part_id];
    DBUG_ASSERT(part_id < m_tot_parts);
    DBUG_RETURN(file->cmp_ref((ref1 + PARTITION_BYTES_IN_POS),
			      (ref2 + PARTITION_BYTES_IN_POS)));
  }
  diff1= ref2[1] - ref1[1];
  diff2= ref2[0] - ref1[0];
  if (diff1 > 0)
  {
    DBUG_RETURN(-1);
  }
  if (diff1 < 0)
  {
    DBUG_RETURN(+1);
  }
  if (diff2 > 0)
  {
    DBUG_RETURN(-1);
  }
  DBUG_RETURN(+1);
}


/****************************************************************************
                MODULE auto increment
****************************************************************************/


int ha_partition::reset_auto_increment(ulonglong value)
{
  handler **file= m_file;
  int res;
  DBUG_ENTER("ha_partition::reset_auto_increment");
  lock_auto_increment();
  table_share->ha_part_data->auto_inc_initialized= FALSE;
  table_share->ha_part_data->next_auto_inc_val= 0;
  do
  {
    if ((res= (*file)->ha_reset_auto_increment(value)) != 0)
      break;
  } while (*(++file));
  unlock_auto_increment();
  DBUG_RETURN(res);
}


/**
  This method is called by update_auto_increment which in turn is called
  by the individual handlers as part of write_row. We use the
  table_share->ha_part_data->next_auto_inc_val, or search all
  partitions for the highest auto_increment_value if not initialized or
  if auto_increment field is a secondary part of a key, we must search
  every partition when holding a mutex to be sure of correctness.
*/

void ha_partition::get_auto_increment(ulonglong offset, ulonglong increment,
                                      ulonglong nb_desired_values,
                                      ulonglong *first_value,
                                      ulonglong *nb_reserved_values)
{
  DBUG_ENTER("ha_partition::get_auto_increment");
  DBUG_PRINT("info", ("offset: %lu inc: %lu desired_values: %lu "
                      "first_value: %lu", (ulong) offset, (ulong) increment,
                      (ulong) nb_desired_values, (ulong) *first_value));
  DBUG_ASSERT(increment && nb_desired_values);
  *first_value= 0;
  if (table->s->next_number_keypart)
  {
    /*
      next_number_keypart is != 0 if the auto_increment column is a secondary
      column in the index (it is allowed in MyISAM)
    */
    DBUG_PRINT("info", ("next_number_keypart != 0"));
    ulonglong nb_reserved_values_part;
    ulonglong first_value_part, max_first_value;
    handler **file= m_file;
    first_value_part= max_first_value= *first_value;
    /* Must lock and find highest value among all partitions. */
    lock_auto_increment();
    do
    {
      /* Only nb_desired_values = 1 makes sense */
      (*file)->get_auto_increment(offset, increment, 1,
                                 &first_value_part, &nb_reserved_values_part);
      if (first_value_part == ~(ulonglong)(0)) // error in one partition
      {
        *first_value= first_value_part;
        /* log that the error was between table/partition handler */
        sql_print_error("Partition failed to reserve auto_increment value");
        unlock_auto_increment();
        DBUG_VOID_RETURN;
      }
      DBUG_PRINT("info", ("first_value_part: %lu", (ulong) first_value_part));
      set_if_bigger(max_first_value, first_value_part);
    } while (*(++file));
    *first_value= max_first_value;
    *nb_reserved_values= 1;
    unlock_auto_increment();
  }
  else
  {
    THD *thd= ha_thd();
    /*
      This is initialized in the beginning of the first write_row call.
    */
    DBUG_ASSERT(table_share->ha_part_data->auto_inc_initialized);
    /*
      Get a lock for handling the auto_increment in table_share->ha_part_data
      for avoiding two concurrent statements getting the same number.
    */ 

    lock_auto_increment();

    /*
      In a multi-row insert statement like INSERT SELECT and LOAD DATA
      where the number of candidate rows to insert is not known in advance
      we must hold a lock/mutex for the whole statement if we have statement
      based replication. Because the statement-based binary log contains
      only the first generated value used by the statement, and slaves assumes
      all other generated values used by this statement were consecutive to
      this first one, we must exclusively lock the generator until the statement
      is done.
    */
    if (!auto_increment_safe_stmt_log_lock &&
        thd->lex->sql_command != SQLCOM_INSERT &&
        mysql_bin_log.is_open() &&
        !thd->is_current_stmt_binlog_format_row() &&
        (thd->variables.option_bits & OPTION_BIN_LOG))
    {
      DBUG_PRINT("info", ("locking auto_increment_safe_stmt_log_lock"));
      auto_increment_safe_stmt_log_lock= TRUE;
    }

    /* this gets corrected (for offset/increment) in update_auto_increment */
    *first_value= table_share->ha_part_data->next_auto_inc_val;
    table_share->ha_part_data->next_auto_inc_val+=
                                              nb_desired_values * increment;

    unlock_auto_increment();
    DBUG_PRINT("info", ("*first_value: %lu", (ulong) *first_value));
    *nb_reserved_values= nb_desired_values;
  }
  DBUG_VOID_RETURN;
}

void ha_partition::release_auto_increment()
{
  DBUG_ENTER("ha_partition::release_auto_increment");

  if (table->s->next_number_keypart)
  {
    for (uint i= 0; i < m_tot_parts; i++)
      m_file[i]->ha_release_auto_increment();
  }
  else if (next_insert_id)
  {
    ulonglong next_auto_inc_val;
    lock_auto_increment();
    next_auto_inc_val= table_share->ha_part_data->next_auto_inc_val;
    /*
      If the current auto_increment values is lower than the reserved
      value, and the reserved value was reserved by this thread,
      we can lower the reserved value.
    */
    if (next_insert_id < next_auto_inc_val &&
        auto_inc_interval_for_cur_row.maximum() >= next_auto_inc_val)
    {
      THD *thd= ha_thd();
      /*
        Check that we do not lower the value because of a failed insert
        with SET INSERT_ID, i.e. forced/non generated values.
      */
      if (thd->auto_inc_intervals_forced.maximum() < next_insert_id)
        table_share->ha_part_data->next_auto_inc_val= next_insert_id;
    }
    DBUG_PRINT("info", ("table_share->ha_part_data->next_auto_inc_val: %lu",
                        (ulong) table_share->ha_part_data->next_auto_inc_val));

    /* Unlock the multi row statement lock taken in get_auto_increment */
    if (auto_increment_safe_stmt_log_lock)
    {
      auto_increment_safe_stmt_log_lock= FALSE;
      DBUG_PRINT("info", ("unlocking auto_increment_safe_stmt_log_lock"));
    }

    unlock_auto_increment();
  }
  DBUG_VOID_RETURN;
}

/****************************************************************************
                MODULE initialize handler for HANDLER call
****************************************************************************/

void ha_partition::init_table_handle_for_HANDLER()
{
  return;
}


/****************************************************************************
                MODULE enable/disable indexes
****************************************************************************/

/*
  Disable indexes for a while
  SYNOPSIS
    disable_indexes()
    mode                      Mode
  RETURN VALUES
    0                         Success
    != 0                      Error
*/

int ha_partition::disable_indexes(uint mode)
{
  handler **file;
  int error= 0;

  for (file= m_file; *file; file++)
  {
    if ((error= (*file)->ha_disable_indexes(mode)))
      break;
  }
  return error;
}


/*
  Enable indexes again
  SYNOPSIS
    enable_indexes()
    mode                      Mode
  RETURN VALUES
    0                         Success
    != 0                      Error
*/

int ha_partition::enable_indexes(uint mode)
{
  handler **file;
  int error= 0;

  for (file= m_file; *file; file++)
  {
    if ((error= (*file)->ha_enable_indexes(mode)))
      break;
  }
  return error;
}


/*
  Check if indexes are disabled
  SYNOPSIS
    indexes_are_disabled()

  RETURN VALUES
    0                      Indexes are enabled
    != 0                   Indexes are disabled
*/

int ha_partition::indexes_are_disabled(void)
{
  handler **file;
  int error= 0;

  for (file= m_file; *file; file++)
  {
    if ((error= (*file)->indexes_are_disabled()))
      break;
  }
  return error;
}


struct st_mysql_storage_engine partition_storage_engine=
{ MYSQL_HANDLERTON_INTERFACE_VERSION };

mysql_declare_plugin(partition)
{
  MYSQL_STORAGE_ENGINE_PLUGIN,
  &partition_storage_engine,
  "partition",
  "Mikael Ronstrom, MySQL AB",
  "Partition Storage Engine Helper",
  PLUGIN_LICENSE_GPL,
  partition_initialize, /* Plugin Init */
  NULL, /* Plugin Deinit */
  0x0100, /* 1.0 */
  NULL,                       /* status variables                */
  NULL,                       /* system variables                */
  NULL                        /* config options                  */
}
mysql_declare_plugin_end;

#endif<|MERGE_RESOLUTION|>--- conflicted
+++ resolved
@@ -5985,27 +5985,16 @@
   if (!m_extra_cache && !m_extra_prepare_for_update)
     DBUG_VOID_RETURN;
   file= m_file[partition_id];
-<<<<<<< HEAD
-  if (m_extra_cache_size == 0)
-    (void) file->extra(HA_EXTRA_CACHE);
-  else
-    (void) file->extra_opt(HA_EXTRA_CACHE, m_extra_cache_size);
+  if (m_extra_cache)
+  {
+    if (m_extra_cache_size == 0)
+      (void) file->extra(HA_EXTRA_CACHE);
+    else
+      (void) file->extra_opt(HA_EXTRA_CACHE, m_extra_cache_size);
+  }
   if (m_extra_prepare_for_update)
   {
-    DBUG_ASSERT(m_extra_cache);
     (void) file->extra(HA_EXTRA_PREPARE_FOR_UPDATE);
-=======
-  if (m_extra_cache)
-  {
-    if (m_extra_cache_size == 0)
-      VOID(file->extra(HA_EXTRA_CACHE));
-    else
-      VOID(file->extra_opt(HA_EXTRA_CACHE, m_extra_cache_size));
-  }
-  if (m_extra_prepare_for_update)
-  {
-    VOID(file->extra(HA_EXTRA_PREPARE_FOR_UPDATE));
->>>>>>> 3c555b6c
   }
   m_extra_cache_part_id= partition_id;
   DBUG_VOID_RETURN;
