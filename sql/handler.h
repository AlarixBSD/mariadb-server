/* Copyright (C) 2000-2006 MySQL AB

   This program is free software; you can redistribute it and/or modify
   it under the terms of the GNU General Public License as published by
   the Free Software Foundation; version 2 of the License.

   This program is distributed in the hope that it will be useful,
   but WITHOUT ANY WARRANTY; without even the implied warranty of
   MERCHANTABILITY or FITNESS FOR A PARTICULAR PURPOSE.  See the
   GNU General Public License for more details.

   You should have received a copy of the GNU General Public License
   along with this program; if not, write to the Free Software
   Foundation, Inc., 59 Temple Place, Suite 330, Boston, MA  02111-1307  USA */


/* Definitions for parameters to do with handler-routines */

#ifdef USE_PRAGMA_INTERFACE
#pragma interface			/* gcc class implementation */
#endif

#include <ft_global.h>
#include <keycache.h>

#ifndef NO_HASH
#define NO_HASH				/* Not yet implemented */
#endif

#define USING_TRANSACTIONS

// the following is for checking tables

#define HA_ADMIN_ALREADY_DONE	  1
#define HA_ADMIN_OK               0
#define HA_ADMIN_NOT_IMPLEMENTED -1
#define HA_ADMIN_FAILED		 -2
#define HA_ADMIN_CORRUPT         -3
#define HA_ADMIN_INTERNAL_ERROR  -4
#define HA_ADMIN_INVALID         -5
#define HA_ADMIN_REJECT          -6
#define HA_ADMIN_TRY_ALTER       -7
#define HA_ADMIN_WRONG_CHECKSUM  -8
#define HA_ADMIN_NOT_BASE_TABLE  -9
#define HA_ADMIN_NEEDS_UPGRADE  -10
#define HA_ADMIN_NEEDS_ALTER    -11
#define HA_ADMIN_NEEDS_CHECK    -12

/* Bits in table_flags() to show what database can do */

#define HA_NO_TRANSACTIONS     (1 << 0) /* Doesn't support transactions */
#define HA_PARTIAL_COLUMN_READ (1 << 1) /* read may not return all columns */
#define HA_TABLE_SCAN_ON_INDEX (1 << 2) /* No separate data/index file */
/*
  The following should be set if the following is not true when scanning
  a table with rnd_next()
  - We will see all rows (including deleted ones)
  - Row positions are 'table->s->db_record_offset' apart
  If this flag is not set, filesort will do a postion() call for each matched
  row to be able to find the row later.
*/
#define HA_REC_NOT_IN_SEQ      (1 << 3)
#define HA_CAN_GEOMETRY        (1 << 4)
/*
  Reading keys in random order is as fast as reading keys in sort order
  (Used in records.cc to decide if we should use a record cache and by
  filesort to decide if we should sort key + data or key + pointer-to-row
*/
#define HA_FAST_KEY_READ       (1 << 5)
/*
  Set the following flag if we on delete should force all key to be read
  and on update read all keys that changes
*/
#define HA_REQUIRES_KEY_COLUMNS_FOR_DELETE (1 << 6)
#define HA_NULL_IN_KEY         (1 << 7) /* One can have keys with NULL */
#define HA_DUPLICATE_POS       (1 << 8)    /* ha_position() gives dup row */
#define HA_NO_BLOBS            (1 << 9) /* Doesn't support blobs */
#define HA_CAN_INDEX_BLOBS     (1 << 10)
#define HA_AUTO_PART_KEY       (1 << 11) /* auto-increment in multi-part key */
#define HA_REQUIRE_PRIMARY_KEY (1 << 12) /* .. and can't create a hidden one */
#define HA_STATS_RECORDS_IS_EXACT (1 << 13) /* stats.records is exact */
/*
  INSERT_DELAYED only works with handlers that uses MySQL internal table
  level locks
*/
#define HA_CAN_INSERT_DELAYED  (1 << 14)
/*
  If we get the primary key columns for free when we do an index read
  It also implies that we have to retrive the primary key when using
  position() and rnd_pos().
*/
#define HA_PRIMARY_KEY_IN_READ_INDEX (1 << 15)
/*
  If HA_PRIMARY_KEY_REQUIRED_FOR_POSITION is set, it means that to position()
  uses a primary key. Without primary key, we can't call position().
*/ 
#define HA_PRIMARY_KEY_REQUIRED_FOR_POSITION (1 << 16) 
#define HA_CAN_RTREEKEYS       (1 << 17)
#define HA_NOT_DELETE_WITH_CACHE (1 << 18)
/*
  The following is we need to a primary key to delete (and update) a row.
  If there is no primary key, all columns needs to be read on update and delete
*/
#define HA_PRIMARY_KEY_REQUIRED_FOR_DELETE (1 << 19)
#define HA_NO_PREFIX_CHAR_KEYS (1 << 20)
#define HA_CAN_FULLTEXT        (1 << 21)
#define HA_CAN_SQL_HANDLER     (1 << 22)
#define HA_NO_AUTO_INCREMENT   (1 << 23)
#define HA_HAS_CHECKSUM        (1 << 24)
/* Table data are stored in separate files (for lower_case_table_names) */
#define HA_FILE_BASED	       (1 << 26)
#define HA_NO_VARCHAR	       (1 << 27)
#define HA_CAN_BIT_FIELD       (1 << 28) /* supports bit fields */
#define HA_NEED_READ_RANGE_BUFFER (1 << 29) /* for read_multi_range */
#define HA_ANY_INDEX_MAY_BE_UNIQUE (1 << 30)
#define HA_NO_COPY_ON_ALTER    (LL(1) << 31)
#define HA_HAS_RECORDS	       (LL(1) << 32) /* records() gives exact count*/
/* Has it's own method of binlog logging */
#define HA_HAS_OWN_BINLOGGING  (LL(1) << 33)
<<<<<<< HEAD
=======
/*
  Engine is capable of row-format and statement-format logging,
  respectively
*/
#define HA_BINLOG_ROW_CAPABLE  (LL(1) << 34)
#define HA_BINLOG_STMT_CAPABLE (LL(1) << 35)

/*
  Set of all binlog flags. Currently only contain the capabilities
  flags.
 */
#define HA_BINLOG_FLAGS (HA_BINLOG_ROW_CAPABLE | HA_BINLOG_STMT_CAPABLE)
>>>>>>> 274829b4

/* bits in index_flags(index_number) for what you can do with index */
#define HA_READ_NEXT            1       /* TODO really use this flag */
#define HA_READ_PREV            2       /* supports ::index_prev */
#define HA_READ_ORDER           4       /* index_next/prev follow sort order */
#define HA_READ_RANGE           8       /* can find all records in a range */
#define HA_ONLY_WHOLE_INDEX	16	/* Can't use part key searches */
#define HA_KEYREAD_ONLY         64	/* Support HA_EXTRA_KEYREAD */

/*
  bits in alter_table_flags:
*/
/*
  These bits are set if different kinds of indexes can be created
  off-line without re-create of the table (but with a table lock).
*/
#define HA_ONLINE_ADD_INDEX_NO_WRITES           (1L << 0) /*add index w/lock*/
#define HA_ONLINE_DROP_INDEX_NO_WRITES          (1L << 1) /*drop index w/lock*/
#define HA_ONLINE_ADD_UNIQUE_INDEX_NO_WRITES    (1L << 2) /*add unique w/lock*/
#define HA_ONLINE_DROP_UNIQUE_INDEX_NO_WRITES   (1L << 3) /*drop uniq. w/lock*/
#define HA_ONLINE_ADD_PK_INDEX_NO_WRITES        (1L << 4) /*add prim. w/lock*/
#define HA_ONLINE_DROP_PK_INDEX_NO_WRITES       (1L << 5) /*drop prim. w/lock*/
/*
  These are set if different kinds of indexes can be created on-line
  (without a table lock). If a handler is capable of one or more of
  these, it should also set the corresponding *_NO_WRITES bit(s).
*/
#define HA_ONLINE_ADD_INDEX                     (1L << 6) /*add index online*/
#define HA_ONLINE_DROP_INDEX                    (1L << 7) /*drop index online*/
#define HA_ONLINE_ADD_UNIQUE_INDEX              (1L << 8) /*add unique online*/
#define HA_ONLINE_DROP_UNIQUE_INDEX             (1L << 9) /*drop uniq. online*/
#define HA_ONLINE_ADD_PK_INDEX                  (1L << 10)/*add prim. online*/
#define HA_ONLINE_DROP_PK_INDEX                 (1L << 11)/*drop prim. online*/
/*
  HA_PARTITION_FUNCTION_SUPPORTED indicates that the function is
  supported at all.
  HA_FAST_CHANGE_PARTITION means that optimised variants of the changes
  exists but they are not necessarily done online.

  HA_ONLINE_DOUBLE_WRITE means that the handler supports writing to both
  the new partition and to the old partitions when updating through the
  old partitioning schema while performing a change of the partitioning.
  This means that we can support updating of the table while performing
  the copy phase of the change. For no lock at all also a double write
  from new to old must exist and this is not required when this flag is
  set.
  This is actually removed even before it was introduced the first time.
  The new idea is that handlers will handle the lock level already in
  store_lock for ALTER TABLE partitions.

  HA_PARTITION_ONE_PHASE is a flag that can be set by handlers that take
  care of changing the partitions online and in one phase. Thus all phases
  needed to handle the change are implemented inside the storage engine.
  The storage engine must also support auto-discovery since the frm file
  is changed as part of the change and this change must be controlled by
  the storage engine. A typical engine to support this is NDB (through
  WL #2498).
*/
#define HA_PARTITION_FUNCTION_SUPPORTED         (1L << 12)
#define HA_FAST_CHANGE_PARTITION                (1L << 13)
#define HA_PARTITION_ONE_PHASE                  (1L << 14)

/*
  Index scan will not return records in rowid order. Not guaranteed to be
  set for unordered (e.g. HASH) indexes.
*/
#define HA_KEY_SCAN_NOT_ROR     128 

/* operations for disable/enable indexes */
#define HA_KEY_SWITCH_NONUNIQ      0
#define HA_KEY_SWITCH_ALL          1
#define HA_KEY_SWITCH_NONUNIQ_SAVE 2
#define HA_KEY_SWITCH_ALL_SAVE     3

/*
  Note: the following includes binlog and closing 0.
  so: innodb + bdb + ndb + binlog + myisam + myisammrg + archive +
      example + csv + heap + blackhole + federated + 0
  (yes, the sum is deliberately inaccurate)
  TODO remove the limit, use dynarrays
*/
#define MAX_HA 15

/*
  Parameters for open() (in register form->filestat)
  HA_GET_INFO does an implicit HA_ABORT_IF_LOCKED
*/

#define HA_OPEN_KEYFILE		1
#define HA_OPEN_RNDFILE		2
#define HA_GET_INDEX		4
#define HA_GET_INFO		8	/* do a ha_info() after open */
#define HA_READ_ONLY		16	/* File opened as readonly */
/* Try readonly if can't open with read and write */
#define HA_TRY_READ_ONLY	32
#define HA_WAIT_IF_LOCKED	64	/* Wait if locked on open */
#define HA_ABORT_IF_LOCKED	128	/* skip if locked on open.*/
#define HA_BLOCK_LOCK		256	/* unlock when reading some records */
#define HA_OPEN_TEMPORARY	512

	/* Some key definitions */
#define HA_KEY_NULL_LENGTH	1
#define HA_KEY_BLOB_LENGTH	2

#define HA_LEX_CREATE_TMP_TABLE	1
#define HA_LEX_CREATE_IF_NOT_EXISTS 2
#define HA_LEX_CREATE_TABLE_LIKE 4
#define HA_OPTION_NO_CHECKSUM	(1L << 17)
#define HA_OPTION_NO_DELAY_KEY_WRITE (1L << 18)
#define HA_MAX_REC_LENGTH	65535

/* Table caching type */
#define HA_CACHE_TBL_NONTRANSACT 0
#define HA_CACHE_TBL_NOCACHE     1
#define HA_CACHE_TBL_ASKTRANSACT 2
#define HA_CACHE_TBL_TRANSACT    4

/* Options of START TRANSACTION statement (and later of SET TRANSACTION stmt) */
#define MYSQL_START_TRANS_OPT_WITH_CONS_SNAPSHOT 1

/* Flags for method is_fatal_error */
#define HA_CHECK_DUP_KEY 1
#define HA_CHECK_DUP_UNIQUE 2
#define HA_CHECK_DUP (HA_CHECK_DUP_KEY + HA_CHECK_DUP_UNIQUE)

enum legacy_db_type
{
  DB_TYPE_UNKNOWN=0,DB_TYPE_DIAB_ISAM=1,
  DB_TYPE_HASH,DB_TYPE_MISAM,DB_TYPE_PISAM,
  DB_TYPE_RMS_ISAM, DB_TYPE_HEAP, DB_TYPE_ISAM,
  DB_TYPE_MRG_ISAM, DB_TYPE_MYISAM, DB_TYPE_MRG_MYISAM,
  DB_TYPE_BERKELEY_DB, DB_TYPE_INNODB,
  DB_TYPE_GEMINI, DB_TYPE_NDBCLUSTER,
  DB_TYPE_EXAMPLE_DB, DB_TYPE_ARCHIVE_DB, DB_TYPE_CSV_DB,
  DB_TYPE_FEDERATED_DB,
  DB_TYPE_BLACKHOLE_DB,
  DB_TYPE_PARTITION_DB,
  DB_TYPE_BINLOG,
  DB_TYPE_SOLID,
  DB_TYPE_PBXT,
  DB_TYPE_TABLE_FUNCTION,
  DB_TYPE_MEMCACHE,
  DB_TYPE_FALCON,
  DB_TYPE_FIRST_DYNAMIC=42,
  DB_TYPE_DEFAULT=127 // Must be last
};

enum row_type { ROW_TYPE_NOT_USED=-1, ROW_TYPE_DEFAULT, ROW_TYPE_FIXED,
		ROW_TYPE_DYNAMIC, ROW_TYPE_COMPRESSED,
		ROW_TYPE_REDUNDANT, ROW_TYPE_COMPACT, ROW_TYPE_PAGES };

enum enum_binlog_func {
  BFN_RESET_LOGS=        1,
  BFN_RESET_SLAVE=       2,
  BFN_BINLOG_WAIT=       3,
  BFN_BINLOG_END=        4,
  BFN_BINLOG_PURGE_FILE= 5
};

enum enum_binlog_command {
  LOGCOM_CREATE_TABLE,
  LOGCOM_ALTER_TABLE,
  LOGCOM_RENAME_TABLE,
  LOGCOM_DROP_TABLE,
  LOGCOM_CREATE_DB,
  LOGCOM_ALTER_DB,
  LOGCOM_DROP_DB
};

/* struct to hold information about the table that should be created */

/* Bits in used_fields */
#define HA_CREATE_USED_AUTO             (1L << 0)
#define HA_CREATE_USED_RAID             (1L << 1) //RAID is no longer availble
#define HA_CREATE_USED_UNION            (1L << 2)
#define HA_CREATE_USED_INSERT_METHOD    (1L << 3)
#define HA_CREATE_USED_MIN_ROWS         (1L << 4)
#define HA_CREATE_USED_MAX_ROWS         (1L << 5)
#define HA_CREATE_USED_AVG_ROW_LENGTH   (1L << 6)
#define HA_CREATE_USED_PACK_KEYS        (1L << 7)
#define HA_CREATE_USED_CHARSET          (1L << 8)
#define HA_CREATE_USED_DEFAULT_CHARSET  (1L << 9)
#define HA_CREATE_USED_DATADIR          (1L << 10)
#define HA_CREATE_USED_INDEXDIR         (1L << 11)
#define HA_CREATE_USED_ENGINE           (1L << 12)
#define HA_CREATE_USED_CHECKSUM         (1L << 13)
#define HA_CREATE_USED_DELAY_KEY_WRITE  (1L << 14)
#define HA_CREATE_USED_ROW_FORMAT       (1L << 15)
#define HA_CREATE_USED_COMMENT          (1L << 16)
#define HA_CREATE_USED_PASSWORD         (1L << 17)
#define HA_CREATE_USED_CONNECTION       (1L << 18)
#define HA_CREATE_USED_KEY_BLOCK_SIZE   (1L << 19)

typedef ulonglong my_xid; // this line is the same as in log_event.h
#define MYSQL_XID_PREFIX "MySQLXid"
#define MYSQL_XID_PREFIX_LEN 8 // must be a multiple of 8
#define MYSQL_XID_OFFSET (MYSQL_XID_PREFIX_LEN+sizeof(server_id))
#define MYSQL_XID_GTRID_LEN (MYSQL_XID_OFFSET+sizeof(my_xid))

#define XIDDATASIZE 128
#define MAXGTRIDSIZE 64
#define MAXBQUALSIZE 64

#define COMPATIBLE_DATA_YES 0
#define COMPATIBLE_DATA_NO  1

struct xid_t {
  long formatID;
  long gtrid_length;
  long bqual_length;
  char data[XIDDATASIZE];  // not \0-terminated !

  xid_t() {}                                /* Remove gcc warning */  
  bool eq(struct xid_t *xid)
  { return eq(xid->gtrid_length, xid->bqual_length, xid->data); }
  bool eq(long g, long b, const char *d)
  { return g == gtrid_length && b == bqual_length && !memcmp(d, data, g+b); }
  void set(struct xid_t *xid)
  { memcpy(this, xid, xid->length()); }
  void set(long f, const char *g, long gl, const char *b, long bl)
  {
    formatID= f;
    memcpy(data, g, gtrid_length= gl);
    memcpy(data+gl, b, bqual_length= bl);
  }
  void set(ulonglong xid)
  {
    my_xid tmp;
    formatID= 1;
    set(MYSQL_XID_PREFIX_LEN, 0, MYSQL_XID_PREFIX);
    memcpy(data+MYSQL_XID_PREFIX_LEN, &server_id, sizeof(server_id));
    tmp= xid;
    memcpy(data+MYSQL_XID_OFFSET, &tmp, sizeof(tmp));
    gtrid_length=MYSQL_XID_GTRID_LEN;
  }
  void set(long g, long b, const char *d)
  {
    formatID= 1;
    gtrid_length= g;
    bqual_length= b;
    memcpy(data, d, g+b);
  }
  bool is_null() { return formatID == -1; }
  void null() { formatID= -1; }
  my_xid quick_get_my_xid()
  {
    my_xid tmp;
    memcpy(&tmp, data+MYSQL_XID_OFFSET, sizeof(tmp));
    return tmp;
  }
  my_xid get_my_xid()
  {
    return gtrid_length == MYSQL_XID_GTRID_LEN && bqual_length == 0 &&
           !memcmp(data+MYSQL_XID_PREFIX_LEN, &server_id, sizeof(server_id)) &&
           !memcmp(data, MYSQL_XID_PREFIX, MYSQL_XID_PREFIX_LEN) ?
           quick_get_my_xid() : 0;
  }
  uint length()
  {
    return sizeof(formatID)+sizeof(gtrid_length)+sizeof(bqual_length)+
           gtrid_length+bqual_length;
  }
  uchar *key()
  {
    return (uchar *)&gtrid_length;
  }
  uint key_length()
  {
    return sizeof(gtrid_length)+sizeof(bqual_length)+gtrid_length+bqual_length;
  }
};
typedef struct xid_t XID;

/* for recover() handlerton call */
#define MIN_XID_LIST_SIZE  128
#ifdef SAFEMALLOC
#define MAX_XID_LIST_SIZE  256
#else
#define MAX_XID_LIST_SIZE  (1024*128)
#endif

/*
  These structures are used to pass information from a set of SQL commands
  on add/drop/change tablespace definitions to the proper hton.
*/
#define UNDEF_NODEGROUP 65535
enum ts_command_type
{
  TS_CMD_NOT_DEFINED = -1,
  CREATE_TABLESPACE = 0,
  ALTER_TABLESPACE = 1,
  CREATE_LOGFILE_GROUP = 2,
  ALTER_LOGFILE_GROUP = 3,
  DROP_TABLESPACE = 4,
  DROP_LOGFILE_GROUP = 5,
  CHANGE_FILE_TABLESPACE = 6,
  ALTER_ACCESS_MODE_TABLESPACE = 7
};

enum ts_alter_tablespace_type
{
  TS_ALTER_TABLESPACE_TYPE_NOT_DEFINED = -1,
  ALTER_TABLESPACE_ADD_FILE = 1,
  ALTER_TABLESPACE_DROP_FILE = 2
};

enum tablespace_access_mode
{
  TS_NOT_DEFINED= -1,
  TS_READ_ONLY = 0,
  TS_READ_WRITE = 1,
  TS_NOT_ACCESSIBLE = 2
};

struct handlerton;
class st_alter_tablespace : public Sql_alloc
{
  public:
  const char *tablespace_name;
  const char *logfile_group_name;
  enum ts_command_type ts_cmd_type;
  enum ts_alter_tablespace_type ts_alter_tablespace_type;
  const char *data_file_name;
  const char *undo_file_name;
  const char *redo_file_name;
  ulonglong extent_size;
  ulonglong undo_buffer_size;
  ulonglong redo_buffer_size;
  ulonglong initial_size;
  ulonglong autoextend_size;
  ulonglong max_size;
  uint nodegroup_id;
  handlerton *storage_engine;
  bool wait_until_completed;
  const char *ts_comment;
  enum tablespace_access_mode ts_access_mode;
  st_alter_tablespace()
  {
    tablespace_name= NULL;
    logfile_group_name= "DEFAULT_LG"; //Default log file group
    ts_cmd_type= TS_CMD_NOT_DEFINED;
    data_file_name= NULL;
    undo_file_name= NULL;
    redo_file_name= NULL;
    extent_size= 1024*1024;        //Default 1 MByte
    undo_buffer_size= 8*1024*1024; //Default 8 MByte
    redo_buffer_size= 8*1024*1024; //Default 8 MByte
    initial_size= 128*1024*1024;   //Default 128 MByte
    autoextend_size= 0;            //No autoextension as default
    max_size= 0;                   //Max size == initial size => no extension
    storage_engine= NULL;
    nodegroup_id= UNDEF_NODEGROUP;
    wait_until_completed= TRUE;
    ts_comment= NULL;
    ts_access_mode= TS_NOT_DEFINED;
  }
};

/* The handler for a table type.  Will be included in the TABLE structure */

struct st_table;
typedef struct st_table TABLE;
typedef struct st_table_share TABLE_SHARE;
struct st_foreign_key_info;
typedef struct st_foreign_key_info FOREIGN_KEY_INFO;
typedef bool (stat_print_fn)(THD *thd, const char *type, uint type_len,
                             const char *file, uint file_len,
                             const char *status, uint status_len);
enum ha_stat_type { HA_ENGINE_STATUS, HA_ENGINE_LOGS, HA_ENGINE_MUTEX };
extern st_plugin_int *hton2plugin[MAX_HA];

/* Transaction log maintains type definitions */
enum log_status
{
  HA_LOG_STATUS_FREE= 0,      /* log is free and can be deleted */
  HA_LOG_STATUS_INUSE= 1,     /* log can't be deleted because it is in use */
  HA_LOG_STATUS_NOSUCHLOG= 2  /* no such log (can't be returned by
                                the log iterator status) */
};
/*
  Function for signaling that the log file changed its state from
  LOG_STATUS_INUSE to LOG_STATUS_FREE

  Now it do nothing, will be implemented as part of new transaction
  log management for engines.
  TODO: implement the function.
*/
void signal_log_not_needed(struct handlerton, char *log_file);
/*
  Data of transaction log iterator.
*/
struct handler_log_file_data {
  LEX_STRING filename;
  enum log_status status;
};


enum handler_iterator_type
{
  /* request of transaction log iterator */
  HA_TRANSACTLOG_ITERATOR= 1
};
enum handler_create_iterator_result
{
  HA_ITERATOR_OK,          /* iterator created */
  HA_ITERATOR_UNSUPPORTED, /* such type of iterator is not supported */
  HA_ITERATOR_ERROR        /* error during iterator creation */
};

/*
  Iterator structure. Can be used by handler/handlerton for different purposes.

  Iterator should be created in the way to point "before" the first object
  it iterate, so next() call move it to the first object or return !=0 if
  there is nothing to iterate through.
*/
struct handler_iterator {
  /*
    Moves iterator to next record and return 0 or return !=0
    if there is no records.
    iterator_object will be filled by this function if next() returns 0.
    Content of the iterator_object depend on iterator type.
  */
  int (*next)(struct handler_iterator *, void *iterator_object);
  /*
    Free resources allocated by iterator, after this call iterator
    is not usable.
  */
  void (*destroy)(struct handler_iterator *);
  /*
    Pointer to buffer for the iterator to use.
    Should be allocated by function which created the iterator and
    destroied by freed by above "destroy" call
  */
  void *buffer;
};

/*
  handlerton is a singleton structure - one instance per storage engine -
  to provide access to storage engine functionality that works on the
  "global" level (unlike handler class that works on a per-table basis)

  usually handlerton instance is defined statically in ha_xxx.cc as

  static handlerton { ... } xxx_hton;

  savepoint_*, prepare, recover, and *_by_xid pointers can be 0.
*/
struct handlerton
{
  /*
    Historical marker for if the engine is available of not
  */
  SHOW_COMP_OPTION state;

  /*
    Historical number used for frm file to determine the correct storage engine.
    This is going away and new engines will just use "name" for this.
  */
  enum legacy_db_type db_type;
  /*
    each storage engine has it's own memory area (actually a pointer)
    in the thd, for storing per-connection information.
    It is accessed as

      thd->ha_data[xxx_hton.slot]

   slot number is initialized by MySQL after xxx_init() is called.
   */
   uint slot;
   /*
     to store per-savepoint data storage engine is provided with an area
     of a requested size (0 is ok here).
     savepoint_offset must be initialized statically to the size of
     the needed memory to store per-savepoint information.
     After xxx_init it is changed to be an offset to savepoint storage
     area and need not be used by storage engine.
     see binlog_hton and binlog_savepoint_set/rollback for an example.
   */
   uint savepoint_offset;
   /*
     handlerton methods:

     close_connection is only called if
     thd->ha_data[xxx_hton.slot] is non-zero, so even if you don't need
     this storage area - set it to something, so that MySQL would know
     this storage engine was accessed in this connection
   */
   int  (*close_connection)(handlerton *hton, THD *thd);
   /*
     sv points to an uninitialized storage area of requested size
     (see savepoint_offset description)
   */
   int  (*savepoint_set)(handlerton *hton, THD *thd, void *sv);
   /*
     sv points to a storage area, that was earlier passed
     to the savepoint_set call
   */
   int  (*savepoint_rollback)(handlerton *hton, THD *thd, void *sv);
   int  (*savepoint_release)(handlerton *hton, THD *thd, void *sv);
   /*
     'all' is true if it's a real commit, that makes persistent changes
     'all' is false if it's not in fact a commit but an end of the
     statement that is part of the transaction.
     NOTE 'all' is also false in auto-commit mode where 'end of statement'
     and 'real commit' mean the same event.
   */
   int  (*commit)(handlerton *hton, THD *thd, bool all);
   int  (*rollback)(handlerton *hton, THD *thd, bool all);
   int  (*prepare)(handlerton *hton, THD *thd, bool all);
   int  (*recover)(handlerton *hton, XID *xid_list, uint len);
   int  (*commit_by_xid)(handlerton *hton, XID *xid);
   int  (*rollback_by_xid)(handlerton *hton, XID *xid);
   void *(*create_cursor_read_view)(handlerton *hton, THD *thd);
   void (*set_cursor_read_view)(handlerton *hton, THD *thd, void *read_view);
   void (*close_cursor_read_view)(handlerton *hton, THD *thd, void *read_view);
   handler *(*create)(handlerton *hton, TABLE_SHARE *table, MEM_ROOT *mem_root);
   void (*drop_database)(handlerton *hton, char* path);
   int (*panic)(handlerton *hton, enum ha_panic_function flag);
   int (*start_consistent_snapshot)(handlerton *hton, THD *thd);
   bool (*flush_logs)(handlerton *hton);
   bool (*show_status)(handlerton *hton, THD *thd, stat_print_fn *print, enum ha_stat_type stat);
   uint (*partition_flags)();
   uint (*alter_table_flags)(uint flags);
   int (*alter_tablespace)(handlerton *hton, THD *thd, st_alter_tablespace *ts_info);
   int (*fill_files_table)(handlerton *hton, THD *thd,
                           struct st_table_list *tables,
                           class Item *cond);
   uint32 flags;                                /* global handler flags */
   /*
      Those handlerton functions below are properly initialized at handler
      init.
   */
   int (*binlog_func)(handlerton *hton, THD *thd, enum_binlog_func fn, void *arg);
   void (*binlog_log_query)(handlerton *hton, THD *thd, 
                            enum_binlog_command binlog_command,
                            const char *query, uint query_length,
                            const char *db, const char *table_name);
   int (*release_temporary_latches)(handlerton *hton, THD *thd);

   /*
     Get log status.
     If log_status is null then the handler do not support transaction
     log information (i.e. log iterator can't be created).
     (see example of implementation in handler.cc, TRANS_LOG_MGM_EXAMPLE_CODE)

   */
   enum log_status (*get_log_status)(handlerton *hton, char *log);

   /*
     Iterators creator.
     Presence of the pointer should be checked before using
   */
   enum handler_create_iterator_result
     (*create_iterator)(handlerton *hton, enum handler_iterator_type type,
                        struct handler_iterator *fill_this_in);
   int (*discover)(handlerton *hton, THD* thd, const char *db, 
                   const char *name,
                   uchar **frmblob, 
                   size_t *frmlen);
   int (*find_files)(handlerton *hton, THD *thd,
                     const char *db,
                     const char *path,
                     const char *wild, bool dir, List<char> *files);
   int (*table_exists_in_engine)(handlerton *hton, THD* thd, const char *db,
                                 const char *name);
   uint32 license; /* Flag for Engine License */
   void *data; /* Location for engines to keep personal structures */
};


<<<<<<< HEAD
/* Possible flags of a handlerton */
=======
/* Possible flags of a handlerton (there can be 32 of them) */
>>>>>>> 274829b4
#define HTON_NO_FLAGS                 0
#define HTON_CLOSE_CURSORS_AT_COMMIT (1 << 0)
#define HTON_ALTER_NOT_SUPPORTED     (1 << 1) //Engine does not support alter
#define HTON_CAN_RECREATE            (1 << 2) //Delete all is used fro truncate
#define HTON_HIDDEN                  (1 << 3) //Engine does not appear in lists
#define HTON_FLUSH_AFTER_RENAME      (1 << 4)
#define HTON_NOT_USER_SELECTABLE     (1 << 5)
#define HTON_TEMPORARY_NOT_SUPPORTED (1 << 6) //Having temporary tables not supported
#define HTON_SUPPORT_LOG_TABLES      (1 << 7) //Engine supports log tables
#define HTON_NO_PARTITION            (1 << 8) //You can not partition these tables

typedef struct st_thd_trans
{
  /* number of entries in the ht[] */
  uint        nht;
  /* true is not all entries in the ht[] support 2pc */
  bool        no_2pc;
  /* storage engines that registered themselves for this transaction */
  handlerton *ht[MAX_HA];
} THD_TRANS;

enum enum_tx_isolation { ISO_READ_UNCOMMITTED, ISO_READ_COMMITTED,
			 ISO_REPEATABLE_READ, ISO_SERIALIZABLE};


enum ndb_distribution { ND_KEYHASH= 0, ND_LINHASH= 1 };


typedef struct {
  ulonglong data_file_length;
  ulonglong max_data_file_length;
  ulonglong index_file_length;
  ulonglong delete_length;
  ha_rows records;
  ulong mean_rec_length;
  time_t create_time;
  time_t check_time;
  time_t update_time;
  ulonglong check_sum;
} PARTITION_INFO;

#define UNDEF_NODEGROUP 65535
class Item;
struct st_table_log_memory_entry;

class partition_info;

struct st_partition_iter;
#define NOT_A_PARTITION_ID ((uint32)-1)


typedef struct st_ha_create_information
{
  CHARSET_INFO *table_charset, *default_table_charset;
  LEX_STRING connect_string;
  const char *password, *tablespace;
  LEX_STRING comment;
  const char *data_file_name, *index_file_name;
  const char *alias;
  ulonglong max_rows,min_rows;
  ulonglong auto_increment_value;
  ulong table_options;
  ulong avg_row_length;
  ulong used_fields;
  ulong key_block_size;
  SQL_LIST merge_list;
  handlerton *db_type;
  enum row_type row_type;
  uint null_bits;                       /* NULL bits at start of record */
  uint options;				/* OR of HA_CREATE_ options */
  uint merge_insert_method;
  uint extra_size;                      /* length of extra data segment */
  bool table_existed;			/* 1 in create if table existed */
  bool frm_only;                        /* 1 if no ha_create_table() */
  bool varchar;                         /* 1 if table has a VARCHAR */
  enum ha_storage_media storage_media;  /* DEFAULT, DISK or MEMORY */
} HA_CREATE_INFO;


typedef struct st_key_create_information
{
  enum ha_key_alg algorithm;
  ulong block_size;
  LEX_STRING parser_name;
} KEY_CREATE_INFO;


/*
  Class for maintaining hooks used inside operations on tables such
  as: create table functions, delete table functions, and alter table
  functions.

  Class is using the Template Method pattern to separate the public
  usage interface from the private inheritance interface.  This
  imposes no overhead, since the public non-virtual function is small
  enough to be inlined.

  The hooks are usually used for functions that does several things,
  e.g., create_table_from_items(), which both create a table and lock
  it.
 */
class TABLEOP_HOOKS
{
public:
<<<<<<< HEAD
=======
  TABLEOP_HOOKS() {}
  virtual ~TABLEOP_HOOKS() {}

>>>>>>> 274829b4
  inline void prelock(TABLE **tables, uint count)
  {
    do_prelock(tables, count);
  }
<<<<<<< HEAD
  virtual ~TABLEOP_HOOKS() {}
  TABLEOP_HOOKS() {}

=======

  inline int postlock(TABLE **tables, uint count)
  {
    return do_postlock(tables, count);
  }
>>>>>>> 274829b4
private:
  /* Function primitive that is called prior to locking tables */
  virtual void do_prelock(TABLE **tables, uint count)
  {
    /* Default is to do nothing */
  }
<<<<<<< HEAD
=======

  /**
     Primitive called after tables are locked.

     If an error is returned, the tables will be unlocked and error
     handling start.

     @return Error code or zero.
   */
  virtual int do_postlock(TABLE **tables, uint count)
  {
    return 0;                           /* Default is to do nothing */
  }
>>>>>>> 274829b4
};

typedef struct st_savepoint SAVEPOINT;
extern ulong savepoint_alloc_size;
extern KEY_CREATE_INFO default_key_create_info;

/* Forward declaration for condition pushdown to storage engine */
typedef class Item COND;

typedef struct st_ha_check_opt
{
  st_ha_check_opt() {}                        /* Remove gcc warning */
  ulong sort_buffer_size;
  uint flags;       /* isam layer flags (e.g. for myisamchk) */
  uint sql_flags;   /* sql layer flags - for something myisamchk cannot do */
  KEY_CACHE *key_cache;	/* new key cache when changing key cache */
  void init();
} HA_CHECK_OPT;



/*
  This is a buffer area that the handler can use to store rows.
  'end_of_used_area' should be kept updated after calls to
  read-functions so that other parts of the code can use the
  remaining area (until next read calls is issued).
*/

typedef struct st_handler_buffer
{
  const uchar *buffer;         /* Buffer one can start using */
  const uchar *buffer_end;     /* End of buffer */
  uchar *end_of_used_area;     /* End of area that was used by handler */
} HANDLER_BUFFER;

typedef struct system_status_var SSV;

class ha_statistics
{
public:
  ulonglong data_file_length;		/* Length off data file */
  ulonglong max_data_file_length;	/* Length off data file */
  ulonglong index_file_length;
  ulonglong max_index_file_length;
  ulonglong delete_length;		/* Free bytes */
  ulonglong auto_increment_value;
  /*
    The number of records in the table. 
      0    - means the table has exactly 0 rows
    other  - if (table_flags() & HA_STATS_RECORDS_IS_EXACT)
               the value is the exact number of records in the table
             else
               it is an estimate
  */
  ha_rows records;
  ha_rows deleted;			/* Deleted records */
  ulong mean_rec_length;		/* physical reclength */
  time_t create_time;			/* When table was created */
  time_t check_time;
  time_t update_time;
  uint block_size;			/* index block size */

  ha_statistics():
    data_file_length(0), max_data_file_length(0),
    index_file_length(0), delete_length(0), auto_increment_value(0),
    records(0), deleted(0), mean_rec_length(0), create_time(0),
    check_time(0), update_time(0), block_size(0)
  {}
};

uint calculate_key_len(TABLE *, uint, const uchar *, key_part_map);
/*
  bitmap with first N+1 bits set
  (keypart_map for a key prefix of [0..N] keyparts)
*/
#define make_keypart_map(N) (((key_part_map)2 << (N)) - 1)
/*
  bitmap with first N bits set
  (keypart_map for a key prefix of [0..N-1] keyparts)
*/
#define make_prev_keypart_map(N) (((key_part_map)1 << (N)) - 1)

/*
  The handler class is the interface for dynamically loadable
  storage engines. Do not add ifdefs and take care when adding or
  changing virtual functions to avoid vtable confusion
 */

class handler :public Sql_alloc
{
  friend class ha_partition;
  friend int ha_delete_table(THD*,handlerton*,const char*,const char*,
                             const char*,bool);

<<<<<<< HEAD
 protected:
  struct st_table_share *table_share;   /* The table definition */
  struct st_table *table;               /* The current open table */
  ulonglong cached_table_flags;         /* Set on init() and open() */
=======
public:
  typedef ulonglong Table_flags;

 protected:
  struct st_table_share *table_share;   /* The table definition */
  struct st_table *table;               /* The current open table */
  Table_flags cached_table_flags;       /* Set on init() and open() */
>>>>>>> 274829b4

  virtual int index_init(uint idx, bool sorted) { active_index=idx; return 0; }
  virtual int index_end() { active_index=MAX_KEY; return 0; }
  /*
    rnd_init() can be called two times without rnd_end() in between
    (it only makes sense if scan=1).
    then the second call should prepare for the new table scan (e.g
    if rnd_init allocates the cursor, second call should position it
    to the start of the table, no need to deallocate and allocate it again
  */
  virtual int rnd_init(bool scan) =0;
  virtual int rnd_end() { return 0; }
<<<<<<< HEAD
  virtual ulonglong table_flags(void) const =0;
=======
  virtual Table_flags table_flags(void) const =0;
>>>>>>> 274829b4

  void ha_statistic_increment(ulong SSV::*offset) const;
  void **ha_data(THD *) const;
  THD *ha_thd(void) const;

  ha_rows estimation_rows_to_insert;
  virtual void start_bulk_insert(ha_rows rows) {}
  virtual int end_bulk_insert() {return 0; }
public:
  handlerton *ht;                 /* storage engine of this handler */
  uchar *ref;				/* Pointer to current row */
  uchar *dup_ref;			/* Pointer to duplicate row */

  ha_statistics stats;

  /* The following are for read_multi_range */
  bool multi_range_sorted;
  KEY_MULTI_RANGE *multi_range_curr;
  KEY_MULTI_RANGE *multi_range_end;
  HANDLER_BUFFER *multi_range_buffer;

  /* The following are for read_range() */
  key_range save_end_range, *end_range;
  KEY_PART_INFO *range_key_part;
  int key_compare_result_on_equal;
  bool eq_range;

  uint errkey;				/* Last dup key */
  uint key_used_on_scan;
  uint active_index;
  /* Length of ref (1-8 or the clustered key length) */
  uint ref_length;
  FT_INFO *ft_handler;
  enum {NONE=0, INDEX, RND} inited;
  bool implicit_emptied;                /* Can be !=0 only if HEAP */
  const COND *pushed_cond;
  /*
    next_insert_id is the next value which should be inserted into the
    auto_increment column: in a inserting-multi-row statement (like INSERT
    SELECT), for the first row where the autoinc value is not specified by the
    statement, get_auto_increment() called and asked to generate a value,
    next_insert_id is set to the next value, then for all other rows
    next_insert_id is used (and increased each time) without calling
    get_auto_increment().
  */
  ulonglong next_insert_id;
  /*
    insert id for the current row (*autogenerated*; if not
    autogenerated, it's 0).
    At first successful insertion, this variable is stored into
    THD::first_successful_insert_id_in_cur_stmt.
  */
  ulonglong insert_id_for_cur_row;
  /*
    Interval returned by get_auto_increment() and being consumed by the
    inserter.
  */
  Discrete_interval auto_inc_interval_for_cur_row;

  handler(handlerton *ht_arg, TABLE_SHARE *share_arg)
    :table_share(share_arg), table(0),
    estimation_rows_to_insert(0), ht(ht_arg),
    ref(0), key_used_on_scan(MAX_KEY), active_index(MAX_KEY),
    ref_length(sizeof(my_off_t)),
    ft_handler(0), inited(NONE), implicit_emptied(0),
    pushed_cond(0), next_insert_id(0), insert_id_for_cur_row(0)
    {}
  virtual ~handler(void)
  {
    /* TODO: DBUG_ASSERT(inited == NONE); */
  }
  virtual handler *clone(MEM_ROOT *mem_root);
  /* This is called after create to allow us to set up cached variables */
  void init()
  {
    cached_table_flags= table_flags();
  }
  /*
    Check whether a handler allows to lock the table.

    SYNOPSIS
      check_if_locking_is_allowed()
        thd     Handler of the thread, trying to lock the table
        table   Table handler to check
        count   Total number of tables to be locked
        current Index of the current table in the list of the tables
                to be locked.
        system_count Pointer to the counter of system tables seen thus
                     far.
        called_by_privileged_thread TRUE if called from a logger THD
                                    (general_log_thd or slow_log_thd)
                                    or by a privileged thread, which
                                    has the right to lock log tables.

    DESCRIPTION
      Check whether a handler allows to lock the table. For instance,
      MyISAM does not allow to lock mysql.proc along with other tables.
      This limitation stems from the fact that MyISAM does not support
      row-level locking and we have to add this limitation to avoid
      deadlocks.

    RETURN
      TRUE      Locking is allowed
      FALSE     Locking is not allowed. The error was thrown.
  */
  virtual bool check_if_locking_is_allowed(uint sql_command,
                                           ulong type, TABLE *table,
                                           uint count, uint current,
                                           uint *system_count,
                                           bool called_by_privileged_thread)
  {
    return TRUE;
  }
  bool check_if_log_table_locking_is_allowed(uint sql_command,
                                             ulong type, TABLE *table);
  int ha_open(TABLE *table, const char *name, int mode, int test_if_locked);
  void adjust_next_insert_id_after_explicit_value(ulonglong nr);
  int update_auto_increment();
  void print_keydup_error(uint key_nr, const char *msg);
  virtual void print_error(int error, myf errflag);
  virtual bool get_error_message(int error, String *buf);
  uint get_dup_key(int error);
  virtual void change_table_ptr(TABLE *table_arg, TABLE_SHARE *share)
  {
    table= table_arg;
    table_share= share;
  }
  virtual double scan_time()
  { return ulonglong2double(stats.data_file_length) / IO_SIZE + 2; }
  virtual double read_time(uint index, uint ranges, ha_rows rows)
  { return rows2double(ranges+rows); }
  virtual const key_map *keys_to_use_for_scanning() { return &key_map_empty; }
  bool has_transactions()
  { return (ha_table_flags() & HA_NO_TRANSACTIONS) == 0; }
  virtual uint extra_rec_buf_length() const { return 0; }
<<<<<<< HEAD

  /*
    This method is used to analyse the error to see whether the error
    is ignorable or not, certain handlers can have more error that are
    ignorable than others. E.g. the partition handler can get inserts
    into a range where there is no partition and this is an ignorable
    error.
    HA_ERR_FOUND_DUP_UNIQUE is a special case in MyISAM that means the
    same thing as HA_ERR_FOUND_DUP_KEY but can in some cases lead to
    a slightly different error message.
  */
  virtual bool is_fatal_error(int error, uint flags)
  {
    if (!error ||
        ((flags & HA_CHECK_DUP_KEY) &&
         (error == HA_ERR_FOUND_DUPP_KEY ||
          error == HA_ERR_FOUND_DUPP_UNIQUE)))
      return FALSE;
    return TRUE;
  }

  /*
=======

  /*
    This method is used to analyse the error to see whether the error
    is ignorable or not, certain handlers can have more error that are
    ignorable than others. E.g. the partition handler can get inserts
    into a range where there is no partition and this is an ignorable
    error.
    HA_ERR_FOUND_DUP_UNIQUE is a special case in MyISAM that means the
    same thing as HA_ERR_FOUND_DUP_KEY but can in some cases lead to
    a slightly different error message.
  */
  virtual bool is_fatal_error(int error, uint flags)
  {
    if (!error ||
        ((flags & HA_CHECK_DUP_KEY) &&
         (error == HA_ERR_FOUND_DUPP_KEY ||
          error == HA_ERR_FOUND_DUPP_UNIQUE)))
      return FALSE;
    return TRUE;
  }

  /*
>>>>>>> 274829b4
    Number of rows in table. It will only be called if
    (table_flags() & (HA_HAS_RECORDS | HA_STATS_RECORDS_IS_EXACT)) != 0
  */
  virtual ha_rows records() { return stats.records; }
  /*
    Return upper bound of current number of records in the table
    (max. of how many records one will retrieve when doing a full table scan)
    If upper bound is not known, HA_POS_ERROR should be returned as a max
    possible upper bound.
  */
  virtual ha_rows estimate_rows_upper_bound()
  { return stats.records+EXTRA_RECORDS; }

  /*
    Get the row type from the storage engine.  If this method returns
    ROW_TYPE_NOT_USED, the information in HA_CREATE_INFO should be used.
  */
  virtual enum row_type get_row_type() const { return ROW_TYPE_NOT_USED; }

  virtual const char *index_type(uint key_number) { DBUG_ASSERT(0); return "";}

  int ha_index_init(uint idx, bool sorted)
  {
    DBUG_ENTER("ha_index_init");
    DBUG_ASSERT(inited==NONE);
    inited=INDEX;
    DBUG_RETURN(index_init(idx, sorted));
  }
  int ha_index_end()
  {
    DBUG_ENTER("ha_index_end");
    DBUG_ASSERT(inited==INDEX);
    inited=NONE;
    DBUG_RETURN(index_end());
  }
  int ha_rnd_init(bool scan)
  {
    DBUG_ENTER("ha_rnd_init");
    DBUG_ASSERT(inited==NONE || (inited==RND && scan));
    inited=RND;
    DBUG_RETURN(rnd_init(scan));
  }
  int ha_rnd_end()
  {
    DBUG_ENTER("ha_rnd_end");
    DBUG_ASSERT(inited==RND);
    inited=NONE;
    DBUG_RETURN(rnd_end());
  }
  int ha_reset();

  /* this is necessary in many places, e.g. in HANDLER command */
  int ha_index_or_rnd_end()
  {
    return inited == INDEX ? ha_index_end() : inited == RND ? ha_rnd_end() : 0;
  }
<<<<<<< HEAD
  longlong ha_table_flags() { return cached_table_flags; }
=======
  Table_flags ha_table_flags() const { return cached_table_flags; }
>>>>>>> 274829b4

  /*
    Signal that the table->read_set and table->write_set table maps changed
    The handler is allowed to set additional bits in the above map in this
    call. Normally the handler should ignore all calls until we have done
    a ha_rnd_init() or ha_index_init(), write_row(), update_row or delete_row()
    as there may be several calls to this routine.
  */
  virtual void column_bitmaps_signal();
  uint get_index(void) const { return active_index; }
  virtual int open(const char *name, int mode, uint test_if_locked)=0;
  virtual int close(void)=0;

  /*
    These functions represent the public interface to *users* of the
    handler class, hence they are *not* virtual. For the inheritance
    interface, see the (private) functions write_row(), update_row(),
    and delete_row() below.
   */
  int ha_external_lock(THD *thd, int lock_type);
  int ha_write_row(uchar * buf);
  int ha_update_row(const uchar * old_data, uchar * new_data);
  int ha_delete_row(const uchar * buf);

  /*
    SYNOPSIS
      start_bulk_update()
    RETURN
      0   Bulk update used by handler
      1   Bulk update not used, normal operation used
  */
  virtual bool start_bulk_update() { return 1; }
  /*
    SYNOPSIS
      start_bulk_delete()
    RETURN
      0   Bulk delete used by handler
      1   Bulk delete not used, normal operation used
  */
  virtual bool start_bulk_delete() { return 1; }
  /*
    SYNOPSIS
    This method is similar to update_row, however the handler doesn't need
    to execute the updates at this point in time. The handler can be certain
    that another call to bulk_update_row will occur OR a call to
    exec_bulk_update before the set of updates in this query is concluded.

      bulk_update_row()
        old_data       Old record
        new_data       New record
        dup_key_found  Number of duplicate keys found
    RETURN
      0   Bulk delete used by handler
      1   Bulk delete not used, normal operation used
  */
  virtual int bulk_update_row(const uchar *old_data, uchar *new_data,
                              uint *dup_key_found)
  {
    DBUG_ASSERT(FALSE);
    return HA_ERR_WRONG_COMMAND;
  }
  /*
    SYNOPSIS
    After this call all outstanding updates must be performed. The number
    of duplicate key errors are reported in the duplicate key parameter.
    It is allowed to continue to the batched update after this call, the
    handler has to wait until end_bulk_update with changing state.

      exec_bulk_update()
        dup_key_found       Number of duplicate keys found
    RETURN
      0           Success
      >0          Error code
  */
  virtual int exec_bulk_update(uint *dup_key_found)
  {
    DBUG_ASSERT(FALSE);
    return HA_ERR_WRONG_COMMAND;
  }
  /*
    SYNOPSIS
    Perform any needed clean-up, no outstanding updates are there at the
    moment.

      end_bulk_update()
    RETURN
      Nothing
  */
  virtual void end_bulk_update() { return; }
  /*
    SYNOPSIS
    Execute all outstanding deletes and close down the bulk delete.

      end_bulk_delete()
    RETURN
    0             Success
    >0            Error code
  */
  virtual int end_bulk_delete()
  {
    DBUG_ASSERT(FALSE);
    return HA_ERR_WRONG_COMMAND;
  }
  private:
  virtual int index_read(uchar * buf, const uchar * key, uint key_len,
                         enum ha_rkey_function find_flag)
   { return  HA_ERR_WRONG_COMMAND; }
  public:
/**
  @brief
  Positions an index cursor to the index specified in the handle. Fetches the
  row if available. If the key value is null, begin at the first key of the
  index.
*/
  virtual int index_read(uchar * buf, const uchar * key, key_part_map keypart_map,
                         enum ha_rkey_function find_flag)
   {
     uint key_len= calculate_key_len(table, active_index, key, keypart_map);
     return  index_read(buf, key, key_len, find_flag);
   }
/**
  @brief
  Positions an index cursor to the index specified in the handle. Fetches the
  row if available. If the key value is null, begin at the first key of the
  index.
*/
  virtual int index_read_idx(uchar * buf, uint index, const uchar * key,
                             key_part_map keypart_map,
                             enum ha_rkey_function find_flag);
  virtual int index_next(uchar * buf)
   { return  HA_ERR_WRONG_COMMAND; }
  virtual int index_prev(uchar * buf)
   { return  HA_ERR_WRONG_COMMAND; }
  virtual int index_first(uchar * buf)
   { return  HA_ERR_WRONG_COMMAND; }
  virtual int index_last(uchar * buf)
   { return  HA_ERR_WRONG_COMMAND; }
  virtual int index_next_same(uchar *buf, const uchar *key, uint keylen);
  private:
  virtual int index_read_last(uchar * buf, const uchar * key, uint key_len)
   { return (my_errno=HA_ERR_WRONG_COMMAND); }
  public:
/**
  @brief
  The following functions works like index_read, but it find the last
  row with the current key value or prefix.
*/
  virtual int index_read_last(uchar * buf, const uchar * key,
                              key_part_map keypart_map)
   {
     uint key_len= calculate_key_len(table, active_index, key, keypart_map);
     return  index_read_last(buf, key, key_len);
   }
  virtual int read_multi_range_first(KEY_MULTI_RANGE **found_range_p,
                                     KEY_MULTI_RANGE *ranges, uint range_count,
                                     bool sorted, HANDLER_BUFFER *buffer);
  virtual int read_multi_range_next(KEY_MULTI_RANGE **found_range_p);
  virtual int read_range_first(const key_range *start_key,
                               const key_range *end_key,
                               bool eq_range, bool sorted);
  virtual int read_range_next();
  int compare_key(key_range *range);
  virtual int ft_init() { return HA_ERR_WRONG_COMMAND; }
  void ft_end() { ft_handler=NULL; }
  virtual FT_INFO *ft_init_ext(uint flags, uint inx,String *key)
    { return NULL; }
  virtual int ft_read(uchar *buf) { return HA_ERR_WRONG_COMMAND; }
  virtual int rnd_next(uchar *buf)=0;
  virtual int rnd_pos(uchar * buf, uchar *pos)=0;
  virtual int read_first_row(uchar *buf, uint primary_key);
  /*
    The following function is only needed for tables that may be temporary
    tables during joins
  */
  virtual int restart_rnd_next(uchar *buf, uchar *pos)
    { return HA_ERR_WRONG_COMMAND; }
  virtual int rnd_same(uchar *buf, uint inx)
    { return HA_ERR_WRONG_COMMAND; }
  virtual ha_rows records_in_range(uint inx, key_range *min_key, key_range *max_key)
    { return (ha_rows) 10; }
  virtual void position(const uchar *record)=0;
  virtual int info(uint)=0; // see my_base.h for full description
  virtual void get_dynamic_partition_info(PARTITION_INFO *stat_info,
                                          uint part_id);
  virtual int extra(enum ha_extra_function operation)
  { return 0; }
  virtual int extra_opt(enum ha_extra_function operation, ulong cache_size)
  { return extra(operation); }

  /*
    Reset state of file to after 'open'
    This function is called after every statement for all tables used
    by that statement.
  */
  virtual int reset() { return 0; }
  /*
    In an UPDATE or DELETE, if the row under the cursor was locked by another
    transaction, and the engine used an optimistic read of the last
    committed row value under the cursor, then the engine returns 1 from this
    function. MySQL must NOT try to update this optimistic value. If the
    optimistic value does not match the WHERE condition, MySQL can decide to
    skip over this row. Currently only works for InnoDB. This can be used to
    avoid unnecessary lock waits.

    If this method returns nonzero, it will also signal the storage
    engine that the next read will be a locking re-read of the row.
  */
  virtual bool was_semi_consistent_read() { return 0; }
  /*
    Tell the engine whether it should avoid unnecessary lock waits.
    If yes, in an UPDATE or DELETE, if the row under the cursor was locked
    by another transaction, the engine may try an optimistic read of
    the last committed row value under the cursor.
  */
  virtual void try_semi_consistent_read(bool) {}
  virtual void unlock_row() {}
  virtual int start_stmt(THD *thd, thr_lock_type lock_type) {return 0;}
  /*
    This is called to delete all rows in a table
    If the handler don't support this, then this function will
    return HA_ERR_WRONG_COMMAND and MySQL will delete the rows one
    by one.
  */
  virtual int delete_all_rows()
  { return (my_errno=HA_ERR_WRONG_COMMAND); }
  virtual void get_auto_increment(ulonglong offset, ulonglong increment,
                                  ulonglong nb_desired_values,
                                  ulonglong *first_value,
                                  ulonglong *nb_reserved_values);
private:
  virtual void release_auto_increment() { return; };
public:
  void ha_release_auto_increment();
  void set_next_insert_id(ulonglong id)
  {
    DBUG_PRINT("info",("auto_increment: next value %lu", (ulong)id));
    next_insert_id= id;
  }
  void restore_auto_increment(ulonglong prev_insert_id)
  {
    /*
      Insertion of a row failed, re-use the lastly generated auto_increment
      id, for the next row. This is achieved by resetting next_insert_id to
      what it was before the failed insertion (that old value is provided by
      the caller). If that value was 0, it was the first row of the INSERT;
      then if insert_id_for_cur_row contains 0 it means no id was generated
      for this first row, so no id was generated since the INSERT started, so
      we should set next_insert_id to 0; if insert_id_for_cur_row is not 0, it
      is the generated id of the first and failed row, so we use it.
    */
    next_insert_id= (prev_insert_id > 0) ? prev_insert_id :
      insert_id_for_cur_row;
  }
  /*
    Reset the auto-increment counter to the given value, i.e. the next row
    inserted will get the given value. This is called e.g. after TRUNCATE
    is emulated by doing a 'DELETE FROM t'. HA_ERR_WRONG_COMMAND is
    returned by storage engines that don't support this operation.
  */
  virtual int reset_auto_increment(ulonglong value)
  { return HA_ERR_WRONG_COMMAND; }

  virtual void update_create_info(HA_CREATE_INFO *create_info) {}
protected:
  /* to be implemented in handlers */

  /* admin commands - called from mysql_admin_table */
  virtual int check(THD* thd, HA_CHECK_OPT* check_opt)
  { return HA_ADMIN_NOT_IMPLEMENTED; }

  /*
     in these two methods check_opt can be modified
     to specify CHECK option to use to call check()
     upon the table
  */
  virtual int check_for_upgrade(HA_CHECK_OPT *check_opt)
  { return 0; }
public:
  int ha_check_for_upgrade(HA_CHECK_OPT *check_opt);
  int check_old_types();
  /* to be actually called to get 'check()' functionality*/
  int ha_check(THD *thd, HA_CHECK_OPT *check_opt);
   
  virtual int backup(THD* thd, HA_CHECK_OPT* check_opt)
  { return HA_ADMIN_NOT_IMPLEMENTED; }
  /*
    restore assumes .frm file must exist, and that generate_table() has been
    called; It will just copy the data file and run repair.
  */
  virtual int restore(THD* thd, HA_CHECK_OPT* check_opt)
  { return HA_ADMIN_NOT_IMPLEMENTED; }
protected:
  virtual int repair(THD* thd, HA_CHECK_OPT* check_opt)
  { return HA_ADMIN_NOT_IMPLEMENTED; }
public:
  int ha_repair(THD* thd, HA_CHECK_OPT* check_opt);
  virtual int optimize(THD* thd, HA_CHECK_OPT* check_opt)
  { return HA_ADMIN_NOT_IMPLEMENTED; }
  virtual int analyze(THD* thd, HA_CHECK_OPT* check_opt)
  { return HA_ADMIN_NOT_IMPLEMENTED; }
  virtual int assign_to_keycache(THD* thd, HA_CHECK_OPT* check_opt)
  { return HA_ADMIN_NOT_IMPLEMENTED; }
  virtual int preload_keys(THD* thd, HA_CHECK_OPT* check_opt)
  { return HA_ADMIN_NOT_IMPLEMENTED; }
  /* end of the list of admin commands */

  virtual bool check_and_repair(THD *thd) { return HA_ERR_WRONG_COMMAND; }
  virtual int dump(THD* thd, int fd = -1) { return HA_ERR_WRONG_COMMAND; }
  virtual int disable_indexes(uint mode) { return HA_ERR_WRONG_COMMAND; }
  virtual int enable_indexes(uint mode) { return HA_ERR_WRONG_COMMAND; }
  virtual int indexes_are_disabled(void) {return 0;}
  void ha_start_bulk_insert(ha_rows rows)
  {
    estimation_rows_to_insert= rows;
    start_bulk_insert(rows);
  }
  int ha_end_bulk_insert()
  {
    estimation_rows_to_insert= 0;
    return end_bulk_insert();
  }
  virtual int discard_or_import_tablespace(my_bool discard)
  {return HA_ERR_WRONG_COMMAND;}
  virtual int net_read_dump(NET* net) { return HA_ERR_WRONG_COMMAND; }
  virtual char *update_table_comment(const char * comment)
  { return (char*) comment;}
  virtual void append_create_info(String *packet) {}
  /*
    SYNOPSIS
      is_fk_defined_on_table_or_index()
      index            Index to check if foreign key uses it
    RETURN VALUE
       TRUE            Foreign key defined on table or index
       FALSE           No foreign key defined
    DESCRIPTION
      If index == MAX_KEY then a check for table is made and if index <
      MAX_KEY then a check is made if the table has foreign keys and if
      a foreign key uses this index (and thus the index cannot be dropped).
  */
  virtual bool is_fk_defined_on_table_or_index(uint index)
  { return FALSE; }
  virtual char* get_foreign_key_create_info()
  { return(NULL);}  /* gets foreign key create string from InnoDB */
  virtual char* get_tablespace_name(THD *thd, char *name, uint name_len)
  { return(NULL);}  /* gets tablespace name from handler */
  /* used in ALTER TABLE; 1 if changing storage engine is allowed */
  virtual bool can_switch_engines() { return 1; }
  /* used in REPLACE; is > 0 if table is referred by a FOREIGN KEY */
  virtual int get_foreign_key_list(THD *thd, List<FOREIGN_KEY_INFO> *f_key_list)
  { return 0; }
  virtual uint referenced_by_foreign_key() { return 0;}
  virtual void init_table_handle_for_HANDLER()
  { return; }       /* prepare InnoDB for HANDLER */
  virtual void free_foreign_key_create_info(char* str) {}
  /* The following can be called without an open handler */
  virtual const char *table_type() const =0;
  /*
    If frm_error() is called then we will use this to find out what file
    extentions exist for the storage engine. This is also used by the default
    rename_table and delete_table method in handler.cc.

    For engines that have two file name extentions (separate meta/index file
    and data file), the order of elements is relevant. First element of engine
    file name extentions array should be meta/index file extention. Second
    element - data file extention. This order is assumed by
    prepare_for_repair() when REPAIR TABLE ... USE_FRM is issued.
  */
  virtual const char **bas_ext() const =0;

  virtual int get_default_no_partitions(HA_CREATE_INFO *info) { return 1;}
  virtual void set_auto_partitions(partition_info *part_info) { return; }
  virtual bool get_no_parts(const char *name,
                            uint *no_parts)
  {
    *no_parts= 0;
    return 0;
  }
  virtual void set_part_info(partition_info *part_info) {return;}

  virtual ulong index_flags(uint idx, uint part, bool all_parts) const =0;

  virtual void prepare_for_alter() { return; }
  virtual int add_index(TABLE *table_arg, KEY *key_info, uint num_of_keys)
  { return (HA_ERR_WRONG_COMMAND); }
  virtual int prepare_drop_index(TABLE *table_arg, uint *key_num,
                                 uint num_of_keys)
  { return (HA_ERR_WRONG_COMMAND); }
  virtual int final_drop_index(TABLE *table_arg)
  { return (HA_ERR_WRONG_COMMAND); }

  uint max_record_length() const
  { return min(HA_MAX_REC_LENGTH, max_supported_record_length()); }
  uint max_keys() const
  { return min(MAX_KEY, max_supported_keys()); }
  uint max_key_parts() const
  { return min(MAX_REF_PARTS, max_supported_key_parts()); }
  uint max_key_length() const
  { return min(MAX_KEY_LENGTH, max_supported_key_length()); }
  uint max_key_part_length() const
  { return min(MAX_KEY_LENGTH, max_supported_key_part_length()); }

  virtual uint max_supported_record_length() const { return HA_MAX_REC_LENGTH; }
  virtual uint max_supported_keys() const { return 0; }
  virtual uint max_supported_key_parts() const { return MAX_REF_PARTS; }
  virtual uint max_supported_key_length() const { return MAX_KEY_LENGTH; }
  virtual uint max_supported_key_part_length() const { return 255; }
  virtual uint min_record_length(uint options) const { return 1; }

  virtual bool low_byte_first() const { return 1; }
  virtual uint checksum() const { return 0; }
  virtual bool is_crashed() const  { return 0; }
  virtual bool auto_repair() const { return 0; }

  /*
    default rename_table() and delete_table() rename/delete files with a
    given name and extensions from bas_ext()
  */
  virtual int rename_table(const char *from, const char *to);
  virtual int delete_table(const char *name);
  virtual void drop_table(const char *name);
  
  virtual int create(const char *name, TABLE *form, HA_CREATE_INFO *info)=0;

#define CHF_CREATE_FLAG 0
#define CHF_DELETE_FLAG 1
#define CHF_RENAME_FLAG 2
#define CHF_INDEX_FLAG  3

  virtual int create_handler_files(const char *name, const char *old_name,
                                   int action_flag, HA_CREATE_INFO *info)
  { return FALSE; }

  virtual int change_partitions(HA_CREATE_INFO *create_info,
                                const char *path,
                                ulonglong *copied,
                                ulonglong *deleted,
                                const uchar *pack_frm_data,
                                size_t pack_frm_len)
  { return HA_ERR_WRONG_COMMAND; }
  virtual int drop_partitions(const char *path)
  { return HA_ERR_WRONG_COMMAND; }
  virtual int rename_partitions(const char *path)
  { return HA_ERR_WRONG_COMMAND; }
  virtual int optimize_partitions(THD *thd)
  { return HA_ERR_WRONG_COMMAND; }
  virtual int analyze_partitions(THD *thd)
  { return HA_ERR_WRONG_COMMAND; }
  virtual int check_partitions(THD *thd)
  { return HA_ERR_WRONG_COMMAND; }
  virtual int repair_partitions(THD *thd)
  { return HA_ERR_WRONG_COMMAND; }

  /* lock_count() can be more than one if the table is a MERGE */
  virtual uint lock_count(void) const { return 1; }
  /*
    NOTE that one can NOT rely on table->in_use in store_lock().  It may
    refer to a different thread if called from mysql_lock_abort_for_thread().
  */
  virtual THR_LOCK_DATA **store_lock(THD *thd,
				     THR_LOCK_DATA **to,
				     enum thr_lock_type lock_type)=0;

  /* Type of table for caching query */
  virtual uint8 table_cache_type() { return HA_CACHE_TBL_NONTRANSACT; }
  /* ask handler about permission to cache table when query is to be cached */
  virtual my_bool register_query_cache_table(THD *thd, char *table_key,
					     uint key_length,
					     qc_engine_callback 
					     *engine_callback,
					     ulonglong *engine_data)
  {
    *engine_callback= 0;
    return 1;
  }
 /*
  RETURN
    true  Primary key (if there is one) is clustered key covering all fields
    false otherwise
 */
 virtual bool primary_key_is_clustered() { return FALSE; }
 virtual int cmp_ref(const uchar *ref1, const uchar *ref2)
 {
   return memcmp(ref1, ref2, ref_length);
 }
 
 /*
   Condition pushdown to storage engines
 */

 /*
   Push condition down to the table handler.
   SYNOPSIS
     cond_push()
     cond   Condition to be pushed. The condition tree must not be            
     modified by the by the caller.

   RETURN
     The 'remainder' condition that caller must use to filter out records.
     NULL means the handler will not return rows that do not match the
     passed condition.

   NOTES
   The pushed conditions form a stack (from which one can remove the
   last pushed condition using cond_pop).
   The table handler filters out rows using (pushed_cond1 AND pushed_cond2 
   AND ... AND pushed_condN)
   or less restrictive condition, depending on handler's capabilities.
   
   handler->ha_reset() call empties the condition stack.
   Calls to rnd_init/rnd_end, index_init/index_end etc do not affect the
   condition stack.
 */ 
 virtual const COND *cond_push(const COND *cond) { return cond; };
 /*
   Pop the top condition from the condition stack of the handler instance.
   SYNOPSIS
     cond_pop()
     Pops the top if condition stack, if stack is not empty
 */
 virtual void cond_pop() { return; };
 virtual bool check_if_incompatible_data(HA_CREATE_INFO *create_info,
					 uint table_changes)
 { return COMPATIBLE_DATA_NO; }

 /* These are only called from sql_select for internal temporary tables */
  virtual int write_row(uchar *buf __attribute__((unused)))
  {
    return HA_ERR_WRONG_COMMAND;
  }

  virtual int update_row(const uchar *old_data __attribute__((unused)),
                         uchar *new_data __attribute__((unused)))
  {
    return HA_ERR_WRONG_COMMAND;
  }

  virtual int delete_row(const uchar *buf __attribute__((unused)))
  {
    return HA_ERR_WRONG_COMMAND;
  }
  /*
    use_hidden_primary_key() is called in case of an update/delete when
    (table_flags() and HA_PRIMARY_KEY_REQUIRED_FOR_DELETE) is defined
    but we don't have a primary key
  */
  virtual void use_hidden_primary_key();

private:
  /*
    Row-level primitives for storage engines.  These should be
    overridden by the storage engine class. To call these methods, use
    the corresponding 'ha_*' method above.
  */
  virtual int external_lock(THD *thd __attribute__((unused)),
                            int lock_type __attribute__((unused)))
  {
    return 0;
  }
};

	/* Some extern variables used with handlers */

extern const char *ha_row_type[];
extern const char *tx_isolation_names[];
extern const char *binlog_format_names[];
extern TYPELIB tx_isolation_typelib;
extern TYPELIB myisam_stats_method_typelib;
extern ulong total_ha, total_ha_2pc;

	/* Wrapper functions */
#define ha_commit_stmt(thd) (ha_commit_trans((thd), FALSE))
#define ha_rollback_stmt(thd) (ha_rollback_trans((thd), FALSE))
#define ha_commit(thd) (ha_commit_trans((thd), TRUE))
#define ha_rollback(thd) (ha_rollback_trans((thd), TRUE))

/* lookups */
handlerton *ha_default_handlerton(THD *thd);
plugin_ref ha_resolve_by_name(THD *thd, const LEX_STRING *name);
plugin_ref ha_lock_engine(THD *thd, handlerton *hton);
handlerton *ha_resolve_by_legacy_type(THD *thd, enum legacy_db_type db_type);
handler *get_new_handler(TABLE_SHARE *share, MEM_ROOT *alloc,
                         handlerton *db_type);
handlerton *ha_checktype(THD *thd, enum legacy_db_type database_type,
                          bool no_substitute, bool report_error);


static inline enum legacy_db_type ha_legacy_type(const handlerton *db_type)
{
  return (db_type == NULL) ? DB_TYPE_UNKNOWN : db_type->db_type;
}

static inline const char *ha_resolve_storage_engine_name(const handlerton *db_type)
{
  return db_type == NULL ? "UNKNOWN" : hton2plugin[db_type->slot]->name.str;
}

static inline bool ha_check_storage_engine_flag(const handlerton *db_type, uint32 flag)
{
  return db_type == NULL ? FALSE : test(db_type->flags & flag);
}

static inline bool ha_storage_engine_is_enabled(const handlerton *db_type)
{
  return (db_type && db_type->create) ?
         (db_type->state == SHOW_OPTION_YES) : FALSE;
}

/* basic stuff */
int ha_init(void);
int ha_end(void);
int ha_initialize_handlerton(st_plugin_int *plugin);
int ha_finalize_handlerton(st_plugin_int *plugin);

TYPELIB *ha_known_exts(void);
int ha_panic(enum ha_panic_function flag);
void ha_close_connection(THD* thd);
bool ha_flush_logs(handlerton *db_type);
void ha_drop_database(char* path);
int ha_create_table(THD *thd, const char *path,
                    const char *db, const char *table_name,
                    HA_CREATE_INFO *create_info,
		    bool update_create_info);
int ha_delete_table(THD *thd, handlerton *db_type, const char *path,
                    const char *db, const char *alias, bool generate_warning);

/* statistics and info */
bool ha_show_status(THD *thd, handlerton *db_type, enum ha_stat_type stat);

/* discovery */
int ha_create_table_from_engine(THD* thd, const char *db, const char *name);
int ha_discover(THD* thd, const char* dbname, const char* name,
                uchar** frmblob, size_t* frmlen);
int ha_find_files(THD *thd,const char *db,const char *path,
                  const char *wild, bool dir,List<char>* files);
int ha_table_exists_in_engine(THD* thd, const char* db, const char* name);

/* key cache */
int ha_init_key_cache(const char *name, KEY_CACHE *key_cache);
int ha_resize_key_cache(KEY_CACHE *key_cache);
int ha_change_key_cache_param(KEY_CACHE *key_cache);
int ha_change_key_cache(KEY_CACHE *old_key_cache, KEY_CACHE *new_key_cache);
int ha_end_key_cache(KEY_CACHE *key_cache);

/* report to InnoDB that control passes to the client */
int ha_release_temporary_latches(THD *thd);

/* transactions: interface to handlerton functions */
int ha_start_consistent_snapshot(THD *thd);
int ha_commit_or_rollback_by_xid(XID *xid, bool commit);
int ha_commit_one_phase(THD *thd, bool all);
int ha_rollback_trans(THD *thd, bool all);
int ha_prepare(THD *thd);
int ha_recover(HASH *commit_list);

/* transactions: these functions never call handlerton functions directly */
int ha_commit_trans(THD *thd, bool all);
int ha_autocommit_or_rollback(THD *thd, int error);
int ha_enable_transaction(THD *thd, bool on);

/* savepoints */
int ha_rollback_to_savepoint(THD *thd, SAVEPOINT *sv);
int ha_savepoint(THD *thd, SAVEPOINT *sv);
int ha_release_savepoint(THD *thd, SAVEPOINT *sv);

/* these are called by storage engines */
void trans_register_ha(THD *thd, bool all, handlerton *ht);

/*
  Storage engine has to assume the transaction will end up with 2pc if
   - there is more than one 2pc-capable storage engine available
   - in the current transaction 2pc was not disabled yet
*/
#define trans_need_2pc(thd, all)                   ((total_ha_2pc > 1) && \
        !((all ? &thd->transaction.all : &thd->transaction.stmt)->no_2pc))

#ifdef HAVE_NDB_BINLOG
int ha_reset_logs(THD *thd);
int ha_binlog_index_purge_file(THD *thd, const char *file);
void ha_reset_slave(THD *thd);
void ha_binlog_log_query(THD *thd, handlerton *db_type,
                         enum_binlog_command binlog_command,
                         const char *query, uint query_length,
                         const char *db, const char *table_name);
void ha_binlog_wait(THD *thd);
int ha_binlog_end(THD *thd);
#else
#define ha_reset_logs(a) do {} while (0)
#define ha_binlog_index_purge_file(a,b) do {} while (0)
#define ha_reset_slave(a) do {} while (0)
#define ha_binlog_log_query(a,b,c,d,e,f,g) do {} while (0)
#define ha_binlog_wait(a) do {} while (0)
#define ha_binlog_end(a)  do {} while (0)
#endif<|MERGE_RESOLUTION|>--- conflicted
+++ resolved
@@ -117,8 +117,6 @@
 #define HA_HAS_RECORDS	       (LL(1) << 32) /* records() gives exact count*/
 /* Has it's own method of binlog logging */
 #define HA_HAS_OWN_BINLOGGING  (LL(1) << 33)
-<<<<<<< HEAD
-=======
 /*
   Engine is capable of row-format and statement-format logging,
   respectively
@@ -131,7 +129,6 @@
   flags.
  */
 #define HA_BINLOG_FLAGS (HA_BINLOG_ROW_CAPABLE | HA_BINLOG_STMT_CAPABLE)
->>>>>>> 274829b4
 
 /* bits in index_flags(index_number) for what you can do with index */
 #define HA_READ_NEXT            1       /* TODO really use this flag */
@@ -703,11 +700,7 @@
 };
 
 
-<<<<<<< HEAD
-/* Possible flags of a handlerton */
-=======
 /* Possible flags of a handlerton (there can be 32 of them) */
->>>>>>> 274829b4
 #define HTON_NO_FLAGS                 0
 #define HTON_CLOSE_CURSORS_AT_COMMIT (1 << 0)
 #define HTON_ALTER_NOT_SUPPORTED     (1 << 1) //Engine does not support alter
@@ -812,35 +805,24 @@
 class TABLEOP_HOOKS
 {
 public:
-<<<<<<< HEAD
-=======
   TABLEOP_HOOKS() {}
   virtual ~TABLEOP_HOOKS() {}
 
->>>>>>> 274829b4
   inline void prelock(TABLE **tables, uint count)
   {
     do_prelock(tables, count);
   }
-<<<<<<< HEAD
-  virtual ~TABLEOP_HOOKS() {}
-  TABLEOP_HOOKS() {}
-
-=======
 
   inline int postlock(TABLE **tables, uint count)
   {
     return do_postlock(tables, count);
   }
->>>>>>> 274829b4
 private:
   /* Function primitive that is called prior to locking tables */
   virtual void do_prelock(TABLE **tables, uint count)
   {
     /* Default is to do nothing */
   }
-<<<<<<< HEAD
-=======
 
   /**
      Primitive called after tables are locked.
@@ -854,7 +836,6 @@
   {
     return 0;                           /* Default is to do nothing */
   }
->>>>>>> 274829b4
 };
 
 typedef struct st_savepoint SAVEPOINT;
@@ -949,12 +930,6 @@
   friend int ha_delete_table(THD*,handlerton*,const char*,const char*,
                              const char*,bool);
 
-<<<<<<< HEAD
- protected:
-  struct st_table_share *table_share;   /* The table definition */
-  struct st_table *table;               /* The current open table */
-  ulonglong cached_table_flags;         /* Set on init() and open() */
-=======
 public:
   typedef ulonglong Table_flags;
 
@@ -962,7 +937,6 @@
   struct st_table_share *table_share;   /* The table definition */
   struct st_table *table;               /* The current open table */
   Table_flags cached_table_flags;       /* Set on init() and open() */
->>>>>>> 274829b4
 
   virtual int index_init(uint idx, bool sorted) { active_index=idx; return 0; }
   virtual int index_end() { active_index=MAX_KEY; return 0; }
@@ -975,11 +949,7 @@
   */
   virtual int rnd_init(bool scan) =0;
   virtual int rnd_end() { return 0; }
-<<<<<<< HEAD
-  virtual ulonglong table_flags(void) const =0;
-=======
   virtual Table_flags table_flags(void) const =0;
->>>>>>> 274829b4
 
   void ha_statistic_increment(ulong SSV::*offset) const;
   void **ha_data(THD *) const;
@@ -1115,7 +1085,6 @@
   bool has_transactions()
   { return (ha_table_flags() & HA_NO_TRANSACTIONS) == 0; }
   virtual uint extra_rec_buf_length() const { return 0; }
-<<<<<<< HEAD
 
   /*
     This method is used to analyse the error to see whether the error
@@ -1138,30 +1107,6 @@
   }
 
   /*
-=======
-
-  /*
-    This method is used to analyse the error to see whether the error
-    is ignorable or not, certain handlers can have more error that are
-    ignorable than others. E.g. the partition handler can get inserts
-    into a range where there is no partition and this is an ignorable
-    error.
-    HA_ERR_FOUND_DUP_UNIQUE is a special case in MyISAM that means the
-    same thing as HA_ERR_FOUND_DUP_KEY but can in some cases lead to
-    a slightly different error message.
-  */
-  virtual bool is_fatal_error(int error, uint flags)
-  {
-    if (!error ||
-        ((flags & HA_CHECK_DUP_KEY) &&
-         (error == HA_ERR_FOUND_DUPP_KEY ||
-          error == HA_ERR_FOUND_DUPP_UNIQUE)))
-      return FALSE;
-    return TRUE;
-  }
-
-  /*
->>>>>>> 274829b4
     Number of rows in table. It will only be called if
     (table_flags() & (HA_HAS_RECORDS | HA_STATS_RECORDS_IS_EXACT)) != 0
   */
@@ -1218,11 +1163,7 @@
   {
     return inited == INDEX ? ha_index_end() : inited == RND ? ha_rnd_end() : 0;
   }
-<<<<<<< HEAD
-  longlong ha_table_flags() { return cached_table_flags; }
-=======
   Table_flags ha_table_flags() const { return cached_table_flags; }
->>>>>>> 274829b4
 
   /*
     Signal that the table->read_set and table->write_set table maps changed
