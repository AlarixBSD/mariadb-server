/* Copyright (C) 2000-2003 MySQL AB

   This program is free software; you can redistribute it and/or modify
   it under the terms of the GNU General Public License as published by
   the Free Software Foundation; version 2 of the License.

   This program is distributed in the hope that it will be useful,
   but WITHOUT ANY WARRANTY; without even the implied warranty of
   MERCHANTABILITY or FITNESS FOR A PARTICULAR PURPOSE.  See the
   GNU General Public License for more details.

   You should have received a copy of the GNU General Public License
   along with this program; if not, write to the Free Software
   Foundation, Inc., 59 Temple Place, Suite 330, Boston, MA  02111-1307  USA */

/*
  Mostly this file is used in the server. But a little part of it is used in
  mysqlbinlog too (definition of SELECT_DISTINCT and others).
  The consequence is that 90% of the file is wrapped in #ifndef MYSQL_CLIENT,
  except the part which must be in the server and in the client.
*/

#ifndef MYSQL_PRIV_H
#define MYSQL_PRIV_H

#ifndef MYSQL_CLIENT

#include <my_global.h>
#include <mysql_version.h>
#include <mysql_embed.h>
#include <my_sys.h>
#include <my_time.h>
#include <m_string.h>
#include <hash.h>
#include <signal.h>
#include <thr_lock.h>
#include <my_base.h>			/* Needed by field.h */
#include <queues.h>
#include "sql_bitmap.h"
#include "sql_array.h"
#include "scheduler.h"

/* TODO convert all these three maps to Bitmap classes */
typedef ulonglong table_map;          /* Used for table bits in join */
#if MAX_INDEXES <= 64
typedef Bitmap<64>  key_map;          /* Used for finding keys */
#else
typedef Bitmap<((MAX_INDEXES+7)/8*8)> key_map; /* Used for finding keys */
#endif
typedef ulong nesting_map;  /* Used for flags of nesting constructs */
/*
  Used to identify NESTED_JOIN structures within a join (applicable only to
  structures that have not been simplified away and embed more the one
  element)
*/
typedef ulonglong nested_join_map;

/* query_id */
typedef ulonglong query_id_t;
extern query_id_t global_query_id;

/* increment query_id and return it.  */
inline query_id_t next_query_id() { return global_query_id++; }

/* useful constants */
extern const key_map key_map_empty;
extern key_map key_map_full;          /* Should be threaded as const */
extern const char *primary_key_name;

#include "mysql_com.h"
#include <violite.h>
#include "unireg.h"

void init_sql_alloc(MEM_ROOT *root, uint block_size, uint pre_alloc_size);
gptr sql_alloc(unsigned size);
gptr sql_calloc(unsigned size);
char *sql_strdup(const char *str);
char *sql_strmake(const char *str,uint len);
gptr sql_memdup(const void * ptr,unsigned size);
void sql_element_free(void *ptr);
char *sql_strmake_with_convert(const char *str, uint32 arg_length,
			       CHARSET_INFO *from_cs,
			       uint32 max_res_length,
			       CHARSET_INFO *to_cs, uint32 *result_length);
uint kill_one_thread(THD *thd, ulong id, bool only_kill_query);
void sql_kill(THD *thd, ulong id, bool only_kill_query);
bool net_request_file(NET* net, const char* fname);
char* query_table_status(THD *thd,const char *db,const char *table_name);

void net_set_write_timeout(NET *net, uint timeout);
void net_set_read_timeout(NET *net, uint timeout);

#define x_free(A)	{ my_free((gptr) (A),MYF(MY_WME | MY_FAE | MY_ALLOW_ZERO_PTR)); }
#define safeFree(x)	{ if(x) { my_free((gptr) x,MYF(0)); x = NULL; } }
#define PREV_BITS(type,A)	((type) (((type) 1 << (A)) -1))
#define all_bits_set(A,B) ((A) & (B) != (B))

#define WARN_DEPRECATED(Thd,Ver,Old,New)                                             \
  do {                                                                               \
    DBUG_ASSERT(strncmp(Ver, MYSQL_SERVER_VERSION, sizeof(Ver)-1) > 0);              \
    if (((gptr)Thd) != NULL)                                                         \
      push_warning_printf(((THD *)Thd), MYSQL_ERROR::WARN_LEVEL_WARN,                \
                        ER_WARN_DEPRECATED_SYNTAX, ER(ER_WARN_DEPRECATED_SYNTAX),    \
                        (Old), (Ver), (New));                                        \
    else                                                                             \
      sql_print_warning("The syntax %s is deprecated and will be removed "           \
                        "in MySQL %s. Please use %s instead.", (Old), (Ver), (New)); \
  } while(0)

extern CHARSET_INFO *system_charset_info, *files_charset_info ;
extern CHARSET_INFO *national_charset_info, *table_alias_charset;


enum Derivation
{
  DERIVATION_IGNORABLE= 5,
  DERIVATION_COERCIBLE= 4,
  DERIVATION_SYSCONST= 3,
  DERIVATION_IMPLICIT= 2,
  DERIVATION_NONE= 1,
  DERIVATION_EXPLICIT= 0
};


typedef struct my_locale_st
{
  uint  number;
  const char *name;
  const char *description;
  const bool is_ascii;
  TYPELIB *month_names;
  TYPELIB *ab_month_names;
  TYPELIB *day_names;
  TYPELIB *ab_day_names;
#ifdef __cplusplus 
  my_locale_st(uint number_par,
               const char *name_par, const char *descr_par, bool is_ascii_par,
               TYPELIB *month_names_par, TYPELIB *ab_month_names_par,
               TYPELIB *day_names_par, TYPELIB *ab_day_names_par) : 
    number(number_par),
    name(name_par), description(descr_par), is_ascii(is_ascii_par),
    month_names(month_names_par), ab_month_names(ab_month_names_par),
    day_names(day_names_par), ab_day_names(ab_day_names_par)
  {}
#endif
} MY_LOCALE;

extern MY_LOCALE my_locale_en_US;
extern MY_LOCALE *my_locales[];
extern MY_LOCALE *my_default_lc_time_names;

MY_LOCALE *my_locale_by_name(const char *name);
MY_LOCALE *my_locale_by_number(uint number);

/***************************************************************************
  Configuration parameters
****************************************************************************/

#define ACL_CACHE_SIZE		256
#define MAX_PASSWORD_LENGTH	32
#define HOST_CACHE_SIZE		128
#define MAX_ACCEPT_RETRY	10	// Test accept this many times
#define MAX_FIELDS_BEFORE_HASH	32
#define USER_VARS_HASH_SIZE     16
#define TABLE_OPEN_CACHE_MIN    64
#define TABLE_OPEN_CACHE_DEFAULT 64

/* 
 Value of 9236 discovered through binary search 2006-09-26 on Ubuntu Dapper
 Drake, libc6 2.3.6-0ubuntu2, Linux kernel 2.6.15-27-686, on x86.  (Added 
 100 bytes as reasonable buffer against growth and other environments'
 requirements.)

 Feel free to raise this by the smallest amount you can to get the
 "execution_constants" test to pass.
 */
#define STACK_MIN_SIZE          12000   // Abort if less stack during eval.

#define STACK_MIN_SIZE_FOR_OPEN 1024*80
#define STACK_BUFF_ALLOC	256	// For stack overrun checks
#ifndef MYSQLD_NET_RETRY_COUNT
#define MYSQLD_NET_RETRY_COUNT  10	// Abort read after this many int.
#endif
#define TEMP_POOL_SIZE          128

#define QUERY_ALLOC_BLOCK_SIZE		8192
#define QUERY_ALLOC_PREALLOC_SIZE   	8192
#define TRANS_ALLOC_BLOCK_SIZE		4096
#define TRANS_ALLOC_PREALLOC_SIZE	4096
#define RANGE_ALLOC_BLOCK_SIZE		2048
#define ACL_ALLOC_BLOCK_SIZE		1024
#define UDF_ALLOC_BLOCK_SIZE		1024
#define TABLE_ALLOC_BLOCK_SIZE		1024
#define BDB_LOG_ALLOC_BLOCK_SIZE	1024
#define WARN_ALLOC_BLOCK_SIZE		2048
#define WARN_ALLOC_PREALLOC_SIZE	1024
#define PROFILE_ALLOC_BLOCK_SIZE  2048
#define PROFILE_ALLOC_PREALLOC_SIZE 1024

/*
  The following parameters is to decide when to use an extra cache to
  optimise seeks when reading a big table in sorted order
*/
#define MIN_FILE_LENGTH_TO_USE_ROW_CACHE (10L*1024*1024)
#define MIN_ROWS_TO_USE_TABLE_CACHE	 100
#define MIN_ROWS_TO_USE_BULK_INSERT	 100

/*
  The following is used to decide if MySQL should use table scanning
  instead of reading with keys.  The number says how many evaluation of the
  WHERE clause is comparable to reading one extra row from a table.
*/
#define TIME_FOR_COMPARE   5	// 5 compares == one read

/*
  Number of comparisons of table rowids equivalent to reading one row from a 
  table.
*/
#define TIME_FOR_COMPARE_ROWID  (TIME_FOR_COMPARE*2)

/*
  For sequential disk seeks the cost formula is:
    DISK_SEEK_BASE_COST + DISK_SEEK_PROP_COST * #blocks_to_skip  
  
  The cost of average seek 
    DISK_SEEK_BASE_COST + DISK_SEEK_PROP_COST*BLOCKS_IN_AVG_SEEK =1.0.
*/
#define DISK_SEEK_BASE_COST ((double)0.5)

#define BLOCKS_IN_AVG_SEEK  128

#define DISK_SEEK_PROP_COST ((double)0.5/BLOCKS_IN_AVG_SEEK)


/*
  Number of rows in a reference table when refereed through a not unique key.
  This value is only used when we don't know anything about the key
  distribution.
*/
#define MATCHING_ROWS_IN_OTHER_TABLE 10

/* Don't pack string keys shorter than this (if PACK_KEYS=1 isn't used) */
#define KEY_DEFAULT_PACK_LENGTH 8

/* Characters shown for the command in 'show processlist' */
#define PROCESS_LIST_WIDTH 100
/* Characters shown for the command in 'information_schema.processlist' */
#define PROCESS_LIST_INFO_WIDTH 65535

#define PRECISION_FOR_DOUBLE 53
#define PRECISION_FOR_FLOAT  24

/* The following can also be changed from the command line */
#define CONNECT_TIMEOUT		5		// Do not wait long for connect
#define DEFAULT_CONCURRENCY	10
#define DELAYED_LIMIT		100		/* pause after xxx inserts */
#define DELAYED_QUEUE_SIZE	1000
#define DELAYED_WAIT_TIMEOUT	5*60		/* Wait for delayed insert */
#define FLUSH_TIME		0		/* Don't flush tables */
#define MAX_CONNECT_ERRORS	10		// errors before disabling host

#ifdef __NETWARE__
#define IF_NETWARE(A,B) (A)
#else
#define IF_NETWARE(A,B) (B)
#endif

#if defined(__WIN__)
#undef	FLUSH_TIME
#define FLUSH_TIME	1800			/* Flush every half hour */

#define INTERRUPT_PRIOR -2
#define CONNECT_PRIOR	-1
#define WAIT_PRIOR	0
#define QUERY_PRIOR	2
#else
#define INTERRUPT_PRIOR 10
#define CONNECT_PRIOR	9
#define WAIT_PRIOR	8
#define QUERY_PRIOR	6
#endif /* __WIN92__ */

	/* Bits from testflag */
#define TEST_PRINT_CACHED_TABLES 1
#define TEST_NO_KEY_GROUP	 2
#define TEST_MIT_THREAD		4
#define TEST_BLOCKING		8
#define TEST_KEEP_TMP_TABLES	16
#define TEST_READCHECK		64	/* Force use of readcheck */
#define TEST_NO_EXTRA		128
#define TEST_CORE_ON_SIGNAL	256	/* Give core if signal */
#define TEST_NO_STACKTRACE	512
#define TEST_SIGINT		1024	/* Allow sigint on threads */
#define TEST_SYNCHRONIZATION    2048    /* get server to do sleep in
                                           some places */
#endif

/*
   This is included in the server and in the client.
   Options for select set by the yacc parser (stored in lex->options).

   XXX:
   log_event.h defines OPTIONS_WRITTEN_TO_BIN_LOG to specify what THD
   options list are written into binlog. These options can NOT change their
   values, or it will break replication between version.

   context is encoded as following:
   SELECT - SELECT_LEX_NODE::options
   THD    - THD::options
   intern - neither. used only as
            func(..., select_node->options | thd->options | OPTION_XXX, ...)

   TODO: separate three contexts above, move them to separate bitfields.
*/

#define SELECT_DISTINCT         (ULL(1) << 0)     // SELECT, user
#define SELECT_STRAIGHT_JOIN    (ULL(1) << 1)     // SELECT, user
#define SELECT_DESCRIBE         (ULL(1) << 2)     // SELECT, user
#define SELECT_SMALL_RESULT     (ULL(1) << 3)     // SELECT, user
#define SELECT_BIG_RESULT       (ULL(1) << 4)     // SELECT, user
#define OPTION_FOUND_ROWS       (ULL(1) << 5)     // SELECT, user
#define OPTION_TO_QUERY_CACHE   (ULL(1) << 6)     // SELECT, user
#define SELECT_NO_JOIN_CACHE    (ULL(1) << 7)     // intern
#define OPTION_BIG_TABLES       (ULL(1) << 8)     // THD, user
#define OPTION_BIG_SELECTS      (ULL(1) << 9)     // THD, user
#define OPTION_LOG_OFF          (ULL(1) << 10)    // THD, user
#define OPTION_QUOTE_SHOW_CREATE (ULL(1) << 11)   // THD, user, unused
#define TMP_TABLE_ALL_COLUMNS   (ULL(1) << 12)    // SELECT, intern
#define OPTION_WARNINGS         (ULL(1) << 13)    // THD, user
#define OPTION_AUTO_IS_NULL     (ULL(1) << 14)    // THD, user, binlog
#define OPTION_FOUND_COMMENT    (ULL(1) << 15)    // SELECT, intern, parser
#define OPTION_SAFE_UPDATES     (ULL(1) << 16)    // THD, user
#define OPTION_BUFFER_RESULT    (ULL(1) << 17)    // SELECT, user
#define OPTION_BIN_LOG          (ULL(1) << 18)    // THD, user
#define OPTION_NOT_AUTOCOMMIT   (ULL(1) << 19)    // THD, user
#define OPTION_BEGIN            (ULL(1) << 20)    // THD, intern
#define OPTION_TABLE_LOCK       (ULL(1) << 21)    // THD, intern
#define OPTION_QUICK            (ULL(1) << 22)    // SELECT (for DELETE)
#define OPTION_KEEP_LOG         (ULL(1) << 23)    // THD, user

/* The following is used to detect a conflict with DISTINCT */
#define SELECT_ALL              (ULL(1) << 24)    // SELECT, user, parser

/* The following can be set when importing tables in a 'wrong order'
   to suppress foreign key checks */
#define OPTION_NO_FOREIGN_KEY_CHECKS    (ULL(1) << 26) // THD, user, binlog
/* The following speeds up inserts to InnoDB tables by suppressing unique
   key checks in some cases */
#define OPTION_RELAXED_UNIQUE_CHECKS    (ULL(1) << 27) // THD, user, binlog
#define SELECT_NO_UNLOCK                (ULL(1) << 28) // SELECT, intern
#define OPTION_SCHEMA_TABLE             (ULL(1) << 29) // SELECT, intern
/* Flag set if setup_tables already done */
#define OPTION_SETUP_TABLES_DONE        (ULL(1) << 30) // intern
/* If not set then the thread will ignore all warnings with level notes. */
#define OPTION_SQL_NOTES                (ULL(1) << 31) // THD, user
/* 
  Force the used temporary table to be a MyISAM table (because we will use
  fulltext functions when reading from it.
*/
#define TMP_TABLE_FORCE_MYISAM          (ULL(1) << 32)
#define OPTION_PROFILING                (ULL(1) << 33)



/*
  Maximum length of time zone name that we support
  (Time zone name is char(64) in db). mysqlbinlog needs it.
*/
#define MAX_TIME_ZONE_NAME_LENGTH       (NAME_LEN + 1)

/* The rest of the file is included in the server only */
#ifndef MYSQL_CLIENT

/* Bits for different SQL modes modes (including ANSI mode) */
#define MODE_REAL_AS_FLOAT              1
#define MODE_PIPES_AS_CONCAT            2
#define MODE_ANSI_QUOTES                4
#define MODE_IGNORE_SPACE		8
#define MODE_NOT_USED			16
#define MODE_ONLY_FULL_GROUP_BY		32
#define MODE_NO_UNSIGNED_SUBTRACTION	64
#define MODE_NO_DIR_IN_CREATE		128
#define MODE_POSTGRESQL			256
#define MODE_ORACLE			512
#define MODE_MSSQL			1024
#define MODE_DB2			2048
#define MODE_MAXDB			4096
#define MODE_NO_KEY_OPTIONS             8192
#define MODE_NO_TABLE_OPTIONS           16384
#define MODE_NO_FIELD_OPTIONS           32768
#define MODE_MYSQL323                   65536
#define MODE_MYSQL40                    (MODE_MYSQL323*2)
#define MODE_ANSI	                (MODE_MYSQL40*2)
#define MODE_NO_AUTO_VALUE_ON_ZERO      (MODE_ANSI*2)
#define MODE_NO_BACKSLASH_ESCAPES       (MODE_NO_AUTO_VALUE_ON_ZERO*2)
#define MODE_STRICT_TRANS_TABLES	(MODE_NO_BACKSLASH_ESCAPES*2)
#define MODE_STRICT_ALL_TABLES		(MODE_STRICT_TRANS_TABLES*2)
#define MODE_NO_ZERO_IN_DATE		(MODE_STRICT_ALL_TABLES*2)
#define MODE_NO_ZERO_DATE		(MODE_NO_ZERO_IN_DATE*2)
#define MODE_INVALID_DATES		(MODE_NO_ZERO_DATE*2)
#define MODE_ERROR_FOR_DIVISION_BY_ZERO (MODE_INVALID_DATES*2)
#define MODE_TRADITIONAL		(MODE_ERROR_FOR_DIVISION_BY_ZERO*2)
#define MODE_NO_AUTO_CREATE_USER	(MODE_TRADITIONAL*2)
#define MODE_HIGH_NOT_PRECEDENCE	(MODE_NO_AUTO_CREATE_USER*2)
#define MODE_NO_ENGINE_SUBSTITUTION     (MODE_HIGH_NOT_PRECEDENCE*2)
/*
  Replication uses 8 bytes to store SQL_MODE in the binary log. The day you
  use strictly more than 64 bits by adding one more define above, you should
  contact the replication team because the replication code should then be
  updated (to store more bytes on disk).

  NOTE: When adding new SQL_MODE types, make sure to also add them to
  the scripts used for creating the MySQL system tables
  in scripts/mysql_system_tables.sql and scripts/mysql_system_tables_fix.sql

*/

#define RAID_BLOCK_SIZE 1024

#define MY_CHARSET_BIN_MB_MAXLEN 1

// uncachable cause
#define UNCACHEABLE_DEPENDENT   1
#define UNCACHEABLE_RAND        2
#define UNCACHEABLE_SIDEEFFECT	4
// forcing to save JOIN for explain
#define UNCACHEABLE_EXPLAIN     8
/* Don't evaluate subqueries in prepare even if they're not correlated */
#define UNCACHEABLE_PREPARE    16
/* For uncorrelated SELECT in an UNION with some correlated SELECTs */
#define UNCACHEABLE_UNITED     32

/* Used to check GROUP BY list in the MODE_ONLY_FULL_GROUP_BY mode */
#define UNDEF_POS (-1)
#ifdef EXTRA_DEBUG
/*
  Sync points allow us to force the server to reach a certain line of code
  and block there until the client tells the server it is ok to go on.
  The client tells the server to block with SELECT GET_LOCK()
  and unblocks it with SELECT RELEASE_LOCK(). Used for debugging difficult
  concurrency problems
*/
#define DBUG_SYNC_POINT(lock_name,lock_timeout) \
 debug_sync_point(lock_name,lock_timeout)
void debug_sync_point(const char* lock_name, uint lock_timeout);
#else
#define DBUG_SYNC_POINT(lock_name,lock_timeout)
#endif /* EXTRA_DEBUG */

/* BINLOG_DUMP options */

#define BINLOG_DUMP_NON_BLOCK   1

/* sql_show.cc:show_log_files() */
#define SHOW_LOG_STATUS_FREE "FREE"
#define SHOW_LOG_STATUS_INUSE "IN USE"

struct st_table_list;
class String;
void view_store_options(THD *thd, st_table_list *table, String *buff);

/* Options to add_table_to_list() */
#define TL_OPTION_UPDATING	1
#define TL_OPTION_FORCE_INDEX	2
#define TL_OPTION_IGNORE_LEAVES 4
#define TL_OPTION_ALIAS         8

/* Some portable defines */

#define portable_sizeof_char_ptr 8

#define tmp_file_prefix "#sql"			/* Prefix for tmp tables */
#define tmp_file_prefix_length 4

/* Flags for calc_week() function.  */
#define WEEK_MONDAY_FIRST    1
#define WEEK_YEAR            2
#define WEEK_FIRST_WEEKDAY   4

#define STRING_BUFFER_USUAL_SIZE 80

/*
  Some defines for exit codes for ::is_equal class functions.
*/
#define IS_EQUAL_NO 0
#define IS_EQUAL_YES 1
#define IS_EQUAL_PACK_LENGTH 2

enum enum_parsing_place
{
  NO_MATTER,
  IN_HAVING,
  SELECT_LIST,
  IN_WHERE,
  IN_ON
};

struct st_table;
class THD;

/* Struct to handle simple linked lists */

typedef struct st_sql_list {
  uint elements;
  byte *first;
  byte **next;

  st_sql_list() {}                              /* Remove gcc warning */
  inline void empty()
  {
    elements=0;
    first=0;
    next= &first;
  }
  inline void link_in_list(byte *element,byte **next_ptr)
  {
    elements++;
    (*next)=element;
    next= next_ptr;
    *next=0;
  }
  inline void save_and_clear(struct st_sql_list *save)
  {
    *save= *this;
    empty();
  }
  inline void push_front(struct st_sql_list *save)
  {
    *save->next= first;				/* link current list last */
    first= save->first;
    elements+= save->elements;
  }
  inline void push_back(struct st_sql_list *save)
  {
    if (save->first)
    {
      *next= save->first;
      next= save->next;
      elements+= save->elements;
    }
  }
} SQL_LIST;


extern pthread_key(THD*, THR_THD);
inline THD *_current_thd(void)
{
  return my_pthread_getspecific_ptr(THD*,THR_THD);
}
#define current_thd _current_thd()

/* below functions are required for plugins as THD class is opaque */
my_bool thd_in_lock_tables(const THD *thd);
my_bool thd_tablespace_op(const THD *thd);
const char *thd_proc_info(THD *thd, const char *info);
void **thd_ha_data(const THD *thd, const struct handlerton *hton);

/*
  External variables
*/
extern ulong server_id, concurrency;


typedef my_bool (*qc_engine_callback)(THD *thd, char *table_key,
                                      uint key_length,
                                      ulonglong *engine_data);
#include "sql_string.h"
#include "sql_list.h"
#include "sql_map.h"
#include "my_decimal.h"
#include "sql_plugin.h"
#include "handler.h"
#include "parse_file.h"
#include "table.h"
#include "sql_error.h"
#include "field.h"				/* Field definitions */
#include "protocol.h"
#include "sql_udf.h"
<<<<<<< HEAD
#include "sql_partition.h"
=======
#include "sql_profile.h"
>>>>>>> 1698b4f2

class user_var_entry;
class Security_context;
enum enum_var_type
{
  OPT_DEFAULT= 0, OPT_SESSION, OPT_GLOBAL
};
class sys_var;
#ifdef MYSQL_SERVER
class Comp_creator;
typedef Comp_creator* (*chooser_compare_func_creator)(bool invert);
#endif
#include "item.h"
extern my_decimal decimal_zero;

/* sql_parse.cc */
void free_items(Item *item);
void cleanup_items(Item *item);
class THD;
void close_thread_tables(THD *thd, bool locked=0, bool skip_derived=0);
bool check_one_table_access(THD *thd, ulong privilege, TABLE_LIST *tables);
bool check_single_table_access(THD *thd, ulong privilege,
			   TABLE_LIST *tables, bool no_errors);
bool check_routine_access(THD *thd,ulong want_access,char *db,char *name,
			  bool is_proc, bool no_errors);
bool check_some_access(THD *thd, ulong want_access, TABLE_LIST *table);
bool check_merge_table_access(THD *thd, char *db, TABLE_LIST *table_list);
bool check_some_routine_access(THD *thd, const char *db, const char *name, bool is_proc);
bool multi_update_precheck(THD *thd, TABLE_LIST *tables);
bool multi_delete_precheck(THD *thd, TABLE_LIST *tables);
bool mysql_multi_update_prepare(THD *thd);
bool mysql_multi_delete_prepare(THD *thd);
bool mysql_insert_select_prepare(THD *thd);
bool update_precheck(THD *thd, TABLE_LIST *tables);
bool delete_precheck(THD *thd, TABLE_LIST *tables);
bool insert_precheck(THD *thd, TABLE_LIST *tables);
bool create_table_precheck(THD *thd, TABLE_LIST *tables,
                           TABLE_LIST *create_table);
int append_query_string(CHARSET_INFO *csinfo,
                        String const *from, String *to);

void get_default_definer(THD *thd, LEX_USER *definer);
LEX_USER *create_default_definer(THD *thd);
LEX_USER *create_definer(THD *thd, LEX_STRING *user_name, LEX_STRING *host_name);
LEX_USER *get_current_user(THD *thd, LEX_USER *user);
bool check_string_byte_length(LEX_STRING *str, const char *err_msg,
                              uint max_byte_length);
bool check_string_char_length(LEX_STRING *str, const char *err_msg,
                              uint max_char_length, CHARSET_INFO *cs,
                              bool no_error);

enum enum_mysql_completiontype {
  ROLLBACK_RELEASE=-2, ROLLBACK=1,  ROLLBACK_AND_CHAIN=7,
  COMMIT_RELEASE=-1,   COMMIT=0,    COMMIT_AND_CHAIN=6
};

bool begin_trans(THD *thd);
bool end_active_trans(THD *thd);
int end_trans(THD *thd, enum enum_mysql_completiontype completion);

Item *negate_expression(THD *thd, Item *expr);
#include "sql_class.h"
#include "sql_acl.h"
#include "tztime.h"
#ifdef MYSQL_SERVER
#include "sql_servers.h"
#include "opt_range.h"

#ifdef HAVE_QUERY_CACHE
struct Query_cache_query_flags
{
  unsigned int client_long_flag:1;
  unsigned int client_protocol_41:1;
  unsigned int result_in_binary_protocol:1;
  unsigned int more_results_exists:1;
  unsigned int pkt_nr;
  uint character_set_client_num;
  uint character_set_results_num;
  uint collation_connection_num;
  ha_rows limit;
  Time_zone *time_zone;
  ulong sql_mode;
  ulong max_sort_length;
  ulong group_concat_max_len;
  MY_LOCALE *lc_time_names;
};
#define QUERY_CACHE_FLAGS_SIZE sizeof(Query_cache_query_flags)
#include "sql_cache.h"
#define query_cache_store_query(A, B) query_cache.store_query(A, B)
#define query_cache_destroy() query_cache.destroy()
#define query_cache_result_size_limit(A) query_cache.result_size_limit(A)
#define query_cache_init() query_cache.init()
#define query_cache_resize(A) query_cache.resize(A)
#define query_cache_set_min_res_unit(A) query_cache.set_min_res_unit(A)
#define query_cache_invalidate3(A, B, C) query_cache.invalidate(A, B, C)
#define query_cache_invalidate1(A) query_cache.invalidate(A)
#define query_cache_send_result_to_client(A, B, C) \
  query_cache.send_result_to_client(A, B, C)
#define query_cache_invalidate_by_MyISAM_filename_ref \
  &query_cache_invalidate_by_MyISAM_filename
/* note the "maybe": it's a read without mutex */
#define query_cache_maybe_disabled(T)                                 \
  (T->variables.query_cache_type == 0 || query_cache.query_cache_size == 0)
#define query_cache_is_cacheable_query(L) \
  (((L)->sql_command == SQLCOM_SELECT) && (L)->safe_to_cache_query)
#else
#define QUERY_CACHE_FLAGS_SIZE 0
#define query_cache_store_query(A, B)
#define query_cache_destroy()
#define query_cache_result_size_limit(A)
#define query_cache_init()
#define query_cache_resize(A)
#define query_cache_set_min_res_unit(A)
#define query_cache_invalidate3(A, B, C)
#define query_cache_invalidate1(A)
#define query_cache_send_result_to_client(A, B, C) 0
#define query_cache_invalidate_by_MyISAM_filename_ref NULL

#define query_cache_abort(A)
#define query_cache_end_of_result(A)
#define query_cache_invalidate_by_MyISAM_filename_ref NULL
#define query_cache_maybe_disabled(T) 1
#define query_cache_is_cacheable_query(L) 0
#endif /*HAVE_QUERY_CACHE*/

/*
  Error injector Macros to enable easy testing of recovery after failures
  in various error cases.
*/
#ifndef ERROR_INJECT_SUPPORT

#define ERROR_INJECT(x) 0
#define ERROR_INJECT_ACTION(x,action) 0
#define ERROR_INJECT_CRASH(x) 0
#define ERROR_INJECT_VALUE(x) 0
#define ERROR_INJECT_VALUE_ACTION(x,action) 0
#define ERROR_INJECT_VALUE_CRASH(x) 0
#define SET_ERROR_INJECT_VALUE(x)

#else

inline bool check_and_unset_keyword(const char *dbug_str)
{
  const char *extra_str= "-d,";
  char total_str[200];
  if (_db_strict_keyword_ (dbug_str))
  {
    strxmov(total_str, extra_str, dbug_str, NullS);
    DBUG_SET(total_str);
    return 1;
  }
  return 0;
}


inline bool
check_and_unset_inject_value(int value)
{
  THD *thd= current_thd;
  if (thd->error_inject_value == (uint)value)
  {
    thd->error_inject_value= 0;
    return 1;
  }
  return 0;
}

/*
  ERROR INJECT MODULE:
  --------------------
  These macros are used to insert macros from the application code.
  The event that activates those error injections can be activated
  from SQL by using:
  SET SESSION dbug=+d,code;

  After the error has been injected, the macros will automatically
  remove the debug code, thus similar to using:
  SET SESSION dbug=-d,code
  from SQL.

  ERROR_INJECT_CRASH will inject a crash of the MySQL Server if code
  is set when macro is called. ERROR_INJECT_CRASH can be used in
  if-statements, it will always return FALSE unless of course it
  crashes in which case it doesn't return at all.

  ERROR_INJECT_ACTION will inject the action specified in the action
  parameter of the macro, before performing the action the code will
  be removed such that no more events occur. ERROR_INJECT_ACTION
  can also be used in if-statements and always returns FALSE.
  ERROR_INJECT can be used in a normal if-statement, where the action
  part is performed in the if-block. The macro returns TRUE if the
  error was activated and otherwise returns FALSE. If activated the
  code is removed.

  Sometimes it is necessary to perform error inject actions as a serie
  of events. In this case one can use one variable on the THD object.
  Thus one sets this value by using e.g. SET_ERROR_INJECT_VALUE(100).
  Then one can later test for it by using ERROR_INJECT_CRASH_VALUE,
  ERROR_INJECT_ACTION_VALUE and ERROR_INJECT_VALUE. This have the same
  behaviour as the above described macros except that they use the
  error inject value instead of a code used by DBUG macros.
*/
#define SET_ERROR_INJECT_VALUE(x) \
  current_thd->error_inject_value= (x)
#define ERROR_INJECT_CRASH(code) \
  DBUG_EVALUATE_IF(code, (abort(), 0), 0)
#define ERROR_INJECT_ACTION(code, action) \
  (check_and_unset_keyword(code) ? ((action), 0) : 0)
#define ERROR_INJECT(code) \
  check_and_unset_keyword(code)
#define ERROR_INJECT_VALUE(value) \
  check_and_unset_inject_value(value)
#define ERROR_INJECT_VALUE_ACTION(value,action) \
  (check_and_unset_inject_value(value) ? (action) : 0)
#define ERROR_INJECT_VALUE_CRASH(value) \
  ERROR_INJECT_VALUE_ACTION(value, (abort(), 0))

#endif

uint build_table_path(char *buff, size_t bufflen, const char *db,
                      const char *table, const char *ext);
void write_bin_log(THD *thd, bool clear_error,
                   char const *query, ulong query_length);

/* sql_connect.cc */
int check_user(THD *thd, enum enum_server_command command, 
	       const char *passwd, uint passwd_len, const char *db,
	       bool check_count);
pthread_handler_t handle_one_connection(void *arg);
bool init_new_connection_handler_thread();
void reset_mqh(LEX_USER *lu, bool get_them);
bool check_mqh(THD *thd, uint check_command);
void time_out_user_resource_limits(THD *thd, USER_CONN *uc);
int check_for_max_user_connections(THD *thd, USER_CONN *uc);
void decrease_user_connections(USER_CONN *uc);
void thd_init_client_charset(THD *thd, uint cs_number);
bool setup_connection_thread_globals(THD *thd);
bool login_connection(THD *thd);
void prepare_new_connection_state(THD* thd);
void end_connection(THD *thd);

bool mysql_create_db(THD *thd, char *db, HA_CREATE_INFO *create, bool silent);
bool mysql_alter_db(THD *thd, const char *db, HA_CREATE_INFO *create);
bool mysql_rm_db(THD *thd,char *db,bool if_exists, bool silent);
bool mysql_rename_db(THD *thd, LEX_STRING *old_db, LEX_STRING *new_db);
void mysql_binlog_send(THD* thd, char* log_ident, my_off_t pos, ushort flags);
void mysql_client_binlog_statement(THD *thd);
bool mysql_rm_table(THD *thd,TABLE_LIST *tables, my_bool if_exists,
                    my_bool drop_temporary);
int mysql_rm_table_part2(THD *thd, TABLE_LIST *tables, bool if_exists,
			 bool drop_temporary, bool drop_view, bool log_query);
int mysql_rm_table_part2_with_lock(THD *thd, TABLE_LIST *tables,
				   bool if_exists, bool drop_temporary,
				   bool log_query);
bool quick_rm_table(handlerton *base,const char *db,
                    const char *table_name, uint flags);
void close_cached_table(THD *thd, TABLE *table);
bool mysql_rename_tables(THD *thd, TABLE_LIST *table_list, bool silent);
bool do_rename(THD *thd, TABLE_LIST *ren_table, char *new_db,
                      char *new_table_name, char *new_table_alias,
                      bool skip_error);
bool mysql_change_db(THD *thd, const LEX_STRING *new_db_name,
                     bool force_switch);
void mysql_parse(THD *thd,char *inBuf,uint length);
bool mysql_test_parse_for_slave(THD *thd,char *inBuf,uint length);
bool is_update_query(enum enum_sql_command command);
bool alloc_query(THD *thd, const char *packet, uint packet_length);
void mysql_init_select(LEX *lex);
void mysql_reset_thd_for_next_command(THD *thd);
void mysql_init_query(THD *thd, const char *buf, uint length);
bool mysql_new_select(LEX *lex, bool move_down);
void create_select_for_variable(const char *var_name);
void mysql_init_multi_delete(LEX *lex);
bool multi_delete_set_locks_and_link_aux_tables(LEX *lex);
void init_max_user_conn(void);
void init_update_queries(void);
void free_max_user_conn(void);
pthread_handler_t handle_bootstrap(void *arg);
bool mysql_execute_command(THD *thd);
bool do_command(THD *thd);
bool dispatch_command(enum enum_server_command command, THD *thd,
		      char* packet, uint packet_length);
void log_slow_statement(THD *thd);
bool check_dup(const char *db, const char *name, TABLE_LIST *tables);
bool compare_record(TABLE *table);
bool append_file_to_dir(THD *thd, const char **filename_ptr, 
                        const char *table_name);

bool table_cache_init(void);
void table_cache_free(void);
bool table_def_init(void);
void table_def_free(void);
void assign_new_table_id(TABLE_SHARE *share);
uint cached_open_tables(void);
uint cached_table_definitions(void);
void kill_mysql(void);
void close_connection(THD *thd, uint errcode, bool lock);
bool reload_acl_and_cache(THD *thd, ulong options, TABLE_LIST *tables, 
                          bool *write_to_binlog);
bool check_access(THD *thd, ulong access, const char *db, ulong *save_priv,
		  bool no_grant, bool no_errors, bool schema_db);
bool check_table_access(THD *thd, ulong want_access, TABLE_LIST *tables,
			bool no_errors);
bool check_global_access(THD *thd, ulong want_access);

/*
  Support routine for SQL parser on partitioning syntax
*/
my_bool is_partition_management(LEX *lex);
/*
  General routine to change field->ptr of a NULL-terminated array of Field
  objects. Useful when needed to call val_int, val_str or similar and the
  field data is not in table->record[0] but in some other structure.
  set_key_field_ptr changes all fields of an index using a key_info object.
  All methods presume that there is at least one field to change.
*/

void set_field_ptr(Field **ptr, const byte *new_buf, const byte *old_buf);
void set_key_field_ptr(KEY *key_info, const byte *new_buf,
                       const byte *old_buf);

bool mysql_backup_table(THD* thd, TABLE_LIST* table_list);
bool mysql_restore_table(THD* thd, TABLE_LIST* table_list);

bool mysql_checksum_table(THD* thd, TABLE_LIST* table_list,
                          HA_CHECK_OPT* check_opt);
bool mysql_check_table(THD* thd, TABLE_LIST* table_list,
                       HA_CHECK_OPT* check_opt);
bool mysql_repair_table(THD* thd, TABLE_LIST* table_list,
                        HA_CHECK_OPT* check_opt);
bool mysql_analyze_table(THD* thd, TABLE_LIST* table_list,
                         HA_CHECK_OPT* check_opt);
bool mysql_optimize_table(THD* thd, TABLE_LIST* table_list,
                          HA_CHECK_OPT* check_opt);
bool mysql_assign_to_keycache(THD* thd, TABLE_LIST* table_list,
                              LEX_STRING *key_cache_name);
bool mysql_preload_keys(THD* thd, TABLE_LIST* table_list);
int reassign_keycache_tables(THD* thd, KEY_CACHE *src_cache,
                             KEY_CACHE *dst_cache);
TABLE *create_virtual_tmp_table(THD *thd, List<create_field> &field_list);

bool mysql_xa_recover(THD *thd);

bool check_simple_select();
int mysql_alter_tablespace(THD* thd, st_alter_tablespace *ts_info);

SORT_FIELD * make_unireg_sortorder(ORDER *order, uint *length,
                                  SORT_FIELD *sortorder);
int setup_order(THD *thd, Item **ref_pointer_array, TABLE_LIST *tables,
		List<Item> &fields, List <Item> &all_fields, ORDER *order);
int setup_group(THD *thd, Item **ref_pointer_array, TABLE_LIST *tables,
		List<Item> &fields, List<Item> &all_fields, ORDER *order,
		bool *hidden_group_fields);
bool fix_inner_refs(THD *thd, List<Item> &all_fields, SELECT_LEX *select,
                   Item **ref_pointer_array);

bool handle_select(THD *thd, LEX *lex, select_result *result,
                   ulong setup_tables_done_option);
bool mysql_select(THD *thd, Item ***rref_pointer_array,
                  TABLE_LIST *tables, uint wild_num,  List<Item> &list,
                  COND *conds, uint og_num, ORDER *order, ORDER *group,
                  Item *having, ORDER *proc_param, ulonglong select_type, 
                  select_result *result, SELECT_LEX_UNIT *unit, 
                  SELECT_LEX *select_lex);
void free_underlaid_joins(THD *thd, SELECT_LEX *select);
bool mysql_explain_union(THD *thd, SELECT_LEX_UNIT *unit,
                         select_result *result);
int mysql_explain_select(THD *thd, SELECT_LEX *sl, char const *type,
			 select_result *result);
bool mysql_union(THD *thd, LEX *lex, select_result *result,
                 SELECT_LEX_UNIT *unit, ulong setup_tables_done_option);
bool mysql_handle_derived(LEX *lex, bool (*processor)(THD *thd,
                                                      LEX *lex,
                                                      TABLE_LIST *table));
bool mysql_derived_prepare(THD *thd, LEX *lex, TABLE_LIST *t);
bool mysql_derived_filling(THD *thd, LEX *lex, TABLE_LIST *t);
Field *create_tmp_field(THD *thd, TABLE *table,Item *item, Item::Type type,
			Item ***copy_func, Field **from_field,
                        Field **def_field,
			bool group, bool modify_item,
			bool table_cant_handle_bit_fields,
                        bool make_copy_field,
                        uint convert_blob_length);
void sp_prepare_create_field(THD *thd, create_field *sql_field);
int prepare_create_field(create_field *sql_field, 
			 uint *blob_columns, 
			 int *timestamps, int *timestamps_with_niladic,
			 longlong table_flags);
bool mysql_create_table(THD *thd,const char *db, const char *table_name,
                        HA_CREATE_INFO *create_info,
                        List<create_field> &fields, List<Key> &keys,
                        bool tmp_table, uint select_field_count,
                        bool use_copy_create_info);

bool mysql_alter_table(THD *thd, char *new_db, char *new_name,
                       HA_CREATE_INFO *create_info,
                       TABLE_LIST *table_list,
                       List<create_field> &fields,
                       List<Key> &keys,
                       uint order_num, ORDER *order, bool ignore,
                       ALTER_INFO *alter_info, bool do_send_ok);
bool mysql_recreate_table(THD *thd, TABLE_LIST *table_list, bool do_send_ok);
bool mysql_create_like_table(THD *thd, TABLE_LIST *table,
                             HA_CREATE_INFO *create_info,
                             Table_ident *src_table);
bool mysql_rename_table(handlerton *base, const char *old_db,
                        const char * old_name, const char *new_db,
                        const char * new_name, uint flags);
bool mysql_create_index(THD *thd, TABLE_LIST *table_list, List<Key> &keys);
bool mysql_drop_index(THD *thd, TABLE_LIST *table_list,
                      ALTER_INFO *alter_info);
bool mysql_prepare_update(THD *thd, TABLE_LIST *table_list,
                          Item **conds, uint order_num, ORDER *order);
int mysql_update(THD *thd,TABLE_LIST *tables,List<Item> &fields,
		 List<Item> &values,COND *conds,
		 uint order_num, ORDER *order, ha_rows limit,
		 enum enum_duplicates handle_duplicates, bool ignore);
bool mysql_multi_update(THD *thd, TABLE_LIST *table_list,
                        List<Item> *fields, List<Item> *values,
                        COND *conds, ulonglong options,
                        enum enum_duplicates handle_duplicates, bool ignore,
                        SELECT_LEX_UNIT *unit, SELECT_LEX *select_lex);
bool mysql_prepare_insert(THD *thd, TABLE_LIST *table_list, TABLE *table,
                          List<Item> &fields, List_item *values,
                          List<Item> &update_fields,
                          List<Item> &update_values, enum_duplicates duplic,
                          COND **where, bool select_insert,
                          bool check_fields, bool abort_on_warning);
bool mysql_insert(THD *thd,TABLE_LIST *table,List<Item> &fields,
                  List<List_item> &values, List<Item> &update_fields,
                  List<Item> &update_values, enum_duplicates flag,
                  bool ignore);
int check_that_all_fields_are_given_values(THD *thd, TABLE *entry,
                                           TABLE_LIST *table_list);
void prepare_triggers_for_insert_stmt(TABLE *table);
bool mysql_prepare_delete(THD *thd, TABLE_LIST *table_list, Item **conds);
bool mysql_delete(THD *thd, TABLE_LIST *table_list, COND *conds,
                  SQL_LIST *order, ha_rows rows, ulonglong options,
                  bool reset_auto_increment);
bool mysql_truncate(THD *thd, TABLE_LIST *table_list, bool dont_send_ok);
bool mysql_create_or_drop_trigger(THD *thd, TABLE_LIST *tables, bool create);
uint create_table_def_key(THD *thd, char *key, TABLE_LIST *table_list,
                          bool tmp_table);
TABLE_SHARE *get_table_share(THD *thd, TABLE_LIST *table_list, char *key,
                             uint key_length, uint db_flags, int *error);
void release_table_share(TABLE_SHARE *share, enum release_type type);
TABLE_SHARE *get_cached_table_share(const char *db, const char *table_name);
TABLE *open_ltable(THD *thd, TABLE_LIST *table_list, thr_lock_type update);
TABLE *open_table(THD *thd, TABLE_LIST *table_list, MEM_ROOT* mem,
		  bool *refresh, uint flags);
bool reopen_name_locked_table(THD* thd, TABLE_LIST* table);
TABLE *find_locked_table(THD *thd, const char *db,const char *table_name);
bool reopen_tables(THD *thd,bool get_locks,bool in_refresh);
bool close_data_tables(THD *thd,const char *db, const char *table_name);
bool wait_for_tables(THD *thd);
bool table_is_used(TABLE *table, bool wait_for_name_lock);
TABLE *drop_locked_tables(THD *thd,const char *db, const char *table_name);
void abort_locked_tables(THD *thd,const char *db, const char *table_name);
void execute_init_command(THD *thd, sys_var_str *init_command_var,
			  rw_lock_t *var_mutex);
extern Field *not_found_field;
extern Field *view_ref_found;

enum find_item_error_report_type {REPORT_ALL_ERRORS, REPORT_EXCEPT_NOT_FOUND,
				  IGNORE_ERRORS, REPORT_EXCEPT_NON_UNIQUE,
                                  IGNORE_EXCEPT_NON_UNIQUE};
Field *
find_field_in_tables(THD *thd, Item_ident *item,
                     TABLE_LIST *first_table, TABLE_LIST *last_table,
                     Item **ref, find_item_error_report_type report_error,
                     bool check_privileges, bool register_tree_change);
Field *
find_field_in_table_ref(THD *thd, TABLE_LIST *table_list,
                        const char *name, uint length,
                        const char *item_name, const char *db_name,
                        const char *table_name, Item **ref,
                        bool check_privileges, bool allow_rowid,
                        uint *cached_field_index_ptr,
                        bool register_tree_change, TABLE_LIST **actual_table);
Field *
find_field_in_table(THD *thd, TABLE *table, const char *name, uint length,
                    bool allow_rowid, uint *cached_field_index_ptr);
Field *
find_field_in_table_sef(TABLE *table, const char *name);

#endif /* MYSQL_SERVER */

#ifdef HAVE_OPENSSL
#include <openssl/des.h>
struct st_des_keyblock
{
  DES_cblock key1, key2, key3;
};
struct st_des_keyschedule
{
  DES_key_schedule ks1, ks2, ks3;
};
extern char *des_key_file;
extern struct st_des_keyschedule des_keyschedule[10];
extern uint des_default_key;
extern pthread_mutex_t LOCK_des_key_file;
bool load_des_key_file(const char *file_name);
#endif /* HAVE_OPENSSL */

#ifdef MYSQL_SERVER
/* sql_do.cc */
bool mysql_do(THD *thd, List<Item> &values);

/* sql_analyse.h */
bool append_escaped(String *to_str, String *from_str);

/* sql_show.cc */
bool mysqld_show_open_tables(THD *thd,const char *wild);
bool mysqld_show_logs(THD *thd);
void append_identifier(THD *thd, String *packet, const char *name,
		       uint length);
int get_quote_char_for_identifier(THD *thd, const char *name, uint length);
void mysqld_list_fields(THD *thd,TABLE_LIST *table, const char *wild);
int mysqld_dump_create_info(THD *thd, TABLE_LIST *table_list, int fd);
bool mysqld_show_create(THD *thd, TABLE_LIST *table_list);
bool mysqld_show_create_db(THD *thd, char *dbname, HA_CREATE_INFO *create);

void mysqld_list_processes(THD *thd,const char *user,bool verbose);
int mysqld_show_status(THD *thd);
int mysqld_show_variables(THD *thd,const char *wild);
bool mysqld_show_storage_engines(THD *thd);
bool mysqld_show_authors(THD *thd);
bool mysqld_show_contributors(THD *thd);
bool mysqld_show_privileges(THD *thd);
bool mysqld_show_column_types(THD *thd);
bool mysqld_help (THD *thd, const char *text);
void calc_sum_of_all_status(STATUS_VAR *to);

void append_definer(THD *thd, String *buffer, const LEX_STRING *definer_user,
                    const LEX_STRING *definer_host);

int add_status_vars(SHOW_VAR *list);
void remove_status_vars(SHOW_VAR *list);
void init_status_vars();
void free_status_vars();

/* information schema */
extern LEX_STRING INFORMATION_SCHEMA_NAME;
extern const LEX_STRING partition_keywords[];
LEX_STRING *make_lex_string(THD *thd, LEX_STRING *lex_str,
                            const char* str, uint length,
                            bool allocate_lex_string);
ST_SCHEMA_TABLE *find_schema_table(THD *thd, const char* table_name);
ST_SCHEMA_TABLE *get_schema_table(enum enum_schema_tables schema_table_idx);
int prepare_schema_table(THD *thd, LEX *lex, Table_ident *table_ident,
                         enum enum_schema_tables schema_table_idx);
int make_schema_select(THD *thd,  SELECT_LEX *sel,
                       enum enum_schema_tables schema_table_idx);
int mysql_schema_table(THD *thd, LEX *lex, TABLE_LIST *table_list);
int fill_schema_user_privileges(THD *thd, TABLE_LIST *tables, COND *cond);
int fill_schema_schema_privileges(THD *thd, TABLE_LIST *tables, COND *cond);
int fill_schema_table_privileges(THD *thd, TABLE_LIST *tables, COND *cond);
int fill_schema_column_privileges(THD *thd, TABLE_LIST *tables, COND *cond);
bool get_schema_tables_result(JOIN *join,
                              enum enum_schema_table_state executed_place);
enum enum_schema_tables get_schema_table_idx(ST_SCHEMA_TABLE *schema_table);

#define is_schema_db(X) \
  !my_strcasecmp(system_charset_info, INFORMATION_SCHEMA_NAME.str, (X))

/* sql_prepare.cc */

void mysql_stmt_prepare(THD *thd, const char *packet, uint packet_length);
void mysql_stmt_execute(THD *thd, char *packet, uint packet_length);
void mysql_stmt_close(THD *thd, char *packet);
void mysql_sql_stmt_prepare(THD *thd);
void mysql_sql_stmt_execute(THD *thd);
void mysql_sql_stmt_close(THD *thd);
void mysql_stmt_fetch(THD *thd, char *packet, uint packet_length);
void mysql_stmt_reset(THD *thd, char *packet);
void mysql_stmt_get_longdata(THD *thd, char *pos, ulong packet_length);
void reinit_stmt_before_use(THD *thd, LEX *lex);

/* sql_handler.cc */
bool mysql_ha_open(THD *thd, TABLE_LIST *tables, bool reopen);
bool mysql_ha_close(THD *thd, TABLE_LIST *tables);
bool mysql_ha_read(THD *, TABLE_LIST *,enum enum_ha_read_modes,char *,
                   List<Item> *,enum ha_rkey_function,Item *,ha_rows,ha_rows);
int mysql_ha_flush(THD *thd, TABLE_LIST *tables, uint mode_flags,
                   bool is_locked);
void mysql_ha_mark_tables_for_reopen(THD *thd, TABLE *table);
/* mysql_ha_flush mode_flags bits */
#define MYSQL_HA_CLOSE_FINAL        0x00
#define MYSQL_HA_REOPEN_ON_USAGE    0x01
#define MYSQL_HA_FLUSH_ALL          0x02

/* sql_base.cc */
#define TMP_TABLE_KEY_EXTRA 8
void set_item_name(Item *item,char *pos,uint length);
bool add_field_to_list(THD *thd, LEX_STRING *field_name, enum enum_field_types type,
		       char *length, char *decimal,
		       uint type_modifier,
		       Item *default_value, Item *on_update_value,
		       LEX_STRING *comment,
		       char *change, List<String> *interval_list,
		       CHARSET_INFO *cs,
		       uint uint_geom_type);
create_field * new_create_field(THD *thd, char *field_name, enum_field_types type,
				char *length, char *decimals,
				uint type_modifier, 
				Item *default_value, Item *on_update_value,
				LEX_STRING *comment, char *change, 
				List<String> *interval_list, CHARSET_INFO *cs,
				uint uint_geom_type);
void store_position_for_column(const char *name);
bool add_to_list(THD *thd, SQL_LIST &list,Item *group,bool asc);
bool push_new_name_resolution_context(THD *thd,
                                      TABLE_LIST *left_op,
                                      TABLE_LIST *right_op);
void add_join_on(TABLE_LIST *b,Item *expr);
void add_join_natural(TABLE_LIST *a,TABLE_LIST *b,List<String> *using_fields,
                      SELECT_LEX *lex);
bool add_proc_to_list(THD *thd, Item *item);
TABLE *unlink_open_table(THD *thd,TABLE *list,TABLE *find);
void update_non_unique_table_error(TABLE_LIST *update,
                                   const char *operation,
                                   TABLE_LIST *duplicate);

SQL_SELECT *make_select(TABLE *head, table_map const_tables,
			table_map read_tables, COND *conds,
                        bool allow_null_cond,  int *error);
extern Item **not_found_item;

/*
  This enumeration type is used only by the function find_item_in_list
  to return the info on how an item has been resolved against a list
  of possibly aliased items.
  The item can be resolved: 
   - against an alias name of the list's element (RESOLVED_AGAINST_ALIAS)
   - against non-aliased field name of the list  (RESOLVED_WITH_NO_ALIAS)
   - against an aliased field name of the list   (RESOLVED_BEHIND_ALIAS)
   - ignoring the alias name in cases when SQL requires to ignore aliases
     (e.g. when the resolved field reference contains a table name or
     when the resolved item is an expression)   (RESOLVED_IGNORING_ALIAS)    
*/
enum enum_resolution_type {
  NOT_RESOLVED=0,
  RESOLVED_IGNORING_ALIAS,
  RESOLVED_BEHIND_ALIAS,
  RESOLVED_WITH_NO_ALIAS,
  RESOLVED_AGAINST_ALIAS
};
Item ** find_item_in_list(Item *item, List<Item> &items, uint *counter,
                          find_item_error_report_type report_error,
                          enum_resolution_type *resolution);
bool get_key_map_from_key_list(key_map *map, TABLE *table,
                               List<String> *index_list);
bool insert_fields(THD *thd, Name_resolution_context *context,
		   const char *db_name, const char *table_name,
                   List_iterator<Item> *it, bool any_privileges);
bool setup_tables(THD *thd, Name_resolution_context *context,
                  List<TABLE_LIST> *from_clause, TABLE_LIST *tables,
                  TABLE_LIST **leaves, bool select_insert);
bool setup_tables_and_check_access(THD *thd, 
                                   Name_resolution_context *context,
                                   List<TABLE_LIST> *from_clause, 
                                   TABLE_LIST *tables, 
                                   TABLE_LIST **leaves, 
                                   bool select_insert,
                                   ulong want_access_first,
                                   ulong want_access);
int setup_wild(THD *thd, TABLE_LIST *tables, List<Item> &fields,
	       List<Item> *sum_func_list, uint wild_num);
bool setup_fields(THD *thd, Item** ref_pointer_array,
                  List<Item> &item, enum_mark_columns mark_used_columns,
                  List<Item> *sum_func_list, bool allow_sum_func);
inline bool setup_fields_with_no_wrap(THD *thd, Item **ref_pointer_array,
                                      List<Item> &item,
                                      enum_mark_columns mark_used_columns,
                                      List<Item> *sum_func_list,
                                      bool allow_sum_func)
{
  bool res;
  thd->lex->select_lex.no_wrap_view_item= TRUE;
  res= setup_fields(thd, ref_pointer_array, item, mark_used_columns, sum_func_list,
                    allow_sum_func);
  thd->lex->select_lex.no_wrap_view_item= FALSE;
  return res;
}
int setup_conds(THD *thd, TABLE_LIST *tables, TABLE_LIST *leaves,
		COND **conds);
int setup_ftfuncs(SELECT_LEX* select);
int init_ftfuncs(THD *thd, SELECT_LEX* select, bool no_order);
void wait_for_condition(THD *thd, pthread_mutex_t *mutex,
                        pthread_cond_t *cond);
int open_tables(THD *thd, TABLE_LIST **tables, uint *counter, uint flags);
int simple_open_n_lock_tables(THD *thd,TABLE_LIST *tables);
bool open_and_lock_tables(THD *thd,TABLE_LIST *tables);
bool open_normal_and_derived_tables(THD *thd, TABLE_LIST *tables, uint flags);
int lock_tables(THD *thd, TABLE_LIST *tables, uint counter, bool *need_reopen);
TABLE *open_temporary_table(THD *thd, const char *path, const char *db,
			    const char *table_name, bool link_in_list);
bool rm_temporary_table(handlerton *base, char *path);
void free_io_cache(TABLE *entry);
void intern_close_table(TABLE *entry);
bool close_thread_table(THD *thd, TABLE **table_ptr);
void close_temporary_tables(THD *thd);
void close_tables_for_reopen(THD *thd, TABLE_LIST **tables);
TABLE_LIST *find_table_in_list(TABLE_LIST *table,
                               st_table_list *TABLE_LIST::*link,
                               const char *db_name,
                               const char *table_name);
TABLE_LIST *unique_table(THD *thd, TABLE_LIST *table, TABLE_LIST *table_list,
                         bool check_alias);
TABLE *find_temporary_table(THD *thd, const char *db, const char *table_name);
TABLE *find_temporary_table(THD *thd, TABLE_LIST *table_list);
bool close_temporary_table(THD *thd, TABLE_LIST *table_list);
void close_temporary_table(THD *thd, TABLE *table, bool free_share,
                           bool delete_table);
void close_temporary(TABLE *table, bool free_share, bool delete_table);
bool rename_temporary_table(THD* thd, TABLE *table, const char *new_db,
			    const char *table_name);
void remove_db_from_cache(const char *db);
void flush_tables();
bool is_equal(const LEX_STRING *a, const LEX_STRING *b);
char *make_default_log_name(char *buff,const char* log_ext);

#ifdef WITH_PARTITION_STORAGE_ENGINE
uint fast_alter_partition_table(THD *thd, TABLE *table,
                                ALTER_INFO *alter_info,
                                HA_CREATE_INFO *create_info,
                                TABLE_LIST *table_list,
                                List<create_field> *create_list,
                                List<Key> *key_list, char *db,
                                const char *table_name,
                                uint fast_alter_partition);
uint prep_alter_part_table(THD *thd, TABLE *table, ALTER_INFO *alter_info,
                           HA_CREATE_INFO *create_info,
                           handlerton *old_db_type,
                           bool *partition_changed,
                           uint *fast_alter_partition);
#endif

/* bits for last argument to remove_table_from_cache() */
#define RTFC_NO_FLAG                0x0000
#define RTFC_OWNED_BY_THD_FLAG      0x0001
#define RTFC_WAIT_OTHER_THREAD_FLAG 0x0002
#define RTFC_CHECK_KILLED_FLAG      0x0004
bool remove_table_from_cache(THD *thd, const char *db, const char *table,
                             uint flags);

#define NORMAL_PART_NAME 0
#define TEMP_PART_NAME 1
#define RENAMED_PART_NAME 2
void create_partition_name(char *out, const char *in1,
                           const char *in2, uint name_variant,
                           bool translate);
void create_subpartition_name(char *out, const char *in1,
                              const char *in2, const char *in3,
                              uint name_variant);

typedef struct st_lock_param_type
{
  TABLE_LIST table_list;
  ulonglong copied;
  ulonglong deleted;
  THD *thd;
  HA_CREATE_INFO *create_info;
  ALTER_INFO *alter_info;
  List<create_field> *create_list;
  List<create_field> new_create_list;
  List<Key> *key_list;
  List<Key> new_key_list;
  TABLE *table;
  KEY *key_info_buffer;
  const char *db;
  const char *table_name;
  const void *pack_frm_data;
  enum thr_lock_type old_lock_type;
  uint key_count;
  uint db_options;
  uint pack_frm_len;
  partition_info *part_info;
} ALTER_PARTITION_PARAM_TYPE;

void mem_alloc_error(size_t size);

enum ddl_log_entry_code
{
  /*
    DDL_LOG_EXECUTE_CODE:
      This is a code that indicates that this is a log entry to
      be executed, from this entry a linked list of log entries
      can be found and executed.
    DDL_LOG_ENTRY_CODE:
      An entry to be executed in a linked list from an execute log
      entry.
    DDL_IGNORE_LOG_ENTRY_CODE:
      An entry that is to be ignored
  */
  DDL_LOG_EXECUTE_CODE = 'e',
  DDL_LOG_ENTRY_CODE = 'l',
  DDL_IGNORE_LOG_ENTRY_CODE = 'i'
};

enum ddl_log_action_code
{
  /*
    The type of action that a DDL_LOG_ENTRY_CODE entry is to
    perform.
    DDL_LOG_DELETE_ACTION:
      Delete an entity
    DDL_LOG_RENAME_ACTION:
      Rename an entity
    DDL_LOG_REPLACE_ACTION:
      Rename an entity after removing the previous entry with the
      new name, that is replace this entry.
  */
  DDL_LOG_DELETE_ACTION = 'd',
  DDL_LOG_RENAME_ACTION = 'r',
  DDL_LOG_REPLACE_ACTION = 's'
};


typedef struct st_ddl_log_entry
{
  const char *name;
  const char *from_name;
  const char *handler_name;
  uint next_entry;
  uint entry_pos;
  enum ddl_log_entry_code entry_type;
  enum ddl_log_action_code action_type;
  /*
    Most actions have only one phase. REPLACE does however have two
    phases. The first phase removes the file with the new name if
    there was one there before and the second phase renames the
    old name to the new name.
  */
  char phase;
} DDL_LOG_ENTRY;

typedef struct st_ddl_log_memory_entry
{
  uint entry_pos;
  struct st_ddl_log_memory_entry *next_log_entry;
  struct st_ddl_log_memory_entry *prev_log_entry;
  struct st_ddl_log_memory_entry *next_active_log_entry;
} DDL_LOG_MEMORY_ENTRY;


bool write_ddl_log_entry(DDL_LOG_ENTRY *ddl_log_entry,
                           DDL_LOG_MEMORY_ENTRY **active_entry);
bool write_execute_ddl_log_entry(uint first_entry,
                                   bool complete,
                                   DDL_LOG_MEMORY_ENTRY **active_entry);
bool deactivate_ddl_log_entry(uint entry_no);
void release_ddl_log_memory_entry(DDL_LOG_MEMORY_ENTRY *log_entry);
bool sync_ddl_log();
void release_ddl_log();
void execute_ddl_log_recovery();
bool execute_ddl_log_entry(THD *thd, uint first_entry);

extern pthread_mutex_t LOCK_gdl;

#define WFRM_WRITE_SHADOW 1
#define WFRM_INSTALL_SHADOW 2
#define WFRM_PACK_FRM 4
bool mysql_write_frm(ALTER_PARTITION_PARAM_TYPE *lpt, uint flags);
int abort_and_upgrade_lock(ALTER_PARTITION_PARAM_TYPE *lpt);
void close_open_tables_and_downgrade(ALTER_PARTITION_PARAM_TYPE *lpt);
void mysql_wait_completed_table(ALTER_PARTITION_PARAM_TYPE *lpt, TABLE *my_table);

/* Functions to work with system tables. */
bool open_system_tables_for_read(THD *thd, TABLE_LIST *table_list,
                                 Open_tables_state *backup);
void close_system_tables(THD *thd, Open_tables_state *backup);
TABLE *open_system_table_for_update(THD *thd, TABLE_LIST *one_table);

bool close_cached_tables(THD *thd, bool wait_for_refresh, TABLE_LIST *tables, bool have_lock = FALSE);
bool close_cached_connection_tables(THD *thd, bool wait_for_refresh,
                                    LEX_STRING *connect_string,
                                    bool have_lock = FALSE);
void copy_field_from_tmp_record(Field *field,int offset);
bool fill_record(THD *thd, Field **field, List<Item> &values,
                 bool ignore_errors);
bool fill_record_n_invoke_before_triggers(THD *thd, List<Item> &fields,
                                          List<Item> &values,
                                          bool ignore_errors,
                                          Table_triggers_list *triggers,
                                          enum trg_event_type event);
bool fill_record_n_invoke_before_triggers(THD *thd, Field **field,
                                          List<Item> &values,
                                          bool ignore_errors,
                                          Table_triggers_list *triggers,
                                          enum trg_event_type event);
OPEN_TABLE_LIST *list_open_tables(THD *thd, const char *db, const char *wild);

inline TABLE_LIST *find_table_in_global_list(TABLE_LIST *table,
                                             const char *db_name,
                                             const char *table_name)
{
  return find_table_in_list(table, &TABLE_LIST::next_global,
                            db_name, table_name);
}

inline TABLE_LIST *find_table_in_local_list(TABLE_LIST *table,
                                            const char *db_name,
                                            const char *table_name)
{
  return find_table_in_list(table, &TABLE_LIST::next_local,
                            db_name, table_name);
}


/* sql_calc.cc */
bool eval_const_cond(COND *cond);

/* sql_load.cc */
bool mysql_load(THD *thd, sql_exchange *ex, TABLE_LIST *table_list,
	        List<Item> &fields_vars, List<Item> &set_fields,
                List<Item> &set_values_list,
                enum enum_duplicates handle_duplicates, bool ignore,
                bool local_file);
int write_record(THD *thd, TABLE *table, COPY_INFO *info);

/* sql_manager.cc */
extern ulong volatile manager_status;
extern bool volatile manager_thread_in_use, mqh_used;
extern pthread_t manager_thread;
pthread_handler_t handle_manager(void *arg);
bool mysql_manager_submit(void (*action)());


/* sql_test.cc */
#ifndef DBUG_OFF
void print_where(COND *cond,const char *info);
void print_cached_tables(void);
void TEST_filesort(SORT_FIELD *sortorder,uint s_length);
void print_plan(JOIN* join,uint idx, double record_count, double read_time,
                double current_read_time, const char *info);
#endif
void mysql_print_status();
/* key.cc */
int find_ref_key(KEY *key, uint key_count, byte *record, Field *field,
                 uint *key_length, uint *keypart);
void key_copy(byte *to_key, byte *from_record, KEY *key_info, uint key_length);
void key_restore(byte *to_record, byte *from_key, KEY *key_info,
                 uint key_length);
bool key_cmp_if_same(TABLE *form,const byte *key,uint index,uint key_length);
void key_unpack(String *to,TABLE *form,uint index);
bool is_key_used(TABLE *table, uint idx, const MY_BITMAP *fields);
int key_cmp(KEY_PART_INFO *key_part, const byte *key, uint key_length);
int key_rec_cmp(void *key_info, byte *a, byte *b);

bool init_errmessage(void);
#endif /* MYSQL_SERVER */
void sql_perror(const char *message);


int vprint_msg_to_log(enum loglevel level, const char *format, va_list args);
void sql_print_error(const char *format, ...) ATTRIBUTE_FORMAT(printf, 1, 2);
void sql_print_warning(const char *format, ...) ATTRIBUTE_FORMAT(printf, 1, 2);
void sql_print_information(const char *format, ...)
  ATTRIBUTE_FORMAT(printf, 1, 2);
typedef void (*sql_print_message_func)(const char *format, ...)
  ATTRIBUTE_FORMAT(printf, 1, 2);
extern sql_print_message_func sql_print_message_handlers[];

int error_log_print(enum loglevel level, const char *format,
                    va_list args);

bool slow_log_print(THD *thd, const char *query, uint query_length,
                    time_t query_start_arg);

bool general_log_print(THD *thd, enum enum_server_command command,
                       const char *format,...);

bool fn_format_relative_to_data_home(my_string to, const char *name,
				     const char *dir, const char *extension);
#ifdef MYSQL_SERVER
File open_binlog(IO_CACHE *log, const char *log_file_name,
                 const char **errmsg);

/* mysqld.cc */
extern void MYSQLerror(const char*);
void refresh_status(THD *thd);
my_bool mysql_rm_tmp_tables(void);
void handle_connection_in_main_thread(THD *thd);
void create_thread_to_handle_connection(THD *thd);
void unlink_thd(THD *thd);
bool one_thread_per_connection_end(THD *thd, bool put_in_cache);
void flush_thread_cache();

/* item_func.cc */
extern bool check_reserved_words(LEX_STRING *name);

/* strfunc.cc */
ulonglong find_set(TYPELIB *lib, const char *x, uint length, CHARSET_INFO *cs,
		   char **err_pos, uint *err_len, bool *set_warning);
uint find_type(const TYPELIB *lib, const char *find, uint length,
               bool part_match);
uint find_type2(const TYPELIB *lib, const char *find, uint length,
                CHARSET_INFO *cs);
void unhex_type2(TYPELIB *lib);
uint check_word(TYPELIB *lib, const char *val, const char *end,
		const char **end_of_word);
int find_string_in_array(LEX_STRING * const haystack, LEX_STRING * const needle,
                         CHARSET_INFO * const cs);


bool is_keyword(const char *name, uint len);

#define MY_DB_OPT_FILE "db.opt"
bool my_database_names_init(void);
void my_database_names_free(void);
bool check_db_dir_existence(const char *db_name);
bool load_db_opt(THD *thd, const char *path, HA_CREATE_INFO *create);
bool load_db_opt_by_name(THD *thd, const char *db_name,
                         HA_CREATE_INFO *db_create_info);
bool my_dbopt_init(void);
void my_dbopt_cleanup(void);
extern int creating_database; // How many database locks are made
extern int creating_table;    // How many mysql_create_table() are running

/*
  External variables
*/

extern time_t server_start_time, flush_status_time;
extern char *mysql_data_home,server_version[SERVER_VERSION_LENGTH],
	    mysql_real_data_home[], *opt_mysql_tmpdir, mysql_charsets_dir[],
            def_ft_boolean_syntax[sizeof(ft_boolean_syntax)];
#define mysql_tmpdir (my_tmpdir(&mysql_tmpdir_list))
extern MY_TMPDIR mysql_tmpdir_list;
extern const LEX_STRING command_name[];
extern const char *first_keyword, *my_localhost, *delayed_user, *binary_keyword;
extern const char **errmesg;			/* Error messages */
extern const char *myisam_recover_options_str;
extern const char *in_left_expr_name, *in_additional_cond, *in_having_cond;
extern const char * const triggers_file_ext;
extern const char * const trigname_file_ext;
extern Eq_creator eq_creator;
extern Ne_creator ne_creator;
extern Gt_creator gt_creator;
extern Lt_creator lt_creator;
extern Ge_creator ge_creator;
extern Le_creator le_creator;
extern char language[FN_REFLEN], reg_ext[FN_EXTLEN];
extern uint reg_ext_length;
extern char glob_hostname[FN_REFLEN], mysql_home[FN_REFLEN];
extern char pidfile_name[FN_REFLEN], system_time_zone[30], *opt_init_file;
extern char log_error_file[FN_REFLEN], *opt_tc_log_file;
extern double log_10[32];
extern double log_01[32];
extern ulonglong log_10_int[20];
extern ulonglong keybuff_size;
extern ulonglong thd_startup_options;
extern ulong refresh_version, thread_id;
extern ulong binlog_cache_use, binlog_cache_disk_use;
extern ulong aborted_threads,aborted_connects;
extern ulong delayed_insert_timeout;
extern ulong delayed_insert_limit, delayed_queue_size;
extern ulong delayed_insert_threads, delayed_insert_writes;
extern ulong delayed_rows_in_use,delayed_insert_errors;
extern ulong slave_open_temp_tables;
extern ulong query_cache_size, query_cache_min_res_unit;
extern ulong slow_launch_threads, slow_launch_time;
extern ulong table_cache_size, table_def_size;
extern ulong max_connections,max_connect_errors, connect_timeout;
extern ulong slave_net_timeout, slave_trans_retries;
extern uint max_user_connections;
extern ulong what_to_log,flush_time;
extern ulong query_buff_size, thread_stack;
extern ulong max_prepared_stmt_count, prepared_stmt_count;
extern ulong binlog_cache_size, max_binlog_cache_size, open_files_limit;
extern ulong max_binlog_size, max_relay_log_size;
extern ulong opt_binlog_rows_event_max_size;
extern ulong rpl_recovery_rank, thread_cache_size, thread_pool_size;
extern ulong back_log;
extern ulong specialflag, current_pid;
extern ulong expire_logs_days, sync_binlog_period, sync_binlog_counter;
extern ulong opt_tc_log_size, tc_log_max_pages_used, tc_log_page_size;
extern ulong tc_log_page_waits;
extern my_bool relay_log_purge, opt_innodb_safe_binlog, opt_innodb;
extern uint test_flags,select_errors,ha_open_options;
extern uint protocol_version, mysqld_port, dropping_tables;
extern uint delay_key_write_options, lower_case_table_names;
extern bool opt_endinfo, using_udf_functions;
extern my_bool locked_in_memory;
extern bool opt_using_transactions, mysqld_embedded;
extern bool using_update_log, opt_large_files, server_id_supplied;
extern bool opt_update_log, opt_bin_log, opt_error_log;
extern my_bool opt_log, opt_slow_log;
extern ulong log_output_options;
extern my_bool opt_log_queries_not_using_indexes;
extern bool opt_disable_networking, opt_skip_show_db;
extern my_bool opt_character_set_client_handshake;
extern bool volatile abort_loop, shutdown_in_progress, grant_option;
extern uint volatile thread_count, thread_running, global_read_lock;
extern my_bool opt_sql_bin_update, opt_safe_user_create, opt_no_mix_types;
extern my_bool opt_safe_show_db, opt_local_infile, opt_myisam_use_mmap;
extern my_bool opt_slave_compressed_protocol, use_temp_pool;
extern my_bool opt_readonly, lower_case_file_system;
extern my_bool opt_enable_named_pipe, opt_sync_frm, opt_allow_suspicious_udfs;
extern my_bool opt_secure_auth;
extern char* opt_secure_file_priv;
extern my_bool opt_log_slow_admin_statements;
extern my_bool sp_automatic_privileges, opt_noacl;
extern my_bool opt_old_style_user_limits, trust_function_creators;
extern uint opt_crash_binlog_innodb;
extern char *shared_memory_base_name, *mysqld_unix_port;
extern my_bool opt_enable_shared_memory;
extern char *default_tz_name;
extern my_bool opt_large_pages;
extern uint opt_large_page_size;
extern char *opt_logname, *opt_slow_logname;
extern const char *log_output_str;

extern MYSQL_BIN_LOG mysql_bin_log;
extern LOGGER logger;
extern TABLE_LIST general_log, slow_log;
extern FILE *bootstrap_file;
extern int bootstrap_error;
extern FILE *stderror_file;
extern pthread_key(MEM_ROOT**,THR_MALLOC);
extern pthread_mutex_t LOCK_mysql_create_db,LOCK_Acl,LOCK_open, LOCK_lock_db,
       LOCK_thread_count,LOCK_mapped_file,LOCK_user_locks, LOCK_status,
       LOCK_error_log, LOCK_delayed_insert, LOCK_uuid_generator,
       LOCK_delayed_status, LOCK_delayed_create, LOCK_crypt, LOCK_timezone,
       LOCK_slave_list, LOCK_active_mi, LOCK_manager, LOCK_global_read_lock,
       LOCK_global_system_variables, LOCK_user_conn,
       LOCK_prepared_stmt_count,
       LOCK_bytes_sent, LOCK_bytes_received;
#ifdef HAVE_OPENSSL
extern pthread_mutex_t LOCK_des_key_file;
#endif
extern pthread_mutex_t LOCK_server_started;
extern pthread_cond_t COND_server_started;
extern int mysqld_server_started;
extern rw_lock_t LOCK_grant, LOCK_sys_init_connect, LOCK_sys_init_slave;
extern pthread_cond_t COND_refresh, COND_thread_count, COND_manager;
extern pthread_cond_t COND_global_read_lock;
extern pthread_attr_t connection_attrib;
extern I_List<THD> threads;
extern I_List<NAMED_LIST> key_caches;
extern MY_BITMAP temp_pool;
extern String my_empty_string;
extern const String my_null_string;
extern SHOW_VAR init_vars[], status_vars[], internal_vars[];
extern struct system_variables global_system_variables;
extern struct system_variables max_system_variables;
extern struct system_status_var global_status_var;
extern struct rand_struct sql_rand;

extern const char *opt_date_time_formats[];
extern KNOWN_DATE_TIME_FORMAT known_date_time_formats[];

extern String null_string;
extern HASH open_cache, lock_db_cache;
extern TABLE *unused_tables;
extern const char* any_db;
extern struct my_option my_long_options[];
extern const LEX_STRING view_type;
extern scheduler_functions thread_scheduler;
extern TYPELIB thread_handling_typelib;
extern uint8 uc_update_queries[SQLCOM_END+1];
extern uint sql_command_flags[];
extern TYPELIB log_output_typelib;

/* optional things, have_* variables */

extern SHOW_COMP_OPTION have_innodb;
extern SHOW_COMP_OPTION have_csv_db;
extern SHOW_COMP_OPTION have_ndbcluster;
extern SHOW_COMP_OPTION have_partition_db;

extern handlerton *partition_hton;
extern handlerton *myisam_hton;
extern handlerton *heap_hton;

extern SHOW_COMP_OPTION have_ssl, have_symlink, have_dlopen;
extern SHOW_COMP_OPTION have_query_cache;
extern SHOW_COMP_OPTION have_geometry, have_rtree_keys;
extern SHOW_COMP_OPTION have_crypt;
extern SHOW_COMP_OPTION have_compress;

#ifndef __WIN__
extern pthread_t signal_thread;
#endif

#ifdef HAVE_OPENSSL
extern struct st_VioSSLFd * ssl_acceptor_fd;
#endif /* HAVE_OPENSSL */

MYSQL_LOCK *mysql_lock_tables(THD *thd, TABLE **table, uint count,
                              uint flags, bool *need_reopen);
/* mysql_lock_tables() and open_table() flags bits */
#define MYSQL_LOCK_IGNORE_GLOBAL_READ_LOCK      0x0001
#define MYSQL_LOCK_IGNORE_FLUSH                 0x0002
#define MYSQL_LOCK_NOTIFY_IF_NEED_REOPEN        0x0004
#define MYSQL_OPEN_IGNORE_LOCKED_TABLES         0x0008

void mysql_unlock_tables(THD *thd, MYSQL_LOCK *sql_lock);
void mysql_unlock_read_tables(THD *thd, MYSQL_LOCK *sql_lock);
void mysql_unlock_some_tables(THD *thd, TABLE **table,uint count);
void mysql_lock_remove(THD *thd, MYSQL_LOCK *locked,TABLE *table);
void mysql_lock_abort(THD *thd, TABLE *table, bool upgrade_lock);
void mysql_lock_downgrade_write(THD *thd, TABLE *table,
                                thr_lock_type new_lock_type);
bool mysql_lock_abort_for_thread(THD *thd, TABLE *table);
MYSQL_LOCK *mysql_lock_merge(MYSQL_LOCK *a,MYSQL_LOCK *b);
TABLE_LIST *mysql_lock_have_duplicate(THD *thd, TABLE_LIST *needle,
                                      TABLE_LIST *haystack);
bool lock_global_read_lock(THD *thd);
void unlock_global_read_lock(THD *thd);
bool wait_if_global_read_lock(THD *thd, bool abort_on_refresh,
                              bool is_not_commit);
void start_waiting_global_read_lock(THD *thd);
bool make_global_read_lock_block_commit(THD *thd);
bool set_protect_against_global_read_lock(void);
void unset_protect_against_global_read_lock(void);
void broadcast_refresh(void);

/* Lock based on name */
int lock_and_wait_for_table_name(THD *thd, TABLE_LIST *table_list);
int lock_table_name(THD *thd, TABLE_LIST *table_list, bool check_in_use);
void unlock_table_name(THD *thd, TABLE_LIST *table_list);
bool wait_for_locked_table_names(THD *thd, TABLE_LIST *table_list);
bool lock_table_names(THD *thd, TABLE_LIST *table_list);
void unlock_table_names(THD *thd, TABLE_LIST *table_list,
			TABLE_LIST *last_table);


/* old unireg functions */

void unireg_init(ulong options);
void unireg_end(void) __attribute__((noreturn));
bool mysql_create_frm(THD *thd, const char *file_name,
                      const char *db, const char *table,
		      HA_CREATE_INFO *create_info,
		      List<create_field> &create_field,
		      uint key_count,KEY *key_info,handler *db_type);
int rea_create_table(THD *thd, const char *path,
                     const char *db, const char *table_name,
                     HA_CREATE_INFO *create_info,
  		     List<create_field> &create_field,
                     uint key_count,KEY *key_info,
                     handler *file);
int format_number(uint inputflag,uint max_length,my_string pos,uint length,
		  my_string *errpos);

/* table.cc */
TABLE_SHARE *alloc_table_share(TABLE_LIST *table_list, char *key,
                               uint key_length);
void init_tmp_table_share(TABLE_SHARE *share, const char *key, uint key_length,
                          const char *table_name, const char *path);
void free_table_share(TABLE_SHARE *share);
int open_table_def(THD *thd, TABLE_SHARE *share, uint db_flags);
void open_table_error(TABLE_SHARE *share, int error, int db_errno, int errarg);
int open_table_from_share(THD *thd, TABLE_SHARE *share, const char *alias,
                          uint db_stat, uint prgflag, uint ha_open_flags,
                          TABLE *outparam, bool is_create_table);
int readfrm(const char *name, const void** data, uint* length);
int writefrm(const char* name, const void* data, uint len);
int closefrm(TABLE *table, bool free_share);
int read_string(File file, gptr *to, uint length);
void free_blobs(TABLE *table);
int set_zone(int nr,int min_zone,int max_zone);
ulong convert_period_to_month(ulong period);
ulong convert_month_to_period(ulong month);
void get_date_from_daynr(long daynr,uint *year, uint *month,
			 uint *day);
my_time_t TIME_to_timestamp(THD *thd, const MYSQL_TIME *t, my_bool *not_exist);
bool str_to_time_with_warn(const char *str,uint length,MYSQL_TIME *l_time);
timestamp_type str_to_datetime_with_warn(const char *str, uint length,
                                         MYSQL_TIME *l_time, uint flags);
void localtime_to_TIME(MYSQL_TIME *to, struct tm *from);
void calc_time_from_sec(MYSQL_TIME *to, long seconds, long microseconds);

void make_truncated_value_warning(THD *thd, MYSQL_ERROR::enum_warning_level level,
                                  const char *str_val,
				  uint str_length, timestamp_type time_type,
                                  const char *field_name);

bool date_add_interval(MYSQL_TIME *ltime, interval_type int_type, INTERVAL interval);
bool calc_time_diff(MYSQL_TIME *l_time1, MYSQL_TIME *l_time2, int l_sign,
                    longlong *seconds_out, long *microseconds_out);

extern LEX_STRING interval_type_to_name[];

extern DATE_TIME_FORMAT *date_time_format_make(timestamp_type format_type,
					       const char *format_str,
					       uint format_length);
extern DATE_TIME_FORMAT *date_time_format_copy(THD *thd,
					       DATE_TIME_FORMAT *format);
const char *get_date_time_format_str(KNOWN_DATE_TIME_FORMAT *format,
				     timestamp_type type);
extern bool make_date_time(DATE_TIME_FORMAT *format, MYSQL_TIME *l_time,
			   timestamp_type type, String *str);
void make_datetime(const DATE_TIME_FORMAT *format, const MYSQL_TIME *l_time,
                   String *str);
void make_date(const DATE_TIME_FORMAT *format, const MYSQL_TIME *l_time,
               String *str);
void make_time(const DATE_TIME_FORMAT *format, const MYSQL_TIME *l_time,
               String *str);
int my_time_compare(MYSQL_TIME *a, MYSQL_TIME *b);

int test_if_number(char *str,int *res,bool allow_wildcards);
void change_byte(byte *,uint,char,char);
void init_read_record(READ_RECORD *info, THD *thd, TABLE *reg_form,
		      SQL_SELECT *select,
		      int use_record_cache, bool print_errors);
void init_read_record_idx(READ_RECORD *info, THD *thd, TABLE *table, 
                          bool print_error, uint idx);
void end_read_record(READ_RECORD *info);
ha_rows filesort(THD *thd, TABLE *form,struct st_sort_field *sortorder,
		 uint s_length, SQL_SELECT *select,
		 ha_rows max_rows, bool sort_positions,
                 ha_rows *examined_rows);
void filesort_free_buffers(TABLE *table, bool full);
void change_double_for_sort(double nr,byte *to);
double my_double_round(double value, int dec, bool truncate);
int get_quick_record(SQL_SELECT *select);

int calc_weekday(long daynr,bool sunday_first_day_of_week);
uint calc_week(MYSQL_TIME *l_time, uint week_behaviour, uint *year);
void find_date(char *pos,uint *vek,uint flag);
TYPELIB *convert_strings_to_array_type(my_string *typelibs, my_string *end);
TYPELIB *typelib(MEM_ROOT *mem_root, List<String> &strings);
ulong get_form_pos(File file, uchar *head, TYPELIB *save_names);
ulong make_new_entry(File file,uchar *fileinfo,TYPELIB *formnames,
		     const char *newname);
ulong next_io_size(ulong pos);
void append_unescaped(String *res, const char *pos, uint length);
int create_frm(THD *thd, const char *name, const char *db, const char *table,
               uint reclength, uchar *fileinfo,
	       HA_CREATE_INFO *create_info, uint keys);
void update_create_info_from_table(HA_CREATE_INFO *info, TABLE *form);
int rename_file_ext(const char * from,const char * to,const char * ext);
bool check_db_name(LEX_STRING *db);
bool check_column_name(const char *name);
bool check_table_name(const char *name, uint length);
char *get_field(MEM_ROOT *mem, Field *field);
bool get_field(MEM_ROOT *mem, Field *field, class String *res);
int wild_case_compare(CHARSET_INFO *cs, const char *str,const char *wildstr);
char *fn_rext(char *name);

/* Conversion functions */
uint strconvert(CHARSET_INFO *from_cs, const char *from,
                CHARSET_INFO *to_cs, char *to, uint to_length, uint *errors);
uint filename_to_tablename(const char *from, char *to, uint to_length);
uint tablename_to_filename(const char *from, char *to, uint to_length);
uint build_table_filename(char *buff, size_t bufflen, const char *db,
                          const char *table, const char *ext, uint flags);
/* Flags for conversion functions. */
#define FN_FROM_IS_TMP  (1 << 0)
#define FN_TO_IS_TMP    (1 << 1)
#define FN_IS_TMP       (FN_FROM_IS_TMP | FN_TO_IS_TMP)
#define NO_FRM_RENAME   (1 << 2)

/* from hostname.cc */
struct in_addr;
my_string ip_to_hostname(struct in_addr *in,uint *errors);
void inc_host_errors(struct in_addr *in);
void reset_host_errors(struct in_addr *in);
bool hostname_cache_init();
void hostname_cache_free();
void hostname_cache_refresh(void);

/* sql_cache.cc */
extern bool sql_cache_init();
extern void sql_cache_free();
extern int sql_cache_hit(THD *thd, char *inBuf, uint length);

/* item_func.cc */
Item *get_system_var(THD *thd, enum_var_type var_type, LEX_STRING name,
		     LEX_STRING component);
int get_var_with_binlog(THD *thd, enum_sql_command sql_command,
                        LEX_STRING &name, user_var_entry **out_entry);
/* log.cc */
bool flush_error_log(void);

/* sql_list.cc */
void free_list(I_List <i_string_pair> *list);
void free_list(I_List <i_string> *list);

/* sql_yacc.cc */
extern int MYSQLparse(void *thd);
#ifndef DBUG_OFF
extern void turn_parser_debug_on();
#endif

/* frm_crypt.cc */
#ifdef HAVE_CRYPTED_FRM
SQL_CRYPT *get_crypt_for_frm(void);
#endif

#include "sql_view.h"

/* Some inline functions for more speed */

inline bool add_item_to_list(THD *thd, Item *item)
{
  return thd->lex->current_select->add_item_to_list(thd, item);
}

inline bool add_value_to_list(THD *thd, Item *value)
{
  return thd->lex->value_list.push_back(value);
}

inline bool add_order_to_list(THD *thd, Item *item, bool asc)
{
  return thd->lex->current_select->add_order_to_list(thd, item, asc);
}

inline bool add_group_to_list(THD *thd, Item *item, bool asc)
{
  return thd->lex->current_select->add_group_to_list(thd, item, asc);
}

inline void mark_as_null_row(TABLE *table)
{
  table->null_row=1;
  table->status|=STATUS_NULL_ROW;
  bfill(table->null_flags,table->s->null_bytes,255);
}

inline void table_case_convert(char * name, uint length)
{
  if (lower_case_table_names)
    files_charset_info->cset->casedn(files_charset_info,
                                     name, length, name, length);
}

inline const char *table_case_name(HA_CREATE_INFO *info, const char *name)
{
  return ((lower_case_table_names == 2 && info->alias) ? info->alias : name);
}

inline ulong sql_rnd_with_mutex()
{
  pthread_mutex_lock(&LOCK_thread_count);
  ulong tmp=(ulong) (my_rnd(&sql_rand) * 0xffffffff); /* make all bits random */
  pthread_mutex_unlock(&LOCK_thread_count);
  return tmp;
}

Comp_creator *comp_eq_creator(bool invert);
Comp_creator *comp_ge_creator(bool invert);
Comp_creator *comp_gt_creator(bool invert);
Comp_creator *comp_le_creator(bool invert);
Comp_creator *comp_lt_creator(bool invert);
Comp_creator *comp_ne_creator(bool invert);

Item * all_any_subquery_creator(Item *left_expr,
				chooser_compare_func_creator cmp,
				bool all,
				SELECT_LEX *select_lex);

/*
  clean/setup table fields and map

  SYNOPSYS
    setup_table_map()
    table - TABLE structure pointer (which should be setup)
    table_list TABLE_LIST structure pointer (owner of TABLE)
    tablenr - table number
*/

inline void setup_table_map(TABLE *table, TABLE_LIST *table_list, uint tablenr)
{
  table->used_fields= 0;
  table->const_table= 0;
  table->null_row= 0;
  table->status= STATUS_NO_RECORD;
  table->maybe_null= table_list->outer_join;
  TABLE_LIST *embedding= table_list->embedding;
  while (!table->maybe_null && embedding)
  {
    table->maybe_null= embedding->outer_join;
    embedding= embedding->embedding;
  }
  table->tablenr= tablenr;
  table->map= (table_map) 1 << tablenr;
  table->force_index= table_list->force_index;
  table->covering_keys= table->s->keys_for_keyread;
  table->merge_keys.clear_all();
}


/*
  SYNOPSYS
    hexchar_to_int()
    convert a hex digit into number
*/

inline int hexchar_to_int(char c)
{
  if (c <= '9' && c >= '0')
    return c-'0';
  c|=32;
  if (c <= 'f' && c >= 'a')
    return c-'a'+10;
  return -1;
}

/*
  is_user_table()
  return true if the table was created explicitly
*/

inline bool is_user_table(TABLE * table)
{
  const char *name= table->s->table_name.str;
  return strncmp(name, tmp_file_prefix, tmp_file_prefix_length);
}

/*
  Some functions that are different in the embedded library and the normal
  server
*/

#ifndef EMBEDDED_LIBRARY
extern "C" void unireg_abort(int exit_code) __attribute__((noreturn));
void kill_delayed_threads(void);
bool check_stack_overrun(THD *thd, long margin, char *dummy);
#else
#define unireg_abort(exit_code) DBUG_RETURN(exit_code)
inline void kill_delayed_threads(void) {}
#define check_stack_overrun(A, B, C) 0
#endif

/* Used by handlers to store things in schema tables */
#define IS_FILES_FILE_ID              0
#define IS_FILES_FILE_NAME            1
#define IS_FILES_FILE_TYPE            2
#define IS_FILES_TABLESPACE_NAME      3
#define IS_FILES_TABLE_CATALOG        4
#define IS_FILES_TABLE_SCHEMA         5
#define IS_FILES_TABLE_NAME           6
#define IS_FILES_LOGFILE_GROUP_NAME   7
#define IS_FILES_LOGFILE_GROUP_NUMBER 8
#define IS_FILES_ENGINE               9
#define IS_FILES_FULLTEXT_KEYS       10
#define IS_FILES_DELETED_ROWS        11
#define IS_FILES_UPDATE_COUNT        12
#define IS_FILES_FREE_EXTENTS        13
#define IS_FILES_TOTAL_EXTENTS       14
#define IS_FILES_EXTENT_SIZE         15
#define IS_FILES_INITIAL_SIZE        16
#define IS_FILES_MAXIMUM_SIZE        17
#define IS_FILES_AUTOEXTEND_SIZE     18
#define IS_FILES_CREATION_TIME       19
#define IS_FILES_LAST_UPDATE_TIME    20
#define IS_FILES_LAST_ACCESS_TIME    21
#define IS_FILES_RECOVER_TIME        22
#define IS_FILES_TRANSACTION_COUNTER 23
#define IS_FILES_VERSION             24
#define IS_FILES_ROW_FORMAT          25
#define IS_FILES_TABLE_ROWS          26
#define IS_FILES_AVG_ROW_LENGTH      27
#define IS_FILES_DATA_LENGTH         28
#define IS_FILES_MAX_DATA_LENGTH     29
#define IS_FILES_INDEX_LENGTH        30
#define IS_FILES_DATA_FREE           31
#define IS_FILES_CREATE_TIME         32
#define IS_FILES_UPDATE_TIME         33
#define IS_FILES_CHECK_TIME          34
#define IS_FILES_CHECKSUM            35
#define IS_FILES_STATUS              36
#define IS_FILES_EXTRA               37
void init_fill_schema_files_row(TABLE* table);
bool schema_table_store_record(THD *thd, TABLE *table);

/* sql/item_create.cc */
int item_create_init();
void item_create_cleanup();

#endif /* MYSQL_SERVER */
#endif /* MYSQL_CLIENT */

#endif /* MYSQL_PRIV_H */<|MERGE_RESOLUTION|>--- conflicted
+++ resolved
@@ -552,7 +552,14 @@
 /* below functions are required for plugins as THD class is opaque */
 my_bool thd_in_lock_tables(const THD *thd);
 my_bool thd_tablespace_op(const THD *thd);
-const char *thd_proc_info(THD *thd, const char *info);
+/** 
+  The meat of thd_proc_info(THD*, char*), a macro that packs the last
+  three calling-info parameters. 
+*/
+const char *set_thd_proc_info(THD *thd, const char *info, 
+                              const char *calling_func, 
+                              const char *calling_file, 
+                              const unsigned int calling_line);
 void **thd_ha_data(const THD *thd, const struct handlerton *hton);
 
 /*
@@ -576,11 +583,8 @@
 #include "field.h"				/* Field definitions */
 #include "protocol.h"
 #include "sql_udf.h"
-<<<<<<< HEAD
+#include "sql_profile.h"
 #include "sql_partition.h"
-=======
-#include "sql_profile.h"
->>>>>>> 1698b4f2
 
 class user_var_entry;
 class Security_context;
