--- conflicted
+++ resolved
@@ -506,10 +506,6 @@
   This is to speedup SUM/AVG(DISTINCT) evaluation for 8-32 bit integer
   values.
 */
-<<<<<<< HEAD
-
-=======
->>>>>>> 75b13bf7
 struct Hybrid_type_traits_fast_decimal: public
        Hybrid_type_traits_integer
 {
@@ -524,15 +520,6 @@
     val->traits= Hybrid_type_traits_decimal::instance();
     val->traits->div(val, u);
   }
-<<<<<<< HEAD
-  static const Hybrid_type_traits_fast_decimal *instance()
-  {
-    static const Hybrid_type_traits_fast_decimal fast_decimal_traits;
-    return &fast_decimal_traits;
-  }
-};
-
-=======
   static const Hybrid_type_traits_fast_decimal *instance();
 };
 
@@ -543,7 +530,6 @@
 {
   return &fast_decimal_traits_instance;
 }
->>>>>>> 75b13bf7
 
 void Item_sum_distinct::fix_length_and_dec()
 {
