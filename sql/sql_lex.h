--- conflicted
+++ resolved
@@ -1231,7 +1231,6 @@
     DBUG_ASSERT((flags & ~BINLOG_STMT_UNSAFE_ALL_FLAGS) == 0);
     binlog_stmt_flags|= flags;
     DBUG_VOID_RETURN;
-<<<<<<< HEAD
   }
 
   /**
@@ -1246,22 +1245,6 @@
   }
 
   /**
-=======
-  }
-
-  /**
-    Return a binary combination of all unsafe warnings for the
-    statement.  If the statement has been marked as unsafe by the
-    'flag' member of enum_binlog_stmt_unsafe, then the return value
-    from this function has bit (1<<flag) set to 1.
-  */
-  inline uint32 get_stmt_unsafe_flags() const {
-    DBUG_ENTER("get_stmt_unsafe_flags");
-    DBUG_RETURN(binlog_stmt_flags & BINLOG_STMT_UNSAFE_ALL_FLAGS);
-  }
-
-  /**
->>>>>>> bf67973d
     Mark the current statement as safe; i.e., clear all bits in
     binlog_stmt_flags that correspond to elements of
     enum_binlog_stmt_unsafe.
@@ -2285,10 +2268,7 @@
     yacc_yyvs= NULL;
     m_set_signal_info.clear();
     m_lock_type= TL_READ_DEFAULT;
-<<<<<<< HEAD
-=======
     m_mdl_type= MDL_SHARED_READ;
->>>>>>> bf67973d
   }
 
   ~Yacc_state();
@@ -2300,10 +2280,7 @@
   void reset_before_substatement()
   {
     m_lock_type= TL_READ_DEFAULT;
-<<<<<<< HEAD
-=======
     m_mdl_type= MDL_SHARED_READ;
->>>>>>> bf67973d
   }
 
   /**
@@ -2343,15 +2320,12 @@
   */
   thr_lock_type m_lock_type;
 
-<<<<<<< HEAD
-=======
   /**
     The type of requested metadata lock for tables added to
     the statement table list.
   */
   enum_mdl_type m_mdl_type;
 
->>>>>>> bf67973d
   /*
     TODO: move more attributes from the LEX structure here.
   */
