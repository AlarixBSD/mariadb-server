--- conflicted
+++ resolved
@@ -1,9 +1,5 @@
-<<<<<<< HEAD
-/* Copyright (c) 2000, 2011, Oracle and/or its affiliates.
-   Copyright (c) 2008-2011 Monty Program Ab
-=======
-/* Copyright (c) 2000, 2013, Oracle and/or its affiliates. All rights reserved.
->>>>>>> c0c9b92e
+/* Copyright (c) 2000, 2013, Oracle and/or its affiliates.
+   Copyright (c) 2008, 2013, Monty Program Ab.
 
    This program is free software; you can redistribute it and/or modify
    it under the terms of the GNU General Public License as published by
@@ -847,10 +843,9 @@
 
   /* Number of SEL_ARG objects allocated by SEL_ARG::clone_tree operations */
   uint alloced_sel_args; 
-<<<<<<< HEAD
+
   bool force_default_mrr;
   KEY_PART *key[MAX_KEY]; /* First key parts of keys used in the query */
-=======
 
   bool statement_should_be_aborted() const
   {
@@ -859,8 +854,6 @@
       thd->is_error() ||
       alloced_sel_args > SEL_ARG::MAX_SEL_ARGS;
   }
-
->>>>>>> c0c9b92e
 };
 
 class PARAM : public RANGE_OPT_PARAM
@@ -13593,22 +13586,12 @@
     */
     if (min_max_arg_part && min_max_arg_part->field->is_null())
     {
-<<<<<<< HEAD
       uchar *tmp_key_buff= (uchar*)my_alloca(max_used_key_length);
       /* Find the first subsequent record without NULL in the MIN/MAX field. */
       key_copy(tmp_key_buff, record, index_info, max_used_key_length);
       result= file->ha_index_read_map(record, tmp_key_buff,
                                       make_keypart_map(real_key_parts),
                                       HA_READ_AFTER_KEY);
-=======
-      uchar key_buf[MAX_KEY_LENGTH];
-
-      /* Find the first subsequent record without NULL in the MIN/MAX field. */
-      key_copy(key_buf, record, index_info, 0);
-      result= file->index_read_map(record, key_buf,
-                                   make_keypart_map(real_key_parts),
-                                   HA_READ_AFTER_KEY);
->>>>>>> c0c9b92e
       /*
         Check if the new record belongs to the current group by comparing its
         prefix with the group's prefix. If it is from the next group, then the
@@ -13622,11 +13605,7 @@
       if (!result)
       {
         if (key_cmp(index_info->key_part, group_prefix, real_prefix_len))
-<<<<<<< HEAD
           key_restore(record, tmp_key_buff, index_info, 0);
-=======
-          key_restore(record, key_buf, index_info, 0);
->>>>>>> c0c9b92e
       }
       else if (result == HA_ERR_KEY_NOT_FOUND || result == HA_ERR_END_OF_FILE)
         result= 0; /* There is a result in any case. */
