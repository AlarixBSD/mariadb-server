/* Copyright (c) 2000, 2015, Oracle and/or its affiliates.
   Copyright (c) 2008, 2015, MariaDB

   This program is free software; you can redistribute it and/or modify
   it under the terms of the GNU General Public License as published by
   the Free Software Foundation; version 2 of the License.

   This program is distributed in the hope that it will be useful,
   but WITHOUT ANY WARRANTY; without even the implied warranty of
   MERCHANTABILITY or FITNESS FOR A PARTICULAR PURPOSE.  See the
   GNU General Public License for more details.

   You should have received a copy of the GNU General Public License
   along with this program; if not, write to the Free Software
   Foundation, Inc., 51 Franklin St, Fifth Floor, Boston, MA  02110-1301  USA */

#define MYSQL_LEX 1
#include <my_global.h>
#include "sql_priv.h"
#include "sql_parse.h"        // sql_kill, *_precheck, *_prepare
#include "lock.h"             // try_transactional_lock,
                              // check_transactional_lock,
                              // set_handler_table_locks,
                              // lock_global_read_lock,
                              // make_global_read_lock_block_commit
#include "sql_base.h"         // find_temporary_table
#include "sql_cache.h"        // QUERY_CACHE_FLAGS_SIZE, query_cache_*
#include "sql_show.h"         // mysqld_list_*, mysqld_show_*,
                              // calc_sum_of_all_status
#include "mysqld.h"
#include "sql_locale.h"                         // my_locale_en_US
#include "log.h"                                // flush_error_log
#include "sql_view.h"         // mysql_create_view, mysql_drop_view
#include "sql_delete.h"       // mysql_delete
#include "sql_insert.h"       // mysql_insert
#include "sql_update.h"       // mysql_update, mysql_multi_update
#include "sql_partition.h"    // struct partition_info
#include "sql_db.h"           // mysql_change_db, mysql_create_db,
                              // mysql_rm_db, mysql_upgrade_db,
                              // mysql_alter_db,
                              // check_db_dir_existence,
                              // my_dbopt_cleanup
#include "sql_table.h"        // mysql_create_like_table,
                              // mysql_create_table,
                              // mysql_alter_table,
                              // mysql_backup_table,
                              // mysql_restore_table
#include "sql_reload.h"       // reload_acl_and_cache
#include "sql_admin.h"        // mysql_assign_to_keycache
#include "sql_connect.h"      // decrease_user_connections,
                              // check_mqh,
                              // reset_mqh
#include "sql_rename.h"       // mysql_rename_tables
#include "sql_tablespace.h"   // mysql_alter_tablespace
#include "hostname.h"         // hostname_cache_refresh
#include "sql_acl.h"          // *_ACL, check_grant, is_acl_user,
                              // has_any_table_level_privileges,
                              // mysql_drop_user, mysql_rename_user,
                              // check_grant_routine,
                              // mysql_routine_grant,
                              // mysql_show_grants,
                              // sp_grant_privileges, ...
#include "sql_test.h"         // mysql_print_status
#include "sql_select.h"       // handle_select, mysql_select,
                              // mysql_explain_union
#include "sql_load.h"         // mysql_load
#include "sql_servers.h"      // create_servers, alter_servers,
                              // drop_servers, servers_reload
#include "sql_handler.h"      // mysql_ha_open, mysql_ha_close,
                              // mysql_ha_read
#include "sql_binlog.h"       // mysql_client_binlog_statement
#include "sql_do.h"           // mysql_do
#include "sql_help.h"         // mysqld_help
#include "rpl_constants.h"    // Incident, INCIDENT_LOST_EVENTS
#include "log_event.h"
#include "sql_repl.h"
#include "rpl_filter.h"
#include "repl_failsafe.h"
#include <m_ctype.h>
#include <myisam.h>
#include <my_dir.h>
#include "rpl_handler.h"
#include "rpl_mi.h"

#include "sql_digest.h"

#include "sp_head.h"
#include "sp.h"
#include "sp_cache.h"
#include "events.h"
#include "sql_trigger.h"
#include "transaction.h"
#include "sql_audit.h"
#include "sql_prepare.h"
#include "debug_sync.h"
#include "probes_mysql.h"
#include "set_var.h"
#include "log_slow.h"
#include "sql_bootstrap.h"

#include "my_json_writer.h" 

#define FLAGSTR(V,F) ((V)&(F)?#F" ":"")

#ifdef WITH_ARIA_STORAGE_ENGINE
#include "../storage/maria/ha_maria.h"
#endif

#include "wsrep_mysqld.h"
#include "wsrep_thd.h"

static void wsrep_mysql_parse(THD *thd, char *rawbuf, uint length,
                              Parser_state *parser_state);

/**
  @defgroup Runtime_Environment Runtime Environment
  @{
*/

/* Used in error handling only */
#define SP_TYPE_STRING(LP) \
  ((LP)->sphead->m_type == TYPE_ENUM_FUNCTION ? "FUNCTION" : "PROCEDURE")
#define SP_COM_STRING(LP) \
  ((LP)->sql_command == SQLCOM_CREATE_SPFUNCTION || \
   (LP)->sql_command == SQLCOM_ALTER_FUNCTION || \
   (LP)->sql_command == SQLCOM_SHOW_CREATE_FUNC || \
   (LP)->sql_command == SQLCOM_DROP_FUNCTION ? \
   "FUNCTION" : "PROCEDURE")

static bool execute_sqlcom_select(THD *thd, TABLE_LIST *all_tables);
static void sql_kill(THD *thd, longlong id, killed_state state, killed_type type);
static void sql_kill_user(THD *thd, LEX_USER *user, killed_state state);
static bool lock_tables_precheck(THD *thd, TABLE_LIST *tables);
static bool execute_show_status(THD *, TABLE_LIST *);
static bool check_rename_table(THD *, TABLE_LIST *, TABLE_LIST *);

const char *any_db="*any*";	// Special symbol for check_access

const LEX_STRING command_name[]={
  { C_STRING_WITH_LEN("Sleep") },
  { C_STRING_WITH_LEN("Quit") },
  { C_STRING_WITH_LEN("Init DB") },
  { C_STRING_WITH_LEN("Query") },
  { C_STRING_WITH_LEN("Field List") },
  { C_STRING_WITH_LEN("Create DB") },
  { C_STRING_WITH_LEN("Drop DB") },
  { C_STRING_WITH_LEN("Refresh") },
  { C_STRING_WITH_LEN("Shutdown") },
  { C_STRING_WITH_LEN("Statistics") },
  { C_STRING_WITH_LEN("Processlist") },
  { C_STRING_WITH_LEN("Connect") },
  { C_STRING_WITH_LEN("Kill") },
  { C_STRING_WITH_LEN("Debug") },
  { C_STRING_WITH_LEN("Ping") },
  { C_STRING_WITH_LEN("Time") },
  { C_STRING_WITH_LEN("Delayed insert") },
  { C_STRING_WITH_LEN("Change user") },
  { C_STRING_WITH_LEN("Binlog Dump") },
  { C_STRING_WITH_LEN("Table Dump") },
  { C_STRING_WITH_LEN("Connect Out") },
  { C_STRING_WITH_LEN("Register Slave") },
  { C_STRING_WITH_LEN("Prepare") },
  { C_STRING_WITH_LEN("Execute") },
  { C_STRING_WITH_LEN("Long Data") },
  { C_STRING_WITH_LEN("Close stmt") },
  { C_STRING_WITH_LEN("Reset stmt") },
  { C_STRING_WITH_LEN("Set option") },
  { C_STRING_WITH_LEN("Fetch") },
  { C_STRING_WITH_LEN("Daemon") },
  { C_STRING_WITH_LEN("Error") }  // Last command number
};

const char *xa_state_names[]={
  "NON-EXISTING", "ACTIVE", "IDLE", "PREPARED", "ROLLBACK ONLY"
};

#ifdef HAVE_REPLICATION
/**
  Returns true if all tables should be ignored.
*/
inline bool all_tables_not_ok(THD *thd, TABLE_LIST *tables)
{
  Rpl_filter *rpl_filter= thd->system_thread_info.rpl_sql_info->rpl_filter;
  return rpl_filter->is_on() && tables && !thd->spcont &&
         !rpl_filter->tables_ok(thd->db, tables);
}
#endif


static bool some_non_temp_table_to_be_updated(THD *thd, TABLE_LIST *tables)
{
  for (TABLE_LIST *table= tables; table; table= table->next_global)
  {
    DBUG_ASSERT(table->db && table->table_name);
    if (table->updating && !find_temporary_table(thd, table))
      return 1;
  }
  return 0;
}


/*
  Implicitly commit a active transaction if statement requires so.

  @param thd    Thread handle.
  @param mask   Bitmask used for the SQL command match.

  @return 0     No implicit commit
  @return 1     Do a commit
*/
static bool stmt_causes_implicit_commit(THD *thd, uint mask)
{
  LEX *lex= thd->lex;
  bool skip= FALSE;
  DBUG_ENTER("stmt_causes_implicit_commit");

  if (!(sql_command_flags[lex->sql_command] & mask))
    DBUG_RETURN(FALSE);

  switch (lex->sql_command) {
  case SQLCOM_DROP_TABLE:
    skip= (lex->tmp_table() ||
           (thd->variables.option_bits & OPTION_GTID_BEGIN));
    break;
  case SQLCOM_ALTER_TABLE:
    /* If ALTER TABLE of non-temporary table, do implicit commit */
    skip= (lex->tmp_table());
    break;
  case SQLCOM_CREATE_TABLE:
    /*
      If CREATE TABLE of non-temporary table and the table is not part
      if a BEGIN GTID ... COMMIT group, do a implicit commit.
      This ensures that CREATE ... SELECT will in the same GTID group on the
      master and slave.
    */
    skip= (lex->tmp_table() ||
           (thd->variables.option_bits & OPTION_GTID_BEGIN));
    break;
  case SQLCOM_SET_OPTION:
    skip= lex->autocommit ? FALSE : TRUE;
    break;
  default:
    break;
  }

  DBUG_RETURN(!skip);
}


/**
  Mark all commands that somehow changes a table.

  This is used to check number of updates / hour.

  sql_command is actually set to SQLCOM_END sometimes
  so we need the +1 to include it in the array.

  See COMMAND_FLAG_xxx for different type of commands
     2  - query that returns meaningful ROW_COUNT() -
          a number of modified rows
*/

uint sql_command_flags[SQLCOM_END+1];
uint server_command_flags[COM_END+1];

void init_update_queries(void)
{
  /* Initialize the server command flags array. */
  memset(server_command_flags, 0, sizeof(server_command_flags));

  server_command_flags[COM_STATISTICS]= CF_SKIP_QUERY_ID | CF_SKIP_QUESTIONS | CF_SKIP_WSREP_CHECK;
  server_command_flags[COM_PING]=       CF_SKIP_QUERY_ID | CF_SKIP_QUESTIONS | CF_SKIP_WSREP_CHECK;

  server_command_flags[COM_QUIT]= CF_SKIP_WSREP_CHECK;
  server_command_flags[COM_PROCESS_INFO]= CF_SKIP_WSREP_CHECK;
  server_command_flags[COM_PROCESS_KILL]= CF_SKIP_WSREP_CHECK;
  server_command_flags[COM_SHUTDOWN]= CF_SKIP_WSREP_CHECK;
  server_command_flags[COM_SLEEP]= CF_SKIP_WSREP_CHECK;
  server_command_flags[COM_TIME]= CF_SKIP_WSREP_CHECK;
  server_command_flags[COM_END]= CF_SKIP_WSREP_CHECK;

  /*
    COM_QUERY, COM_SET_OPTION and COM_STMT_XXX are allowed to pass the early
    COM_xxx filter, they're checked later in mysql_execute_command().
  */
  server_command_flags[COM_QUERY]= CF_SKIP_WSREP_CHECK;
  server_command_flags[COM_SET_OPTION]= CF_SKIP_WSREP_CHECK;
  server_command_flags[COM_STMT_PREPARE]= CF_SKIP_QUESTIONS | CF_SKIP_WSREP_CHECK;
  server_command_flags[COM_STMT_CLOSE]= CF_SKIP_QUESTIONS | CF_SKIP_WSREP_CHECK;
  server_command_flags[COM_STMT_RESET]= CF_SKIP_QUESTIONS | CF_SKIP_WSREP_CHECK;
  server_command_flags[COM_STMT_EXECUTE]= CF_SKIP_WSREP_CHECK;
  server_command_flags[COM_STMT_SEND_LONG_DATA]= CF_SKIP_WSREP_CHECK;

  /* Initialize the sql command flags array. */
  memset(sql_command_flags, 0, sizeof(sql_command_flags));

  /*
    In general, DDL statements do not generate row events and do not go
    through a cache before being written to the binary log. However, the
    CREATE TABLE...SELECT is an exception because it may generate row
    events. For that reason,  the SQLCOM_CREATE_TABLE  which represents
    a CREATE TABLE, including the CREATE TABLE...SELECT, has the
    CF_CAN_GENERATE_ROW_EVENTS flag. The distinction between a regular
    CREATE TABLE and the CREATE TABLE...SELECT is made in other parts of
    the code, in particular in the Query_log_event's constructor.
  */
  sql_command_flags[SQLCOM_CREATE_TABLE]=   CF_CHANGES_DATA | CF_REEXECUTION_FRAGILE |
                                            CF_AUTO_COMMIT_TRANS | CF_REPORT_PROGRESS |
                                            CF_CAN_GENERATE_ROW_EVENTS;
  sql_command_flags[SQLCOM_CREATE_INDEX]=   CF_CHANGES_DATA | CF_AUTO_COMMIT_TRANS | CF_REPORT_PROGRESS;
  sql_command_flags[SQLCOM_ALTER_TABLE]=    CF_CHANGES_DATA | CF_WRITE_LOGS_COMMAND |
                                            CF_AUTO_COMMIT_TRANS | CF_REPORT_PROGRESS |
                                            CF_INSERTS_DATA;
  sql_command_flags[SQLCOM_TRUNCATE]=       CF_CHANGES_DATA | CF_WRITE_LOGS_COMMAND |
                                            CF_AUTO_COMMIT_TRANS;
  sql_command_flags[SQLCOM_DROP_TABLE]=     CF_CHANGES_DATA | CF_AUTO_COMMIT_TRANS;
  sql_command_flags[SQLCOM_LOAD]=           CF_CHANGES_DATA | CF_REEXECUTION_FRAGILE |
                                            CF_CAN_GENERATE_ROW_EVENTS | CF_REPORT_PROGRESS |
                                            CF_INSERTS_DATA;
  sql_command_flags[SQLCOM_CREATE_DB]=      CF_CHANGES_DATA | CF_AUTO_COMMIT_TRANS;
  sql_command_flags[SQLCOM_DROP_DB]=        CF_CHANGES_DATA | CF_AUTO_COMMIT_TRANS;
  sql_command_flags[SQLCOM_ALTER_DB_UPGRADE]= CF_AUTO_COMMIT_TRANS;
  sql_command_flags[SQLCOM_ALTER_DB]=       CF_CHANGES_DATA | CF_AUTO_COMMIT_TRANS;
  sql_command_flags[SQLCOM_RENAME_TABLE]=   CF_CHANGES_DATA | CF_AUTO_COMMIT_TRANS;
  sql_command_flags[SQLCOM_DROP_INDEX]=     CF_CHANGES_DATA | CF_AUTO_COMMIT_TRANS | CF_REPORT_PROGRESS;
  sql_command_flags[SQLCOM_CREATE_VIEW]=    CF_CHANGES_DATA | CF_REEXECUTION_FRAGILE |
                                            CF_AUTO_COMMIT_TRANS;
  sql_command_flags[SQLCOM_DROP_VIEW]=      CF_CHANGES_DATA | CF_AUTO_COMMIT_TRANS;
  sql_command_flags[SQLCOM_CREATE_TRIGGER]= CF_CHANGES_DATA | CF_AUTO_COMMIT_TRANS;
  sql_command_flags[SQLCOM_DROP_TRIGGER]=   CF_CHANGES_DATA | CF_AUTO_COMMIT_TRANS;
  sql_command_flags[SQLCOM_CREATE_EVENT]=   CF_CHANGES_DATA | CF_AUTO_COMMIT_TRANS;
  sql_command_flags[SQLCOM_ALTER_EVENT]=    CF_CHANGES_DATA | CF_AUTO_COMMIT_TRANS;
  sql_command_flags[SQLCOM_DROP_EVENT]=     CF_CHANGES_DATA | CF_AUTO_COMMIT_TRANS;

  sql_command_flags[SQLCOM_UPDATE]=	    CF_CHANGES_DATA | CF_REEXECUTION_FRAGILE |
                                            CF_CAN_GENERATE_ROW_EVENTS |
                                            CF_OPTIMIZER_TRACE |
                                            CF_CAN_BE_EXPLAINED |
                                            CF_UPDATES_DATA;
  sql_command_flags[SQLCOM_UPDATE_MULTI]=   CF_CHANGES_DATA | CF_REEXECUTION_FRAGILE |
                                            CF_CAN_GENERATE_ROW_EVENTS |
                                            CF_OPTIMIZER_TRACE |
                                            CF_CAN_BE_EXPLAINED |
                                            CF_UPDATES_DATA;
  sql_command_flags[SQLCOM_INSERT]=	    CF_CHANGES_DATA | CF_REEXECUTION_FRAGILE |
                                            CF_CAN_GENERATE_ROW_EVENTS |
                                            CF_OPTIMIZER_TRACE |
                                            CF_CAN_BE_EXPLAINED |
                                            CF_INSERTS_DATA;
  sql_command_flags[SQLCOM_INSERT_SELECT]=  CF_CHANGES_DATA | CF_REEXECUTION_FRAGILE |
                                            CF_CAN_GENERATE_ROW_EVENTS |
                                            CF_OPTIMIZER_TRACE |
                                            CF_CAN_BE_EXPLAINED |
                                            CF_INSERTS_DATA;
  sql_command_flags[SQLCOM_DELETE]=         CF_CHANGES_DATA | CF_REEXECUTION_FRAGILE |
                                            CF_CAN_GENERATE_ROW_EVENTS |
                                            CF_OPTIMIZER_TRACE |
                                            CF_CAN_BE_EXPLAINED;
  sql_command_flags[SQLCOM_DELETE_MULTI]=   CF_CHANGES_DATA | CF_REEXECUTION_FRAGILE |
                                            CF_CAN_GENERATE_ROW_EVENTS |
                                            CF_OPTIMIZER_TRACE |
                                            CF_CAN_BE_EXPLAINED;;
  sql_command_flags[SQLCOM_REPLACE]=        CF_CHANGES_DATA | CF_REEXECUTION_FRAGILE |
                                            CF_CAN_GENERATE_ROW_EVENTS |
                                            CF_OPTIMIZER_TRACE |
                                            CF_CAN_BE_EXPLAINED |
                                            CF_INSERTS_DATA;;
  sql_command_flags[SQLCOM_REPLACE_SELECT]= CF_CHANGES_DATA | CF_REEXECUTION_FRAGILE |
                                            CF_CAN_GENERATE_ROW_EVENTS |
                                            CF_OPTIMIZER_TRACE |
                                            CF_CAN_BE_EXPLAINED |
                                            CF_INSERTS_DATA;
  sql_command_flags[SQLCOM_SELECT]=         CF_REEXECUTION_FRAGILE |
                                            CF_CAN_GENERATE_ROW_EVENTS |
                                            CF_OPTIMIZER_TRACE |
                                            CF_CAN_BE_EXPLAINED;
  // (1) so that subquery is traced when doing "SET @var = (subquery)"
  /*
    @todo SQLCOM_SET_OPTION should have CF_CAN_GENERATE_ROW_EVENTS
    set, because it may invoke a stored function that generates row
    events. /Sven
  */
  sql_command_flags[SQLCOM_SET_OPTION]=     CF_REEXECUTION_FRAGILE |
                                            CF_AUTO_COMMIT_TRANS |
                                            CF_CAN_GENERATE_ROW_EVENTS |
                                            CF_OPTIMIZER_TRACE; // (1)
  // (1) so that subquery is traced when doing "DO @var := (subquery)"
  sql_command_flags[SQLCOM_DO]=             CF_REEXECUTION_FRAGILE |
                                            CF_CAN_GENERATE_ROW_EVENTS |
                                            CF_OPTIMIZER_TRACE; // (1)

  sql_command_flags[SQLCOM_SHOW_STATUS_PROC]= CF_STATUS_COMMAND | CF_REEXECUTION_FRAGILE;
  sql_command_flags[SQLCOM_SHOW_STATUS]=      CF_STATUS_COMMAND | CF_REEXECUTION_FRAGILE;
  sql_command_flags[SQLCOM_SHOW_DATABASES]=   CF_STATUS_COMMAND | CF_REEXECUTION_FRAGILE;
  sql_command_flags[SQLCOM_SHOW_TRIGGERS]=    CF_STATUS_COMMAND | CF_REEXECUTION_FRAGILE;
  sql_command_flags[SQLCOM_SHOW_EVENTS]=      CF_STATUS_COMMAND | CF_REEXECUTION_FRAGILE;
  sql_command_flags[SQLCOM_SHOW_OPEN_TABLES]= CF_STATUS_COMMAND | CF_REEXECUTION_FRAGILE;
  sql_command_flags[SQLCOM_SHOW_PLUGINS]=     CF_STATUS_COMMAND;
  sql_command_flags[SQLCOM_SHOW_GENERIC]=     CF_STATUS_COMMAND;
  sql_command_flags[SQLCOM_SHOW_FIELDS]=      CF_STATUS_COMMAND | CF_REEXECUTION_FRAGILE;
  sql_command_flags[SQLCOM_SHOW_KEYS]=        CF_STATUS_COMMAND | CF_REEXECUTION_FRAGILE;
  sql_command_flags[SQLCOM_SHOW_VARIABLES]=   CF_STATUS_COMMAND | CF_REEXECUTION_FRAGILE;
  sql_command_flags[SQLCOM_SHOW_CHARSETS]=    CF_STATUS_COMMAND | CF_REEXECUTION_FRAGILE;
  sql_command_flags[SQLCOM_SHOW_COLLATIONS]=  CF_STATUS_COMMAND | CF_REEXECUTION_FRAGILE;
  sql_command_flags[SQLCOM_SHOW_BINLOGS]=     CF_STATUS_COMMAND;
  sql_command_flags[SQLCOM_SHOW_SLAVE_HOSTS]= CF_STATUS_COMMAND;
  sql_command_flags[SQLCOM_SHOW_BINLOG_EVENTS]= CF_STATUS_COMMAND;
  sql_command_flags[SQLCOM_SHOW_STORAGE_ENGINES]= CF_STATUS_COMMAND;
  sql_command_flags[SQLCOM_SHOW_AUTHORS]=     CF_STATUS_COMMAND;
  sql_command_flags[SQLCOM_SHOW_CONTRIBUTORS]= CF_STATUS_COMMAND;
  sql_command_flags[SQLCOM_SHOW_PRIVILEGES]=  CF_STATUS_COMMAND;
  sql_command_flags[SQLCOM_SHOW_WARNS]=       CF_STATUS_COMMAND | CF_DIAGNOSTIC_STMT;
  sql_command_flags[SQLCOM_SHOW_ERRORS]=      CF_STATUS_COMMAND | CF_DIAGNOSTIC_STMT;
  sql_command_flags[SQLCOM_SHOW_ENGINE_STATUS]= CF_STATUS_COMMAND;
  sql_command_flags[SQLCOM_SHOW_ENGINE_MUTEX]= CF_STATUS_COMMAND;
  sql_command_flags[SQLCOM_SHOW_ENGINE_LOGS]= CF_STATUS_COMMAND;
  sql_command_flags[SQLCOM_SHOW_EXPLAIN]= CF_STATUS_COMMAND;
  sql_command_flags[SQLCOM_SHOW_PROCESSLIST]= CF_STATUS_COMMAND;
  sql_command_flags[SQLCOM_SHOW_GRANTS]=      CF_STATUS_COMMAND;
  sql_command_flags[SQLCOM_SHOW_CREATE_DB]=   CF_STATUS_COMMAND;
  sql_command_flags[SQLCOM_SHOW_CREATE]=  CF_STATUS_COMMAND;
  sql_command_flags[SQLCOM_SHOW_MASTER_STAT]= CF_STATUS_COMMAND;
  sql_command_flags[SQLCOM_SHOW_SLAVE_STAT]=  CF_STATUS_COMMAND;
  sql_command_flags[SQLCOM_SHOW_CREATE_PROC]= CF_STATUS_COMMAND;
  sql_command_flags[SQLCOM_SHOW_CREATE_FUNC]= CF_STATUS_COMMAND;
  sql_command_flags[SQLCOM_SHOW_CREATE_TRIGGER]=  CF_STATUS_COMMAND;
  sql_command_flags[SQLCOM_SHOW_STATUS_FUNC]= CF_STATUS_COMMAND | CF_REEXECUTION_FRAGILE;
  sql_command_flags[SQLCOM_SHOW_PROC_CODE]=   CF_STATUS_COMMAND;
  sql_command_flags[SQLCOM_SHOW_FUNC_CODE]=   CF_STATUS_COMMAND;
  sql_command_flags[SQLCOM_SHOW_CREATE_EVENT]= CF_STATUS_COMMAND;
  sql_command_flags[SQLCOM_SHOW_PROFILES]=    CF_STATUS_COMMAND;
  sql_command_flags[SQLCOM_SHOW_PROFILE]=     CF_STATUS_COMMAND;
  sql_command_flags[SQLCOM_BINLOG_BASE64_EVENT]= CF_STATUS_COMMAND | CF_CAN_GENERATE_ROW_EVENTS;
  sql_command_flags[SQLCOM_SHOW_TABLES]=       (CF_STATUS_COMMAND | CF_SHOW_TABLE_COMMAND | CF_REEXECUTION_FRAGILE);
  sql_command_flags[SQLCOM_SHOW_TABLE_STATUS]= (CF_STATUS_COMMAND | CF_SHOW_TABLE_COMMAND | CF_REEXECUTION_FRAGILE);


  sql_command_flags[SQLCOM_CREATE_USER]=       CF_CHANGES_DATA;
  sql_command_flags[SQLCOM_RENAME_USER]=       CF_CHANGES_DATA;
  sql_command_flags[SQLCOM_DROP_USER]=         CF_CHANGES_DATA;
  sql_command_flags[SQLCOM_CREATE_ROLE]=       CF_CHANGES_DATA;
  sql_command_flags[SQLCOM_GRANT]=             CF_CHANGES_DATA;
  sql_command_flags[SQLCOM_GRANT_ROLE]=        CF_CHANGES_DATA;
  sql_command_flags[SQLCOM_REVOKE]=            CF_CHANGES_DATA;
  sql_command_flags[SQLCOM_REVOKE_ROLE]=       CF_CHANGES_DATA;
  sql_command_flags[SQLCOM_OPTIMIZE]=          CF_CHANGES_DATA;
  sql_command_flags[SQLCOM_CREATE_FUNCTION]=   CF_CHANGES_DATA | CF_AUTO_COMMIT_TRANS;
  sql_command_flags[SQLCOM_CREATE_PROCEDURE]=  CF_CHANGES_DATA | CF_AUTO_COMMIT_TRANS;
  sql_command_flags[SQLCOM_CREATE_SPFUNCTION]= CF_CHANGES_DATA | CF_AUTO_COMMIT_TRANS;
  sql_command_flags[SQLCOM_DROP_PROCEDURE]=    CF_CHANGES_DATA | CF_AUTO_COMMIT_TRANS;
  sql_command_flags[SQLCOM_DROP_FUNCTION]=     CF_CHANGES_DATA | CF_AUTO_COMMIT_TRANS;
  sql_command_flags[SQLCOM_ALTER_PROCEDURE]=   CF_CHANGES_DATA | CF_AUTO_COMMIT_TRANS;
  sql_command_flags[SQLCOM_ALTER_FUNCTION]=    CF_CHANGES_DATA | CF_AUTO_COMMIT_TRANS;
  sql_command_flags[SQLCOM_INSTALL_PLUGIN]=    CF_CHANGES_DATA | CF_AUTO_COMMIT_TRANS;
  sql_command_flags[SQLCOM_UNINSTALL_PLUGIN]=  CF_CHANGES_DATA | CF_AUTO_COMMIT_TRANS;

  /*
    The following is used to preserver CF_ROW_COUNT during the
    a CALL or EXECUTE statement, so the value generated by the
    last called (or executed) statement is preserved.
    See mysql_execute_command() for how CF_ROW_COUNT is used.
  */
  /*
    (1): without it, in "CALL some_proc((subq))", subquery would not be
    traced.
  */
  sql_command_flags[SQLCOM_CALL]=      CF_REEXECUTION_FRAGILE |
                                       CF_CAN_GENERATE_ROW_EVENTS |
                                       CF_OPTIMIZER_TRACE; // (1)
  sql_command_flags[SQLCOM_EXECUTE]=   CF_CAN_GENERATE_ROW_EVENTS;
  sql_command_flags[SQLCOM_COMPOUND]=  CF_CAN_GENERATE_ROW_EVENTS;

  /*
    We don't want to change to statement based replication for these commands
  */
  sql_command_flags[SQLCOM_ROLLBACK]|= CF_FORCE_ORIGINAL_BINLOG_FORMAT;
  /* We don't want to replicate ALTER TABLE for temp tables in row format */
  sql_command_flags[SQLCOM_ALTER_TABLE]|= CF_FORCE_ORIGINAL_BINLOG_FORMAT;
  /* We don't want to replicate TRUNCATE for temp tables in row format */
  sql_command_flags[SQLCOM_TRUNCATE]|= CF_FORCE_ORIGINAL_BINLOG_FORMAT;
  /* We don't want to replicate DROP for temp tables in row format */
  sql_command_flags[SQLCOM_DROP_TABLE]|= CF_FORCE_ORIGINAL_BINLOG_FORMAT;
  /* One can change replication mode with SET */
  sql_command_flags[SQLCOM_SET_OPTION]|= CF_FORCE_ORIGINAL_BINLOG_FORMAT;

  /*
    The following admin table operations are allowed
    on log tables.
  */
  sql_command_flags[SQLCOM_REPAIR]=    CF_WRITE_LOGS_COMMAND | CF_AUTO_COMMIT_TRANS | CF_REPORT_PROGRESS;
  sql_command_flags[SQLCOM_OPTIMIZE]|= CF_WRITE_LOGS_COMMAND | CF_AUTO_COMMIT_TRANS | CF_REPORT_PROGRESS;
  sql_command_flags[SQLCOM_ANALYZE]=   CF_WRITE_LOGS_COMMAND | CF_AUTO_COMMIT_TRANS | CF_REPORT_PROGRESS;
  sql_command_flags[SQLCOM_CHECK]=     CF_WRITE_LOGS_COMMAND | CF_AUTO_COMMIT_TRANS | CF_REPORT_PROGRESS;
  sql_command_flags[SQLCOM_CHECKSUM]=  CF_REPORT_PROGRESS;

  sql_command_flags[SQLCOM_CREATE_USER]|=       CF_AUTO_COMMIT_TRANS;
  sql_command_flags[SQLCOM_DROP_USER]|=         CF_AUTO_COMMIT_TRANS;
  sql_command_flags[SQLCOM_RENAME_USER]|=       CF_AUTO_COMMIT_TRANS;
  sql_command_flags[SQLCOM_CREATE_ROLE]|=       CF_AUTO_COMMIT_TRANS;
  sql_command_flags[SQLCOM_DROP_ROLE]|=         CF_AUTO_COMMIT_TRANS;
  sql_command_flags[SQLCOM_REVOKE]|=            CF_AUTO_COMMIT_TRANS;
  sql_command_flags[SQLCOM_REVOKE_ALL]=         CF_AUTO_COMMIT_TRANS;
  sql_command_flags[SQLCOM_REVOKE_ROLE]|=       CF_AUTO_COMMIT_TRANS;
  sql_command_flags[SQLCOM_GRANT]|=             CF_AUTO_COMMIT_TRANS;
  sql_command_flags[SQLCOM_GRANT_ROLE]|=        CF_AUTO_COMMIT_TRANS;

  sql_command_flags[SQLCOM_FLUSH]=              CF_AUTO_COMMIT_TRANS;
  sql_command_flags[SQLCOM_RESET]=              CF_AUTO_COMMIT_TRANS;
  sql_command_flags[SQLCOM_CREATE_SERVER]=      CF_AUTO_COMMIT_TRANS;
  sql_command_flags[SQLCOM_ALTER_SERVER]=       CF_AUTO_COMMIT_TRANS;
  sql_command_flags[SQLCOM_DROP_SERVER]=        CF_AUTO_COMMIT_TRANS;

  /*
    The following statements can deal with temporary tables,
    so temporary tables should be pre-opened for those statements to
    simplify privilege checking.

    There are other statements that deal with temporary tables and open
    them, but which are not listed here. The thing is that the order of
    pre-opening temporary tables for those statements is somewhat custom.
  */
  sql_command_flags[SQLCOM_CREATE_TABLE]|=    CF_PREOPEN_TMP_TABLES;
  sql_command_flags[SQLCOM_DROP_TABLE]|=      CF_PREOPEN_TMP_TABLES;
  sql_command_flags[SQLCOM_CREATE_INDEX]|=    CF_PREOPEN_TMP_TABLES;
  sql_command_flags[SQLCOM_ALTER_TABLE]|=     CF_PREOPEN_TMP_TABLES;
  sql_command_flags[SQLCOM_TRUNCATE]|=        CF_PREOPEN_TMP_TABLES;
  sql_command_flags[SQLCOM_LOAD]|=            CF_PREOPEN_TMP_TABLES;
  sql_command_flags[SQLCOM_DROP_INDEX]|=      CF_PREOPEN_TMP_TABLES;
  sql_command_flags[SQLCOM_UPDATE]|=          CF_PREOPEN_TMP_TABLES;
  sql_command_flags[SQLCOM_UPDATE_MULTI]|=    CF_PREOPEN_TMP_TABLES;
  sql_command_flags[SQLCOM_INSERT_SELECT]|=   CF_PREOPEN_TMP_TABLES;
  sql_command_flags[SQLCOM_DELETE]|=          CF_PREOPEN_TMP_TABLES;
  sql_command_flags[SQLCOM_DELETE_MULTI]|=    CF_PREOPEN_TMP_TABLES;
  sql_command_flags[SQLCOM_REPLACE_SELECT]|=  CF_PREOPEN_TMP_TABLES;
  sql_command_flags[SQLCOM_SELECT]|=          CF_PREOPEN_TMP_TABLES;
  sql_command_flags[SQLCOM_SET_OPTION]|=      CF_PREOPEN_TMP_TABLES;
  sql_command_flags[SQLCOM_DO]|=              CF_PREOPEN_TMP_TABLES;
  sql_command_flags[SQLCOM_HA_OPEN]|=         CF_PREOPEN_TMP_TABLES;
  sql_command_flags[SQLCOM_CALL]|=            CF_PREOPEN_TMP_TABLES;
  sql_command_flags[SQLCOM_CHECKSUM]|=        CF_PREOPEN_TMP_TABLES;
  sql_command_flags[SQLCOM_ANALYZE]|=         CF_PREOPEN_TMP_TABLES;
  sql_command_flags[SQLCOM_CHECK]|=           CF_PREOPEN_TMP_TABLES;
  sql_command_flags[SQLCOM_OPTIMIZE]|=        CF_PREOPEN_TMP_TABLES;
  sql_command_flags[SQLCOM_REPAIR]|=          CF_PREOPEN_TMP_TABLES;
  sql_command_flags[SQLCOM_PRELOAD_KEYS]|=    CF_PREOPEN_TMP_TABLES;
  sql_command_flags[SQLCOM_ASSIGN_TO_KEYCACHE]|= CF_PREOPEN_TMP_TABLES;

  /*
    DDL statements that should start with closing opened handlers.

    We use this flag only for statements for which open HANDLERs
    have to be closed before temporary tables are pre-opened.
  */
  sql_command_flags[SQLCOM_CREATE_TABLE]|=    CF_HA_CLOSE;
  sql_command_flags[SQLCOM_DROP_TABLE]|=      CF_HA_CLOSE;
  sql_command_flags[SQLCOM_ALTER_TABLE]|=     CF_HA_CLOSE;
  sql_command_flags[SQLCOM_TRUNCATE]|=        CF_HA_CLOSE;
  sql_command_flags[SQLCOM_REPAIR]|=          CF_HA_CLOSE;
  sql_command_flags[SQLCOM_OPTIMIZE]|=        CF_HA_CLOSE;
  sql_command_flags[SQLCOM_ANALYZE]|=         CF_HA_CLOSE;
  sql_command_flags[SQLCOM_CHECK]|=           CF_HA_CLOSE;
  sql_command_flags[SQLCOM_CREATE_INDEX]|=    CF_HA_CLOSE;
  sql_command_flags[SQLCOM_DROP_INDEX]|=      CF_HA_CLOSE;
  sql_command_flags[SQLCOM_PRELOAD_KEYS]|=    CF_HA_CLOSE;
  sql_command_flags[SQLCOM_ASSIGN_TO_KEYCACHE]|=  CF_HA_CLOSE;

  /*
    Mark statements that always are disallowed in read-only
    transactions. Note that according to the SQL standard,
    even temporary table DDL should be disallowed.
  */
  sql_command_flags[SQLCOM_CREATE_TABLE]|=     CF_DISALLOW_IN_RO_TRANS;
  sql_command_flags[SQLCOM_ALTER_TABLE]|=      CF_DISALLOW_IN_RO_TRANS;
  sql_command_flags[SQLCOM_DROP_TABLE]|=       CF_DISALLOW_IN_RO_TRANS;
  sql_command_flags[SQLCOM_RENAME_TABLE]|=     CF_DISALLOW_IN_RO_TRANS;
  sql_command_flags[SQLCOM_CREATE_INDEX]|=     CF_DISALLOW_IN_RO_TRANS;
  sql_command_flags[SQLCOM_DROP_INDEX]|=       CF_DISALLOW_IN_RO_TRANS;
  sql_command_flags[SQLCOM_CREATE_DB]|=        CF_DISALLOW_IN_RO_TRANS;
  sql_command_flags[SQLCOM_DROP_DB]|=          CF_DISALLOW_IN_RO_TRANS;
  sql_command_flags[SQLCOM_ALTER_DB_UPGRADE]|= CF_DISALLOW_IN_RO_TRANS;
  sql_command_flags[SQLCOM_ALTER_DB]|=         CF_DISALLOW_IN_RO_TRANS;
  sql_command_flags[SQLCOM_CREATE_VIEW]|=      CF_DISALLOW_IN_RO_TRANS;
  sql_command_flags[SQLCOM_DROP_VIEW]|=        CF_DISALLOW_IN_RO_TRANS;
  sql_command_flags[SQLCOM_CREATE_TRIGGER]|=   CF_DISALLOW_IN_RO_TRANS;
  sql_command_flags[SQLCOM_DROP_TRIGGER]|=     CF_DISALLOW_IN_RO_TRANS;
  sql_command_flags[SQLCOM_CREATE_EVENT]|=     CF_DISALLOW_IN_RO_TRANS;
  sql_command_flags[SQLCOM_ALTER_EVENT]|=      CF_DISALLOW_IN_RO_TRANS;
  sql_command_flags[SQLCOM_DROP_EVENT]|=       CF_DISALLOW_IN_RO_TRANS;
  sql_command_flags[SQLCOM_CREATE_USER]|=      CF_DISALLOW_IN_RO_TRANS;
  sql_command_flags[SQLCOM_RENAME_USER]|=      CF_DISALLOW_IN_RO_TRANS;
  sql_command_flags[SQLCOM_DROP_USER]|=        CF_DISALLOW_IN_RO_TRANS;
  sql_command_flags[SQLCOM_CREATE_SERVER]|=    CF_DISALLOW_IN_RO_TRANS;
  sql_command_flags[SQLCOM_ALTER_SERVER]|=     CF_DISALLOW_IN_RO_TRANS;
  sql_command_flags[SQLCOM_DROP_SERVER]|=      CF_DISALLOW_IN_RO_TRANS;
  sql_command_flags[SQLCOM_CREATE_FUNCTION]|=  CF_DISALLOW_IN_RO_TRANS;
  sql_command_flags[SQLCOM_CREATE_PROCEDURE]|= CF_DISALLOW_IN_RO_TRANS;
  sql_command_flags[SQLCOM_CREATE_SPFUNCTION]|=CF_DISALLOW_IN_RO_TRANS;
  sql_command_flags[SQLCOM_DROP_PROCEDURE]|=   CF_DISALLOW_IN_RO_TRANS;
  sql_command_flags[SQLCOM_DROP_FUNCTION]|=    CF_DISALLOW_IN_RO_TRANS;
  sql_command_flags[SQLCOM_ALTER_PROCEDURE]|=  CF_DISALLOW_IN_RO_TRANS;
  sql_command_flags[SQLCOM_ALTER_FUNCTION]|=   CF_DISALLOW_IN_RO_TRANS;
  sql_command_flags[SQLCOM_TRUNCATE]|=         CF_DISALLOW_IN_RO_TRANS;
  sql_command_flags[SQLCOM_ALTER_TABLESPACE]|= CF_DISALLOW_IN_RO_TRANS;
  sql_command_flags[SQLCOM_REPAIR]|=           CF_DISALLOW_IN_RO_TRANS;
  sql_command_flags[SQLCOM_OPTIMIZE]|=         CF_DISALLOW_IN_RO_TRANS;
  sql_command_flags[SQLCOM_GRANT]|=            CF_DISALLOW_IN_RO_TRANS;
  sql_command_flags[SQLCOM_REVOKE]|=           CF_DISALLOW_IN_RO_TRANS;
  sql_command_flags[SQLCOM_REVOKE_ALL]|=       CF_DISALLOW_IN_RO_TRANS;
  sql_command_flags[SQLCOM_INSTALL_PLUGIN]|=   CF_DISALLOW_IN_RO_TRANS;
  sql_command_flags[SQLCOM_UNINSTALL_PLUGIN]|= CF_DISALLOW_IN_RO_TRANS;
}

bool sqlcom_can_generate_row_events(const THD *thd)
{
  return (sql_command_flags[thd->lex->sql_command] &
          CF_CAN_GENERATE_ROW_EVENTS);
}
 
bool is_update_query(enum enum_sql_command command)
{
  DBUG_ASSERT(command <= SQLCOM_END);
  return (sql_command_flags[command] & CF_CHANGES_DATA) != 0;
}

/**
  Check if a sql command is allowed to write to log tables.
  @param command The SQL command
  @return true if writing is allowed
*/
bool is_log_table_write_query(enum enum_sql_command command)
{
  DBUG_ASSERT(command <= SQLCOM_END);
  return (sql_command_flags[command] & CF_WRITE_LOGS_COMMAND) != 0;
}

void execute_init_command(THD *thd, LEX_STRING *init_command,
                          mysql_rwlock_t *var_lock)
{
  Vio* save_vio;
  ulong save_client_capabilities;

  mysql_rwlock_rdlock(var_lock);
  if (!init_command->length)
  {
    mysql_rwlock_unlock(var_lock);
    return;
  }

  /*
    copy the value under a lock, and release the lock.
    init_command has to be executed without a lock held,
    as it may try to change itself
  */
  size_t len= init_command->length;
  char *buf= thd->strmake(init_command->str, len);
  mysql_rwlock_unlock(var_lock);

#if defined(ENABLED_PROFILING)
  thd->profiling.start_new_query();
  thd->profiling.set_query_source(buf, len);
#endif

  THD_STAGE_INFO(thd, stage_execution_of_init_command);
  save_client_capabilities= thd->client_capabilities;
  thd->client_capabilities|= CLIENT_MULTI_QUERIES;
  /*
    We don't need return result of execution to client side.
    To forbid this we should set thd->net.vio to 0.
  */
  save_vio= thd->net.vio;
  thd->net.vio= 0;
  dispatch_command(COM_QUERY, thd, buf, len);
  thd->client_capabilities= save_client_capabilities;
  thd->net.vio= save_vio;

#if defined(ENABLED_PROFILING)
  thd->profiling.finish_current_query();
#endif
}


static char *fgets_fn(char *buffer, size_t size, fgets_input_t input, int *error)
{
  MYSQL_FILE *in= static_cast<MYSQL_FILE*> (input);
  char *line= mysql_file_fgets(buffer, size, in);
  if (error)
    *error= (line == NULL) ? ferror(in->m_file) : 0;
  return line;
}


static void handle_bootstrap_impl(THD *thd)
{
  MYSQL_FILE *file= bootstrap_file;
  DBUG_ENTER("handle_bootstrap_impl");

#ifndef EMBEDDED_LIBRARY
  pthread_detach_this_thread();
  thd->thread_stack= (char*) &thd;
#endif /* EMBEDDED_LIBRARY */

  thd->security_ctx->user= (char*) my_strdup("boot", MYF(MY_WME));
  thd->security_ctx->priv_user[0]= thd->security_ctx->priv_host[0]=
    thd->security_ctx->priv_role[0]= 0;
  /*
    Make the "client" handle multiple results. This is necessary
    to enable stored procedures with SELECTs and Dynamic SQL
    in init-file.
  */
  thd->client_capabilities|= CLIENT_MULTI_RESULTS;

  thd->init_for_queries();

  for ( ; ; )
  {
    char buffer[MAX_BOOTSTRAP_QUERY_SIZE] = "";
    int rc, length;
    char *query;
    int error= 0;

    rc= read_bootstrap_query(buffer, &length, file, fgets_fn, &error);

    if (rc == READ_BOOTSTRAP_EOF)
      break;
    /*
      Check for bootstrap file errors. SQL syntax errors will be
      caught below.
    */
    if (rc != READ_BOOTSTRAP_SUCCESS)
    {
      /*
        mysql_parse() may have set a successful error status for the previous
        query. We must clear the error status to report the bootstrap error.
      */
      thd->get_stmt_da()->reset_diagnostics_area();

      /* Get the nearest query text for reference. */
      char *err_ptr= buffer + (length <= MAX_BOOTSTRAP_ERROR_LEN ?
                                        0 : (length - MAX_BOOTSTRAP_ERROR_LEN));
      switch (rc)
      {
      case READ_BOOTSTRAP_ERROR:
        my_printf_error(ER_UNKNOWN_ERROR, "Bootstrap file error, return code (%d). "
                        "Nearest query: '%s'", MYF(0), error, err_ptr);
        break;

      case READ_BOOTSTRAP_QUERY_SIZE:
        my_printf_error(ER_UNKNOWN_ERROR, "Boostrap file error. Query size "
                        "exceeded %d bytes near '%s'.", MYF(0),
                        MAX_BOOTSTRAP_LINE_SIZE, err_ptr);
        break;

      default:
        DBUG_ASSERT(false);
        break;
      }

      thd->protocol->end_statement();
      bootstrap_error= 1;
      break;
    }

    query= (char *) thd->memdup_w_gap(buffer, length + 1,
                                      thd->db_length + 1 +
                                      QUERY_CACHE_DB_LENGTH_SIZE +
                                      QUERY_CACHE_FLAGS_SIZE);
    size_t db_len= 0;
    memcpy(query + length + 1, (char *) &db_len, sizeof(size_t));
    thd->set_query_and_id(query, length, thd->charset(), next_query_id());
    int2store(query + length + 1, 0);           // No db in bootstrap
    DBUG_PRINT("query",("%-.4096s",thd->query()));
#if defined(ENABLED_PROFILING)
    thd->profiling.start_new_query();
    thd->profiling.set_query_source(thd->query(), length);
#endif

    /*
      We don't need to obtain LOCK_thread_count here because in bootstrap
      mode we have only one thread.
    */
    thd->set_time();
    Parser_state parser_state;
    if (parser_state.init(thd, thd->query(), length))
    {
      thd->protocol->end_statement();
      bootstrap_error= 1;
      break;
    }

    mysql_parse(thd, thd->query(), length, &parser_state);

    bootstrap_error= thd->is_error();
    thd->protocol->end_statement();

#if defined(ENABLED_PROFILING)
    thd->profiling.finish_current_query();
#endif
    delete_explain_query(thd->lex);

    if (bootstrap_error)
      break;

    free_root(thd->mem_root,MYF(MY_KEEP_PREALLOC));
    free_root(&thd->transaction.mem_root,MYF(MY_KEEP_PREALLOC));
    thd->lex->restore_set_statement_var();
  }

  DBUG_VOID_RETURN;
}


/**
  Execute commands from bootstrap_file.

  Used when creating the initial grant tables.
*/

pthread_handler_t handle_bootstrap(void *arg)
{
  THD *thd=(THD*) arg;

  mysql_thread_set_psi_id(thd->thread_id);

  do_handle_bootstrap(thd);
  return 0;
}

void do_handle_bootstrap(THD *thd)
{
  /* The following must be called before DBUG_ENTER */
  thd->thread_stack= (char*) &thd;
  if (my_thread_init() || thd->store_globals())
  {
#ifndef EMBEDDED_LIBRARY
    close_connection(thd, ER_OUT_OF_RESOURCES);
#endif
    thd->fatal_error();
    goto end;
  }

  handle_bootstrap_impl(thd);

end:
  delete thd;

#ifndef EMBEDDED_LIBRARY
  thread_safe_decrement32(&thread_count);
  in_bootstrap= FALSE;

  mysql_mutex_lock(&LOCK_thread_count);
  mysql_cond_broadcast(&COND_thread_count);
  mysql_mutex_unlock(&LOCK_thread_count);
  my_thread_end();
  pthread_exit(0);
#endif

  return;
}


/* This works because items are allocated with sql_alloc() */

void free_items(Item *item)
{
  Item *next;
  DBUG_ENTER("free_items");
  for (; item ; item=next)
  {
    next=item->next;
    item->delete_self();
  }
  DBUG_VOID_RETURN;
}

/**
   This works because items are allocated with sql_alloc().
   @note The function also handles null pointers (empty list).
*/
void cleanup_items(Item *item)
{
  DBUG_ENTER("cleanup_items");  
  for (; item ; item=item->next)
    item->cleanup();
  DBUG_VOID_RETURN;
}


#ifndef EMBEDDED_LIBRARY

#ifdef WITH_WSREP
static bool wsrep_node_is_ready(THD *thd)
{
  if (thd->variables.wsrep_on && !thd->wsrep_applier && !wsrep_ready)
  {
    my_message(ER_UNKNOWN_COM_ERROR,
               "WSREP has not yet prepared node for application use",
               MYF(0));
    return false;
  }
  return true;
}
#endif

/**
  Read one command from connection and execute it (query or simple command).
  This function is called in loop from thread function.

  For profiling to work, it must never be called recursively.

  @retval
    0  success
  @retval
    1  request of thread shutdown (see dispatch_command() description)
*/

bool do_command(THD *thd)
{
  bool return_value;
  char *packet= 0;
#ifdef WITH_WSREP
  ulong packet_length= 0; // just to avoid (false positive) compiler warning
#else
  ulong packet_length;
#endif /* WITH_WSREP */
  NET *net= &thd->net;
  enum enum_server_command command;
  DBUG_ENTER("do_command");

#ifdef WITH_WSREP
  if (WSREP(thd))
  {
    mysql_mutex_lock(&thd->LOCK_wsrep_thd);
    thd->wsrep_query_state= QUERY_IDLE;
    if (thd->wsrep_conflict_state==MUST_ABORT)
    {
      wsrep_client_rollback(thd);
    }
    mysql_mutex_unlock(&thd->LOCK_wsrep_thd);
  }
#endif /* WITH_WSREP */

  /*
    indicator of uninitialized lex => normal flow of errors handling
    (see my_message_sql)
  */
  thd->lex->current_select= 0;

  /*
    This thread will do a blocking read from the client which
    will be interrupted when the next command is received from
    the client, the connection is closed or "net_wait_timeout"
    number of seconds has passed.
  */
  if(!thd->skip_wait_timeout)
    my_net_set_read_timeout(net, thd->variables.net_wait_timeout);


  /*
    XXX: this code is here only to clear possible errors of init_connect. 
    Consider moving to init_connect() instead.
  */
  thd->clear_error();				// Clear error message
  thd->get_stmt_da()->reset_diagnostics_area();

  net_new_transaction(net);

  /* Save for user statistics */
  thd->start_bytes_received= thd->status_var.bytes_received;

  /*
    Synchronization point for testing of KILL_CONNECTION.
    This sync point can wait here, to simulate slow code execution
    between the last test of thd->killed and blocking in read().

    The goal of this test is to verify that a connection does not
    hang, if it is killed at this point of execution.
    (Bug#37780 - main.kill fails randomly)

    Note that the sync point wait itself will be terminated by a
    kill. In this case it consumes a condition broadcast, but does
    not change anything else. The consumed broadcast should not
    matter here, because the read/recv() below doesn't use it.
  */
  DEBUG_SYNC(thd, "before_do_command_net_read");

  packet_length= my_net_read_packet(net, 1);
#ifdef WITH_WSREP
  if (WSREP(thd)) {
    mysql_mutex_lock(&thd->LOCK_wsrep_thd);

    /* these THD's are aborted or are aborting during being idle */
    if (thd->wsrep_conflict_state == ABORTING)
    {
      while (thd->wsrep_conflict_state == ABORTING) {
        mysql_mutex_unlock(&thd->LOCK_wsrep_thd);
        my_sleep(1000);
        mysql_mutex_lock(&thd->LOCK_wsrep_thd);
      }
      thd->store_globals();
    }
    else if (thd->wsrep_conflict_state == ABORTED)
    {
      thd->store_globals();
    }

    thd->wsrep_query_state= QUERY_EXEC;
    mysql_mutex_unlock(&thd->LOCK_wsrep_thd);
  }
#endif /* WITH_WSREP */

  if (packet_length == packet_error)
  {
    DBUG_PRINT("info",("Got error %d reading command from socket %s",
		       net->error,
		       vio_description(net->vio)));

#ifdef WITH_WSREP
    if (WSREP(thd))
    {
      mysql_mutex_lock(&thd->LOCK_wsrep_thd);
      if (thd->wsrep_conflict_state == MUST_ABORT)
      {
        DBUG_PRINT("wsrep",("aborted for wsrep rollback: %lu", thd->real_id));
        wsrep_client_rollback(thd);
      }
      mysql_mutex_unlock(&thd->LOCK_wsrep_thd);
    }
#endif /* WITH_WSREP */

    /* Instrument this broken statement as "statement/com/error" */
    thd->m_statement_psi= MYSQL_REFINE_STATEMENT(thd->m_statement_psi,
                                                 com_statement_info[COM_END].
                                                 m_key);


    /* Check if we can continue without closing the connection */

    /* The error must be set. */
    DBUG_ASSERT(thd->is_error());
    thd->protocol->end_statement();

    /* Mark the statement completed. */
    MYSQL_END_STATEMENT(thd->m_statement_psi, thd->get_stmt_da());
    thd->m_statement_psi= NULL;
    thd->m_digest= NULL;

    if (net->error != 3)
    {
      return_value= TRUE;                       // We have to close it.
      goto out;
    }

    net->error= 0;
    return_value= FALSE;
    goto out;
  }

  packet= (char*) net->read_pos;
  /*
    'packet_length' contains length of data, as it was stored in packet
    header. In case of malformed header, my_net_read returns zero.
    If packet_length is not zero, my_net_read ensures that the returned
    number of bytes was actually read from network.
    There is also an extra safety measure in my_net_read:
    it sets packet[packet_length]= 0, but only for non-zero packets.
  */
  if (packet_length == 0)                       /* safety */
  {
    /* Initialize with COM_SLEEP packet */
    packet[0]= (uchar) COM_SLEEP;
    packet_length= 1;
  }
  /* Do not rely on my_net_read, extra safety against programming errors. */
  packet[packet_length]= '\0';                  /* safety */

  command= (enum enum_server_command) (uchar) packet[0];

  if (command >= COM_END)
    command= COM_END;				// Wrong command

  DBUG_PRINT("info",("Command on %s = %d (%s)",
                     vio_description(net->vio), command,
                     command_name[command].str));

#ifdef WITH_WSREP
  /*
    Bail out if DB snapshot has not been installed.
  */
  if (!(server_command_flags[command] & CF_SKIP_WSREP_CHECK) &&
      !wsrep_node_is_ready(thd))
  {
    thd->protocol->end_statement();

    /* Performance Schema Interface instrumentation end. */
    MYSQL_END_STATEMENT(thd->m_statement_psi, thd->get_stmt_da());
    thd->m_statement_psi= NULL;
    thd->m_digest= NULL;

    return_value= FALSE;
    goto out;
  }
#endif

  /* Restore read timeout value */
  my_net_set_read_timeout(net, thd->variables.net_read_timeout);

  DBUG_ASSERT(packet_length);
  DBUG_ASSERT(!thd->apc_target.is_enabled());
  return_value= dispatch_command(command, thd, packet+1, (uint) (packet_length-1));
#ifdef WITH_WSREP
  if (WSREP(thd))
  {
    while (thd->wsrep_conflict_state== RETRY_AUTOCOMMIT)
    {
      WSREP_DEBUG("Retry autocommit for: %s\n", thd->wsrep_retry_query);
      CHARSET_INFO *current_charset = thd->variables.character_set_client;
      if (!is_supported_parser_charset(current_charset))
      {
        /* Do not use non-supported parser character sets */
        WSREP_WARN("Current client character set is non-supported parser "
                   "character set: %s", current_charset->csname);
        thd->variables.character_set_client = &my_charset_latin1;
        WSREP_WARN("For retry temporally setting character set to : %s",
                   my_charset_latin1.csname);
      }
      return_value= dispatch_command(command, thd, thd->wsrep_retry_query,
                                     thd->wsrep_retry_query_len);
      thd->variables.character_set_client = current_charset;
    }

    if (thd->wsrep_retry_query && thd->wsrep_conflict_state != REPLAYING)
    {
      my_free(thd->wsrep_retry_query);
      thd->wsrep_retry_query      = NULL;
      thd->wsrep_retry_query_len  = 0;
      thd->wsrep_retry_command    = COM_CONNECT;
    }
  }
#endif /* WITH_WSREP */
  DBUG_ASSERT(!thd->apc_target.is_enabled());

out:
  thd->lex->restore_set_statement_var();
  /* The statement instrumentation must be closed in all cases. */
  DBUG_ASSERT(thd->m_digest == NULL);
  DBUG_ASSERT(thd->m_statement_psi == NULL);
  DBUG_RETURN(return_value);
}
#endif  /* EMBEDDED_LIBRARY */

/**
  @brief Determine if an attempt to update a non-temporary table while the
    read-only option was enabled has been made.

  This is a helper function to mysql_execute_command.

  @note SQLCOM_MULTI_UPDATE is an exception and delt with elsewhere.

  @see mysql_execute_command
  @returns Status code
    @retval TRUE The statement should be denied.
    @retval FALSE The statement isn't updating any relevant tables.
*/

static my_bool deny_updates_if_read_only_option(THD *thd,
                                                TABLE_LIST *all_tables)
{
  DBUG_ENTER("deny_updates_if_read_only_option");

  if (!opt_readonly)
    DBUG_RETURN(FALSE);

  LEX *lex= thd->lex;

  const my_bool user_is_super=
    ((ulong)(thd->security_ctx->master_access & SUPER_ACL) ==
     (ulong)SUPER_ACL);

  if (user_is_super)
    DBUG_RETURN(FALSE);

  if (!(sql_command_flags[lex->sql_command] & CF_CHANGES_DATA))
    DBUG_RETURN(FALSE);

  /* Multi update is an exception and is dealt with later. */
  if (lex->sql_command == SQLCOM_UPDATE_MULTI)
    DBUG_RETURN(FALSE);

  const my_bool create_temp_tables= 
    (lex->sql_command == SQLCOM_CREATE_TABLE) && lex->tmp_table();

  const my_bool drop_temp_tables= 
    (lex->sql_command == SQLCOM_DROP_TABLE) && lex->tmp_table();

  const my_bool update_real_tables=
    some_non_temp_table_to_be_updated(thd, all_tables) &&
    !(create_temp_tables || drop_temp_tables);


  const my_bool create_or_drop_databases=
    (lex->sql_command == SQLCOM_CREATE_DB) ||
    (lex->sql_command == SQLCOM_DROP_DB);

  if (update_real_tables || create_or_drop_databases)
  {
      /*
        An attempt was made to modify one or more non-temporary tables.
      */
      DBUG_RETURN(TRUE);
  }


  /* Assuming that only temporary tables are modified. */
  DBUG_RETURN(FALSE);
}


/**
  Perform one connection-level (COM_XXXX) command.

  @param command         type of command to perform
  @param thd             connection handle
  @param packet          data for the command, packet is always null-terminated
  @param packet_length   length of packet + 1 (to show that data is
                         null-terminated) except for COM_SLEEP, where it
                         can be zero.

  @todo
    set thd->lex->sql_command to SQLCOM_END here.
  @todo
    The following has to be changed to an 8 byte integer

  @retval
    0   ok
  @retval
    1   request of thread shutdown, i. e. if command is
        COM_QUIT/COM_SHUTDOWN
*/
bool dispatch_command(enum enum_server_command command, THD *thd,
		      char* packet, uint packet_length)
{
  NET *net= &thd->net;
  bool error= 0;
  bool do_end_of_statement= true;
  DBUG_ENTER("dispatch_command");
  DBUG_PRINT("info", ("command: %d", command));

  inc_thread_running();

#ifdef WITH_WSREP
  if (WSREP(thd))
  {
    if (!thd->in_multi_stmt_transaction_mode())
    {
      thd->wsrep_PA_safe= true;
    }

    mysql_mutex_lock(&thd->LOCK_wsrep_thd);
    thd->wsrep_query_state= QUERY_EXEC;
    if (thd->wsrep_conflict_state== RETRY_AUTOCOMMIT)
    {
      thd->wsrep_conflict_state= NO_CONFLICT;
    }
    if (thd->wsrep_conflict_state== MUST_ABORT)
    {
      wsrep_client_rollback(thd);
    }
    if (thd->wsrep_conflict_state== ABORTED)
    {
      my_error(ER_LOCK_DEADLOCK, MYF(0), "wsrep aborted transaction");
      WSREP_DEBUG("Deadlock error for: %s", thd->query());
      mysql_mutex_unlock(&thd->LOCK_wsrep_thd);
      thd->killed               = NOT_KILLED;
      thd->mysys_var->abort     = 0;
      thd->wsrep_conflict_state = NO_CONFLICT;
      thd->wsrep_retry_counter  = 0;
      goto dispatch_end;
    }
    mysql_mutex_unlock(&thd->LOCK_wsrep_thd);
  }
#endif /* WITH_WSREP */
#if defined(ENABLED_PROFILING)
  thd->profiling.start_new_query();
#endif
  MYSQL_COMMAND_START(thd->thread_id, command,
                      &thd->security_ctx->priv_user[0],
                      (char *) thd->security_ctx->host_or_ip);
  
  DBUG_EXECUTE_IF("crash_dispatch_command_before",
                  { DBUG_PRINT("crash_dispatch_command_before", ("now"));
                    DBUG_ABORT(); });

  /* Performance Schema Interface instrumentation, begin */
  thd->m_statement_psi= MYSQL_REFINE_STATEMENT(thd->m_statement_psi,
                                               com_statement_info[command].
                                               m_key);
  thd->set_command(command);

  /*
    Commands which always take a long time are logged into
    the slow log only if opt_log_slow_admin_statements is set.
  */
  thd->enable_slow_log= thd->variables.sql_log_slow;
  thd->query_plan_flags= QPLAN_INIT;
  thd->lex->sql_command= SQLCOM_END; /* to avoid confusing VIEW detectors */
  thd->reset_kill_query();

  DEBUG_SYNC(thd,"dispatch_command_before_set_time");

  thd->set_time();
  if (!(server_command_flags[command] & CF_SKIP_QUERY_ID))
    thd->set_query_id(next_query_id());
  else
  {
    /*
      ping, get statistics or similar stateless command.
      No reason to increase query id here.
    */
    thd->set_query_id(get_query_id());
  }

  if (!(server_command_flags[command] & CF_SKIP_QUESTIONS))
    statistic_increment(thd->status_var.questions, &LOCK_status);

  /* Copy data for user stats */
  if ((thd->userstat_running= opt_userstat_running))
  {
    thd->start_cpu_time= my_getcputime();
    memcpy(&thd->org_status_var, &thd->status_var, sizeof(thd->status_var));
    thd->select_commands= thd->update_commands= thd->other_commands= 0;
  }

  /**
    Clear the set of flags that are expected to be cleared at the
    beginning of each command.
  */
  thd->server_status&= ~SERVER_STATUS_CLEAR_SET;
  switch (command) {
  case COM_INIT_DB:
  {
    LEX_STRING tmp;
    status_var_increment(thd->status_var.com_stat[SQLCOM_CHANGE_DB]);
    if (thd->copy_with_error(system_charset_info, &tmp,
                             thd->charset(), packet, packet_length))
      break;
    if (!mysql_change_db(thd, &tmp, FALSE))
    {
      general_log_write(thd, command, thd->db, thd->db_length);
      my_ok(thd);
    }
    break;
  }
#ifdef HAVE_REPLICATION
  case COM_REGISTER_SLAVE:
  {
    status_var_increment(thd->status_var.com_register_slave);
    if (!register_slave(thd, (uchar*)packet, packet_length))
      my_ok(thd);
    break;
  }
#endif
  case COM_CHANGE_USER:
  {
    int auth_rc;
    status_var_increment(thd->status_var.com_other);

    thd->change_user();
    thd->clear_error();                         // if errors from rollback

    /* acl_authenticate() takes the data from net->read_pos */
    net->read_pos= (uchar*)packet;

    uint save_db_length= thd->db_length;
    char *save_db= thd->db;
    USER_CONN *save_user_connect= thd->user_connect;
    Security_context save_security_ctx= *thd->security_ctx;
    CHARSET_INFO *save_character_set_client=
      thd->variables.character_set_client;
    CHARSET_INFO *save_collation_connection=
      thd->variables.collation_connection;
    CHARSET_INFO *save_character_set_results=
      thd->variables.character_set_results;

    /* Ensure we don't free security_ctx->user in case we have to revert */
    thd->security_ctx->user= 0;
    thd->user_connect= 0;

    /*
      to limit COM_CHANGE_USER ability to brute-force passwords,
      we only allow three unsuccessful COM_CHANGE_USER per connection.
    */
    if (thd->failed_com_change_user >= 3)
    {
      my_message(ER_UNKNOWN_COM_ERROR, ER_THD(thd,ER_UNKNOWN_COM_ERROR),
                 MYF(0));
      auth_rc= 1;
    }
    else
      auth_rc= acl_authenticate(thd, packet_length);

    mysql_audit_notify_connection_change_user(thd);
    if (auth_rc)
    {
      /* Free user if allocated by acl_authenticate */
      my_free(thd->security_ctx->user);
      *thd->security_ctx= save_security_ctx;
      if (thd->user_connect)
	decrease_user_connections(thd->user_connect);
      thd->user_connect= save_user_connect;
      thd->reset_db(save_db, save_db_length);
      thd->variables.character_set_client= save_character_set_client;
      thd->variables.collation_connection= save_collation_connection;
      thd->variables.character_set_results= save_character_set_results;
      thd->update_charset();
      thd->failed_com_change_user++;
      my_sleep(1000000);
    }
    else
    {
#ifndef NO_EMBEDDED_ACCESS_CHECKS
      /* we've authenticated new user */
      if (save_user_connect)
	decrease_user_connections(save_user_connect);
#endif /* NO_EMBEDDED_ACCESS_CHECKS */
      my_free(save_db);
      my_free(save_security_ctx.user);
    }
    break;
  }
  case COM_STMT_EXECUTE:
  {
    mysqld_stmt_execute(thd, packet, packet_length);
    break;
  }
  case COM_STMT_FETCH:
  {
    mysqld_stmt_fetch(thd, packet, packet_length);
    break;
  }
  case COM_STMT_SEND_LONG_DATA:
  {
    mysql_stmt_get_longdata(thd, packet, packet_length);
    break;
  }
  case COM_STMT_PREPARE:
  {
    mysqld_stmt_prepare(thd, packet, packet_length);
    break;
  }
  case COM_STMT_CLOSE:
  {
    mysqld_stmt_close(thd, packet);
    break;
  }
  case COM_STMT_RESET:
  {
    mysqld_stmt_reset(thd, packet);
    break;
  }
  case COM_QUERY:
  {
    DBUG_ASSERT(thd->m_digest == NULL);
    thd->m_digest= & thd->m_digest_state;
    thd->m_digest->reset(thd->m_token_array, max_digest_length);

    if (alloc_query(thd, packet, packet_length))
      break;					// fatal error is set
    MYSQL_QUERY_START(thd->query(), thd->thread_id,
                      (char *) (thd->db ? thd->db : ""),
                      &thd->security_ctx->priv_user[0],
                      (char *) thd->security_ctx->host_or_ip);
    char *packet_end= thd->query() + thd->query_length();
    general_log_write(thd, command, thd->query(), thd->query_length());
    DBUG_PRINT("query",("%-.4096s",thd->query()));
#if defined(ENABLED_PROFILING)
    thd->profiling.set_query_source(thd->query(), thd->query_length());
#endif
    MYSQL_SET_STATEMENT_TEXT(thd->m_statement_psi, thd->query(),
                             thd->query_length());

    Parser_state parser_state;
    if (parser_state.init(thd, thd->query(), thd->query_length()))
      break;

    if (WSREP_ON)
      wsrep_mysql_parse(thd, thd->query(), thd->query_length(), &parser_state);
    else
      mysql_parse(thd, thd->query(), thd->query_length(), &parser_state);

    while (!thd->killed && (parser_state.m_lip.found_semicolon != NULL) &&
           ! thd->is_error())
    {
      /*
        Multiple queries exist, execute them individually
      */
      char *beginning_of_next_stmt= (char*) parser_state.m_lip.found_semicolon;

#ifdef WITH_ARIA_STORAGE_ENGINE
    ha_maria::implicit_commit(thd, FALSE);
#endif

      /* Finalize server status flags after executing a statement. */
      thd->update_server_status();
      thd->protocol->end_statement();
      query_cache_end_of_result(thd);

      mysql_audit_general(thd, MYSQL_AUDIT_GENERAL_STATUS,
                          thd->get_stmt_da()->is_error()
                            ? thd->get_stmt_da()->sql_errno()
                            : 0,
                          command_name[command].str);

      ulong length= (ulong)(packet_end - beginning_of_next_stmt);

      log_slow_statement(thd);
      DBUG_ASSERT(!thd->apc_target.is_enabled());

      /* Remove garbage at start of query */
      while (length > 0 && my_isspace(thd->charset(), *beginning_of_next_stmt))
      {
        beginning_of_next_stmt++;
        length--;
      }

      /* PSI end */
      MYSQL_END_STATEMENT(thd->m_statement_psi, thd->get_stmt_da());
      thd->m_statement_psi= NULL;
      thd->m_digest= NULL;

      /* DTRACE end */
      if (MYSQL_QUERY_DONE_ENABLED())
      {
        MYSQL_QUERY_DONE(thd->is_error());
      }

#if defined(ENABLED_PROFILING)
      thd->profiling.finish_current_query();
      thd->profiling.start_new_query("continuing");
      thd->profiling.set_query_source(beginning_of_next_stmt, length);
#endif

      /* DTRACE begin */
      MYSQL_QUERY_START(beginning_of_next_stmt, thd->thread_id,
                        (char *) (thd->db ? thd->db : ""),
                        &thd->security_ctx->priv_user[0],
                        (char *) thd->security_ctx->host_or_ip);

      /* PSI begin */
      thd->m_digest= & thd->m_digest_state;

      thd->m_statement_psi= MYSQL_START_STATEMENT(&thd->m_statement_state,
                                                  com_statement_info[command].m_key,
                                                  thd->db, thd->db_length,
                                                  thd->charset());
      THD_STAGE_INFO(thd, stage_init);
      MYSQL_SET_STATEMENT_TEXT(thd->m_statement_psi, beginning_of_next_stmt,
                               length);

      thd->set_query_and_id(beginning_of_next_stmt, length,
                            thd->charset(), next_query_id());
      /*
        Count each statement from the client.
      */
      statistic_increment(thd->status_var.questions, &LOCK_status);

      if(!WSREP(thd))
	thd->set_time(); /* Reset the query start time. */

      parser_state.reset(beginning_of_next_stmt, length);
      /* TODO: set thd->lex->sql_command to SQLCOM_END here */

      if (WSREP_ON)
        wsrep_mysql_parse(thd, beginning_of_next_stmt, length, &parser_state);
      else
        mysql_parse(thd, beginning_of_next_stmt, length, &parser_state);

    }

    DBUG_PRINT("info",("query ready"));
    break;
  }
  case COM_FIELD_LIST:				// This isn't actually needed
#ifdef DONT_ALLOW_SHOW_COMMANDS
    my_message(ER_NOT_ALLOWED_COMMAND, ER_THD(thd, ER_NOT_ALLOWED_COMMAND),
               MYF(0));	/* purecov: inspected */
    break;
#else
  {
    char *fields, *packet_end= packet + packet_length, *arg_end;
    /* Locked closure of all tables */
    TABLE_LIST table_list;
    LEX_STRING table_name;
    LEX_STRING db;
    /*
      SHOW statements should not add the used tables to the list of tables
      used in a transaction.
    */
    MDL_savepoint mdl_savepoint= thd->mdl_context.mdl_savepoint();

    status_var_increment(thd->status_var.com_stat[SQLCOM_SHOW_FIELDS]);
    if (thd->copy_db_to(&db.str, &db.length))
      break;
    /*
      We have name + wildcard in packet, separated by endzero
      (The packet is guaranteed to end with an end zero)
    */
    arg_end= strend(packet);
    uint arg_length= arg_end - packet;

    /* Check given table name length. */
    if (packet_length - arg_length > NAME_LEN + 1 || arg_length > SAFE_NAME_LEN)
    {
      my_message(ER_UNKNOWN_COM_ERROR, ER_THD(thd, ER_UNKNOWN_COM_ERROR),
                 MYF(0));
      break;
    }
    thd->convert_string(&table_name, system_charset_info,
			packet, arg_length, thd->charset());
    if (check_table_name(table_name.str, table_name.length, FALSE))
    {
      /* this is OK due to convert_string() null-terminating the string */
      my_error(ER_WRONG_TABLE_NAME, MYF(0), table_name.str);
      break;
    }
    packet= arg_end + 1;
    thd->reset_for_next_command();
    lex_start(thd);
    /* Must be before we init the table list. */
    if (lower_case_table_names)
    {
      table_name.length= my_casedn_str(files_charset_info, table_name.str);
      db.length= my_casedn_str(files_charset_info, db.str);
    }
    table_list.init_one_table(db.str, db.length, table_name.str,
                              table_name.length, table_name.str, TL_READ);
    /*
      Init TABLE_LIST members necessary when the undelrying
      table is view.
    */
    table_list.select_lex= &(thd->lex->select_lex);
    thd->lex->
      select_lex.table_list.link_in_list(&table_list,
                                         &table_list.next_local);
    thd->lex->add_to_query_tables(&table_list);

    if (is_infoschema_db(table_list.db, table_list.db_length))
    {
      ST_SCHEMA_TABLE *schema_table= find_schema_table(thd, table_list.alias);
      if (schema_table)
        table_list.schema_table= schema_table;
    }

    uint query_length= (uint) (packet_end - packet); // Don't count end \0
    if (!(fields= (char *) thd->memdup(packet, query_length + 1)))
      break;
    thd->set_query(fields, query_length);
    general_log_print(thd, command, "%s %s", table_list.table_name, fields);

    if (open_temporary_tables(thd, &table_list))
      break;

    if (check_table_access(thd, SELECT_ACL, &table_list,
                           TRUE, UINT_MAX, FALSE))
      break;
    /*
      Turn on an optimization relevant if the underlying table
      is a view: do not fill derived tables.
    */
    thd->lex->sql_command= SQLCOM_SHOW_FIELDS;

    mysqld_list_fields(thd,&table_list,fields);
    thd->lex->unit.cleanup();
    /* No need to rollback statement transaction, it's not started. */
    DBUG_ASSERT(thd->transaction.stmt.is_empty());
    close_thread_tables(thd);
    thd->mdl_context.rollback_to_savepoint(mdl_savepoint);

    if (thd->transaction_rollback_request)
    {
      /*
        Transaction rollback was requested since MDL deadlock was
        discovered while trying to open tables. Rollback transaction
        in all storage engines including binary log and release all
        locks.
      */
      trans_rollback_implicit(thd);
      thd->mdl_context.release_transactional_locks();
    }

    thd->cleanup_after_query();
    break;
  }
#endif
  case COM_QUIT:
    /* We don't calculate statistics for this command */
    general_log_print(thd, command, NullS);
    net->error=0;				// Don't give 'abort' message
    thd->get_stmt_da()->disable_status();       // Don't send anything back
    error=TRUE;					// End server
    break;
#ifndef EMBEDDED_LIBRARY
  case COM_BINLOG_DUMP:
    {
      ulong pos;
      ushort flags;
      uint32 slave_server_id;

      status_var_increment(thd->status_var.com_other);

      thd->enable_slow_log&= opt_log_slow_admin_statements;
      thd->query_plan_flags|= QPLAN_ADMIN;
      if (check_global_access(thd, REPL_SLAVE_ACL))
	break;

      /* TODO: The following has to be changed to an 8 byte integer */
      pos = uint4korr(packet);
      flags = uint2korr(packet + 4);
      thd->variables.server_id=0; /* avoid suicide */
      if ((slave_server_id= uint4korr(packet+6))) // mysqlbinlog.server_id==0
	kill_zombie_dump_threads(slave_server_id);
      thd->variables.server_id = slave_server_id;

      general_log_print(thd, command, "Log: '%s'  Pos: %ld", packet+10,
                      (long) pos);
      mysql_binlog_send(thd, thd->strdup(packet + 10), (my_off_t) pos, flags);
      unregister_slave(thd,1,1);
      /*  fake COM_QUIT -- if we get here, the thread needs to terminate */
      error = TRUE;
      break;
    }
#endif
  case COM_REFRESH:
  {
    int not_used;

    /*
      Initialize thd->lex since it's used in many base functions, such as
      open_tables(). Otherwise, it remains unitialized and may cause crash
      during execution of COM_REFRESH.
    */
    lex_start(thd);
    
    status_var_increment(thd->status_var.com_stat[SQLCOM_FLUSH]);
    ulonglong options= (ulonglong) (uchar) packet[0];
    if (trans_commit_implicit(thd))
      break;
    thd->mdl_context.release_transactional_locks();
    if (check_global_access(thd,RELOAD_ACL))
      break;
    general_log_print(thd, command, NullS);
#ifndef DBUG_OFF
    bool debug_simulate= FALSE;
    DBUG_EXECUTE_IF("simulate_detached_thread_refresh", debug_simulate= TRUE;);
    if (debug_simulate)
    {
      /*
        Simulate a reload without a attached thread session.
        Provides a environment similar to that of when the
        server receives a SIGHUP signal and reloads caches
        and flushes tables.
      */
      bool res;
      set_current_thd(0);
      res= reload_acl_and_cache(NULL, options | REFRESH_FAST,
                                NULL, &not_used);
      set_current_thd(thd);
      if (res)
        break;
    }
    else
#endif
    {
      thd->lex->relay_log_connection_name= empty_lex_str;
      if (reload_acl_and_cache(thd, options, (TABLE_LIST*) 0, &not_used))
        break;
    }
    if (trans_commit_implicit(thd))
      break;
    close_thread_tables(thd);
    thd->mdl_context.release_transactional_locks();
    my_ok(thd);
    break;
  }
#ifndef EMBEDDED_LIBRARY
  case COM_SHUTDOWN:
  {
    status_var_increment(thd->status_var.com_other);
    if (check_global_access(thd,SHUTDOWN_ACL))
      break; /* purecov: inspected */
    /*
      If the client is < 4.1.3, it is going to send us no argument; then
      packet_length is 0, packet[0] is the end 0 of the packet. Note that
      SHUTDOWN_DEFAULT is 0. If client is >= 4.1.3, the shutdown level is in
      packet[0].
    */
    enum mysql_enum_shutdown_level level;
    level= (enum mysql_enum_shutdown_level) (uchar) packet[0];
    if (level == SHUTDOWN_DEFAULT)
      level= SHUTDOWN_WAIT_ALL_BUFFERS; // soon default will be configurable
    else if (level != SHUTDOWN_WAIT_ALL_BUFFERS)
    {
      my_error(ER_NOT_SUPPORTED_YET, MYF(0), "this shutdown level");
      break;
    }
    DBUG_PRINT("quit",("Got shutdown command for level %u", level));
    general_log_print(thd, command, NullS);
    my_eof(thd);
    kill_mysql();
    error=TRUE;
    break;
  }
#endif
  case COM_STATISTICS:
  {
    STATUS_VAR *current_global_status_var;      // Big; Don't allocate on stack
    ulong uptime;
    uint length __attribute__((unused));
    ulonglong queries_per_second1000;
    char buff[250];
    uint buff_len= sizeof(buff);

    if (!(current_global_status_var= (STATUS_VAR*)
          thd->alloc(sizeof(STATUS_VAR))))
      break;
    general_log_print(thd, command, NullS);
    status_var_increment(thd->status_var.com_stat[SQLCOM_SHOW_STATUS]);
    calc_sum_of_all_status(current_global_status_var);
    if (!(uptime= (ulong) (thd->start_time - server_start_time)))
      queries_per_second1000= 0;
    else
      queries_per_second1000= thd->query_id * 1000 / uptime;

    length= my_snprintf(buff, buff_len - 1,
                        "Uptime: %lu  Threads: %d  Questions: %lu  "
                        "Slow queries: %lu  Opens: %lu  Flush tables: %lu  "
                        "Open tables: %u  Queries per second avg: %u.%03u",
                        uptime,
                        (int) thread_count, (ulong) thd->query_id,
                        current_global_status_var->long_query_count,
                        current_global_status_var->opened_tables,
                        tdc_refresh_version(),
                        tc_records(),
                        (uint) (queries_per_second1000 / 1000),
                        (uint) (queries_per_second1000 % 1000));
#ifdef EMBEDDED_LIBRARY
    /* Store the buffer in permanent memory */
    my_ok(thd, 0, 0, buff);
#else
    (void) my_net_write(net, (uchar*) buff, length);
    (void) net_flush(net);
    thd->get_stmt_da()->disable_status();
#endif
    break;
  }
  case COM_PING:
    status_var_increment(thd->status_var.com_other);
    my_ok(thd);				// Tell client we are alive
    break;
  case COM_PROCESS_INFO:
    status_var_increment(thd->status_var.com_stat[SQLCOM_SHOW_PROCESSLIST]);
    if (!thd->security_ctx->priv_user[0] &&
        check_global_access(thd, PROCESS_ACL))
      break;
    general_log_print(thd, command, NullS);
    mysqld_list_processes(thd,
			  thd->security_ctx->master_access & PROCESS_ACL ? 
			  NullS : thd->security_ctx->priv_user, 0);
    break;
  case COM_PROCESS_KILL:
  {
    status_var_increment(thd->status_var.com_stat[SQLCOM_KILL]);
    ulong id=(ulong) uint4korr(packet);
    sql_kill(thd, id, KILL_CONNECTION_HARD, KILL_TYPE_ID);
    break;
  }
  case COM_SET_OPTION:
  {
    status_var_increment(thd->status_var.com_stat[SQLCOM_SET_OPTION]);
    uint opt_command= uint2korr(packet);

    switch (opt_command) {
    case (int) MYSQL_OPTION_MULTI_STATEMENTS_ON:
      thd->client_capabilities|= CLIENT_MULTI_STATEMENTS;
      my_eof(thd);
      break;
    case (int) MYSQL_OPTION_MULTI_STATEMENTS_OFF:
      thd->client_capabilities&= ~CLIENT_MULTI_STATEMENTS;
      my_eof(thd);
      break;
    default:
      my_message(ER_UNKNOWN_COM_ERROR, ER_THD(thd, ER_UNKNOWN_COM_ERROR),
                 MYF(0));
      break;
    }
    break;
  }
  case COM_DEBUG:
    status_var_increment(thd->status_var.com_other);
    if (check_global_access(thd, SUPER_ACL))
      break;					/* purecov: inspected */
    mysql_print_status();
    general_log_print(thd, command, NullS);
    my_eof(thd);
    break;
  case COM_SLEEP:
  case COM_CONNECT:				// Impossible here
  case COM_TIME:				// Impossible from client
  case COM_DELAYED_INSERT:
  case COM_END:
  default:
    my_message(ER_UNKNOWN_COM_ERROR, ER_THD(thd, ER_UNKNOWN_COM_ERROR),
               MYF(0));
    break;
  }

#ifdef WITH_WSREP
 dispatch_end:

  if (WSREP(thd))
  {
    /* wsrep BF abort in query exec phase */
    mysql_mutex_lock(&thd->LOCK_wsrep_thd);
    do_end_of_statement= thd->wsrep_conflict_state != REPLAYING &&
                         thd->wsrep_conflict_state != RETRY_AUTOCOMMIT;
    mysql_mutex_unlock(&thd->LOCK_wsrep_thd);
  }
  else
    do_end_of_statement= true;

#endif /* WITH_WSREP */

  if (do_end_of_statement)
  {
    DBUG_ASSERT(thd->derived_tables == NULL &&
               (thd->open_tables == NULL ||
               (thd->locked_tables_mode == LTM_LOCK_TABLES)));

    thd_proc_info(thd, "updating status");
    /* Finalize server status flags after executing a command. */
    thd->update_server_status();
    thd->protocol->end_statement();
    query_cache_end_of_result(thd);
  }

  if (!thd->is_error() && !thd->killed_errno())
    mysql_audit_general(thd, MYSQL_AUDIT_GENERAL_RESULT, 0, 0);

  mysql_audit_general(thd, MYSQL_AUDIT_GENERAL_STATUS,
                      thd->get_stmt_da()->is_error() ?
                      thd->get_stmt_da()->sql_errno() : 0,
                      command_name[command].str);

  thd->update_all_stats();

  log_slow_statement(thd);

  THD_STAGE_INFO(thd, stage_cleaning_up);
  thd->reset_query();
  thd->set_examined_row_count(0);                   // For processlist
  thd->set_command(COM_SLEEP);

  /* Performance Schema Interface instrumentation, end */
  MYSQL_END_STATEMENT(thd->m_statement_psi, thd->get_stmt_da());
  thd->m_statement_psi= NULL;
  thd->m_digest= NULL;

  dec_thread_running();
  thd->packet.shrink(thd->variables.net_buffer_length);	// Reclaim some memory
  free_root(thd->mem_root,MYF(MY_KEEP_PREALLOC));

#if defined(ENABLED_PROFILING)
  thd->profiling.finish_current_query();
#endif
  if (MYSQL_QUERY_DONE_ENABLED() || MYSQL_COMMAND_DONE_ENABLED())
  {
    int res __attribute__((unused));
    res= (int) thd->is_error();
    if (command == COM_QUERY)
    {
      MYSQL_QUERY_DONE(res);
    }
    MYSQL_COMMAND_DONE(res);
  }
  DEBUG_SYNC(thd,"dispatch_command_end");

  /* Check that some variables are reset properly */
  DBUG_ASSERT(thd->abort_on_warning == 0);
  thd->lex->restore_set_statement_var();
  DBUG_RETURN(error);
}


/*
  @note
    This function must call delete_explain_query().
*/
void log_slow_statement(THD *thd)
{
  DBUG_ENTER("log_slow_statement");

  /*
    The following should never be true with our current code base,
    but better to keep this here so we don't accidently try to log a
    statement in a trigger or stored function
  */
  if (unlikely(thd->in_sub_stmt))
    goto end;                           // Don't set time for sub stmt


  /* Follow the slow log filter configuration. */ 
  if (!thd->enable_slow_log || !global_system_variables.sql_log_slow ||
      (thd->variables.log_slow_filter
        && !(thd->variables.log_slow_filter & thd->query_plan_flags)))
    goto end; 
 
  if (((thd->server_status & SERVER_QUERY_WAS_SLOW) ||
       ((thd->server_status &
         (SERVER_QUERY_NO_INDEX_USED | SERVER_QUERY_NO_GOOD_INDEX_USED)) &&
        opt_log_queries_not_using_indexes &&
        !(sql_command_flags[thd->lex->sql_command] & CF_STATUS_COMMAND))) &&
      thd->get_examined_row_count() >= thd->variables.min_examined_row_limit)
  {
    thd->status_var.long_query_count++;
    /*
      If rate limiting of slow log writes is enabled, decide whether to log
      this query to the log or not.
    */ 
    if (thd->variables.log_slow_rate_limit > 1 &&
        (global_query_id % thd->variables.log_slow_rate_limit) != 0)
      goto end;

    THD_STAGE_INFO(thd, stage_logging_slow_query);
    slow_log_print(thd, thd->query(), thd->query_length(), 
                   thd->utime_after_query);
  }

end:
  delete_explain_query(thd->lex);
  DBUG_VOID_RETURN;
}


/**
  Create a TABLE_LIST object for an INFORMATION_SCHEMA table.

    This function is used in the parser to convert a SHOW or DESCRIBE
    table_name command to a SELECT from INFORMATION_SCHEMA.
    It prepares a SELECT_LEX and a TABLE_LIST object to represent the
    given command as a SELECT parse tree.

  @param thd              thread handle
  @param lex              current lex
  @param table_ident      table alias if it's used
  @param schema_table_idx the type of the INFORMATION_SCHEMA table to be
                          created

  @note
    Due to the way this function works with memory and LEX it cannot
    be used outside the parser (parse tree transformations outside
    the parser break PS and SP).

  @retval
    0                 success
  @retval
    1                 out of memory or SHOW commands are not allowed
                      in this version of the server.
*/

int prepare_schema_table(THD *thd, LEX *lex, Table_ident *table_ident,
                         enum enum_schema_tables schema_table_idx)
{
  SELECT_LEX *schema_select_lex= NULL;
  DBUG_ENTER("prepare_schema_table");

  switch (schema_table_idx) {
  case SCH_SCHEMATA:
#if defined(DONT_ALLOW_SHOW_COMMANDS)
    my_message(ER_NOT_ALLOWED_COMMAND,
               ER_THD(thd, ER_NOT_ALLOWED_COMMAND), MYF(0));
    DBUG_RETURN(1);
#else
    break;
#endif

  case SCH_TABLE_NAMES:
  case SCH_TABLES:
  case SCH_VIEWS:
  case SCH_TRIGGERS:
  case SCH_EVENTS:
#ifdef DONT_ALLOW_SHOW_COMMANDS
    my_message(ER_NOT_ALLOWED_COMMAND,
               ER_THD(thd, ER_NOT_ALLOWED_COMMAND), MYF(0));
    DBUG_RETURN(1);
#else
    {
      LEX_STRING db;
      size_t dummy;
      if (lex->select_lex.db == NULL &&
          lex->copy_db_to(&lex->select_lex.db, &dummy))
      {
        DBUG_RETURN(1);
      }
      schema_select_lex= new SELECT_LEX();
      db.str= schema_select_lex->db= lex->select_lex.db;
      schema_select_lex->table_list.first= NULL;
      db.length= strlen(db.str);

      if (check_db_name(&db))
      {
        my_error(ER_WRONG_DB_NAME, MYF(0), db.str);
        DBUG_RETURN(1);
      }
      break;
    }
#endif
  case SCH_COLUMNS:
  case SCH_STATISTICS:
  {
#ifdef DONT_ALLOW_SHOW_COMMANDS
    my_message(ER_NOT_ALLOWED_COMMAND,
               ER_THD(thd, ER_NOT_ALLOWED_COMMAND), MYF(0));
    DBUG_RETURN(1);
#else
    DBUG_ASSERT(table_ident);
    TABLE_LIST **query_tables_last= lex->query_tables_last;
    schema_select_lex= new SELECT_LEX();
    /* 'parent_lex' is used in init_query() so it must be before it. */
    schema_select_lex->parent_lex= lex;
    schema_select_lex->init_query();
    if (!schema_select_lex->add_table_to_list(thd, table_ident, 0, 0, TL_READ,
                                              MDL_SHARED_READ))
      DBUG_RETURN(1);
    lex->query_tables_last= query_tables_last;
    break;
#endif
  }
  case SCH_PROFILES:
    /* 
      Mark this current profiling record to be discarded.  We don't
      wish to have SHOW commands show up in profiling.
    */
#if defined(ENABLED_PROFILING)
    thd->profiling.discard_current_query();
#endif
    break;
  default:
    break;
  }
  
  SELECT_LEX *select_lex= lex->current_select;
  if (make_schema_select(thd, select_lex, get_schema_table(schema_table_idx)))
    DBUG_RETURN(1);

  select_lex->table_list.first->schema_select_lex= schema_select_lex;
  DBUG_RETURN(0);
}


/**
  Read query from packet and store in thd->query.
  Used in COM_QUERY and COM_STMT_PREPARE.

    Sets the following THD variables:
  - query
  - query_length

  @retval
    FALSE ok
  @retval
    TRUE  error;  In this case thd->fatal_error is set
*/

bool alloc_query(THD *thd, const char *packet, uint packet_length)
{
  char *query;
  /* Remove garbage at start and end of query */
  while (packet_length > 0 && my_isspace(thd->charset(), packet[0]))
  {
    packet++;
    packet_length--;
  }
  const char *pos= packet + packet_length;     // Point at end null
  while (packet_length > 0 &&
	 (pos[-1] == ';' || my_isspace(thd->charset() ,pos[-1])))
  {
    pos--;
    packet_length--;
  }
  /* We must allocate some extra memory for query cache 

    The query buffer layout is:
       buffer :==
            <statement>   The input statement(s)
            '\0'          Terminating null char  (1 byte)
            <length>      Length of following current database name (size_t)
            <db_name>     Name of current database
            <flags>       Flags struct
  */
  if (! (query= (char*) thd->memdup_w_gap(packet,
                                          packet_length,
                                          1 + thd->db_length +
                                          QUERY_CACHE_DB_LENGTH_SIZE +
                                          QUERY_CACHE_FLAGS_SIZE)))
      return TRUE;
  query[packet_length]= '\0';
  /*
    Space to hold the name of the current database is allocated.  We
    also store this length, in case current database is changed during
    execution.  We might need to reallocate the 'query' buffer
  */
  int2store(query + packet_length + 1, thd->db_length);
    
  thd->set_query(query, packet_length);

  /* Reclaim some memory */
  thd->packet.shrink(thd->variables.net_buffer_length);
  thd->convert_buffer.shrink(thd->variables.net_buffer_length);

  return FALSE;
}


bool sp_process_definer(THD *thd)
{
  DBUG_ENTER("sp_process_definer");

  LEX *lex= thd->lex;

  /*
    If the definer is not specified, this means that CREATE-statement missed
    DEFINER-clause. DEFINER-clause can be missed in two cases:

      - The user submitted a statement w/o the clause. This is a normal
        case, we should assign CURRENT_USER as definer.

      - Our slave received an updated from the master, that does not
        replicate definer for stored rountines. We should also assign
        CURRENT_USER as definer here, but also we should mark this routine
        as NON-SUID. This is essential for the sake of backward
        compatibility.

        The problem is the slave thread is running under "special" user (@),
        that actually does not exist. In the older versions we do not fail
        execution of a stored routine if its definer does not exist and
        continue the execution under the authorization of the invoker
        (BUG#13198). And now if we try to switch to slave-current-user (@),
        we will fail.

        Actually, this leads to the inconsistent state of master and
        slave (different definers, different SUID behaviour), but it seems,
        this is the best we can do.
  */

  if (!lex->definer)
  {
    Query_arena original_arena;
    Query_arena *ps_arena= thd->activate_stmt_arena_if_needed(&original_arena);

    lex->definer= create_default_definer(thd, false);

    if (ps_arena)
      thd->restore_active_arena(ps_arena, &original_arena);

    /* Error has been already reported. */
    if (lex->definer == NULL)
      DBUG_RETURN(TRUE);

    if (thd->slave_thread && lex->sphead)
      lex->sphead->m_chistics->suid= SP_IS_NOT_SUID;
  }
  else
  {
    LEX_USER *d= lex->definer= get_current_user(thd, lex->definer);
    if (!d)
      DBUG_RETURN(TRUE);

    /*
      If the specified definer differs from the current user or role, we
      should check that the current user has SUPER privilege (in order
      to create a stored routine under another user one must have
      SUPER privilege).
    */
    bool curuser= !strcmp(d->user.str, thd->security_ctx->priv_user);
    bool currole= !curuser && !strcmp(d->user.str, thd->security_ctx->priv_role);
    bool curuserhost= curuser && d->host.str &&
                  !my_strcasecmp(system_charset_info, d->host.str,
                                 thd->security_ctx->priv_host);
    if (!curuserhost && !currole &&
        check_global_access(thd, SUPER_ACL, false))
      DBUG_RETURN(TRUE);
  }

  /* Check that the specified definer exists. Emit a warning if not. */

#ifndef NO_EMBEDDED_ACCESS_CHECKS
  if (!is_acl_user(lex->definer->host.str, lex->definer->user.str))
  {
    push_warning_printf(thd,
                        Sql_condition::WARN_LEVEL_NOTE,
                        ER_NO_SUCH_USER,
                        ER_THD(thd, ER_NO_SUCH_USER),
                        lex->definer->user.str,
                        lex->definer->host.str);
  }
#endif /* NO_EMBEDDED_ACCESS_CHECKS */

  DBUG_RETURN(FALSE);
}


/**
  Auxiliary call that opens and locks tables for LOCK TABLES statement
  and initializes the list of locked tables.

  @param thd     Thread context.
  @param tables  List of tables to be locked.

  @return FALSE in case of success, TRUE in case of error.
*/

static bool lock_tables_open_and_lock_tables(THD *thd, TABLE_LIST *tables)
{
  Lock_tables_prelocking_strategy lock_tables_prelocking_strategy;
  uint counter;
  TABLE_LIST *table;

  thd->in_lock_tables= 1;

  if (open_tables(thd, &tables, &counter, 0, &lock_tables_prelocking_strategy))
    goto err;

  /*
    We allow to change temporary tables even if they were locked for read
    by LOCK TABLES. To avoid a discrepancy between lock acquired at LOCK
    TABLES time and by the statement which is later executed under LOCK TABLES
    we ensure that for temporary tables we always request a write lock (such
    discrepancy can cause problems for the storage engine).
    We don't set TABLE_LIST::lock_type in this case as this might result in
    extra warnings from THD::decide_logging_format() even though binary logging
    is totally irrelevant for LOCK TABLES.
  */
  for (table= tables; table; table= table->next_global)
    if (!table->placeholder() && table->table->s->tmp_table)
      table->table->reginfo.lock_type= TL_WRITE;

  if (lock_tables(thd, tables, counter, 0) ||
      thd->locked_tables_list.init_locked_tables(thd))
    goto err;

  thd->in_lock_tables= 0;

  return FALSE;

err:
  thd->in_lock_tables= 0;

  trans_rollback_stmt(thd);
  /*
    Need to end the current transaction, so the storage engine (InnoDB)
    can free its locks if LOCK TABLES locked some tables before finding
    that it can't lock a table in its list
  */
  trans_rollback(thd);
  /* Close tables and release metadata locks. */
  close_thread_tables(thd);
  DBUG_ASSERT(!thd->locked_tables_mode);
  thd->mdl_context.release_transactional_locks();
  return TRUE;
}


static bool do_execute_sp(THD *thd, sp_head *sp)
{
  /* bits that should be cleared in thd->server_status */
  uint bits_to_be_cleared= 0;
  if (sp->m_flags & sp_head::MULTI_RESULTS)
  {
    if (!(thd->client_capabilities & CLIENT_MULTI_RESULTS))
    {
      /* The client does not support multiple result sets being sent back */
      my_error(ER_SP_BADSELECT, MYF(0), sp->m_qname.str);
      return 1;
    }
    /*
      If SERVER_MORE_RESULTS_EXISTS is not set,
      then remember that it should be cleared
    */
    bits_to_be_cleared= (~thd->server_status &
                         SERVER_MORE_RESULTS_EXISTS);
    thd->server_status|= SERVER_MORE_RESULTS_EXISTS;
  }

  ha_rows select_limit= thd->variables.select_limit;
  thd->variables.select_limit= HA_POS_ERROR;

  /*
    We never write CALL statements into binlog:
     - If the mode is non-prelocked, each statement will be logged
       separately.
     - If the mode is prelocked, the invoking statement will care
       about writing into binlog.
    So just execute the statement.
  */
  int res= sp->execute_procedure(thd, &thd->lex->value_list);

  thd->variables.select_limit= select_limit;
  thd->server_status&= ~bits_to_be_cleared;

  if (res)
  {
    DBUG_ASSERT(thd->is_error() || thd->killed);
    return 1;  		// Substatement should already have sent error
  }

  my_ok(thd, (thd->get_row_count_func() < 0) ? 0 : thd->get_row_count_func());
  return 0;
}


/**
  Execute command saved in thd and lex->sql_command.

  @param thd                       Thread handle

  @todo
    - Invalidate the table in the query cache if something changed
    after unlocking when changes become visible.
    TODO: this is workaround. right way will be move invalidating in
    the unlock procedure.
    - TODO: use check_change_password()

  @retval
    FALSE       OK
  @retval
    TRUE        Error
*/

int
mysql_execute_command(THD *thd)
{
  int res= FALSE;
  int  up_result= 0;
  LEX  *lex= thd->lex;
  /* first SELECT_LEX (have special meaning for many of non-SELECTcommands) */
  SELECT_LEX *select_lex= &lex->select_lex;
  /* first table of first SELECT_LEX */
  TABLE_LIST *first_table= select_lex->table_list.first;
  /* list of all tables in query */
  TABLE_LIST *all_tables;
  /* most outer SELECT_LEX_UNIT of query */
  SELECT_LEX_UNIT *unit= &lex->unit;
#ifdef HAVE_REPLICATION
  /* have table map for update for multi-update statement (BUG#37051) */
  bool have_table_map_for_update= FALSE;
  /* */
  Rpl_filter *rpl_filter;
#endif
  DBUG_ENTER("mysql_execute_command");

#ifdef WITH_PARTITION_STORAGE_ENGINE
  thd->work_part_info= 0;
#endif

  DBUG_ASSERT(thd->transaction.stmt.is_empty() || thd->in_sub_stmt);
  /*
    Each statement or replication event which might produce deadlock
    should handle transaction rollback on its own. So by the start of
    the next statement transaction rollback request should be fulfilled
    already.
  */
  DBUG_ASSERT(! thd->transaction_rollback_request || thd->in_sub_stmt);
  /*
    In many cases first table of main SELECT_LEX have special meaning =>
    check that it is first table in global list and relink it first in 
    queries_tables list if it is necessary (we need such relinking only
    for queries with subqueries in select list, in this case tables of
    subqueries will go to global list first)

    all_tables will differ from first_table only if most upper SELECT_LEX
    do not contain tables.

    Because of above in place where should be at least one table in most
    outer SELECT_LEX we have following check:
    DBUG_ASSERT(first_table == all_tables);
    DBUG_ASSERT(first_table == all_tables && first_table != 0);
  */
  lex->first_lists_tables_same();
  /* should be assigned after making first tables same */
  all_tables= lex->query_tables;
  /* set context for commands which do not use setup_tables */
  select_lex->
    context.resolve_in_table_list_only(select_lex->
                                       table_list.first);

  /*
    Reset warning count for each query that uses tables
    A better approach would be to reset this for any commands
    that is not a SHOW command or a select that only access local
    variables, but for now this is probably good enough.
  */
  if ((sql_command_flags[lex->sql_command] & CF_DIAGNOSTIC_STMT) != 0)
    thd->get_stmt_da()->set_warning_info_read_only(TRUE);
  else
  {
    thd->get_stmt_da()->set_warning_info_read_only(FALSE);
    if (all_tables)
      thd->get_stmt_da()->opt_clear_warning_info(thd->query_id);
  }

#ifdef HAVE_REPLICATION
  if (unlikely(thd->slave_thread))
  {
    if (lex->sql_command == SQLCOM_DROP_TRIGGER)
    {
      /*
        When dropping a trigger, we need to load its table name
        before checking slave filter rules.
      */
      add_table_for_trigger(thd, thd->lex->spname, 1, &all_tables);
      
      if (!all_tables)
      {
        /*
          If table name cannot be loaded,
          it means the trigger does not exists possibly because
          CREATE TRIGGER was previously skipped for this trigger
          according to slave filtering rules.
          Returning success without producing any errors in this case.
        */
        if (!thd->lex->create_info.if_exists())
          DBUG_RETURN(0);
        /*
          DROP TRIGGER IF NOT EXISTS will return without an error later
          after possibly writing the query to a binlog
        */
      }
      else // force searching in slave.cc:tables_ok()
        all_tables->updating= 1;
    }

    /*
      For fix of BUG#37051, the master stores the table map for update
      in the Query_log_event, and the value is assigned to
      thd->variables.table_map_for_update before executing the update
      query.

      If thd->variables.table_map_for_update is set, then we are
      replicating from a new master, we can use this value to apply
      filter rules without opening all the tables. However If
      thd->variables.table_map_for_update is not set, then we are
      replicating from an old master, so we just skip this and
      continue with the old method. And of course, the bug would still
      exist for old masters.
    */
    if (lex->sql_command == SQLCOM_UPDATE_MULTI &&
        thd->table_map_for_update)
    {
      have_table_map_for_update= TRUE;
      table_map table_map_for_update= thd->table_map_for_update;
      uint nr= 0;
      TABLE_LIST *table;
      for (table=all_tables; table; table=table->next_global, nr++)
      {
        if (table_map_for_update & ((table_map)1 << nr))
          table->updating= TRUE;
        else
          table->updating= FALSE;
      }

      if (all_tables_not_ok(thd, all_tables))
      {
        /* we warn the slave SQL thread */
        my_message(ER_SLAVE_IGNORED_TABLE, ER_THD(thd, ER_SLAVE_IGNORED_TABLE),
                   MYF(0));
      }
      
      for (table=all_tables; table; table=table->next_global)
        table->updating= TRUE;
    }
    
    /*
      Check if statment should be skipped because of slave filtering
      rules

      Exceptions are:
      - UPDATE MULTI: For this statement, we want to check the filtering
        rules later in the code
      - SET: we always execute it (Not that many SET commands exists in
        the binary log anyway -- only 4.1 masters write SET statements,
	in 5.0 there are no SET statements in the binary log)
      - DROP TEMPORARY TABLE IF EXISTS: we always execute it (otherwise we
        have stale files on slave caused by exclusion of one tmp table).
    */
    if (!(lex->sql_command == SQLCOM_UPDATE_MULTI) &&
	!(lex->sql_command == SQLCOM_SET_OPTION) &&
	!(lex->sql_command == SQLCOM_DROP_TABLE &&
          lex->tmp_table() && lex->if_exists()) &&
        all_tables_not_ok(thd, all_tables))
    {
      /* we warn the slave SQL thread */
      my_message(ER_SLAVE_IGNORED_TABLE, ER_THD(thd, ER_SLAVE_IGNORED_TABLE),
                 MYF(0));
      DBUG_RETURN(0);
    }
    /* 
       Execute deferred events first
    */
    if (slave_execute_deferred_events(thd))
      DBUG_RETURN(-1);
  }
  else
  {
#endif /* HAVE_REPLICATION */
    /*
      When option readonly is set deny operations which change non-temporary
      tables. Except for the replication thread and the 'super' users.
    */
    if (deny_updates_if_read_only_option(thd, all_tables))
    {
      my_error(ER_OPTION_PREVENTS_STATEMENT, MYF(0), "--read-only");
      DBUG_RETURN(-1);
    }
#ifdef HAVE_REPLICATION
  } /* endif unlikely slave */
#endif
#ifdef WITH_WSREP
  if (WSREP(thd))
  {
    /*
      change LOCK TABLE WRITE to transaction
    */
    if (lex->sql_command== SQLCOM_LOCK_TABLES && wsrep_convert_LOCK_to_trx)
    {
      for (TABLE_LIST *table= all_tables; table; table= table->next_global)
      {
	if (table->lock_type >= TL_WRITE_ALLOW_WRITE)
        {
	  lex->sql_command= SQLCOM_BEGIN;
	  thd->wsrep_converted_lock_session= true;
	  break;
	}
      }
    }
    if (lex->sql_command== SQLCOM_UNLOCK_TABLES &&
	thd->wsrep_converted_lock_session)
    {
      thd->wsrep_converted_lock_session= false;
      lex->sql_command= SQLCOM_COMMIT;
      lex->tx_release= TVL_NO;
    }

    /*
      Bail out if DB snapshot has not been installed. We however, allow SET,
      SHOW and SELECT queries (only if wsrep_dirty_reads is set).
    */
    if (lex->sql_command != SQLCOM_SET_OPTION  &&
        !wsrep_is_show_query(lex->sql_command) &&
        !(thd->variables.wsrep_dirty_reads     &&
          lex->sql_command == SQLCOM_SELECT)   &&
        !wsrep_node_is_ready(thd))
      goto error;
  }
#endif /* WITH_WSREP */
  status_var_increment(thd->status_var.com_stat[lex->sql_command]);
  thd->progress.report_to_client= MY_TEST(sql_command_flags[lex->sql_command] &
                                          CF_REPORT_PROGRESS);

  DBUG_ASSERT(thd->transaction.stmt.modified_non_trans_table == FALSE);

  /* store old value of binlog format */
  enum_binlog_format orig_binlog_format,orig_current_stmt_binlog_format;

  thd->get_binlog_format(&orig_binlog_format,
                         &orig_current_stmt_binlog_format);

  if (!lex->stmt_var_list.is_empty() && !thd->slave_thread)
  {
    Query_arena backup;
    DBUG_PRINT("info", ("SET STATEMENT %d vars", lex->stmt_var_list.elements));

    lex->old_var_list.empty();
    List_iterator_fast<set_var_base> it(lex->stmt_var_list);
    set_var_base *var;

    if (lex->set_arena_for_set_stmt(&backup))
      goto error;

    MEM_ROOT *mem_root= thd->mem_root;
    while ((var= it++))
    {
      DBUG_ASSERT(var->is_system());
      set_var *o= NULL, *v= (set_var*)var;
      if (!v->var->is_set_stmt_ok())
      {
        my_error(ER_SET_STATEMENT_NOT_SUPPORTED, MYF(0), v->var->name.str);
        lex->reset_arena_for_set_stmt(&backup);
        lex->old_var_list.empty();
        lex->free_arena_for_set_stmt();
        goto error;
      }
      if (v->var->session_is_default(thd))
          o= new set_var(thd,v->type, v->var, &v->base, NULL);
      else
      {
        switch (v->var->option.var_type & GET_TYPE_MASK)
        {
        case GET_BOOL:
        case GET_INT:
        case GET_LONG:
        case GET_LL:
          {
            bool null_value;
            longlong val= v->var->val_int(&null_value, thd, v->type, &v->base);
            o= new set_var(thd, v->type, v->var, &v->base,
                           (null_value ?
                            (Item *) new (mem_root) Item_null(thd) :
                            (Item *) new (mem_root) Item_int(thd, val)));
          }
          break;
        case GET_UINT:
        case GET_ULONG:
        case GET_ULL:
          {
            bool null_value;
            ulonglong val= v->var->val_int(&null_value, thd, v->type, &v->base);
            o= new set_var(thd, v->type, v->var, &v->base,
                           (null_value ?
                            (Item *) new (mem_root) Item_null(thd) :
                            (Item *) new (mem_root) Item_uint(thd, val)));
          }
          break;
        case GET_DOUBLE:
          {
            bool null_value;
            double val= v->var->val_real(&null_value, thd, v->type, &v->base);
            o= new set_var(thd, v->type, v->var, &v->base,
                           (null_value ?
                            (Item *) new (mem_root) Item_null(thd) :
                            (Item *) new (mem_root) Item_float(thd, val, 1)));
          }
          break;
        default:
        case GET_NO_ARG:
        case GET_DISABLED:
          DBUG_ASSERT(0);
        case 0:
        case GET_FLAGSET:
        case GET_ENUM:
        case GET_SET:
        case GET_STR:
        case GET_STR_ALLOC:
          {
            char buff[STRING_BUFFER_USUAL_SIZE];
            String tmp(buff, sizeof(buff), v->var->charset(thd)),*val;
            val= v->var->val_str(&tmp, thd, v->type, &v->base);
            if (val)
            {
              Item_string *str= new (mem_root) Item_string(thd, v->var->charset(thd),
                                                val->ptr(), val->length());
              o= new set_var(thd, v->type, v->var, &v->base, str);
            }
            else
              o= new set_var(thd, v->type, v->var, &v->base,
                             new (mem_root) Item_null(thd));
          }
          break;
        }
      }
      DBUG_ASSERT(o);
      lex->old_var_list.push_back(o, thd->mem_root);
    }
    lex->reset_arena_for_set_stmt(&backup);
    if (lex->old_var_list.is_empty())
      lex->free_arena_for_set_stmt();
    if (thd->is_error() ||
        (res= sql_set_variables(thd, &lex->stmt_var_list, false)))
    {
      if (!thd->is_error())
        my_error(ER_WRONG_ARGUMENTS, MYF(0), "SET");
      lex->restore_set_statement_var();
      goto error;
    }
    /*
      The value of last_insert_id is remembered in THD to be written to binlog
      when it's used *the first time* in the statement. But SET STATEMENT
      must read the old value of last_insert_id to be able to restore it at
      the end. This should not count at "reading of last_insert_id" and
      should not remember last_insert_id for binlog. That is, it should clear
      stmt_depends_on_first_successful_insert_id_in_prev_stmt flag.
    */
    if (!thd->in_sub_stmt)
    {
      thd->stmt_depends_on_first_successful_insert_id_in_prev_stmt= 0;
    }
  }

  if (thd->lex->mi.connection_name.str == NULL)
      thd->lex->mi.connection_name= thd->variables.default_master_connection;

  /*
    Force statement logging for DDL commands to allow us to update
    privilege, system or statistic tables directly without the updates
    getting logged.
  */
  if (!(sql_command_flags[lex->sql_command] &
        (CF_CAN_GENERATE_ROW_EVENTS | CF_FORCE_ORIGINAL_BINLOG_FORMAT |
         CF_STATUS_COMMAND)))
    thd->set_binlog_format_stmt();

  /*
    End a active transaction so that this command will have it's
    own transaction and will also sync the binary log. If a DDL is
    not run in it's own transaction it may simply never appear on
    the slave in case the outside transaction rolls back.
  */
  if (stmt_causes_implicit_commit(thd, CF_IMPLICT_COMMIT_BEGIN))
  {
    /*
      Note that this should never happen inside of stored functions
      or triggers as all such statements prohibited there.
    */
    DBUG_ASSERT(! thd->in_sub_stmt);
    /* Statement transaction still should not be started. */
    DBUG_ASSERT(thd->transaction.stmt.is_empty());
    if (!(thd->variables.option_bits & OPTION_GTID_BEGIN))
    {
      /* Commit the normal transaction if one is active. */
      bool commit_failed= trans_commit_implicit(thd);
      /* Release metadata locks acquired in this transaction. */
      thd->mdl_context.release_transactional_locks();
      if (commit_failed)
      {
        WSREP_DEBUG("implicit commit failed, MDL released: %lu", thd->thread_id);
        goto error;
      }
    }
  }

#ifndef DBUG_OFF
  if (lex->sql_command != SQLCOM_SET_OPTION)
    DEBUG_SYNC(thd,"before_execute_sql_command");
#endif

  /*
    Check if we are in a read-only transaction and we're trying to
    execute a statement which should always be disallowed in such cases.

    Note that this check is done after any implicit commits.
  */
  if (thd->tx_read_only &&
      (sql_command_flags[lex->sql_command] & CF_DISALLOW_IN_RO_TRANS))
  {
    my_error(ER_CANT_EXECUTE_IN_READ_ONLY_TRANSACTION, MYF(0));
    goto error;
  }

  /*
    Close tables open by HANDLERs before executing DDL statement
    which is going to affect those tables.

    This should happen before temporary tables are pre-opened as
    otherwise we will get errors about attempt to re-open tables
    if table to be changed is open through HANDLER.

    Note that even although this is done before any privilege
    checks there is no security problem here as closing open
    HANDLER doesn't require any privileges anyway.
  */
  if (sql_command_flags[lex->sql_command] & CF_HA_CLOSE)
    mysql_ha_rm_tables(thd, all_tables);

  /*
    Pre-open temporary tables to simplify privilege checking
    for statements which need this.
  */
  if (sql_command_flags[lex->sql_command] & CF_PREOPEN_TMP_TABLES)
  {
    if (open_temporary_tables(thd, all_tables))
      goto error;
  }

  /* Start timeouts */
  thd->set_query_timer();

  switch (lex->sql_command) {

  case SQLCOM_SHOW_EVENTS:
#ifndef HAVE_EVENT_SCHEDULER
    my_error(ER_NOT_SUPPORTED_YET, MYF(0), "embedded server");
    break;
#endif
  case SQLCOM_SHOW_STATUS:
  {
    execute_show_status(thd, all_tables);
    break;
  }
  case SQLCOM_SHOW_EXPLAIN:
  {
    if (!thd->security_ctx->priv_user[0] &&
        check_global_access(thd,PROCESS_ACL))
      break;

    /*
      The select should use only one table, it's the SHOW EXPLAIN pseudo-table
    */
    if (lex->sroutines.records || lex->query_tables->next_global)
    {
      my_message(ER_SET_CONSTANTS_ONLY, ER_THD(thd, ER_SET_CONSTANTS_ONLY),
		 MYF(0));
      goto error;
    }

    Item **it= lex->value_list.head_ref();
    if (!(*it)->basic_const_item() ||
        (!(*it)->fixed && (*it)->fix_fields(lex->thd, it)) || 
        (*it)->check_cols(1))
    {
      my_message(ER_SET_CONSTANTS_ONLY, ER_THD(thd, ER_SET_CONSTANTS_ONLY),
		 MYF(0));
      goto error;
    }
    /* no break; fall through */
  }
  case SQLCOM_SHOW_STATUS_PROC:
  case SQLCOM_SHOW_STATUS_FUNC:
  case SQLCOM_SHOW_DATABASES:
  case SQLCOM_SHOW_TABLES:
  case SQLCOM_SHOW_TRIGGERS:
  case SQLCOM_SHOW_TABLE_STATUS:
  case SQLCOM_SHOW_OPEN_TABLES:
  case SQLCOM_SHOW_GENERIC:
  case SQLCOM_SHOW_FIELDS:
  case SQLCOM_SHOW_KEYS:
  case SQLCOM_SELECT:
    if (WSREP_CLIENT(thd) && wsrep_sync_wait(thd))
      goto error;

  case SQLCOM_SHOW_PLUGINS:
  case SQLCOM_SHOW_VARIABLES:
  case SQLCOM_SHOW_CHARSETS:
  case SQLCOM_SHOW_COLLATIONS:
  case SQLCOM_SHOW_STORAGE_ENGINES:
  case SQLCOM_SHOW_PROFILE:
  {
    thd->status_var.last_query_cost= 0.0;

    /*
      lex->exchange != NULL implies SELECT .. INTO OUTFILE and this
      requires FILE_ACL access.
    */
    ulong privileges_requested= lex->exchange ? SELECT_ACL | FILE_ACL :
      SELECT_ACL;

    if (all_tables)
      res= check_table_access(thd,
                              privileges_requested,
                              all_tables, FALSE, UINT_MAX, FALSE);
    else
      res= check_access(thd, privileges_requested, any_db, NULL, NULL, 0, 0);

    if (!res)
      res= execute_sqlcom_select(thd, all_tables);

    break;
  }
  case SQLCOM_PREPARE:
  {
    mysql_sql_stmt_prepare(thd);
    break;
  }
  case SQLCOM_EXECUTE:
  {
    mysql_sql_stmt_execute(thd);
    break;
  }
  case SQLCOM_DEALLOCATE_PREPARE:
  {
    mysql_sql_stmt_close(thd);
    break;
  }
  case SQLCOM_DO:
    if (check_table_access(thd, SELECT_ACL, all_tables, FALSE, UINT_MAX, FALSE)
        || open_and_lock_tables(thd, all_tables, TRUE, 0))
      goto error;

    res= mysql_do(thd, *lex->insert_list);
    break;

  case SQLCOM_EMPTY_QUERY:
    my_ok(thd);
    break;

  case SQLCOM_HELP:
    res= mysqld_help(thd,lex->help_arg);
    break;

#ifndef EMBEDDED_LIBRARY
  case SQLCOM_PURGE:
  {
    if (check_global_access(thd, SUPER_ACL))
      goto error;
    /* PURGE MASTER LOGS TO 'file' */
    res = purge_master_logs(thd, lex->to_log);
    break;
  }
  case SQLCOM_PURGE_BEFORE:
  {
    Item *it;

    if (check_global_access(thd, SUPER_ACL))
      goto error;
    /* PURGE MASTER LOGS BEFORE 'data' */
    it= (Item *)lex->value_list.head();
    if ((!it->fixed && it->fix_fields(lex->thd, &it)) ||
        it->check_cols(1))
    {
      my_error(ER_WRONG_ARGUMENTS, MYF(0), "PURGE LOGS BEFORE");
      goto error;
    }
    it= new (thd->mem_root) Item_func_unix_timestamp(thd, it);
    it->fix_fields(thd, &it);
    res = purge_master_logs_before_date(thd, (ulong)it->val_int());
    break;
  }
#endif
  case SQLCOM_SHOW_WARNS:
  {
    res= mysqld_show_warnings(thd, (ulong)
			      ((1L << (uint) Sql_condition::WARN_LEVEL_NOTE) |
			       (1L << (uint) Sql_condition::WARN_LEVEL_WARN) |
			       (1L << (uint) Sql_condition::WARN_LEVEL_ERROR)
			       ));
    break;
  }
  case SQLCOM_SHOW_ERRORS:
  {
    res= mysqld_show_warnings(thd, (ulong)
			      (1L << (uint) Sql_condition::WARN_LEVEL_ERROR));
    break;
  }
  case SQLCOM_SHOW_PROFILES:
  {
#if defined(ENABLED_PROFILING)
    thd->profiling.discard_current_query();
    res= thd->profiling.show_profiles();
    if (res)
      goto error;
#else
    my_error(ER_FEATURE_DISABLED, MYF(0), "SHOW PROFILES", "enable-profiling");
    goto error;
#endif
    break;
  }

#ifdef HAVE_REPLICATION
  case SQLCOM_SHOW_SLAVE_HOSTS:
  {
    if (check_global_access(thd, REPL_SLAVE_ACL))
      goto error;
    res = show_slave_hosts(thd);
    break;
  }
  case SQLCOM_SHOW_RELAYLOG_EVENTS: /* fall through */
  case SQLCOM_SHOW_BINLOG_EVENTS:
  {
    if (check_global_access(thd, REPL_SLAVE_ACL))
      goto error;
    res = mysql_show_binlog_events(thd);
    break;
  }
#endif

  case SQLCOM_ASSIGN_TO_KEYCACHE:
  {
    DBUG_ASSERT(first_table == all_tables && first_table != 0);
    if (check_access(thd, INDEX_ACL, first_table->db,
                     &first_table->grant.privilege,
                     &first_table->grant.m_internal,
                     0, 0))
      goto error;
    res= mysql_assign_to_keycache(thd, first_table, &lex->ident);
    break;
  }
  case SQLCOM_PRELOAD_KEYS:
  {
    DBUG_ASSERT(first_table == all_tables && first_table != 0);
    if (check_access(thd, INDEX_ACL, first_table->db,
                     &first_table->grant.privilege,
                     &first_table->grant.m_internal,
                     0, 0))
      goto error;
    res = mysql_preload_keys(thd, first_table);
    break;
  }
#ifdef HAVE_REPLICATION
  case SQLCOM_CHANGE_MASTER:
  {
    LEX_MASTER_INFO *lex_mi= &thd->lex->mi;
    Master_info *mi;
    bool new_master= 0;
    bool master_info_added;

    if (check_global_access(thd, SUPER_ACL))
      goto error;
    mysql_mutex_lock(&LOCK_active_mi);

    if (!master_info_index)
      goto error;

    mi= master_info_index->get_master_info(&lex_mi->connection_name,
                                           Sql_condition::WARN_LEVEL_NOTE);

    if (mi == NULL)
    {
      /* New replication created */
      mi= new Master_info(&lex_mi->connection_name, relay_log_recovery); 
      if (!mi || mi->error())
      {
        delete mi;
        res= 1;
        mysql_mutex_unlock(&LOCK_active_mi);
        break;
      }
      new_master= 1;
    }

    res= change_master(thd, mi, &master_info_added);
    if (res && new_master)
    {
      /*
        If the new master was added by change_master(), remove it as it didn't
        work (this will free mi as well).

        If new master was not added, we still need to free mi.
      */
      if (master_info_added)
        master_info_index->remove_master_info(&lex_mi->connection_name);
      else
        delete mi;
    }
    else
    {
      mi->rpl_filter= get_or_create_rpl_filter(lex_mi->connection_name.str,
                                               lex_mi->connection_name.length);
    }

    mysql_mutex_unlock(&LOCK_active_mi);
    break;
  }
  case SQLCOM_SHOW_SLAVE_STAT:
  {
    /* Accept one of two privileges */
    if (check_global_access(thd, SUPER_ACL | REPL_CLIENT_ACL))
      goto error;
    mysql_mutex_lock(&LOCK_active_mi);

    if (lex->verbose)
      res= show_all_master_info(thd);
    else
    {
      LEX_MASTER_INFO *lex_mi= &thd->lex->mi;
      Master_info *mi;
      mi= master_info_index->get_master_info(&lex_mi->connection_name,
                                             Sql_condition::WARN_LEVEL_ERROR);
      if (mi != NULL)
      {
        res= show_master_info(thd, mi, 0);
      }
    }
    mysql_mutex_unlock(&LOCK_active_mi);
    break;
  }
  case SQLCOM_SHOW_MASTER_STAT:
  {
    /* Accept one of two privileges */
    if (check_global_access(thd, SUPER_ACL | REPL_CLIENT_ACL))
      goto error;
    res = show_binlog_info(thd);
    break;
  }

#endif /* HAVE_REPLICATION */
  case SQLCOM_SHOW_ENGINE_STATUS:
    {
      if (check_global_access(thd, PROCESS_ACL))
        goto error;
      res = ha_show_status(thd, lex->create_info.db_type, HA_ENGINE_STATUS);
      break;
    }
  case SQLCOM_SHOW_ENGINE_MUTEX:
    {
      if (check_global_access(thd, PROCESS_ACL))
        goto error;
      res = ha_show_status(thd, lex->create_info.db_type, HA_ENGINE_MUTEX);
      break;
    }
  case SQLCOM_CREATE_TABLE:
  {
    DBUG_ASSERT(first_table == all_tables && first_table != 0);
    bool link_to_local;
    TABLE_LIST *create_table= first_table;
    TABLE_LIST *select_tables= lex->create_last_non_select_table->next_global;

    if (lex->tmp_table())
    {
      status_var_decrement(thd->status_var.com_stat[SQLCOM_CREATE_TABLE]);
      status_var_increment(thd->status_var.com_create_tmp_table);
    }

    /*
      Code below (especially in mysql_create_table() and select_create
      methods) may modify HA_CREATE_INFO structure in LEX, so we have to
      use a copy of this structure to make execution prepared statement-
      safe. A shallow copy is enough as this code won't modify any memory
      referenced from this structure.
    */
    Table_specification_st create_info(lex->create_info);
    /*
      We need to copy alter_info for the same reasons of re-execution
      safety, only in case of Alter_info we have to do (almost) a deep
      copy.
    */
    Alter_info alter_info(lex->alter_info, thd->mem_root);

    if (thd->is_fatal_error)
    {
      /* If out of memory when creating a copy of alter_info. */
      res= 1;
      goto end_with_restore_list;
    }

    /* Check privileges */
    if ((res= create_table_precheck(thd, select_tables, create_table)))
      goto end_with_restore_list;

    /* Might have been updated in create_table_precheck */
    create_info.alias= create_table->alias;

    /* Fix names if symlinked or relocated tables */
    if (append_file_to_dir(thd, &create_info.data_file_name,
			   create_table->table_name) ||
	append_file_to_dir(thd, &create_info.index_file_name,
			   create_table->table_name))
      goto end_with_restore_list;

    /*
      If no engine type was given, work out the default now
      rather than at parse-time.
    */
    if (!(create_info.used_fields & HA_CREATE_USED_ENGINE))
      create_info.use_default_db_type(thd);
    /*
      If we are using SET CHARSET without DEFAULT, add an implicit
      DEFAULT to not confuse old users. (This may change).
    */
    if ((create_info.used_fields &
	 (HA_CREATE_USED_DEFAULT_CHARSET | HA_CREATE_USED_CHARSET)) ==
	HA_CREATE_USED_CHARSET)
    {
      create_info.used_fields&= ~HA_CREATE_USED_CHARSET;
      create_info.used_fields|= HA_CREATE_USED_DEFAULT_CHARSET;
      create_info.default_table_charset= create_info.table_charset;
      create_info.table_charset= 0;
    }

    /*
      For CREATE TABLE we should not open the table even if it exists.
      If the table exists, we should either not create it or replace it
    */
    lex->query_tables->open_strategy= TABLE_LIST::OPEN_STUB;

    /*
      If we are a slave, we should add OR REPLACE if we don't have
      IF EXISTS. This will help a slave to recover from
      CREATE TABLE OR EXISTS failures by dropping the table and
      retrying the create.
    */
    if (thd->slave_thread &&
        slave_ddl_exec_mode_options == SLAVE_EXEC_MODE_IDEMPOTENT &&
        !lex->create_info.if_not_exists())
    {
      create_info.add(DDL_options_st::OPT_OR_REPLACE);
      create_info.add(DDL_options_st::OPT_OR_REPLACE_SLAVE_GENERATED);
    }

#ifdef WITH_PARTITION_STORAGE_ENGINE
    {
      partition_info *part_info= thd->lex->part_info;
      if (part_info && !(part_info= thd->lex->part_info->get_clone(thd)))
      {
        res= -1;
        goto end_with_restore_list;
      }
      thd->work_part_info= part_info;
    }
#endif

    if (select_lex->item_list.elements)		// With select
    {
      select_result *result;

      /*
        CREATE TABLE...IGNORE/REPLACE SELECT... can be unsafe, unless
        ORDER BY PRIMARY KEY clause is used in SELECT statement. We therefore
        use row based logging if mixed or row based logging is available.
        TODO: Check if the order of the output of the select statement is
        deterministic. Waiting for BUG#42415
      */
      if(lex->ignore)
        lex->set_stmt_unsafe(LEX::BINLOG_STMT_UNSAFE_CREATE_IGNORE_SELECT);

      if(lex->duplicates == DUP_REPLACE)
        lex->set_stmt_unsafe(LEX::BINLOG_STMT_UNSAFE_CREATE_REPLACE_SELECT);

      /*
        If:
        a) we inside an SP and there was NAME_CONST substitution,
        b) binlogging is on (STMT mode),
        c) we log the SP as separate statements
        raise a warning, as it may cause problems
        (see 'NAME_CONST issues' in 'Binary Logging of Stored Programs')
       */
      if (thd->query_name_consts && mysql_bin_log.is_open() &&
          thd->wsrep_binlog_format() == BINLOG_FORMAT_STMT &&
          !mysql_bin_log.is_query_in_union(thd, thd->query_id))
      {
        List_iterator_fast<Item> it(select_lex->item_list);
        Item *item;
        uint splocal_refs= 0;
        /* Count SP local vars in the top-level SELECT list */
        while ((item= it++))
        {
          if (item->get_item_splocal())
            splocal_refs++;
        }
        /*
          If it differs from number of NAME_CONST substitution applied,
          we may have a SOME_FUNC(NAME_CONST()) in the SELECT list,
          that may cause a problem with binary log (see BUG#35383),
          raise a warning. 
        */
        if (splocal_refs != thd->query_name_consts)
          push_warning(thd, 
                       Sql_condition::WARN_LEVEL_WARN,
                       ER_UNKNOWN_ERROR,
"Invoked routine ran a statement that may cause problems with "
"binary log, see 'NAME_CONST issues' in 'Binary Logging of Stored Programs' "
"section of the manual.");
      }
      
      select_lex->options|= SELECT_NO_UNLOCK;
      unit->set_limit(select_lex);

      /*
        Disable non-empty MERGE tables with CREATE...SELECT. Too
        complicated. See Bug #26379. Empty MERGE tables are read-only
        and don't allow CREATE...SELECT anyway.
      */
      if (create_info.used_fields & HA_CREATE_USED_UNION)
      {
        my_error(ER_WRONG_OBJECT, MYF(0), create_table->db,
                 create_table->table_name, "BASE TABLE");
        res= 1;
        goto end_with_restore_list;
      }

      /* Copy temporarily the statement flags to thd for lock_table_names() */
      uint save_thd_create_info_options= thd->lex->create_info.options;
      thd->lex->create_info.options|= create_info.options;
      res= open_and_lock_tables(thd, create_info, lex->query_tables, TRUE, 0);
      thd->lex->create_info.options= save_thd_create_info_options;
      if (res)
      {
        /* Got error or warning. Set res to 1 if error */
        if (!(res= thd->is_error()))
          my_ok(thd);                           // CREATE ... IF NOT EXISTS
        goto end_with_restore_list;
      }

      /* Ensure we don't try to create something from which we select from */
      if (create_info.or_replace() && !create_info.tmp_table())
      {
        TABLE_LIST *duplicate;
        if ((duplicate= unique_table(thd, lex->query_tables,
                                     lex->query_tables->next_global,
                                     0)))
        {
          update_non_unique_table_error(lex->query_tables, "CREATE",
                                        duplicate);
          res= TRUE;
          goto end_with_restore_list;
        }
      }
      {
        /*
          Remove target table from main select and name resolution
          context. This can't be done earlier as it will break view merging in
          statements like "CREATE TABLE IF NOT EXISTS existing_view SELECT".
        */
        lex->unlink_first_table(&link_to_local);

        /* Store reference to table in case of LOCK TABLES */
        create_info.table= create_table->table;

        /*
          select_create is currently not re-execution friendly and
          needs to be created for every execution of a PS/SP.
          Note: In wsrep-patch, CTAS is handled like a regular transaction.
        */
        if ((result= new (thd->mem_root) select_create(thd, create_table,
                                                       &create_info,
                                                       &alter_info,
                                                       select_lex->item_list,
                                                       lex->duplicates,
                                                       lex->ignore,
                                                       select_tables)))
        {
          /*
            CREATE from SELECT give its SELECT_LEX for SELECT,
            and item_list belong to SELECT
          */
          if (!(res= handle_select(thd, lex, result, 0)))
          {
            if (create_info.tmp_table())
              thd->variables.option_bits|= OPTION_KEEP_LOG;
          }
          delete result;
        }
        lex->link_first_table_back(create_table, link_to_local);
      }
    }
    else
    {
      /* regular create */
      if (create_info.like())
      {
        /* CREATE TABLE ... LIKE ... */
        res= mysql_create_like_table(thd, create_table, select_tables,
                                     &create_info);
      }
      else
      {
        /*
          In STATEMENT format, we probably have to replicate also temporary
          tables, like mysql replication does. Also check if the requested
          engine is allowed/supported.
        */
        if (WSREP(thd) &&
            !check_engine(thd, create_table->db, create_table->table_name,
                          &create_info) &&
            (!thd->is_current_stmt_binlog_format_row() ||
             !create_info.tmp_table()))
        {
	  WSREP_TO_ISOLATION_BEGIN(create_table->db, create_table->table_name, NULL)
        }
        /* Regular CREATE TABLE */
        res= mysql_create_table(thd, create_table, &create_info, &alter_info);
      }
      if (!res)
      {
        /* So that CREATE TEMPORARY TABLE gets to binlog at commit/rollback */
        if (create_info.tmp_table())
          thd->variables.option_bits|= OPTION_KEEP_LOG;
        my_ok(thd);
      }
    }

end_with_restore_list:
    break;
  }
  case SQLCOM_CREATE_INDEX:
  case SQLCOM_DROP_INDEX:
  /*
    CREATE INDEX and DROP INDEX are implemented by calling ALTER
    TABLE with proper arguments.

    In the future ALTER TABLE will notice that the request is to
    only add indexes and create these one by one for the existing
    table without having to do a full rebuild.
  */
  {
    /* Prepare stack copies to be re-execution safe */
    HA_CREATE_INFO create_info;
    Alter_info alter_info(lex->alter_info, thd->mem_root);

    if (thd->is_fatal_error) /* out of memory creating a copy of alter_info */
      goto error;

    DBUG_ASSERT(first_table == all_tables && first_table != 0);
    if (check_one_table_access(thd, INDEX_ACL, all_tables))
      goto error; /* purecov: inspected */
    WSREP_TO_ISOLATION_BEGIN(first_table->db, first_table->table_name, NULL)
    /*
      Currently CREATE INDEX or DROP INDEX cause a full table rebuild
      and thus classify as slow administrative statements just like
      ALTER TABLE.
    */
    thd->enable_slow_log&= opt_log_slow_admin_statements;
    thd->query_plan_flags|= QPLAN_ADMIN;

    bzero((char*) &create_info, sizeof(create_info));
    create_info.db_type= 0;
    create_info.row_type= ROW_TYPE_NOT_USED;
    create_info.default_table_charset= thd->variables.collation_database;

    res= mysql_alter_table(thd, first_table->db, first_table->table_name,
                           &create_info, first_table, &alter_info,
                           0, (ORDER*) 0, 0);
    break;
  }
#ifdef HAVE_REPLICATION
  case SQLCOM_SLAVE_START:
  {
    LEX_MASTER_INFO* lex_mi= &thd->lex->mi;
    Master_info *mi;
    int load_error;

    load_error= rpl_load_gtid_slave_state(thd);

    mysql_mutex_lock(&LOCK_active_mi);

    if ((mi= (master_info_index->
              get_master_info(&lex_mi->connection_name,
                              Sql_condition::WARN_LEVEL_ERROR))))
    {
      if (load_error)
      {
        /*
          We cannot start a slave using GTID if we cannot load the GTID position
          from the mysql.gtid_slave_pos table. But we can allow non-GTID
          replication (useful eg. during upgrade).
        */
        if (mi->using_gtid != Master_info::USE_GTID_NO)
        {
          mysql_mutex_unlock(&LOCK_active_mi);
          break;
        }
        else
          thd->clear_error();
      }
      if (!start_slave(thd, mi, 1 /* net report*/))
        my_ok(thd);
    }
    mysql_mutex_unlock(&LOCK_active_mi);
    break;
  }
  case SQLCOM_SLAVE_STOP:
  {
    LEX_MASTER_INFO *lex_mi;
    Master_info *mi;
    /*
      If the client thread has locked tables, a deadlock is possible.
      Assume that
      - the client thread does LOCK TABLE t READ.
      - then the master updates t.
      - then the SQL slave thread wants to update t,
        so it waits for the client thread because t is locked by it.
    - then the client thread does SLAVE STOP.
      SLAVE STOP waits for the SQL slave thread to terminate its
      update t, which waits for the client thread because t is locked by it.
      To prevent that, refuse SLAVE STOP if the
      client thread has locked tables
    */
    if (thd->locked_tables_mode ||
        thd->in_active_multi_stmt_transaction() ||
        thd->global_read_lock.is_acquired())
    {
      my_message(ER_LOCK_OR_ACTIVE_TRANSACTION,
                 ER_THD(thd, ER_LOCK_OR_ACTIVE_TRANSACTION), MYF(0));
      goto error;
    }

    lex_mi= &thd->lex->mi;
    mysql_mutex_lock(&LOCK_active_mi);
    if ((mi= (master_info_index->
              get_master_info(&lex_mi->connection_name,
                              Sql_condition::WARN_LEVEL_ERROR))))
      if (!stop_slave(thd, mi, 1/* net report*/))
        my_ok(thd);
    mysql_mutex_unlock(&LOCK_active_mi);
    break;
  }
  case SQLCOM_SLAVE_ALL_START:
  {
    mysql_mutex_lock(&LOCK_active_mi);
    if (master_info_index && !master_info_index->start_all_slaves(thd))
      my_ok(thd);
    mysql_mutex_unlock(&LOCK_active_mi);
    break;
  }
  case SQLCOM_SLAVE_ALL_STOP:
  {
    if (thd->locked_tables_mode ||
        thd->in_active_multi_stmt_transaction() ||
        thd->global_read_lock.is_acquired())
    {
      my_message(ER_LOCK_OR_ACTIVE_TRANSACTION,
                 ER_THD(thd, ER_LOCK_OR_ACTIVE_TRANSACTION), MYF(0));
      goto error;
    }
    mysql_mutex_lock(&LOCK_active_mi);
    if (master_info_index && !master_info_index->stop_all_slaves(thd))
      my_ok(thd);      
    mysql_mutex_unlock(&LOCK_active_mi);
    break;
  }
#endif /* HAVE_REPLICATION */
  case SQLCOM_RENAME_TABLE:
  {
    if (check_rename_table(thd, first_table, all_tables))
      goto error;

    WSREP_TO_ISOLATION_BEGIN(0, 0, first_table)

    if (mysql_rename_tables(thd, first_table, 0))
      goto error;
    break;
  }
#ifndef EMBEDDED_LIBRARY
  case SQLCOM_SHOW_BINLOGS:
#ifdef DONT_ALLOW_SHOW_COMMANDS
    my_message(ER_NOT_ALLOWED_COMMAND, ER_THD(thd, ER_NOT_ALLOWED_COMMAND),
               MYF(0)); /* purecov: inspected */
    goto error;
#else
    {
      if (check_global_access(thd, SUPER_ACL | REPL_CLIENT_ACL))
	goto error;
      res = show_binlogs(thd);
      break;
    }
#endif
#endif /* EMBEDDED_LIBRARY */
  case SQLCOM_SHOW_CREATE:
  {
    DBUG_ASSERT(first_table == all_tables && first_table != 0);
#ifdef DONT_ALLOW_SHOW_COMMANDS
    my_message(ER_NOT_ALLOWED_COMMAND, ER_THD(thd, ER_NOT_ALLOWED_COMMAND),
               MYF(0)); /* purecov: inspected */
    goto error;
#else

      if (WSREP_CLIENT(thd) && wsrep_sync_wait(thd))
        goto error;

     /*
        Access check:
        SHOW CREATE TABLE require any privileges on the table level (ie
        effecting all columns in the table).
        SHOW CREATE VIEW require the SHOW_VIEW and SELECT ACLs on the table
        level.
        NOTE: SHOW_VIEW ACL is checked when the view is created.
      */

      DBUG_PRINT("debug", ("lex->only_view: %d, table: %s.%s",
                           lex->only_view,
                           first_table->db, first_table->table_name));
      if (lex->only_view)
      {
        if (check_table_access(thd, SELECT_ACL, first_table, FALSE, 1, FALSE))
        {
          DBUG_PRINT("debug", ("check_table_access failed"));
          my_error(ER_TABLEACCESS_DENIED_ERROR, MYF(0),
                  "SHOW", thd->security_ctx->priv_user,
                  thd->security_ctx->host_or_ip, first_table->alias);
          goto error;
        }
        DBUG_PRINT("debug", ("check_table_access succeeded"));

        /* Ignore temporary tables if this is "SHOW CREATE VIEW" */
        first_table->open_type= OT_BASE_ONLY;

      }
      else
      {
        /*
          Temporary tables should be opened for SHOW CREATE TABLE, but not
          for SHOW CREATE VIEW.
        */
        if (open_temporary_tables(thd, all_tables))
          goto error;

        /*
          The fact that check_some_access() returned FALSE does not mean that
          access is granted. We need to check if first_table->grant.privilege
          contains any table-specific privilege.
        */
        DBUG_PRINT("debug", ("first_table->grant.privilege: %lx",
                             first_table->grant.privilege));
        if (check_some_access(thd, SHOW_CREATE_TABLE_ACLS, first_table) ||
            (first_table->grant.privilege & SHOW_CREATE_TABLE_ACLS) == 0)
        {
          my_error(ER_TABLEACCESS_DENIED_ERROR, MYF(0),
                  "SHOW", thd->security_ctx->priv_user,
                  thd->security_ctx->host_or_ip, first_table->alias);
          goto error;
        }
      }

      /* Access is granted. Execute the command.  */
      res= mysqld_show_create(thd, first_table);
      break;
#endif
  }
  case SQLCOM_CHECKSUM:
  {
    DBUG_ASSERT(first_table == all_tables && first_table != 0);
    if (WSREP_CLIENT(thd) && wsrep_sync_wait(thd))
      goto error;

    if (check_table_access(thd, SELECT_ACL, all_tables,
                           FALSE, UINT_MAX, FALSE))
      goto error; /* purecov: inspected */

    res = mysql_checksum_table(thd, first_table, &lex->check_opt);
    break;
  }
  case SQLCOM_UPDATE:
  {
    ha_rows found= 0, updated= 0;
    DBUG_ASSERT(first_table == all_tables && first_table != 0);
      if (WSREP_CLIENT(thd) &&
          wsrep_sync_wait(thd, WSREP_SYNC_WAIT_BEFORE_UPDATE_DELETE))
        goto error;

    if (update_precheck(thd, all_tables))
      break;

    /*
      UPDATE IGNORE can be unsafe. We therefore use row based
      logging if mixed or row based logging is available.
      TODO: Check if the order of the output of the select statement is
      deterministic. Waiting for BUG#42415
    */
    if (lex->ignore)
      lex->set_stmt_unsafe(LEX::BINLOG_STMT_UNSAFE_UPDATE_IGNORE);

    DBUG_ASSERT(select_lex->offset_limit == 0);
    unit->set_limit(select_lex);
    MYSQL_UPDATE_START(thd->query());
    res= (up_result= mysql_update(thd, all_tables,
                                  select_lex->item_list,
                                  lex->value_list,
                                  select_lex->where,
                                  select_lex->order_list.elements,
                                  select_lex->order_list.first,
                                  unit->select_limit_cnt,
                                  lex->duplicates, lex->ignore,
                                  &found, &updated));
    MYSQL_UPDATE_DONE(res, found, updated);
    /* mysql_update return 2 if we need to switch to multi-update */
    if (up_result != 2)
      break;
    /* Fall through */
  }
  case SQLCOM_UPDATE_MULTI:
  {
    DBUG_ASSERT(first_table == all_tables && first_table != 0);
    /* if we switched from normal update, rights are checked */
    if (up_result != 2)
    {
      if (WSREP_CLIENT(thd) &&
          wsrep_sync_wait(thd, WSREP_SYNC_WAIT_BEFORE_UPDATE_DELETE))
        goto error;
      if ((res= multi_update_precheck(thd, all_tables)))
        break;
    }
    else
      res= 0;

    res= mysql_multi_update_prepare(thd);

#ifdef HAVE_REPLICATION
    /* Check slave filtering rules */
    if (unlikely(thd->slave_thread && !have_table_map_for_update))
    {
      if (all_tables_not_ok(thd, all_tables))
      {
        if (res!= 0)
        {
          res= 0;             /* don't care of prev failure  */
          thd->clear_error(); /* filters are of highest prior */
        }
        /* we warn the slave SQL thread */
        my_error(ER_SLAVE_IGNORED_TABLE, MYF(0));
        break;
      }
      if (res)
        break;
    }
    else
    {
#endif /* HAVE_REPLICATION */
      if (res)
        break;
      if (opt_readonly &&
	  !(thd->security_ctx->master_access & SUPER_ACL) &&
	  some_non_temp_table_to_be_updated(thd, all_tables))
      {
	my_error(ER_OPTION_PREVENTS_STATEMENT, MYF(0), "--read-only");
	break;
      }
#ifdef HAVE_REPLICATION
    }  /* unlikely */
#endif
    {
      multi_update *result_obj;
      MYSQL_MULTI_UPDATE_START(thd->query());
      res= mysql_multi_update(thd, all_tables,
                              &select_lex->item_list,
                              &lex->value_list,
                              select_lex->where,
                              select_lex->options,
                              lex->duplicates,
                              lex->ignore,
                              unit,
                              select_lex,
                              &result_obj);
      if (result_obj)
      {
        MYSQL_MULTI_UPDATE_DONE(res, result_obj->num_found(),
                                result_obj->num_updated());
        res= FALSE; /* Ignore errors here */
        delete result_obj;
      }
      else
      {
        MYSQL_MULTI_UPDATE_DONE(1, 0, 0);
      }
    }
    break;
  }
  case SQLCOM_REPLACE:
  {
    if (WSREP_CLIENT(thd) &&
        wsrep_sync_wait(thd, WSREP_SYNC_WAIT_BEFORE_INSERT_REPLACE))
      goto error;
#ifndef DBUG_OFF
    if (mysql_bin_log.is_open())
    {
      /*
        Generate an incident log event before writing the real event
        to the binary log.  We put this event is before the statement
        since that makes it simpler to check that the statement was
        not executed on the slave (since incidents usually stop the
        slave).

        Observe that any row events that are generated will be
        generated before.

        This is only for testing purposes and will not be present in a
        release build.
      */

      Incident incident= INCIDENT_NONE;
      DBUG_PRINT("debug", ("Just before generate_incident()"));
      DBUG_EXECUTE_IF("incident_database_resync_on_replace",
                      incident= INCIDENT_LOST_EVENTS;);
      if (incident)
      {
        Incident_log_event ev(thd, incident);
        (void) mysql_bin_log.write(&ev);        /* error is ignored */
        if (mysql_bin_log.rotate_and_purge(true))
        {
          res= 1;
          break;
        }
      }
      DBUG_PRINT("debug", ("Just after generate_incident()"));
    }
#endif
  }
  case SQLCOM_INSERT:
  {
    DBUG_ASSERT(first_table == all_tables && first_table != 0);

    if (WSREP_CLIENT(thd) &&
        wsrep_sync_wait(thd, WSREP_SYNC_WAIT_BEFORE_INSERT_REPLACE))
      goto error;

    /*
      Since INSERT DELAYED doesn't support temporary tables, we could
      not pre-open temporary tables for SQLCOM_INSERT / SQLCOM_REPLACE.
      Open them here instead.
    */
    if (first_table->lock_type != TL_WRITE_DELAYED)
    {
      if ((res= open_temporary_tables(thd, all_tables)))
        break;
    }

    if ((res= insert_precheck(thd, all_tables)))
      break;

    MYSQL_INSERT_START(thd->query());
    res= mysql_insert(thd, all_tables, lex->field_list, lex->many_values,
		      lex->update_list, lex->value_list,
                      lex->duplicates, lex->ignore);
    MYSQL_INSERT_DONE(res, (ulong) thd->get_row_count_func());
    /*
      If we have inserted into a VIEW, and the base table has
      AUTO_INCREMENT column, but this column is not accessible through
      a view, then we should restore LAST_INSERT_ID to the value it
      had before the statement.
    */
    if (first_table->view && !first_table->contain_auto_increment)
      thd->first_successful_insert_id_in_cur_stmt=
        thd->first_successful_insert_id_in_prev_stmt;

#ifdef ENABLED_DEBUG_SYNC
    DBUG_EXECUTE_IF("after_mysql_insert",
                    {
                      const char act1[]=
                        "now "
                        "wait_for signal.continue";
                      const char act2[]=
                        "now "
                        "signal signal.continued";
                      DBUG_ASSERT(debug_sync_service);
                      DBUG_ASSERT(!debug_sync_set_action(thd,
                                                         STRING_WITH_LEN(act1)));
                      DBUG_ASSERT(!debug_sync_set_action(thd,
                                                         STRING_WITH_LEN(act2)));
                    };);
    DEBUG_SYNC(thd, "after_mysql_insert");
#endif
    break;
  }
  case SQLCOM_REPLACE_SELECT:
  case SQLCOM_INSERT_SELECT:
  {
    select_result *sel_result;
    bool explain= MY_TEST(lex->describe);
    DBUG_ASSERT(first_table == all_tables && first_table != 0);
    if (WSREP_CLIENT(thd) &&
        wsrep_sync_wait(thd, WSREP_SYNC_WAIT_BEFORE_INSERT_REPLACE))
      goto error;

    if ((res= insert_precheck(thd, all_tables)))
      break;
#ifdef WITH_WSREP
    if (WSREP(thd) && thd->wsrep_consistency_check == CONSISTENCY_CHECK_DECLARED)
    {
      thd->wsrep_consistency_check = CONSISTENCY_CHECK_RUNNING;
      WSREP_TO_ISOLATION_BEGIN(first_table->db, first_table->table_name, NULL);
    }
#endif /* WITH_WSREP */

    /*
      INSERT...SELECT...ON DUPLICATE KEY UPDATE/REPLACE SELECT/
      INSERT...IGNORE...SELECT can be unsafe, unless ORDER BY PRIMARY KEY
      clause is used in SELECT statement. We therefore use row based
      logging if mixed or row based logging is available.
      TODO: Check if the order of the output of the select statement is
      deterministic. Waiting for BUG#42415
    */
    if (lex->sql_command == SQLCOM_INSERT_SELECT &&
        lex->duplicates == DUP_UPDATE)
      lex->set_stmt_unsafe(LEX::BINLOG_STMT_UNSAFE_INSERT_SELECT_UPDATE);

    if (lex->sql_command == SQLCOM_INSERT_SELECT && lex->ignore)
      lex->set_stmt_unsafe(LEX::BINLOG_STMT_UNSAFE_INSERT_IGNORE_SELECT);

    if (lex->sql_command == SQLCOM_REPLACE_SELECT)
      lex->set_stmt_unsafe(LEX::BINLOG_STMT_UNSAFE_REPLACE_SELECT);

    /* Fix lock for first table */
    if (first_table->lock_type == TL_WRITE_DELAYED)
      first_table->lock_type= TL_WRITE;

    /* Don't unlock tables until command is written to binary log */
    select_lex->options|= SELECT_NO_UNLOCK;

    unit->set_limit(select_lex);

    if (!(res= open_and_lock_tables(thd, all_tables, TRUE, 0)))
    {
      MYSQL_INSERT_SELECT_START(thd->query());
      /*
        Only the INSERT table should be merged. Other will be handled by
        select.
      */
      /* Skip first table, which is the table we are inserting in */
      TABLE_LIST *second_table= first_table->next_local;
      select_lex->table_list.first= second_table;
      select_lex->context.table_list= 
        select_lex->context.first_name_resolution_table= second_table;
      res= mysql_insert_select_prepare(thd);
      if (!res && (sel_result= new (thd->mem_root) select_insert(thd,
                                                             first_table,
                                                             first_table->table,
                                                             &lex->field_list,
                                                             &lex->update_list,
                                                             &lex->value_list,
                                                             lex->duplicates,
                                                             lex->ignore)))
      {
<<<<<<< HEAD
        if (lex->analyze_stmt)
          ((select_result_interceptor*)sel_result)->disable_my_ok_calls();

=======
>>>>>>> 666b9663
        if (explain)
          res= mysql_explain_union(thd, &thd->lex->unit, sel_result);
        else
          res= handle_select(thd, lex, sel_result, OPTION_SETUP_TABLES_DONE);
        /*
          Invalidate the table in the query cache if something changed
          after unlocking when changes become visible.
          TODO: this is workaround. right way will be move invalidating in
          the unlock procedure.
        */
        if (!res && first_table->lock_type ==  TL_WRITE_CONCURRENT_INSERT &&
            thd->lock)
        {
          /* INSERT ... SELECT should invalidate only the very first table */
          TABLE_LIST *save_table= first_table->next_local;
          first_table->next_local= 0;
          query_cache_invalidate3(thd, first_table, 1);
          first_table->next_local= save_table;
        }
        if (explain)
        {
          /*
            sel_result needs to be cleaned up properly.
            INSERT... SELECT statement will call either send_eof() or
            abort_result_set(). EXPLAIN doesn't call either, so we need
            to cleanup manually.
          */
          sel_result->abort_result_set();
        }
        delete sel_result;
      }

      if (!res && (explain || lex->analyze_stmt))
        res= thd->lex->explain->send_explain(thd);

      /* revert changes for SP */
      MYSQL_INSERT_SELECT_DONE(res, (ulong) thd->get_row_count_func());
      select_lex->table_list.first= first_table;
    }
    /*
      If we have inserted into a VIEW, and the base table has
      AUTO_INCREMENT column, but this column is not accessible through
      a view, then we should restore LAST_INSERT_ID to the value it
      had before the statement.
    */
    if (first_table->view && !first_table->contain_auto_increment)
      thd->first_successful_insert_id_in_cur_stmt=
        thd->first_successful_insert_id_in_prev_stmt;

    break;
  }
  case SQLCOM_DELETE:
  {
    select_result *sel_result=lex->result;
    DBUG_ASSERT(first_table == all_tables && first_table != 0);
    if (WSREP_CLIENT(thd) &&
        wsrep_sync_wait(thd, WSREP_SYNC_WAIT_BEFORE_UPDATE_DELETE))
      goto error;

    if ((res= delete_precheck(thd, all_tables)))
      break;
    DBUG_ASSERT(select_lex->offset_limit == 0);
    unit->set_limit(select_lex);

    MYSQL_DELETE_START(thd->query());
    Protocol *save_protocol;
    bool replaced_protocol= false;

    if (!select_lex->item_list.is_empty())
    {
      /* This is DELETE ... RETURNING.  It will return output to the client */
      if (thd->lex->analyze_stmt)
      {
        /* 
          Actually, it is ANALYZE .. DELETE .. RETURNING. We need to produce
          output and then discard it.
        */
        sel_result= new (thd->mem_root) select_send_analyze(thd);
        replaced_protocol= true;
        save_protocol= thd->protocol;
        thd->protocol= new Protocol_discard(thd);
      }
      else
      {
        if (!(sel_result= lex->result) &&
            !(sel_result= new (thd->mem_root) select_send(thd)))
          return 1;
      }
    }

    res = mysql_delete(thd, all_tables, 
                       select_lex->where, &select_lex->order_list,
                       unit->select_limit_cnt, select_lex->options,
                       sel_result);

    if (replaced_protocol)
    {
      delete thd->protocol;
      thd->protocol= save_protocol;
    }

    if (thd->lex->analyze_stmt || thd->lex->describe)
    {
      if (!res)
        res= thd->lex->explain->send_explain(thd);
    }

    delete sel_result;
    MYSQL_DELETE_DONE(res, (ulong) thd->get_row_count_func());
    break;
  }
  case SQLCOM_DELETE_MULTI:
  {
    DBUG_ASSERT(first_table == all_tables && first_table != 0);
    TABLE_LIST *aux_tables= thd->lex->auxiliary_table_list.first;
    multi_delete *result;
    if (WSREP_CLIENT(thd) &&
        wsrep_sync_wait(thd, WSREP_SYNC_WAIT_BEFORE_UPDATE_DELETE))
      goto error;

    if ((res= multi_delete_precheck(thd, all_tables)))
      break;

    /* condition will be TRUE on SP re-excuting */
    if (select_lex->item_list.elements != 0)
      select_lex->item_list.empty();
    if (add_item_to_list(thd, new (thd->mem_root) Item_null(thd)))
      goto error;

    THD_STAGE_INFO(thd, stage_init);
    if ((res= open_and_lock_tables(thd, all_tables, TRUE, 0)))
      break;

    MYSQL_MULTI_DELETE_START(thd->query());
    if ((res= mysql_multi_delete_prepare(thd)))
    {
      MYSQL_MULTI_DELETE_DONE(1, 0);
      goto error;
    }

    if (!thd->is_fatal_error)
    {
      result= new (thd->mem_root) multi_delete(thd, aux_tables,
                                               lex->table_count);
      if (result)
      {
        res= mysql_select(thd, &select_lex->ref_pointer_array,
                          select_lex->get_table_list(),
                          select_lex->with_wild,
                          select_lex->item_list,
                          select_lex->where,
                          0, (ORDER *)NULL, (ORDER *)NULL, (Item *)NULL,
                          (ORDER *)NULL,
                          (select_lex->options | thd->variables.option_bits |
                          SELECT_NO_JOIN_CACHE | SELECT_NO_UNLOCK |
                          OPTION_SETUP_TABLES_DONE) & ~OPTION_BUFFER_RESULT,
                          result, unit, select_lex);
        res|= thd->is_error();

        MYSQL_MULTI_DELETE_DONE(res, result->num_deleted());
        if (res)
          result->abort_result_set(); /* for both DELETE and EXPLAIN DELETE */
        else
        {
          if (lex->describe || lex->analyze_stmt)
            res= thd->lex->explain->send_explain(thd);
        }
        delete result;
      }
    }
    else
    {
      res= TRUE;                                // Error
      MYSQL_MULTI_DELETE_DONE(1, 0);
    }
    break;
  }
  case SQLCOM_DROP_TABLE:
  {
    DBUG_ASSERT(first_table == all_tables && first_table != 0);
    if (!lex->tmp_table())
    {
      if (check_table_access(thd, DROP_ACL, all_tables, FALSE, UINT_MAX, FALSE))
	goto error;				/* purecov: inspected */
    }
    else
    {
      status_var_decrement(thd->status_var.com_stat[SQLCOM_DROP_TABLE]);
      status_var_increment(thd->status_var.com_drop_tmp_table);

      /* So that DROP TEMPORARY TABLE gets to binlog at commit/rollback */
      thd->variables.option_bits|= OPTION_KEEP_LOG;
    }
   if (WSREP(thd))
   {
     for (TABLE_LIST *table= all_tables; table; table= table->next_global)
     {
       if (!lex->tmp_table() &&
          (!thd->is_current_stmt_binlog_format_row() ||
	   !find_temporary_table(thd, table)))
       {
         WSREP_TO_ISOLATION_BEGIN(NULL, NULL, all_tables);
         break;
       }
     }
   }
    /*
      If we are a slave, we should add IF EXISTS if the query executed
      on the master without an error. This will help a slave to
      recover from multi-table DROP TABLE that was aborted in the
      middle.
    */
    if (thd->slave_thread && !thd->slave_expected_error &&
        slave_ddl_exec_mode_options == SLAVE_EXEC_MODE_IDEMPOTENT)
      lex->create_info.set(DDL_options_st::OPT_IF_EXISTS);
    
    /* DDL and binlog write order are protected by metadata locks. */
    res= mysql_rm_table(thd, first_table, lex->if_exists(), lex->tmp_table());
    break;
  }
  case SQLCOM_SHOW_PROCESSLIST:
    if (!thd->security_ctx->priv_user[0] &&
        check_global_access(thd,PROCESS_ACL))
      break;
    mysqld_list_processes(thd,
			  (thd->security_ctx->master_access & PROCESS_ACL ?
                           NullS :
                           thd->security_ctx->priv_user),
                          lex->verbose);
    break;
  case SQLCOM_SHOW_AUTHORS:
    res= mysqld_show_authors(thd);
    break;
  case SQLCOM_SHOW_CONTRIBUTORS:
    res= mysqld_show_contributors(thd);
    break;
  case SQLCOM_SHOW_PRIVILEGES:
    res= mysqld_show_privileges(thd);
    break;
  case SQLCOM_SHOW_ENGINE_LOGS:
#ifdef DONT_ALLOW_SHOW_COMMANDS
    my_message(ER_NOT_ALLOWED_COMMAND, ER_THD(thd, ER_NOT_ALLOWED_COMMAND),
               MYF(0));	/* purecov: inspected */
    goto error;
#else
    {
      if (check_access(thd, FILE_ACL, any_db, NULL, NULL, 0, 0))
	goto error;
      res= ha_show_status(thd, lex->create_info.db_type, HA_ENGINE_LOGS);
      break;
    }
#endif
  case SQLCOM_CHANGE_DB:
  {
    LEX_STRING db_str= { (char *) select_lex->db, strlen(select_lex->db) };

    if (!mysql_change_db(thd, &db_str, FALSE))
      my_ok(thd);

    break;
  }

  case SQLCOM_LOAD:
  {
    DBUG_ASSERT(first_table == all_tables && first_table != 0);
    uint privilege= (lex->duplicates == DUP_REPLACE ?
		     INSERT_ACL | DELETE_ACL : INSERT_ACL) |
                    (lex->local_file ? 0 : FILE_ACL);

    if (lex->local_file)
    {
      if (!(thd->client_capabilities & CLIENT_LOCAL_FILES) ||
          !opt_local_infile)
      {
	my_message(ER_NOT_ALLOWED_COMMAND, ER_THD(thd, ER_NOT_ALLOWED_COMMAND), MYF(0));
	goto error;
      }
    }

    if (check_one_table_access(thd, privilege, all_tables))
      goto error;

    res= mysql_load(thd, lex->exchange, first_table, lex->field_list,
                    lex->update_list, lex->value_list, lex->duplicates,
                    lex->ignore, (bool) lex->local_file);
    break;
  }

  case SQLCOM_SET_OPTION:
  {
    List<set_var_base> *lex_var_list= &lex->var_list;

    if ((check_table_access(thd, SELECT_ACL, all_tables, FALSE, UINT_MAX, FALSE)
         || open_and_lock_tables(thd, all_tables, TRUE, 0)))
      goto error;
    if (!(res= sql_set_variables(thd, lex_var_list, true)))
    {
      my_ok(thd);
    }
    else
    {
      /*
        We encountered some sort of error, but no message was sent.
        Send something semi-generic here since we don't know which
        assignment in the list caused the error.
      */
      if (!thd->is_error())
        my_error(ER_WRONG_ARGUMENTS,MYF(0),"SET");
      goto error;
    }

    break;
  }

  case SQLCOM_UNLOCK_TABLES:
    /*
      It is critical for mysqldump --single-transaction --master-data that
      UNLOCK TABLES does not implicitely commit a connection which has only
      done FLUSH TABLES WITH READ LOCK + BEGIN. If this assumption becomes
      false, mysqldump will not work.
    */
    if (thd->variables.option_bits & OPTION_TABLE_LOCK)
    {
      res= trans_commit_implicit(thd);
      thd->locked_tables_list.unlock_locked_tables(thd);
      thd->mdl_context.release_transactional_locks();
      thd->variables.option_bits&= ~(OPTION_TABLE_LOCK);
    }
    if (thd->global_read_lock.is_acquired())
      thd->global_read_lock.unlock_global_read_lock(thd);
    if (res)
      goto error;
    my_ok(thd);
    break;
  case SQLCOM_LOCK_TABLES:
    /* We must end the transaction first, regardless of anything */
    res= trans_commit_implicit(thd);
    thd->locked_tables_list.unlock_locked_tables(thd);
    /* Release transactional metadata locks. */
    thd->mdl_context.release_transactional_locks();
    if (res)
      goto error;

    /*
      Here we have to pre-open temporary tables for LOCK TABLES.

      CF_PREOPEN_TMP_TABLES is not set for this SQL statement simply
      because LOCK TABLES calls close_thread_tables() as a first thing
      (it's called from unlock_locked_tables() above). So even if
      CF_PREOPEN_TMP_TABLES was set and the tables would be pre-opened
      in a usual way, they would have been closed.
    */
    if (open_temporary_tables(thd, all_tables))
      goto error;

    if (lock_tables_precheck(thd, all_tables))
      goto error;

    thd->variables.option_bits|= OPTION_TABLE_LOCK;

    res= lock_tables_open_and_lock_tables(thd, all_tables);

    if (res)
    {
      thd->variables.option_bits&= ~(OPTION_TABLE_LOCK);
    }
    else
    {
#ifdef HAVE_QUERY_CACHE
      if (thd->variables.query_cache_wlock_invalidate)
	query_cache.invalidate_locked_for_write(thd, first_table);
#endif /*HAVE_QUERY_CACHE*/
      my_ok(thd);
    }
    break;
  case SQLCOM_CREATE_DB:
  {
    if (check_db_name(&lex->name))
    {
      my_error(ER_WRONG_DB_NAME, MYF(0), lex->name.str);
      break;
    }
    /*
      If in a slave thread :
      CREATE DATABASE DB was certainly not preceded by USE DB.
      For that reason, db_ok() in sql/slave.cc did not check the
      do_db/ignore_db. And as this query involves no tables, tables_ok()
      above was not called. So we have to check rules again here.
    */
#ifdef HAVE_REPLICATION
    if (thd->slave_thread)
    {
      rpl_filter= thd->system_thread_info.rpl_sql_info->rpl_filter;
      if (!rpl_filter->db_ok(lex->name.str) ||
          !rpl_filter->db_ok_with_wild_table(lex->name.str))
      {
        my_message(ER_SLAVE_IGNORED_TABLE, ER_THD(thd, ER_SLAVE_IGNORED_TABLE), MYF(0));
        break;
      }
    }
#endif
    if (check_access(thd, lex->create_info.or_replace() ?
                          (CREATE_ACL | DROP_ACL) : CREATE_ACL,
                     lex->name.str, NULL, NULL, 1, 0))
      break;
    WSREP_TO_ISOLATION_BEGIN(lex->name.str, NULL, NULL)
    res= mysql_create_db(thd, lex->name.str,
                         lex->create_info, &lex->create_info);
    break;
  }
  case SQLCOM_DROP_DB:
  {
    if (check_db_name(&lex->name))
    {
      my_error(ER_WRONG_DB_NAME, MYF(0), lex->name.str);
      break;
    }
    /*
      If in a slave thread :
      DROP DATABASE DB may not be preceded by USE DB.
      For that reason, maybe db_ok() in sql/slave.cc did not check the 
      do_db/ignore_db. And as this query involves no tables, tables_ok()
      above was not called. So we have to check rules again here.
    */
#ifdef HAVE_REPLICATION
    if (thd->slave_thread)
    {
      rpl_filter= thd->system_thread_info.rpl_sql_info->rpl_filter;
      if (!rpl_filter->db_ok(lex->name.str) ||
          !rpl_filter->db_ok_with_wild_table(lex->name.str))
      {
        my_message(ER_SLAVE_IGNORED_TABLE, ER_THD(thd, ER_SLAVE_IGNORED_TABLE), MYF(0));
        break;
      }
    }
#endif
    if (check_access(thd, DROP_ACL, lex->name.str, NULL, NULL, 1, 0))
      break;
    WSREP_TO_ISOLATION_BEGIN(lex->name.str, NULL, NULL)
    res= mysql_rm_db(thd, lex->name.str, lex->if_exists());
    break;
  }
  case SQLCOM_ALTER_DB_UPGRADE:
  {
    LEX_STRING *db= & lex->name;
#ifdef HAVE_REPLICATION
    if (thd->slave_thread)
    {
      rpl_filter= thd->system_thread_info.rpl_sql_info->rpl_filter;
      if (!rpl_filter->db_ok(db->str) ||
          !rpl_filter->db_ok_with_wild_table(db->str))
      {
        res= 1;
        my_message(ER_SLAVE_IGNORED_TABLE, ER_THD(thd, ER_SLAVE_IGNORED_TABLE), MYF(0));
        break;
      }
    }
#endif
    if (check_db_name(db))
    {
      my_error(ER_WRONG_DB_NAME, MYF(0), db->str);
      break;
    }
    if (check_access(thd, ALTER_ACL, db->str, NULL, NULL, 1, 0) ||
        check_access(thd, DROP_ACL, db->str, NULL, NULL, 1, 0) ||
        check_access(thd, CREATE_ACL, db->str, NULL, NULL, 1, 0))
    {
      res= 1;
      break;
    }
    WSREP_TO_ISOLATION_BEGIN(db->str, NULL, NULL)
    res= mysql_upgrade_db(thd, db);
    if (!res)
      my_ok(thd);
    break;
  }
  case SQLCOM_ALTER_DB:
  {
    LEX_STRING *db= &lex->name;
    if (check_db_name(db))
    {
      my_error(ER_WRONG_DB_NAME, MYF(0), db->str);
      break;
    }
    /*
      If in a slave thread :
      ALTER DATABASE DB may not be preceded by USE DB.
      For that reason, maybe db_ok() in sql/slave.cc did not check the
      do_db/ignore_db. And as this query involves no tables, tables_ok()
      above was not called. So we have to check rules again here.
    */
#ifdef HAVE_REPLICATION
    if (thd->slave_thread)
    {
      rpl_filter= thd->system_thread_info.rpl_sql_info->rpl_filter;
      if (!rpl_filter->db_ok(db->str) ||
          !rpl_filter->db_ok_with_wild_table(db->str))
      {
        my_message(ER_SLAVE_IGNORED_TABLE, ER_THD(thd, ER_SLAVE_IGNORED_TABLE), MYF(0));
        break;
      }
    }
#endif
    if (check_access(thd, ALTER_ACL, db->str, NULL, NULL, 1, 0))
      break;
    WSREP_TO_ISOLATION_BEGIN(db->str, NULL, NULL)
    res= mysql_alter_db(thd, db->str, &lex->create_info);
    break;
  }
  case SQLCOM_SHOW_CREATE_DB:
  {
    char db_name_buff[NAME_LEN+1];
    LEX_STRING db_name;
    DBUG_EXECUTE_IF("4x_server_emul",
                    my_error(ER_UNKNOWN_ERROR, MYF(0)); goto error;);

    db_name.str= db_name_buff;
    db_name.length= lex->name.length;
    strmov(db_name.str, lex->name.str);
    if (check_db_name(&db_name))
    {
      my_error(ER_WRONG_DB_NAME, MYF(0), db_name.str);
      break;
    }
    res= mysqld_show_create_db(thd, &db_name, &lex->name, lex->create_info);
    break;
  }
  case SQLCOM_CREATE_EVENT:
  case SQLCOM_ALTER_EVENT:
  #ifdef HAVE_EVENT_SCHEDULER
  do
  {
    DBUG_ASSERT(lex->event_parse_data);
    if (lex->table_or_sp_used())
    {
      my_error(ER_SUBQUERIES_NOT_SUPPORTED, MYF(0), "CREATE/ALTER EVENT");
      break;
    }

    res= sp_process_definer(thd);
    if (res)
      break;

    WSREP_TO_ISOLATION_BEGIN(WSREP_MYSQL_DB, NULL, NULL)
    switch (lex->sql_command) {
    case SQLCOM_CREATE_EVENT:
    {
      res= Events::create_event(thd, lex->event_parse_data);
      break;
    }
    case SQLCOM_ALTER_EVENT:
      res= Events::update_event(thd, lex->event_parse_data,
                                lex->spname ? &lex->spname->m_db : NULL,
                                lex->spname ? &lex->spname->m_name : NULL);
      break;
    default:
      DBUG_ASSERT(0);
    }
    DBUG_PRINT("info",("DDL error code=%d", res));
    if (!res)
      my_ok(thd);

  } while (0);
  /* Don't do it, if we are inside a SP */
  if (!thd->spcont)
  {
    delete lex->sphead;
    lex->sphead= NULL;
  }
  /* lex->unit.cleanup() is called outside, no need to call it here */
  break;
  case SQLCOM_SHOW_CREATE_EVENT:
    res= Events::show_create_event(thd, lex->spname->m_db,
                                   lex->spname->m_name);
    break;
  case SQLCOM_DROP_EVENT:
    WSREP_TO_ISOLATION_BEGIN(WSREP_MYSQL_DB, NULL, NULL)
    if (!(res= Events::drop_event(thd,
                                  lex->spname->m_db, lex->spname->m_name,
                                  lex->if_exists())))
      my_ok(thd);
    break;
#else
    my_error(ER_NOT_SUPPORTED_YET,MYF(0),"embedded server");
    break;
#endif
  case SQLCOM_CREATE_FUNCTION:                  // UDF function
  {
    if (check_access(thd, lex->create_info.or_replace() ?
                          (INSERT_ACL | DELETE_ACL) : INSERT_ACL,
                     "mysql", NULL, NULL, 1, 0))
      break;
#ifdef HAVE_DLOPEN
    WSREP_TO_ISOLATION_BEGIN(WSREP_MYSQL_DB, NULL, NULL)
    if (!(res = mysql_create_function(thd, &lex->udf)))
      my_ok(thd);
#else
    my_error(ER_CANT_OPEN_LIBRARY, MYF(0), lex->udf.dl, 0, "feature disabled");
    res= TRUE;
#endif
    break;
  }
#ifndef NO_EMBEDDED_ACCESS_CHECKS
  case SQLCOM_CREATE_USER:
  case SQLCOM_CREATE_ROLE:
  {
    if (check_access(thd, lex->create_info.or_replace() ?
                          INSERT_ACL | DELETE_ACL : INSERT_ACL,
                     "mysql", NULL, NULL, 1, 1) &&
        check_global_access(thd,CREATE_USER_ACL))
      break;
    WSREP_TO_ISOLATION_BEGIN(WSREP_MYSQL_DB, NULL, NULL)
    /* Conditionally writes to binlog */
    if (!(res= mysql_create_user(thd, lex->users_list,
                                 lex->sql_command == SQLCOM_CREATE_ROLE)))
      my_ok(thd);
    break;
  }
  case SQLCOM_DROP_USER:
  case SQLCOM_DROP_ROLE:
  {
    if (check_access(thd, DELETE_ACL, "mysql", NULL, NULL, 1, 1) &&
        check_global_access(thd,CREATE_USER_ACL))
      break;
    /* Conditionally writes to binlog */
    WSREP_TO_ISOLATION_BEGIN(WSREP_MYSQL_DB, NULL, NULL)
    if (!(res= mysql_drop_user(thd, lex->users_list,
                               lex->sql_command == SQLCOM_DROP_ROLE)))
      my_ok(thd);
    break;
  }
  case SQLCOM_RENAME_USER:
  {
    if (check_access(thd, UPDATE_ACL, "mysql", NULL, NULL, 1, 1) &&
        check_global_access(thd,CREATE_USER_ACL))
      break;
    /* Conditionally writes to binlog */
    WSREP_TO_ISOLATION_BEGIN(WSREP_MYSQL_DB, NULL, NULL)
    if (!(res= mysql_rename_user(thd, lex->users_list)))
      my_ok(thd);
    break;
  }
  case SQLCOM_REVOKE_ALL:
  {
    if (check_access(thd, UPDATE_ACL, "mysql", NULL, NULL, 1, 1) &&
        check_global_access(thd,CREATE_USER_ACL))
      break;

    /* Conditionally writes to binlog */
    WSREP_TO_ISOLATION_BEGIN(WSREP_MYSQL_DB, NULL, NULL)
    if (!(res = mysql_revoke_all(thd, lex->users_list)))
      my_ok(thd);
    break;
  }
  case SQLCOM_REVOKE:
  case SQLCOM_GRANT:
  {
    if (lex->type != TYPE_ENUM_PROXY &&
        check_access(thd, lex->grant | lex->grant_tot_col | GRANT_ACL,
                     first_table ?  first_table->db : select_lex->db,
                     first_table ? &first_table->grant.privilege : NULL,
                     first_table ? &first_table->grant.m_internal : NULL,
                     first_table ? 0 : 1, 0))
      goto error;

    /* Replicate current user as grantor */
    thd->binlog_invoker(false);

    if (thd->security_ctx->user)              // If not replication
    {
      LEX_USER *user;
      bool first_user= TRUE;

      List_iterator <LEX_USER> user_list(lex->users_list);
      while ((user= user_list++))
      {
        if (specialflag & SPECIAL_NO_RESOLVE &&
            hostname_requires_resolving(user->host.str))
          push_warning_printf(thd, Sql_condition::WARN_LEVEL_WARN,
                              ER_WARN_HOSTNAME_WONT_WORK,
                              ER_THD(thd, ER_WARN_HOSTNAME_WONT_WORK));

        /*
          GRANT/REVOKE PROXY has the target user as a first entry in the list. 
         */
        if (lex->type == TYPE_ENUM_PROXY && first_user)
        {
          if (!(user= get_current_user(thd, user)) || !user->host.str)
            goto error;

          first_user= FALSE;
          if (acl_check_proxy_grant_access (thd, user->host.str, user->user.str,
                                        lex->grant & GRANT_ACL))
            goto error;
        } 
      }
    }
    if (first_table)
    {
      if (lex->type == TYPE_ENUM_PROCEDURE ||
          lex->type == TYPE_ENUM_FUNCTION)
      {
        uint grants= lex->all_privileges 
		   ? (PROC_ACLS & ~GRANT_ACL) | (lex->grant & GRANT_ACL)
		   : lex->grant;
        if (check_grant_routine(thd, grants | GRANT_ACL, all_tables,
                                lex->type == TYPE_ENUM_PROCEDURE, 0))
	  goto error;
        /* Conditionally writes to binlog */
        WSREP_TO_ISOLATION_BEGIN(WSREP_MYSQL_DB, NULL, NULL)
        res= mysql_routine_grant(thd, all_tables,
                                 lex->type == TYPE_ENUM_PROCEDURE, 
                                 lex->users_list, grants,
                                 lex->sql_command == SQLCOM_REVOKE, TRUE);
        if (!res)
          my_ok(thd);
      }
      else
      {
	if (check_grant(thd,(lex->grant | lex->grant_tot_col | GRANT_ACL),
                        all_tables, FALSE, UINT_MAX, FALSE))
	  goto error;
        /* Conditionally writes to binlog */
        WSREP_TO_ISOLATION_BEGIN(WSREP_MYSQL_DB, NULL, NULL)
        res= mysql_table_grant(thd, all_tables, lex->users_list,
			       lex->columns, lex->grant,
			       lex->sql_command == SQLCOM_REVOKE);
      }
    }
    else
    {
      if (lex->columns.elements || (lex->type && lex->type != TYPE_ENUM_PROXY))
      {
	my_message(ER_ILLEGAL_GRANT_FOR_TABLE, ER_THD(thd, ER_ILLEGAL_GRANT_FOR_TABLE),
                   MYF(0));
        goto error;
      }
      else
      {
          WSREP_TO_ISOLATION_BEGIN(WSREP_MYSQL_DB, NULL, NULL)
        /* Conditionally writes to binlog */
        res= mysql_grant(thd, select_lex->db, lex->users_list, lex->grant,
                         lex->sql_command == SQLCOM_REVOKE,
                         lex->type == TYPE_ENUM_PROXY);
      }
      if (!res)
      {
	if (lex->sql_command == SQLCOM_GRANT)
	{
	  List_iterator <LEX_USER> str_list(lex->users_list);
	  LEX_USER *user, *tmp_user;
	  while ((tmp_user=str_list++))
          {
            if (!(user= get_current_user(thd, tmp_user)))
              goto error;
	    reset_mqh(user, 0);
          }
	}
      }
    }
    break;
  }
  case SQLCOM_REVOKE_ROLE:
  case SQLCOM_GRANT_ROLE:
  {
    WSREP_TO_ISOLATION_BEGIN(WSREP_MYSQL_DB, NULL, NULL)
    if (!(res= mysql_grant_role(thd, lex->users_list,
                                lex->sql_command != SQLCOM_GRANT_ROLE)))
      my_ok(thd);
    break;
  }
#endif /*!NO_EMBEDDED_ACCESS_CHECKS*/
  case SQLCOM_RESET:
    /*
      RESET commands are never written to the binary log, so we have to
      initialize this variable because RESET shares the same code as FLUSH
    */
    lex->no_write_to_binlog= 1;
  case SQLCOM_FLUSH:
  {
    int write_to_binlog;
    if (check_global_access(thd,RELOAD_ACL))
      goto error;

    if (first_table && lex->type & (REFRESH_READ_LOCK|REFRESH_FOR_EXPORT))
    {
      /* Check table-level privileges. */
      if (check_table_access(thd, LOCK_TABLES_ACL | SELECT_ACL, all_tables,
                             FALSE, UINT_MAX, FALSE))
        goto error;

      if (flush_tables_with_read_lock(thd, all_tables))
        goto error;

      my_ok(thd);
      break;
    }

<<<<<<< HEAD
#ifdef WITH_WSREP
    if (lex->type & (
            REFRESH_GRANT            |
            REFRESH_HOSTS            |
            REFRESH_DES_KEY_FILE     |
#ifdef HAVE_QUERY_CACHE
            REFRESH_QUERY_CACHE_FREE |
#endif /* HAVE_QUERY_CACHE */
            REFRESH_STATUS           |
            REFRESH_USER_RESOURCES))
    {
      WSREP_TO_ISOLATION_BEGIN(WSREP_MYSQL_DB, NULL, NULL)
    }
#endif /* WITH_WSREP*/

=======
>>>>>>> 666b9663
#ifdef HAVE_REPLICATION
    if (lex->type & REFRESH_READ_LOCK)
    {
      /*
        We need to pause any parallel replication slave workers during FLUSH
        TABLES WITH READ LOCK. Otherwise we might cause a deadlock, as
        worker threads eun run in arbitrary order but need to commit in a
        specific given order.
      */
      if (rpl_pause_for_ftwrl(thd))
        goto error;
    }
#endif
    /*
      reload_acl_and_cache() will tell us if we are allowed to write to the
      binlog or not.
    */
    if (!reload_acl_and_cache(thd, lex->type, first_table, &write_to_binlog))
    {
#ifdef WITH_WSREP
      if ((lex->type & REFRESH_TABLES) && !(lex->type & (REFRESH_FOR_EXPORT|REFRESH_READ_LOCK)))
      {
        /*
          This is done after reload_acl_and_cache is because
          LOCK TABLES is not replicated in galera, the upgrade of which
          is checked in reload_acl_and_cache.
          Hence, done after/if we are able to upgrade locks.
        */
        if (first_table)
        {
            WSREP_TO_ISOLATION_BEGIN(NULL, NULL, first_table);
        }
        else
        {
            WSREP_TO_ISOLATION_BEGIN(WSREP_MYSQL_DB, NULL, NULL);
        }
      }
#endif /* WITH_WSREP */
      /*
        We WANT to write and we CAN write.
        ! we write after unlocking the table.
      */
      /*
        Presumably, RESET and binlog writing doesn't require synchronization
      */

      if (write_to_binlog > 0)  // we should write
      { 
        if (!lex->no_write_to_binlog)
          res= write_bin_log(thd, FALSE, thd->query(), thd->query_length());
      } else if (write_to_binlog < 0) 
      {
        /* 
           We should not write, but rather report error because 
           reload_acl_and_cache binlog interactions failed 
         */
        res= 1;
      } 

      if (!res)
        my_ok(thd);
    } 
#ifdef HAVE_REPLICATION
    if (lex->type & REFRESH_READ_LOCK)
      rpl_unpause_after_ftwrl(thd);
#endif
    
    break;
  }
  case SQLCOM_KILL:
  {
    if (lex->table_or_sp_used())
    {
      my_error(ER_SUBQUERIES_NOT_SUPPORTED, MYF(0), "KILL");
      break;
    }

    if (lex->kill_type == KILL_TYPE_ID || lex->kill_type == KILL_TYPE_QUERY)
    {
      Item *it= (Item *)lex->value_list.head();
      if ((!it->fixed && it->fix_fields(lex->thd, &it)) || it->check_cols(1))
      {
        my_message(ER_SET_CONSTANTS_ONLY, ER_THD(thd, ER_SET_CONSTANTS_ONLY),
                   MYF(0));
        goto error;
      }
      sql_kill(thd, it->val_int(), lex->kill_signal, lex->kill_type);
    }
    else
      sql_kill_user(thd, get_current_user(thd, lex->users_list.head()),
                    lex->kill_signal);
    break;
  }
  case SQLCOM_SHUTDOWN:
#ifndef EMBEDDED_LIBRARY
    if (check_global_access(thd,SHUTDOWN_ACL))
      goto error;
    kill_mysql();
    my_ok(thd);
#else
    my_error(ER_NOT_SUPPORTED_YET, MYF(0), "embedded server");
#endif
    break;

#ifndef NO_EMBEDDED_ACCESS_CHECKS
  case SQLCOM_SHOW_GRANTS:
  {
    LEX_USER *grant_user= lex->grant_user;
    Security_context *sctx= thd->security_ctx;
    if (!grant_user)
      goto error;

    if (grant_user->user.str && !strcmp(sctx->priv_user, grant_user->user.str) &&
        grant_user->host.str && !strcmp(sctx->priv_host, grant_user->host.str))
      grant_user->user= current_user;

    if (grant_user->user.str == current_user.str ||
        grant_user->user.str == current_role.str ||
        grant_user->user.str == current_user_and_current_role.str ||
        !check_access(thd, SELECT_ACL, "mysql", NULL, NULL, 1, 0))
    {
      res = mysql_show_grants(thd, grant_user);
    }
    break;
  }
#endif
  case SQLCOM_HA_OPEN:
    DBUG_ASSERT(first_table == all_tables && first_table != 0);
    if (check_table_access(thd, SELECT_ACL, all_tables, FALSE, UINT_MAX, FALSE))
      goto error;
    /* Close temporary tables which were pre-opened for privilege checking. */
    close_thread_tables(thd);
    all_tables->table= NULL;
    res= mysql_ha_open(thd, first_table, 0);
    break;
  case SQLCOM_HA_CLOSE:
    DBUG_ASSERT(first_table == all_tables && first_table != 0);
    res= mysql_ha_close(thd, first_table);
    break;
  case SQLCOM_HA_READ:
    DBUG_ASSERT(first_table == all_tables && first_table != 0);
    /*
      There is no need to check for table permissions here, because
      if a user has no permissions to read a table, he won't be
      able to open it (with SQLCOM_HA_OPEN) in the first place.
    */
    unit->set_limit(select_lex);

    res= mysql_ha_read(thd, first_table, lex->ha_read_mode, lex->ident.str,
                       lex->insert_list, lex->ha_rkey_mode, select_lex->where,
                       unit->select_limit_cnt, unit->offset_limit_cnt);
    break;

  case SQLCOM_BEGIN:
    DBUG_PRINT("info", ("Executing SQLCOM_BEGIN  thd: %p", thd));
    if (trans_begin(thd, lex->start_transaction_opt))
    {
      thd->mdl_context.release_transactional_locks();
      WSREP_DEBUG("BEGIN failed, MDL released: %lu", thd->thread_id);
      goto error;
    }
    my_ok(thd);
    break;
  case SQLCOM_COMMIT:
  {
    DBUG_ASSERT(thd->lock == NULL ||
                thd->locked_tables_mode == LTM_LOCK_TABLES);
    bool tx_chain= (lex->tx_chain == TVL_YES ||
                    (thd->variables.completion_type == 1 &&
                     lex->tx_chain != TVL_NO));
    bool tx_release= (lex->tx_release == TVL_YES ||
                      (thd->variables.completion_type == 2 &&
                       lex->tx_release != TVL_NO));
    bool commit_failed= trans_commit(thd);
    thd->mdl_context.release_transactional_locks();
    if (commit_failed)
    {
      WSREP_DEBUG("COMMIT failed, MDL released: %lu", thd->thread_id);
      goto error;
    }
    /* Begin transaction with the same isolation level. */
    if (tx_chain)
    {
      if (trans_begin(thd))
        goto error;
    }
    else
    {
      /* Reset the isolation level and access mode if no chaining transaction.*/
      thd->tx_isolation= (enum_tx_isolation) thd->variables.tx_isolation;
      thd->tx_read_only= thd->variables.tx_read_only;
    }
    /* Disconnect the current client connection. */
    if (tx_release)
    {
      thd->killed= KILL_CONNECTION;
      thd->print_aborted_warning(3, "RELEASE");
    }
#ifdef WITH_WSREP
    if (WSREP(thd) && (thd->wsrep_conflict_state != NO_CONFLICT &&
                       thd->wsrep_conflict_state != REPLAYING))
    {
      DBUG_ASSERT(thd->is_error()); // the error is already issued
    }
    else
#endif /* WITH_WSREP */
      my_ok(thd);
    break;
  }
  case SQLCOM_ROLLBACK:
  {
    DBUG_ASSERT(thd->lock == NULL ||
                thd->locked_tables_mode == LTM_LOCK_TABLES);
    bool tx_chain= (lex->tx_chain == TVL_YES ||
                    (thd->variables.completion_type == 1 &&
                     lex->tx_chain != TVL_NO));
    bool tx_release= (lex->tx_release == TVL_YES ||
                      (thd->variables.completion_type == 2 &&
                       lex->tx_release != TVL_NO));
    bool rollback_failed= trans_rollback(thd);
    thd->mdl_context.release_transactional_locks();

    if (rollback_failed)
    {
      WSREP_DEBUG("rollback failed, MDL released: %lu", thd->thread_id);
      goto error;
    }
    /* Begin transaction with the same isolation level. */
    if (tx_chain)
    {
      if (trans_begin(thd))
        goto error;
    }
    else
    {
      /* Reset the isolation level and access mode if no chaining transaction.*/
      thd->tx_isolation= (enum_tx_isolation) thd->variables.tx_isolation;
      thd->tx_read_only= thd->variables.tx_read_only;
    }
    /* Disconnect the current client connection. */
    if (tx_release)
      thd->killed= KILL_CONNECTION;
#ifdef WITH_WSREP
    if (WSREP(thd) && thd->wsrep_conflict_state != NO_CONFLICT)
    {
      DBUG_ASSERT(thd->is_error()); // the error is already issued
    }
    else
#endif /* WITH_WSREP */
      my_ok(thd);
   break;
  }
  case SQLCOM_RELEASE_SAVEPOINT:
    if (trans_release_savepoint(thd, lex->ident))
      goto error;
    my_ok(thd);
    break;
  case SQLCOM_ROLLBACK_TO_SAVEPOINT:
    if (trans_rollback_to_savepoint(thd, lex->ident))
      goto error;
    my_ok(thd);
    break;
  case SQLCOM_SAVEPOINT:
    if (trans_savepoint(thd, lex->ident))
      goto error;
    my_ok(thd);
    break;
  case SQLCOM_CREATE_PROCEDURE:
  case SQLCOM_CREATE_SPFUNCTION:
  {
    uint namelen;
    char *name;
    int sp_result= SP_INTERNAL_ERROR;

    DBUG_ASSERT(lex->sphead != 0);
    DBUG_ASSERT(lex->sphead->m_db.str); /* Must be initialized in the parser */
    /*
      Verify that the database name is allowed, optionally
      lowercase it.
    */
    if (check_db_name(&lex->sphead->m_db))
    {
      my_error(ER_WRONG_DB_NAME, MYF(0), lex->sphead->m_db.str);
      goto create_sp_error;
    }

    if (check_access(thd, CREATE_PROC_ACL, lex->sphead->m_db.str,
                     NULL, NULL, 0, 0))
      goto create_sp_error;

    /*
      Check that a database directory with this name
      exists. Design note: This won't work on virtual databases
      like information_schema.
    */
    if (check_db_dir_existence(lex->sphead->m_db.str))
    {
      my_error(ER_BAD_DB_ERROR, MYF(0), lex->sphead->m_db.str);
      goto create_sp_error;
    }

    /* Checking the drop permissions if CREATE OR REPLACE is used */
    if (lex->create_info.or_replace())
    {
      if (check_routine_access(thd, ALTER_PROC_ACL, lex->spname->m_db.str,
                               lex->spname->m_name.str,
                               lex->sql_command == SQLCOM_DROP_PROCEDURE, 0))
        goto create_sp_error;
    }

    name= lex->sphead->name(&namelen);
#ifdef HAVE_DLOPEN
    if (lex->sphead->m_type == TYPE_ENUM_FUNCTION)
    {
      udf_func *udf = find_udf(name, namelen);

      if (udf)
      {
        my_error(ER_UDF_EXISTS, MYF(0), name);
        goto create_sp_error;
      }
    }
#endif

    if (sp_process_definer(thd))
      goto create_sp_error;

    WSREP_TO_ISOLATION_BEGIN(WSREP_MYSQL_DB, NULL, NULL)
    res= (sp_result= sp_create_routine(thd, lex->sphead->m_type, lex->sphead));
    switch (sp_result) {
    case SP_OK: {
#ifndef NO_EMBEDDED_ACCESS_CHECKS
      /* only add privileges if really neccessary */

      Security_context security_context;
      bool restore_backup_context= false;
      Security_context *backup= NULL;
      LEX_USER *definer= thd->lex->definer;
      /*
        We're going to issue an implicit GRANT statement so we close all
        open tables. We have to keep metadata locks as this ensures that
        this statement is atomic against concurent FLUSH TABLES WITH READ
        LOCK. Deadlocks which can arise due to fact that this implicit
        statement takes metadata locks should be detected by a deadlock
        detector in MDL subsystem and reported as errors.

        No need to commit/rollback statement transaction, it's not started.

        TODO: Long-term we should either ensure that implicit GRANT statement
              is written into binary log as a separate statement or make both
              creation of routine and implicit GRANT parts of one fully atomic
              statement.
      */
      DBUG_ASSERT(thd->transaction.stmt.is_empty());
      close_thread_tables(thd);
      /*
        Check if the definer exists on slave, 
        then use definer privilege to insert routine privileges to mysql.procs_priv.

        For current user of SQL thread has GLOBAL_ACL privilege, 
        which doesn't any check routine privileges, 
        so no routine privilege record  will insert into mysql.procs_priv.
      */
      if (thd->slave_thread && is_acl_user(definer->host.str, definer->user.str))
      {
        security_context.change_security_context(thd, 
                                                 &thd->lex->definer->user,
                                                 &thd->lex->definer->host,
                                                 &thd->lex->sphead->m_db,
                                                 &backup);
        restore_backup_context= true;
      }

      if (sp_automatic_privileges && !opt_noacl &&
          check_routine_access(thd, DEFAULT_CREATE_PROC_ACLS,
                               lex->sphead->m_db.str, name,
                               lex->sql_command == SQLCOM_CREATE_PROCEDURE, 1))
      {
        if (sp_grant_privileges(thd, lex->sphead->m_db.str, name,
                                lex->sql_command == SQLCOM_CREATE_PROCEDURE))
          push_warning(thd, Sql_condition::WARN_LEVEL_WARN,
                       ER_PROC_AUTO_GRANT_FAIL, ER_THD(thd, ER_PROC_AUTO_GRANT_FAIL));
        thd->clear_error();
      }

      /*
        Restore current user with GLOBAL_ACL privilege of SQL thread
      */ 
      if (restore_backup_context)
      {
        DBUG_ASSERT(thd->slave_thread == 1);
        thd->security_ctx->restore_security_context(thd, backup);
      }

#endif
    break;
    }
    case SP_WRITE_ROW_FAILED:
      my_error(ER_SP_ALREADY_EXISTS, MYF(0), SP_TYPE_STRING(lex), name);
    break;
    case SP_BAD_IDENTIFIER:
      my_error(ER_TOO_LONG_IDENT, MYF(0), name);
    break;
    case SP_BODY_TOO_LONG:
      my_error(ER_TOO_LONG_BODY, MYF(0), name);
    break;
    case SP_FLD_STORE_FAILED:
      my_error(ER_CANT_CREATE_SROUTINE, MYF(0), name);
      break;
    default:
      my_error(ER_SP_STORE_FAILED, MYF(0), SP_TYPE_STRING(lex), name);
    break;
    } /* end switch */

    /*
      Capture all errors within this CASE and
      clean up the environment.
    */
create_sp_error:
    if (sp_result != SP_OK )
      goto error;
    my_ok(thd);
    break; /* break super switch */
  } /* end case group bracket */
  case SQLCOM_CALL:
    {
      sp_head *sp;
      /*
        This will cache all SP and SF and open and lock all tables
        required for execution.
      */
      if (check_table_access(thd, SELECT_ACL, all_tables, FALSE,
                             UINT_MAX, FALSE) ||
          open_and_lock_tables(thd, all_tables, TRUE, 0))
       goto error;

      if (check_routine_access(thd, EXECUTE_ACL, lex->spname->m_db.str,
                               lex->spname->m_name.str, TRUE, FALSE))
        goto error;

      /*
        By this moment all needed SPs should be in cache so no need to look 
        into DB. 
      */
      if (!(sp= sp_find_routine(thd, TYPE_ENUM_PROCEDURE, lex->spname,
                                &thd->sp_proc_cache, TRUE)))
      {
	my_error(ER_SP_DOES_NOT_EXIST, MYF(0), "PROCEDURE",
                 lex->spname->m_qname.str);
	goto error;
      }
      else
      {
        /*
          Check that the stored procedure doesn't contain Dynamic SQL
          and doesn't return result sets: such stored procedures can't
          be called from a function or trigger.
        */
        if (thd->in_sub_stmt)
        {
          const char *where= (thd->in_sub_stmt & SUB_STMT_TRIGGER ?
                              "trigger" : "function");
          if (sp->is_not_allowed_in_function(where))
            goto error;
        }

        if (do_execute_sp(thd, sp))
          goto error;
      }
      break;
    }

  case SQLCOM_COMPOUND:
    DBUG_ASSERT(all_tables == 0);
    DBUG_ASSERT(thd->in_sub_stmt == 0);
    lex->sphead->m_sql_mode= thd->variables.sql_mode;
    if (do_execute_sp(thd, lex->sphead))
      goto error;
    break;

  case SQLCOM_ALTER_PROCEDURE:
  case SQLCOM_ALTER_FUNCTION:
    {
      int sp_result;
      enum stored_procedure_type type;
      type= (lex->sql_command == SQLCOM_ALTER_PROCEDURE ?
                 TYPE_ENUM_PROCEDURE : TYPE_ENUM_FUNCTION);

      if (check_routine_access(thd, ALTER_PROC_ACL, lex->spname->m_db.str,
                               lex->spname->m_name.str,
                               lex->sql_command == SQLCOM_ALTER_PROCEDURE, 0))
        goto error;

      /*
        Note that if you implement the capability of ALTER FUNCTION to
        alter the body of the function, this command should be made to
        follow the restrictions that log-bin-trust-function-creators=0
        already puts on CREATE FUNCTION.
      */
      /* Conditionally writes to binlog */
      sp_result= sp_update_routine(thd, type, lex->spname, &lex->sp_chistics);
      switch (sp_result)
      {
      case SP_OK:
	my_ok(thd);
	break;
      case SP_KEY_NOT_FOUND:
	my_error(ER_SP_DOES_NOT_EXIST, MYF(0),
                 SP_COM_STRING(lex), lex->spname->m_qname.str);
	goto error;
      default:
	my_error(ER_SP_CANT_ALTER, MYF(0),
                 SP_COM_STRING(lex), lex->spname->m_qname.str);
	goto error;
      }
      break;
    }
  case SQLCOM_DROP_PROCEDURE:
  case SQLCOM_DROP_FUNCTION:
    {
#ifdef HAVE_DLOPEN
      if (lex->sql_command == SQLCOM_DROP_FUNCTION &&
          ! lex->spname->m_explicit_name)
      {
        /* DROP FUNCTION <non qualified name> */
        udf_func *udf = find_udf(lex->spname->m_name.str,
                                 lex->spname->m_name.length);
        if (udf)
        {
          if (check_access(thd, DELETE_ACL, "mysql", NULL, NULL, 1, 0))
            goto error;

          if (!(res = mysql_drop_function(thd, &lex->spname->m_name)))
          {
            my_ok(thd);
            break;
          }
          my_error(ER_SP_DROP_FAILED, MYF(0),
                   "FUNCTION (UDF)", lex->spname->m_name.str);
          goto error;
        }

        if (lex->spname->m_db.str == NULL)
        {
          if (lex->if_exists())
          {
            push_warning_printf(thd, Sql_condition::WARN_LEVEL_NOTE,
                                ER_SP_DOES_NOT_EXIST, ER_THD(thd, ER_SP_DOES_NOT_EXIST),
                                "FUNCTION (UDF)", lex->spname->m_name.str);
            res= FALSE;
            my_ok(thd);
            break;
          }
          my_error(ER_SP_DOES_NOT_EXIST, MYF(0),
                   "FUNCTION (UDF)", lex->spname->m_name.str);
          goto error;
        }
        /* Fall thought to test for a stored function */
      }
#endif

      int sp_result;
      enum stored_procedure_type type;
      type= (lex->sql_command == SQLCOM_DROP_PROCEDURE ?
                 TYPE_ENUM_PROCEDURE : TYPE_ENUM_FUNCTION);
      char *db= lex->spname->m_db.str;
      char *name= lex->spname->m_name.str;

      if (check_routine_access(thd, ALTER_PROC_ACL, db, name,
                               lex->sql_command == SQLCOM_DROP_PROCEDURE, 0))
        goto error;
      WSREP_TO_ISOLATION_BEGIN(WSREP_MYSQL_DB, NULL, NULL)

      /* Conditionally writes to binlog */
      sp_result= sp_drop_routine(thd, type, lex->spname);

#ifndef NO_EMBEDDED_ACCESS_CHECKS
      /*
        We're going to issue an implicit REVOKE statement so we close all
        open tables. We have to keep metadata locks as this ensures that
        this statement is atomic against concurent FLUSH TABLES WITH READ
        LOCK. Deadlocks which can arise due to fact that this implicit
        statement takes metadata locks should be detected by a deadlock
        detector in MDL subsystem and reported as errors.

        No need to commit/rollback statement transaction, it's not started.

        TODO: Long-term we should either ensure that implicit REVOKE statement
              is written into binary log as a separate statement or make both
              dropping of routine and implicit REVOKE parts of one fully atomic
              statement.
      */
      DBUG_ASSERT(thd->transaction.stmt.is_empty());
      close_thread_tables(thd);

      if (sp_result != SP_KEY_NOT_FOUND &&
          sp_automatic_privileges && !opt_noacl &&
          sp_revoke_privileges(thd, db, name,
                               lex->sql_command == SQLCOM_DROP_PROCEDURE))
      {
        push_warning(thd, Sql_condition::WARN_LEVEL_WARN,
                     ER_PROC_AUTO_REVOKE_FAIL,
                     ER_THD(thd, ER_PROC_AUTO_REVOKE_FAIL));
        /* If this happens, an error should have been reported. */
        goto error;
      }
#endif

      res= sp_result;
      switch (sp_result) {
      case SP_OK:
	my_ok(thd);
	break;
      case SP_KEY_NOT_FOUND:
	if (lex->if_exists())
	{
          res= write_bin_log(thd, TRUE, thd->query(), thd->query_length());
	  push_warning_printf(thd, Sql_condition::WARN_LEVEL_NOTE,
			      ER_SP_DOES_NOT_EXIST, ER_THD(thd, ER_SP_DOES_NOT_EXIST),
                              SP_COM_STRING(lex), lex->spname->m_qname.str);
          if (!res)
            my_ok(thd);
	  break;
	}
	my_error(ER_SP_DOES_NOT_EXIST, MYF(0),
                 SP_COM_STRING(lex), lex->spname->m_qname.str);
	goto error;
      default:
	my_error(ER_SP_DROP_FAILED, MYF(0),
                 SP_COM_STRING(lex), lex->spname->m_qname.str);
	goto error;
      }
      break;
    }
  case SQLCOM_SHOW_CREATE_PROC:
    {
      if (sp_show_create_routine(thd, TYPE_ENUM_PROCEDURE, lex->spname))
        goto error;
      break;
    }
  case SQLCOM_SHOW_CREATE_FUNC:
    {
      if (sp_show_create_routine(thd, TYPE_ENUM_FUNCTION, lex->spname))
	goto error;
      break;
    }
  case SQLCOM_SHOW_PROC_CODE:
  case SQLCOM_SHOW_FUNC_CODE:
    {
#ifndef DBUG_OFF
      sp_head *sp;
      stored_procedure_type type= (lex->sql_command == SQLCOM_SHOW_PROC_CODE ?
                 TYPE_ENUM_PROCEDURE : TYPE_ENUM_FUNCTION);

      if (sp_cache_routine(thd, type, lex->spname, FALSE, &sp))
        goto error;
      if (!sp || sp->show_routine_code(thd))
      {
        /* We don't distinguish between errors for now */
        my_error(ER_SP_DOES_NOT_EXIST, MYF(0),
                 SP_COM_STRING(lex), lex->spname->m_name.str);
        goto error;
      }
      break;
#else
      my_error(ER_FEATURE_DISABLED, MYF(0),
               "SHOW PROCEDURE|FUNCTION CODE", "--with-debug");
      goto error;
#endif // ifndef DBUG_OFF
    }
  case SQLCOM_SHOW_CREATE_TRIGGER:
    {
      if (lex->spname->m_name.length > NAME_LEN)
      {
        my_error(ER_TOO_LONG_IDENT, MYF(0), lex->spname->m_name.str);
        goto error;
      }

      if (show_create_trigger(thd, lex->spname))
        goto error; /* Error has been already logged. */

      break;
    }
  case SQLCOM_CREATE_VIEW:
    {
      /*
        Note: SQLCOM_CREATE_VIEW also handles 'ALTER VIEW' commands
        as specified through the thd->lex->create_view_mode flag.
      */
      WSREP_TO_ISOLATION_BEGIN(WSREP_MYSQL_DB, NULL, NULL)
      res= mysql_create_view(thd, first_table, thd->lex->create_view_mode);
      break;
    }
  case SQLCOM_DROP_VIEW:
    {
      if (check_table_access(thd, DROP_ACL, all_tables, FALSE, UINT_MAX, FALSE))
        goto error;
      /* Conditionally writes to binlog. */
      WSREP_TO_ISOLATION_BEGIN(WSREP_MYSQL_DB, NULL, NULL)
      res= mysql_drop_view(thd, first_table, thd->lex->drop_mode);
      break;
    }
  case SQLCOM_CREATE_TRIGGER:
  {
    /* Conditionally writes to binlog. */
    WSREP_TO_ISOLATION_BEGIN(WSREP_MYSQL_DB, NULL, NULL)
    res= mysql_create_or_drop_trigger(thd, all_tables, 1);

    break;
  }
  case SQLCOM_DROP_TRIGGER:
  {
    /* Conditionally writes to binlog. */
    WSREP_TO_ISOLATION_BEGIN(WSREP_MYSQL_DB, NULL, NULL)
    res= mysql_create_or_drop_trigger(thd, all_tables, 0);
    break;
  }
  case SQLCOM_XA_START:
    if (trans_xa_start(thd))
      goto error;
    my_ok(thd);
    break;
  case SQLCOM_XA_END:
    if (trans_xa_end(thd))
      goto error;
    my_ok(thd);
    break;
  case SQLCOM_XA_PREPARE:
    if (trans_xa_prepare(thd))
      goto error;
    my_ok(thd);
    break;
  case SQLCOM_XA_COMMIT:
  {
    bool commit_failed= trans_xa_commit(thd);
    thd->mdl_context.release_transactional_locks();
    if (commit_failed)
    {
      WSREP_DEBUG("XA commit failed, MDL released: %lu", thd->thread_id);
      goto error;
    }
    /*
      We've just done a commit, reset transaction
      isolation level and access mode to the session default.
    */
    thd->tx_isolation= (enum_tx_isolation) thd->variables.tx_isolation;
    thd->tx_read_only= thd->variables.tx_read_only;
    my_ok(thd);
    break;
  }
  case SQLCOM_XA_ROLLBACK:
  {
    bool rollback_failed= trans_xa_rollback(thd);
    thd->mdl_context.release_transactional_locks();
    if (rollback_failed)
    {
      WSREP_DEBUG("XA rollback failed, MDL released: %lu", thd->thread_id);
      goto error;
    }
    /*
      We've just done a rollback, reset transaction
      isolation level and access mode to the session default.
    */
    thd->tx_isolation= (enum_tx_isolation) thd->variables.tx_isolation;
    thd->tx_read_only= thd->variables.tx_read_only;
    my_ok(thd);
    break;
  }
  case SQLCOM_XA_RECOVER:
    res= mysql_xa_recover(thd);
    break;
  case SQLCOM_ALTER_TABLESPACE:
    if (check_global_access(thd, CREATE_TABLESPACE_ACL))
      break;
    if (!(res= mysql_alter_tablespace(thd, lex->alter_tablespace_info)))
      my_ok(thd);
    break;
  case SQLCOM_INSTALL_PLUGIN:
    WSREP_TO_ISOLATION_BEGIN(WSREP_MYSQL_DB, NULL, NULL)
    if (! (res= mysql_install_plugin(thd, &thd->lex->comment,
                                     &thd->lex->ident)))
      my_ok(thd);
    break;
  case SQLCOM_UNINSTALL_PLUGIN:
    WSREP_TO_ISOLATION_BEGIN(WSREP_MYSQL_DB, NULL, NULL)
    if (! (res= mysql_uninstall_plugin(thd, &thd->lex->comment,
                                       &thd->lex->ident)))
      my_ok(thd);
    break;
  case SQLCOM_BINLOG_BASE64_EVENT:
  {
#ifndef EMBEDDED_LIBRARY
    mysql_client_binlog_statement(thd);
#else /* EMBEDDED_LIBRARY */
    my_error(ER_OPTION_PREVENTS_STATEMENT, MYF(0), "embedded");
#endif /* EMBEDDED_LIBRARY */
    break;
  }
  case SQLCOM_CREATE_SERVER:
  {
    DBUG_PRINT("info", ("case SQLCOM_CREATE_SERVER"));

    if (check_global_access(thd, SUPER_ACL))
      break;

    res= create_server(thd, &lex->server_options);
    break;
  }
  case SQLCOM_ALTER_SERVER:
  {
    int error;
    DBUG_PRINT("info", ("case SQLCOM_ALTER_SERVER"));

    if (check_global_access(thd, SUPER_ACL))
      break;

    if ((error= alter_server(thd, &lex->server_options)))
    {
      DBUG_PRINT("info", ("problem altering server <%s>",
                          lex->server_options.server_name.str));
      my_error(error, MYF(0), lex->server_options.server_name.str);
      break;
    }
    my_ok(thd, 1);
    break;
  }
  case SQLCOM_DROP_SERVER:
  {
    int err_code;
    DBUG_PRINT("info", ("case SQLCOM_DROP_SERVER"));

    if (check_global_access(thd, SUPER_ACL))
      break;

    if ((err_code= drop_server(thd, &lex->server_options)))
    {
      if (! lex->if_exists() && err_code == ER_FOREIGN_SERVER_DOESNT_EXIST)
      {
        DBUG_PRINT("info", ("problem dropping server %s",
                            lex->server_options.server_name.str));
        my_error(err_code, MYF(0), lex->server_options.server_name.str);
      }
      else
      {
        my_ok(thd, 0);
      }
      break;
    }
    my_ok(thd, 1);
    break;
  }
  case SQLCOM_ANALYZE:
  case SQLCOM_CHECK:
  case SQLCOM_OPTIMIZE:
  case SQLCOM_REPAIR:
  case SQLCOM_TRUNCATE:
  case SQLCOM_ALTER_TABLE:
      thd->query_plan_flags|= QPLAN_ADMIN;
      DBUG_ASSERT(first_table == all_tables && first_table != 0);
    /* fall through */
  case SQLCOM_SIGNAL:
  case SQLCOM_RESIGNAL:
  case SQLCOM_GET_DIAGNOSTICS:
    DBUG_ASSERT(lex->m_sql_cmd != NULL);
    res= lex->m_sql_cmd->execute(thd);
    break;
  default:

#ifndef EMBEDDED_LIBRARY
    DBUG_ASSERT(0);                             /* Impossible */
#endif
    my_ok(thd);
    break;
  }
  THD_STAGE_INFO(thd, stage_query_end);
  thd->update_stats();

  goto finish;

error:
  res= TRUE;

finish:

  thd->reset_query_timer();
  DBUG_ASSERT(!thd->in_active_multi_stmt_transaction() ||
               thd->in_multi_stmt_transaction_mode());


  lex->unit.cleanup();

  if (! thd->in_sub_stmt)
  {
    if (thd->killed != NOT_KILLED)
    {
      /* report error issued during command execution */
      if (thd->killed_errno())
      {
        /* If we already sent 'ok', we can ignore any kill query statements */
        if (! thd->get_stmt_da()->is_set())
          thd->send_kill_message();
      }
      thd->reset_kill_query();
    }
    if (thd->is_error() || (thd->variables.option_bits & OPTION_MASTER_SQL_ERROR))
      trans_rollback_stmt(thd);
    else
    {
      /* If commit fails, we should be able to reset the OK status. */
      thd->get_stmt_da()->set_overwrite_status(true);
      trans_commit_stmt(thd);
      thd->get_stmt_da()->set_overwrite_status(false);
    }
#ifdef WITH_ARIA_STORAGE_ENGINE
    ha_maria::implicit_commit(thd, FALSE);
#endif
  }

  /* Free tables */
  close_thread_tables(thd);
#ifdef WITH_WSREP
  thd->wsrep_consistency_check= NO_CONSISTENCY_CHECK;
#endif /* WITH_WSREP */

#ifndef DBUG_OFF
  if (lex->sql_command != SQLCOM_SET_OPTION && ! thd->in_sub_stmt)
    DEBUG_SYNC(thd, "execute_command_after_close_tables");
#endif
  if (!(sql_command_flags[lex->sql_command] &
        (CF_CAN_GENERATE_ROW_EVENTS | CF_FORCE_ORIGINAL_BINLOG_FORMAT |
         CF_STATUS_COMMAND)))
    thd->set_binlog_format(orig_binlog_format,
                           orig_current_stmt_binlog_format);

  if (! thd->in_sub_stmt && thd->transaction_rollback_request)
  {
    /*
      We are not in sub-statement and transaction rollback was requested by
      one of storage engines (e.g. due to deadlock). Rollback transaction in
      all storage engines including binary log.
    */
    trans_rollback_implicit(thd);
    thd->mdl_context.release_transactional_locks();
  }
  else if (stmt_causes_implicit_commit(thd, CF_IMPLICIT_COMMIT_END))
  {
    /* No transaction control allowed in sub-statements. */
    DBUG_ASSERT(! thd->in_sub_stmt);
    if (!(thd->variables.option_bits & OPTION_GTID_BEGIN))
    {
      /* If commit fails, we should be able to reset the OK status. */
      thd->get_stmt_da()->set_overwrite_status(true);
      /* Commit the normal transaction if one is active. */
      trans_commit_implicit(thd);
      thd->get_stmt_da()->set_overwrite_status(false);
      thd->mdl_context.release_transactional_locks();
    }
  }
  else if (! thd->in_sub_stmt && ! thd->in_multi_stmt_transaction_mode())
  {
    /*
      - If inside a multi-statement transaction,
      defer the release of metadata locks until the current
      transaction is either committed or rolled back. This prevents
      other statements from modifying the table for the entire
      duration of this transaction.  This provides commit ordering
      and guarantees serializability across multiple transactions.
      - If in autocommit mode, or outside a transactional context,
      automatically release metadata locks of the current statement.
    */
    thd->mdl_context.release_transactional_locks();
  }
  else if (! thd->in_sub_stmt)
  {
    thd->mdl_context.release_statement_locks();
  }
  WSREP_TO_ISOLATION_END;

#ifdef WITH_WSREP
  /*
    Force release of transactional locks if not in active MST and wsrep is on.
  */
  if (WSREP(thd) &&
      ! thd->in_sub_stmt &&
      ! thd->in_active_multi_stmt_transaction() &&
      thd->mdl_context.has_transactional_locks())
  {
    WSREP_DEBUG("Forcing release of transactional locks for thd %lu",
               thd->thread_id);
    thd->mdl_context.release_transactional_locks();
  }
#endif /* WITH_WSREP */

  DBUG_RETURN(res || thd->is_error());
}


static bool execute_sqlcom_select(THD *thd, TABLE_LIST *all_tables)
{
  LEX	*lex= thd->lex;
  select_result *result=lex->result;
  bool res;
  /* assign global limit variable if limit is not given */
  {
    SELECT_LEX *param= lex->unit.global_parameters();
    if (!param->explicit_limit)
      param->select_limit=
        new (thd->mem_root) Item_int(thd,
                                     (ulonglong) thd->variables.select_limit);
  }
  if (!(res= open_and_lock_tables(thd, all_tables, TRUE, 0)))
  {
    if (lex->describe)
    {
      /*
        We always use select_send for EXPLAIN, even if it's an EXPLAIN
        for SELECT ... INTO OUTFILE: a user application should be able
        to prepend EXPLAIN to any query and receive output for it,
        even if the query itself redirects the output.
      */
      if (!(result= new (thd->mem_root) select_send(thd)))
        return 1;                               /* purecov: inspected */
      thd->send_explain_fields(result, lex->describe, lex->analyze_stmt);
        
      /*
        This will call optimize() for all parts of query. The query plan is
        printed out below.
      */
      res= mysql_explain_union(thd, &lex->unit, result);
      
      /* Print EXPLAIN only if we don't have an error */
      if (!res)
      {
        /* 
          Do like the original select_describe did: remove OFFSET from the
          top-level LIMIT
        */        
        result->reset_offset_limit(); 
        if (lex->explain_json)
        {
          lex->explain->print_explain_json(result, lex->analyze_stmt);
        }
        else
        {
          lex->explain->print_explain(result, thd->lex->describe,
                                      thd->lex->analyze_stmt);
          if (lex->describe & DESCRIBE_EXTENDED)
          {
            char buff[1024];
            String str(buff,(uint32) sizeof(buff), system_charset_info);
            str.length(0);
            /*
              The warnings system requires input in utf8, @see
              mysqld_show_warnings().
            */
            lex->unit.print(&str, QT_EXPLAIN_EXTENDED);
            push_warning(thd, Sql_condition::WARN_LEVEL_NOTE,
                         ER_YES, str.c_ptr_safe());
          }
        }
      }

      if (res)
        result->abort_result_set();
      else
        result->send_eof();
      delete result;
    }
    else
    {
      Protocol *save_protocol= NULL;
      if (lex->analyze_stmt)
      {
        if (result && result->is_result_interceptor())
          ((select_result_interceptor*)result)->disable_my_ok_calls();
        else 
        {
          DBUG_ASSERT(thd->protocol);
          result= new (thd->mem_root) select_send_analyze(thd);
          save_protocol= thd->protocol;
          thd->protocol= new Protocol_discard(thd);
        }
      }
      else
      {
        if (!result && !(result= new (thd->mem_root) select_send(thd)))
          return 1;                               /* purecov: inspected */
      }
      query_cache_store_query(thd, all_tables);
      res= handle_select(thd, lex, result, 0);
      if (result != lex->result)
        delete result;

      if (lex->analyze_stmt)
      {
        if (save_protocol)
        {
          delete thd->protocol;
          thd->protocol= save_protocol;
        }
        if (!res)
          res= thd->lex->explain->send_explain(thd);
      }
    }
  }
  /* Count number of empty select queries */
  if (!thd->get_sent_row_count())
    status_var_increment(thd->status_var.empty_queries);
  else
    status_var_add(thd->status_var.rows_sent, thd->get_sent_row_count());

  return res;
}


static bool execute_show_status(THD *thd, TABLE_LIST *all_tables)
{
  bool res;
  system_status_var old_status_var= thd->status_var;
  thd->initial_status_var= &old_status_var;
  if (!(res= check_table_access(thd, SELECT_ACL, all_tables, FALSE,
                                UINT_MAX, FALSE)))
    res= execute_sqlcom_select(thd, all_tables);
  /* Don't log SHOW STATUS commands to slow query log */
  thd->server_status&= ~(SERVER_QUERY_NO_INDEX_USED |
                         SERVER_QUERY_NO_GOOD_INDEX_USED);
  /*
    restore status variables, as we don't want 'show status' to cause
    changes
  */
  mysql_mutex_lock(&LOCK_status);
  add_diff_to_status(&global_status_var, &thd->status_var,
                     &old_status_var);
  memcpy(&thd->status_var, &old_status_var,
         offsetof(STATUS_VAR, last_cleared_system_status_var));
  mysql_mutex_unlock(&LOCK_status);
  return res;
}


static bool check_rename_table(THD *thd, TABLE_LIST *first_table,
                               TABLE_LIST *all_tables)
{
  DBUG_ASSERT(first_table == all_tables && first_table != 0);
  TABLE_LIST *table;
  for (table= first_table; table; table= table->next_local->next_local)
  {
    if (check_access(thd, ALTER_ACL | DROP_ACL, table->db,
                     &table->grant.privilege,
                     &table->grant.m_internal,
                     0, 0) ||
        check_access(thd, INSERT_ACL | CREATE_ACL, table->next_local->db,
                     &table->next_local->grant.privilege,
                     &table->next_local->grant.m_internal,
                     0, 0))
      return 1;
    TABLE_LIST old_list, new_list;
    /*
      we do not need initialize old_list and new_list because we will
      come table[0] and table->next[0] there
    */
    old_list= table[0];
    new_list= table->next_local[0];
    if (check_grant(thd, ALTER_ACL | DROP_ACL, &old_list, FALSE, 1, FALSE) ||
       (!test_all_bits(table->next_local->grant.privilege,
                       INSERT_ACL | CREATE_ACL) &&
        check_grant(thd, INSERT_ACL | CREATE_ACL, &new_list, FALSE, 1,
                    FALSE)))
      return 1;
  }

  return 0;
}


/**
  @brief Compare requested privileges with the privileges acquired from the
    User- and Db-tables.
  @param thd          Thread handler
  @param want_access  The requested access privileges.
  @param db           A pointer to the Db name.
  @param[out] save_priv A pointer to the granted privileges will be stored.
  @param grant_internal_info A pointer to the internal grant cache.
  @param dont_check_global_grants True if no global grants are checked.
  @param no_error     True if no errors should be sent to the client.

  'save_priv' is used to save the User-table (global) and Db-table grants for
  the supplied db name. Note that we don't store db level grants if the global
  grants is enough to satisfy the request AND the global grants contains a
  SELECT grant.

  For internal databases (INFORMATION_SCHEMA, PERFORMANCE_SCHEMA),
  additional rules apply, see ACL_internal_schema_access.

  @see check_grant

  @return Status of denial of access by exclusive ACLs.
    @retval FALSE Access can't exclusively be denied by Db- and User-table
      access unless Column- and Table-grants are checked too.
    @retval TRUE Access denied.
*/

bool
check_access(THD *thd, ulong want_access, const char *db, ulong *save_priv,
             GRANT_INTERNAL_INFO *grant_internal_info,
             bool dont_check_global_grants, bool no_errors)
{
#ifdef NO_EMBEDDED_ACCESS_CHECKS
  if (save_priv)
    *save_priv= GLOBAL_ACLS;
  return false;
#else
  Security_context *sctx= thd->security_ctx;
  ulong db_access;

  /*
    GRANT command:
    In case of database level grant the database name may be a pattern,
    in case of table|column level grant the database name can not be a pattern.
    We use 'dont_check_global_grants' as a flag to determine
    if it's database level grant command
    (see SQLCOM_GRANT case, mysql_execute_command() function) and
    set db_is_pattern according to 'dont_check_global_grants' value.
  */
  bool  db_is_pattern= ((want_access & GRANT_ACL) && dont_check_global_grants);
  ulong dummy;
  DBUG_ENTER("check_access");
  DBUG_PRINT("enter",("db: %s  want_access: %lu  master_access: %lu",
                      db ? db : "", want_access, sctx->master_access));

  if (save_priv)
    *save_priv=0;
  else
  {
    save_priv= &dummy;
    dummy= 0;
  }

  THD_STAGE_INFO(thd, stage_checking_permissions);
  if ((!db || !db[0]) && !thd->db && !dont_check_global_grants)
  {
    DBUG_PRINT("error",("No database"));
    if (!no_errors)
      my_message(ER_NO_DB_ERROR, ER_THD(thd, ER_NO_DB_ERROR),
                 MYF(0));                       /* purecov: tested */
    DBUG_RETURN(TRUE);				/* purecov: tested */
  }

  if ((db != NULL) && (db != any_db))
  {
    /*
      Check if this is reserved database, like information schema or
      performance schema
    */
    const ACL_internal_schema_access *access;
    access= get_cached_schema_access(grant_internal_info, db);
    if (access)
    {
      switch (access->check(want_access, save_priv))
      {
      case ACL_INTERNAL_ACCESS_GRANTED:
        /*
          All the privileges requested have been granted internally.
          [out] *save_privileges= Internal privileges.
        */
        DBUG_RETURN(FALSE);
      case ACL_INTERNAL_ACCESS_DENIED:
        if (! no_errors)
        {
          status_var_increment(thd->status_var.access_denied_errors);
          my_error(ER_DBACCESS_DENIED_ERROR, MYF(0),
                   sctx->priv_user, sctx->priv_host, db);
        }
        DBUG_RETURN(TRUE);
      case ACL_INTERNAL_ACCESS_CHECK_GRANT:
        /*
          Only some of the privilege requested have been granted internally,
          proceed with the remaining bits of the request (want_access).
        */
        want_access&= ~(*save_priv);
        break;
      }
    }
  }

  if ((sctx->master_access & want_access) == want_access)
  {
    /*
      1. If we don't have a global SELECT privilege, we have to get the
      database specific access rights to be able to handle queries of type
      UPDATE t1 SET a=1 WHERE b > 0
      2. Change db access if it isn't current db which is being addressed
    */
    if (!(sctx->master_access & SELECT_ACL))
    {
      if (db && (!thd->db || db_is_pattern || strcmp(db, thd->db)))
      {
        db_access= acl_get(sctx->host, sctx->ip, sctx->priv_user, db,
                           db_is_pattern);
        if (sctx->priv_role[0])
          db_access|= acl_get("", "", sctx->priv_role, db, db_is_pattern);
      }
      else
      {
        /* get access for current db */
        db_access= sctx->db_access;
      }
      /*
        The effective privileges are the union of the global privileges
        and the intersection of db- and host-privileges,
        plus the internal privileges.
      */
      *save_priv|= sctx->master_access | db_access;
    }
    else
      *save_priv|= sctx->master_access;
    DBUG_RETURN(FALSE);
  }
  if (((want_access & ~sctx->master_access) & ~DB_ACLS) ||
      (! db && dont_check_global_grants))
  {						// We can never grant this
    DBUG_PRINT("error",("No possible access"));
    if (!no_errors)
    {
      status_var_increment(thd->status_var.access_denied_errors);
      my_error(access_denied_error_code(thd->password), MYF(0),
               sctx->priv_user,
               sctx->priv_host,
               (thd->password ?
                ER_THD(thd, ER_YES) :
                ER_THD(thd, ER_NO)));                    /* purecov: tested */
    }
    DBUG_RETURN(TRUE);				/* purecov: tested */
  }

  if (db == any_db)
  {
    /*
      Access granted; Allow select on *any* db.
      [out] *save_privileges= 0
    */
    DBUG_RETURN(FALSE);
  }

  if (db && (!thd->db || db_is_pattern || strcmp(db,thd->db)))
  {
    db_access= acl_get(sctx->host, sctx->ip, sctx->priv_user, db,
                       db_is_pattern);
    if (sctx->priv_role[0])
    {
      db_access|= acl_get("", "", sctx->priv_role, db, db_is_pattern);
    }
  }
  else
    db_access= sctx->db_access;
  DBUG_PRINT("info",("db_access: %lu  want_access: %lu",
                     db_access, want_access));

  /*
    Save the union of User-table and the intersection between Db-table and
    Host-table privileges, with the already saved internal privileges.
  */
  db_access= (db_access | sctx->master_access);
  *save_priv|= db_access;

  /*
    We need to investigate column- and table access if all requested privileges
    belongs to the bit set of .
  */
  bool need_table_or_column_check=
    (want_access & (TABLE_ACLS | PROC_ACLS | db_access)) == want_access;

  /*
    Grant access if the requested access is in the intersection of
    host- and db-privileges (as retrieved from the acl cache),
    also grant access if all the requested privileges are in the union of
    TABLES_ACLS and PROC_ACLS; see check_grant.
  */
  if ( (db_access & want_access) == want_access ||
      (!dont_check_global_grants &&
       need_table_or_column_check))
  {
    /*
       Ok; but need to check table- and column privileges.
       [out] *save_privileges is (User-priv | (Db-priv & Host-priv) | Internal-priv)
    */
    DBUG_RETURN(FALSE);
  }

  /*
    Access is denied;
    [out] *save_privileges is (User-priv | (Db-priv & Host-priv) | Internal-priv)
  */
  DBUG_PRINT("error",("Access denied"));
  if (!no_errors)
  {
    status_var_increment(thd->status_var.access_denied_errors);
    my_error(ER_DBACCESS_DENIED_ERROR, MYF(0),
             sctx->priv_user, sctx->priv_host,
             (db ? db : (thd->db ?
                         thd->db :
                         "unknown")));
  }
  DBUG_RETURN(TRUE);
#endif // NO_EMBEDDED_ACCESS_CHECKS
}


#ifndef NO_EMBEDDED_ACCESS_CHECKS
/**
  Check grants for commands which work only with one table.

  @param thd                    Thread handler
  @param privilege              requested privilege
  @param all_tables             global table list of query
  @param no_errors              FALSE/TRUE - report/don't report error to
                            the client (using my_error() call).

  @retval
    0   OK
  @retval
    1   access denied, error is sent to client
*/

bool check_single_table_access(THD *thd, ulong privilege, 
                               TABLE_LIST *all_tables, bool no_errors)
{
  Security_context * backup_ctx= thd->security_ctx;

  /* we need to switch to the saved context (if any) */
  if (all_tables->security_ctx)
    thd->security_ctx= all_tables->security_ctx;

  const char *db_name;
  if ((all_tables->view || all_tables->field_translation) &&
      !all_tables->schema_table)
    db_name= all_tables->view_db.str;
  else
    db_name= all_tables->db;

  if (check_access(thd, privilege, db_name,
                   &all_tables->grant.privilege,
                   &all_tables->grant.m_internal,
                   0, no_errors))
    goto deny;

  /* Show only 1 table for check_grant */
  if (!(all_tables->belong_to_view &&
        (thd->lex->sql_command == SQLCOM_SHOW_FIELDS)) &&
      check_grant(thd, privilege, all_tables, FALSE, 1, no_errors))
    goto deny;

  thd->security_ctx= backup_ctx;
  return 0;

deny:
  thd->security_ctx= backup_ctx;
  return 1;
}

/**
  Check grants for commands which work only with one table and all other
  tables belonging to subselects or implicitly opened tables.

  @param thd			Thread handler
  @param privilege		requested privilege
  @param all_tables		global table list of query

  @retval
    0   OK
  @retval
    1   access denied, error is sent to client
*/

bool check_one_table_access(THD *thd, ulong privilege, TABLE_LIST *all_tables)
{
  if (check_single_table_access (thd,privilege,all_tables, FALSE))
    return 1;

  /* Check rights on tables of subselects and implictly opened tables */
  TABLE_LIST *subselects_tables, *view= all_tables->view ? all_tables : 0;
  if ((subselects_tables= all_tables->next_global))
  {
    /*
      Access rights asked for the first table of a view should be the same
      as for the view
    */
    if (view && subselects_tables->belong_to_view == view)
    {
      if (check_single_table_access (thd, privilege, subselects_tables, FALSE))
        return 1;
      subselects_tables= subselects_tables->next_global;
    }
    if (subselects_tables &&
        (check_table_access(thd, SELECT_ACL, subselects_tables, FALSE,
                            UINT_MAX, FALSE)))
      return 1;
  }
  return 0;
}


static bool check_show_access(THD *thd, TABLE_LIST *table)
{
  /*
    This is a SHOW command using an INFORMATION_SCHEMA table.
    check_access() has not been called for 'table',
    and SELECT is currently always granted on the I_S, so we automatically
    grant SELECT on table here, to bypass a call to check_access().
    Note that not calling check_access(table) is an optimization,
    which needs to be revisited if the INFORMATION_SCHEMA does
    not always automatically grant SELECT but use the grant tables.
    See Bug#38837 need a way to disable information_schema for security
  */
  table->grant.privilege= SELECT_ACL;

  switch (get_schema_table_idx(table->schema_table)) {
  case SCH_SCHEMATA:
    return (specialflag & SPECIAL_SKIP_SHOW_DB) &&
      check_global_access(thd, SHOW_DB_ACL);

  case SCH_TABLE_NAMES:
  case SCH_TABLES:
  case SCH_VIEWS:
  case SCH_TRIGGERS:
  case SCH_EVENTS:
  {
    const char *dst_db_name= table->schema_select_lex->db;

    DBUG_ASSERT(dst_db_name);

    if (check_access(thd, SELECT_ACL, dst_db_name,
                     &thd->col_access, NULL, FALSE, FALSE))
      return TRUE;

    if (!thd->col_access && check_grant_db(thd, dst_db_name))
    {
      status_var_increment(thd->status_var.access_denied_errors);
      my_error(ER_DBACCESS_DENIED_ERROR, MYF(0),
               thd->security_ctx->priv_user,
               thd->security_ctx->priv_host,
               dst_db_name);
      return TRUE;
    }

    return FALSE;
  }

  case SCH_COLUMNS:
  case SCH_STATISTICS:
  {
    TABLE_LIST *dst_table;
    dst_table= table->schema_select_lex->table_list.first;

    DBUG_ASSERT(dst_table);

    /*
      Open temporary tables to be able to detect them during privilege check.
    */
    if (open_temporary_tables(thd, dst_table))
      return TRUE;

    if (check_access(thd, SELECT_ACL, dst_table->db,
                     &dst_table->grant.privilege,
                     &dst_table->grant.m_internal,
                     FALSE, FALSE))
          return TRUE; /* Access denied */

    /*
      Check_grant will grant access if there is any column privileges on
      all of the tables thanks to the fourth parameter (bool show_table).
    */
    if (check_grant(thd, SELECT_ACL, dst_table, TRUE, UINT_MAX, FALSE))
      return TRUE; /* Access denied */

    close_thread_tables(thd);
    dst_table->table= NULL;

    /* Access granted */
    return FALSE;
  }
  default:
    break;
  }

  return FALSE;
}



/**
  @brief Check if the requested privileges exists in either User-, Host- or
    Db-tables.
  @param thd          Thread context
  @param want_access  Privileges requested
  @param tables       List of tables to be compared against
  @param no_errors    Don't report error to the client (using my_error() call).
  @param any_combination_of_privileges_will_do TRUE if any privileges on any
    column combination is enough.
  @param number       Only the first 'number' tables in the linked list are
                      relevant.

  The suppled table list contains cached privileges. This functions calls the
  help functions check_access and check_grant to verify the first three steps
  in the privileges check queue:
  1. Global privileges
  2. OR (db privileges AND host privileges)
  3. OR table privileges
  4. OR column privileges (not checked by this function!)
  5. OR routine privileges (not checked by this function!)

  @see check_access
  @see check_grant

  @note This functions assumes that table list used and
  thd->lex->query_tables_own_last value correspond to each other
  (the latter should be either 0 or point to next_global member
  of one of elements of this table list).

  @return
    @retval FALSE OK
    @retval TRUE  Access denied; But column or routine privileges might need to
      be checked also.
*/

bool
check_table_access(THD *thd, ulong requirements,TABLE_LIST *tables,
		   bool any_combination_of_privileges_will_do,
                   uint number, bool no_errors)
{
  TABLE_LIST *org_tables= tables;
  TABLE_LIST *first_not_own_table= thd->lex->first_not_own_table();
  Security_context *sctx= thd->security_ctx, *backup_ctx= thd->security_ctx;
  uint i= 0;
  /*
    The check that first_not_own_table is not reached is for the case when
    the given table list refers to the list for prelocking (contains tables
    of other queries). For simple queries first_not_own_table is 0.
  */
  for (; i < number && tables != first_not_own_table && tables;
       tables= tables->next_global, i++)
  {
    TABLE_LIST *const table_ref= tables->correspondent_table ?
      tables->correspondent_table : tables;

    ulong want_access= requirements;
    if (table_ref->security_ctx)
      sctx= table_ref->security_ctx;
    else
      sctx= backup_ctx;

    /*
       Register access for view underlying table.
       Remove SHOW_VIEW_ACL, because it will be checked during making view
     */
    table_ref->grant.orig_want_privilege= (want_access & ~SHOW_VIEW_ACL);

    if (table_ref->schema_table_reformed)
    {
      if (check_show_access(thd, table_ref))
        goto deny;
      continue;
    }

    DBUG_PRINT("info", ("derived: %d  view: %d", table_ref->derived != 0,
                        table_ref->view != 0));

    if (table_ref->is_anonymous_derived_table())
      continue;

    thd->security_ctx= sctx;

    if (check_access(thd, want_access, table_ref->get_db_name(),
                     &table_ref->grant.privilege,
                     &table_ref->grant.m_internal,
                     0, no_errors))
      goto deny;
  }
  thd->security_ctx= backup_ctx;
  return check_grant(thd,requirements,org_tables,
                     any_combination_of_privileges_will_do,
                     number, no_errors);
deny:
  thd->security_ctx= backup_ctx;
  return TRUE;
}


bool
check_routine_access(THD *thd, ulong want_access,char *db, char *name,
		     bool is_proc, bool no_errors)
{
  TABLE_LIST tables[1];
  
  bzero((char *)tables, sizeof(TABLE_LIST));
  tables->db= db;
  tables->table_name= tables->alias= name;
  
  /*
    The following test is just a shortcut for check_access() (to avoid
    calculating db_access) under the assumption that it's common to
    give persons global right to execute all stored SP (but not
    necessary to create them).
    Note that this effectively bypasses the ACL_internal_schema_access checks
    that are implemented for the INFORMATION_SCHEMA and PERFORMANCE_SCHEMA,
    which are located in check_access().
    Since the I_S and P_S do not contain routines, this bypass is ok,
    as long as this code path is not abused to create routines.
    The assert enforce that.
  */
  DBUG_ASSERT((want_access & CREATE_PROC_ACL) == 0);
  if ((thd->security_ctx->master_access & want_access) == want_access)
    tables->grant.privilege= want_access;
  else if (check_access(thd, want_access, db,
                        &tables->grant.privilege,
                        &tables->grant.m_internal,
                        0, no_errors))
    return TRUE;
  
  return check_grant_routine(thd, want_access, tables, is_proc, no_errors);
}


/**
  Check if the routine has any of the routine privileges.

  @param thd	       Thread handler
  @param db           Database name
  @param name         Routine name

  @retval
    0            ok
  @retval
    1            error
*/

bool check_some_routine_access(THD *thd, const char *db, const char *name,
                               bool is_proc)
{
  ulong save_priv;
  /*
    The following test is just a shortcut for check_access() (to avoid
    calculating db_access)
    Note that this effectively bypasses the ACL_internal_schema_access checks
    that are implemented for the INFORMATION_SCHEMA and PERFORMANCE_SCHEMA,
    which are located in check_access().
    Since the I_S and P_S do not contain routines, this bypass is ok,
    as it only opens SHOW_PROC_ACLS.
  */
  if (thd->security_ctx->master_access & SHOW_PROC_ACLS)
    return FALSE;
  if (!check_access(thd, SHOW_PROC_ACLS, db, &save_priv, NULL, 0, 1) ||
      (save_priv & SHOW_PROC_ACLS))
    return FALSE;
  return check_routine_level_acl(thd, db, name, is_proc);
}


/*
  Check if the given table has any of the asked privileges

  @param thd		 Thread handler
  @param want_access	 Bitmap of possible privileges to check for

  @retval
    0  ok
  @retval
    1  error
*/

bool check_some_access(THD *thd, ulong want_access, TABLE_LIST *table)
{
  ulong access;
  DBUG_ENTER("check_some_access");

  /* This loop will work as long as we have less than 32 privileges */
  for (access= 1; access < want_access ; access<<= 1)
  {
    if (access & want_access)
    {
      if (!check_access(thd, access, table->db,
                        &table->grant.privilege,
                        &table->grant.m_internal,
                        0, 1) &&
           !check_grant(thd, access, table, FALSE, 1, TRUE))
        DBUG_RETURN(0);
    }
  }
  DBUG_PRINT("exit",("no matching access rights"));
  DBUG_RETURN(1);
}

#endif /*NO_EMBEDDED_ACCESS_CHECKS*/


/**
  check for global access and give descriptive error message if it fails.

  @param thd			Thread handler
  @param want_access		Use should have any of these global rights

  @warning
    One gets access right if one has ANY of the rights in want_access.
    This is useful as one in most cases only need one global right,
    but in some case we want to check if the user has SUPER or
    REPL_CLIENT_ACL rights.

  @retval
    0	ok
  @retval
    1	Access denied.  In this case an error is sent to the client
*/

bool check_global_access(THD *thd, ulong want_access, bool no_errors)
{
#ifndef NO_EMBEDDED_ACCESS_CHECKS
  char command[128];
  if ((thd->security_ctx->master_access & want_access))
    return 0;
  if (!no_errors)
  {
    get_privilege_desc(command, sizeof(command), want_access);
    my_error(ER_SPECIFIC_ACCESS_DENIED_ERROR, MYF(0), command);
  }
  status_var_increment(thd->status_var.access_denied_errors);
  return 1;
#else
  return 0;
#endif
}


/**
  Checks foreign key's parent table access.

  @param thd	       [in]	Thread handler
  @param create_info   [in]     Create information (like MAX_ROWS, ENGINE or
                                temporary table flag)
  @param alter_info    [in]     Initial list of columns and indexes for the
                                table to be created

  @retval
   false  ok.
  @retval
   true	  error or access denied. Error is sent to client in this case.
*/
bool check_fk_parent_table_access(THD *thd,
                                  HA_CREATE_INFO *create_info,
                                  Alter_info *alter_info)
{
  Key *key;
  List_iterator<Key> key_iterator(alter_info->key_list);

  while ((key= key_iterator++))
  {
    if (key->type == Key::FOREIGN_KEY)
    {
      TABLE_LIST parent_table;
      bool is_qualified_table_name;
      Foreign_key *fk_key= (Foreign_key *)key;
      LEX_STRING db_name;
      LEX_STRING table_name= { fk_key->ref_table.str,
                               fk_key->ref_table.length };
      const ulong privileges= (SELECT_ACL | INSERT_ACL | UPDATE_ACL |
                               DELETE_ACL | REFERENCES_ACL);

      // Check if tablename is valid or not.
      DBUG_ASSERT(table_name.str != NULL);
      if (check_table_name(table_name.str, table_name.length, false))
      {
        my_error(ER_WRONG_TABLE_NAME, MYF(0), table_name.str);
        return true;
      }

      if (fk_key->ref_db.str)
      {
        is_qualified_table_name= true;
        db_name.str= (char *) thd->memdup(fk_key->ref_db.str,
                                          fk_key->ref_db.length+1);
        db_name.length= fk_key->ref_db.length;

        // Check if database name is valid or not.
        if (fk_key->ref_db.str && check_db_name(&db_name))
        {
          my_error(ER_WRONG_DB_NAME, MYF(0), db_name.str);
          return true;
        }
      }
      else if (thd->lex->copy_db_to(&db_name.str, &db_name.length))
        return true;
      else
        is_qualified_table_name= false;

      // if lower_case_table_names is set then convert tablename to lower case.
      if (lower_case_table_names)
      {
        table_name.str= (char *) thd->memdup(fk_key->ref_table.str,
                                             fk_key->ref_table.length+1);
        table_name.length= my_casedn_str(files_charset_info, table_name.str);
        db_name.length = my_casedn_str(files_charset_info, db_name.str);
      }

      parent_table.init_one_table(db_name.str, db_name.length,
                                  table_name.str, table_name.length,
                                  table_name.str, TL_IGNORE);

      /*
       Check if user has any of the "privileges" at table level on
       "parent_table".
       Having privilege on any of the parent_table column is not
       enough so checking whether user has any of the "privileges"
       at table level only here.
      */
      if (check_some_access(thd, privileges, &parent_table) ||
          parent_table.grant.want_privilege)
      {
        if (is_qualified_table_name)
        {
          const size_t qualified_table_name_len= NAME_LEN + 1 + NAME_LEN + 1;
          char *qualified_table_name= (char *) thd->alloc(qualified_table_name_len);

          my_snprintf(qualified_table_name, qualified_table_name_len, "%s.%s",
                      db_name.str, table_name.str);
          table_name.str= qualified_table_name;
        }

        my_error(ER_TABLEACCESS_DENIED_ERROR, MYF(0),
                 "REFERENCES",
                 thd->security_ctx->priv_user,
                 thd->security_ctx->host_or_ip,
                 table_name.str);

        return true;
      }
    }
  }

  return false;
}


/****************************************************************************
	Check stack size; Send error if there isn't enough stack to continue
****************************************************************************/


#if STACK_DIRECTION < 0
#define used_stack(A,B) (long) (A - B)
#else
#define used_stack(A,B) (long) (B - A)
#endif

#ifndef DBUG_OFF
long max_stack_used;
#endif

/**
  @note
  Note: The 'buf' parameter is necessary, even if it is unused here.
  - fix_fields functions has a "dummy" buffer large enough for the
    corresponding exec. (Thus we only have to check in fix_fields.)
  - Passing to check_stack_overrun() prevents the compiler from removing it.
*/
bool check_stack_overrun(THD *thd, long margin,
			 uchar *buf __attribute__((unused)))
{
  long stack_used;
  DBUG_ASSERT(thd == current_thd);
  if ((stack_used=used_stack(thd->thread_stack,(char*) &stack_used)) >=
      (long) (my_thread_stack_size - margin))
  {
    /*
      Do not use stack for the message buffer to ensure correct
      behaviour in cases we have close to no stack left.
    */
    char* ebuff= new char[MYSQL_ERRMSG_SIZE];
    if (ebuff) {
      my_snprintf(ebuff, MYSQL_ERRMSG_SIZE, ER_THD(thd, ER_STACK_OVERRUN_NEED_MORE),
                  stack_used, my_thread_stack_size, margin);
      my_message(ER_STACK_OVERRUN_NEED_MORE, ebuff, MYF(ME_FATALERROR));
      delete [] ebuff;
    }
    return 1;
  }
#ifndef DBUG_OFF
  max_stack_used= MY_MAX(max_stack_used, stack_used);
#endif
  return 0;
}


#define MY_YACC_INIT 1000			// Start with big alloc
#define MY_YACC_MAX  32000			// Because of 'short'

bool my_yyoverflow(short **yyss, YYSTYPE **yyvs, ulong *yystacksize)
{
  Yacc_state *state= & current_thd->m_parser_state->m_yacc;
  ulong old_info=0;
  DBUG_ASSERT(state);
  if ((uint) *yystacksize >= MY_YACC_MAX)
    return 1;
  if (!state->yacc_yyvs)
    old_info= *yystacksize;
  *yystacksize= set_zone((*yystacksize)*2,MY_YACC_INIT,MY_YACC_MAX);
  if (!(state->yacc_yyvs= (uchar*)
        my_realloc(state->yacc_yyvs,
                   *yystacksize*sizeof(**yyvs),
                   MYF(MY_ALLOW_ZERO_PTR | MY_FREE_ON_ERROR))) ||
      !(state->yacc_yyss= (uchar*)
        my_realloc(state->yacc_yyss,
                   *yystacksize*sizeof(**yyss),
                   MYF(MY_ALLOW_ZERO_PTR | MY_FREE_ON_ERROR))))
    return 1;
  if (old_info)
  {
    /*
      Only copy the old stack on the first call to my_yyoverflow(),
      when replacing a static stack (YYINITDEPTH) by a dynamic stack.
      For subsequent calls, my_realloc already did preserve the old stack.
    */
    memcpy(state->yacc_yyss, *yyss, old_info*sizeof(**yyss));
    memcpy(state->yacc_yyvs, *yyvs, old_info*sizeof(**yyvs));
  }
  *yyss= (short*) state->yacc_yyss;
  *yyvs= (YYSTYPE*) state->yacc_yyvs;
  return 0;
}


/**
  Reset the part of THD responsible for the state of command
  processing.

  This needs to be called before execution of every statement
  (prepared or conventional).  It is not called by substatements of
  routines.

  @todo Call it after we use THD for queries, not before.
*/

void THD::reset_for_next_command()
{
  THD *thd= this;
  DBUG_ENTER("THD::reset_for_next_command");
  DBUG_ASSERT(!thd->spcont); /* not for substatements of routines */
  DBUG_ASSERT(! thd->in_sub_stmt);
  thd->free_list= 0;
  thd->select_number= 1;
  /*
    Those two lines below are theoretically unneeded as
    THD::cleanup_after_query() should take care of this already.
  */
  thd->auto_inc_intervals_in_cur_stmt_for_binlog.empty();
  thd->stmt_depends_on_first_successful_insert_id_in_prev_stmt= 0;

#ifdef WITH_WSREP
  /*
    Autoinc variables should be adjusted only for locally executed
    transactions. Appliers and replayers are either processing ROW
    events or get autoinc variable values from Query_log_event.
  */
  if (WSREP(thd) && thd->wsrep_exec_mode == LOCAL_STATE &&
      wsrep_auto_increment_control)
  {
    thd->variables.auto_increment_offset=
      global_system_variables.auto_increment_offset;
    thd->variables.auto_increment_increment=
      global_system_variables.auto_increment_increment;
  }
#endif /* WITH_WSREP */
  thd->query_start_used= 0;
  thd->query_start_sec_part_used= 0;
  thd->is_fatal_error= thd->time_zone_used= 0;
  thd->log_current_statement= 0;

  /*
    Clear the status flag that are expected to be cleared at the
    beginning of each SQL statement.
  */
  thd->server_status&= ~SERVER_STATUS_CLEAR_SET;
  /*
    If in autocommit mode and not in a transaction, reset
    OPTION_STATUS_NO_TRANS_UPDATE | OPTION_KEEP_LOG to not get warnings
    in ha_rollback_trans() about some tables couldn't be rolled back.
  */
  if (!thd->in_multi_stmt_transaction_mode())
  {
    thd->variables.option_bits&= ~OPTION_KEEP_LOG;
    thd->transaction.all.modified_non_trans_table= FALSE;
    thd->transaction.all.m_unsafe_rollback_flags&= ~THD_TRANS::DID_WAIT;
  }
  DBUG_ASSERT(thd->security_ctx== &thd->main_security_ctx);
  thd->thread_specific_used= FALSE;

  if (opt_bin_log)
  {
    reset_dynamic(&thd->user_var_events);
    thd->user_var_events_alloc= thd->mem_root;
  }
  thd->clear_error();
  thd->get_stmt_da()->reset_diagnostics_area();
  thd->get_stmt_da()->reset_for_next_command();
  thd->rand_used= 0;
  thd->m_sent_row_count= thd->m_examined_row_count= 0;
  thd->accessed_rows_and_keys= 0;

  thd->query_plan_flags= QPLAN_INIT;
  thd->query_plan_fsort_passes= 0;

  thd->reset_current_stmt_binlog_format_row();
  thd->binlog_unsafe_warning_flags= 0;

  thd->save_prep_leaf_list= false;

  DBUG_PRINT("debug",
             ("is_current_stmt_binlog_format_row(): %d",
              thd->is_current_stmt_binlog_format_row()));

  DBUG_VOID_RETURN;
}


/**
  Resets the lex->current_select object.
  @note It is assumed that lex->current_select != NULL

  This function is a wrapper around select_lex->init_select() with an added
  check for the special situation when using INTO OUTFILE and LOAD DATA.
*/

void
mysql_init_select(LEX *lex)
{
  SELECT_LEX *select_lex= lex->current_select;
  select_lex->init_select();
  lex->wild= 0;
  if (select_lex == &lex->select_lex)
  {
    DBUG_ASSERT(lex->result == 0);
    lex->exchange= 0;
  }
}


/**
  Used to allocate a new SELECT_LEX object on the current thd mem_root and
  link it into the relevant lists.

  This function is always followed by mysql_init_select.

  @see mysql_init_select

  @retval TRUE An error occurred
  @retval FALSE The new SELECT_LEX was successfully allocated.
*/

bool
mysql_new_select(LEX *lex, bool move_down)
{
  SELECT_LEX *select_lex;
  THD *thd= lex->thd;
  DBUG_ENTER("mysql_new_select");

  if (!(select_lex= new (thd->mem_root) SELECT_LEX()))
    DBUG_RETURN(1);
  select_lex->select_number= ++thd->select_number;
  select_lex->parent_lex= lex; /* Used in init_query. */
  select_lex->init_query();
  select_lex->init_select();
  lex->nest_level++;
  if (lex->nest_level > (int) MAX_SELECT_NESTING)
  {
    my_error(ER_TOO_HIGH_LEVEL_OF_NESTING_FOR_SELECT, MYF(0));
    DBUG_RETURN(1);
  }
  select_lex->nest_level= lex->nest_level;
  select_lex->nest_level_base= &thd->lex->unit;
  if (move_down)
  {
    SELECT_LEX_UNIT *unit;
    lex->subqueries= TRUE;
    /* first select_lex of subselect or derived table */
    if (!(unit= new (thd->mem_root) SELECT_LEX_UNIT()))
      DBUG_RETURN(1);

    unit->init_query();
    unit->init_select();
    unit->thd= thd;
    unit->include_down(lex->current_select);
    unit->link_next= 0;
    unit->link_prev= 0;
    unit->return_to= lex->current_select;
    select_lex->include_down(unit);
    /*
      By default we assume that it is usual subselect and we have outer name
      resolution context, if no we will assign it to 0 later
    */
    select_lex->context.outer_context= &select_lex->outer_select()->context;
  }
  else
  {
    bool const outer_most= (lex->current_select->master_unit() == &lex->unit);
    if (outer_most && lex->result)
    {
      my_error(ER_WRONG_USAGE, MYF(0), "UNION", "INTO");
      DBUG_RETURN(TRUE);
    }
    if (lex->proc_list.elements!=0)
    {
      my_error(ER_WRONG_USAGE, MYF(0), "UNION",
               "SELECT ... PROCEDURE ANALYSE()");
      DBUG_RETURN(TRUE);
    }
    if (lex->current_select->order_list.first && !lex->current_select->braces)
    {
      my_error(ER_WRONG_USAGE, MYF(0), "UNION", "ORDER BY");
      DBUG_RETURN(1);
    }
    if (lex->current_select->explicit_limit && !lex->current_select->braces)
    {
      my_error(ER_WRONG_USAGE, MYF(0), "UNION", "LIMIT");
      DBUG_RETURN(1);
    }
    select_lex->include_neighbour(lex->current_select);
    SELECT_LEX_UNIT *unit= select_lex->master_unit();                              
    if (!unit->fake_select_lex && unit->add_fake_select_lex(lex->thd))
      DBUG_RETURN(1);
    select_lex->context.outer_context= 
                unit->first_select()->context.outer_context;
  }

  select_lex->include_global((st_select_lex_node**)&lex->all_selects_list);
  lex->current_select= select_lex;
  /*
    in subquery is SELECT query and we allow resolution of names in SELECT
    list
  */
  select_lex->context.resolve_in_select_list= TRUE;
  DBUG_RETURN(0);
}

/**
  Create a select to return the same output as 'SELECT @@var_name'.

  Used for SHOW COUNT(*) [ WARNINGS | ERROR].

  This will crash with a core dump if the variable doesn't exists.

  @param var_name		Variable name
*/

void create_select_for_variable(const char *var_name)
{
  THD *thd;
  LEX *lex;
  LEX_STRING tmp;
  Item *var;
  char buff[MAX_SYS_VAR_LENGTH*2+4+8], *end;
  DBUG_ENTER("create_select_for_variable");

  thd= current_thd;
  lex= thd->lex;
  mysql_init_select(lex);
  lex->sql_command= SQLCOM_SELECT;
  tmp.str= (char*) var_name;
  tmp.length=strlen(var_name);
  /*
    We set the name of Item to @@session.var_name because that then is used
    as the column name in the output.
  */
  if ((var= get_system_var(thd, OPT_SESSION, tmp, null_lex_str)))
  {
    end= strxmov(buff, "@@session.", var_name, NullS);
    var->set_name(buff, end-buff, system_charset_info);
    add_item_to_list(thd, var);
  }
  DBUG_VOID_RETURN;
}


void mysql_init_multi_delete(LEX *lex)
{
  lex->sql_command=  SQLCOM_DELETE_MULTI;
  mysql_init_select(lex);
  lex->select_lex.select_limit= 0;
  lex->unit.select_limit_cnt= HA_POS_ERROR;
  lex->select_lex.table_list.save_and_clear(&lex->auxiliary_table_list);
  lex->query_tables= 0;
  lex->query_tables_last= &lex->query_tables;
}

static void wsrep_mysql_parse(THD *thd, char *rawbuf, uint length,
                              Parser_state *parser_state)
{
#ifdef WITH_WSREP
  bool is_autocommit=
    !thd->in_multi_stmt_transaction_mode()                  &&
    thd->wsrep_conflict_state == NO_CONFLICT                &&
    !thd->wsrep_applier;

  do
  {
    if (thd->wsrep_conflict_state== RETRY_AUTOCOMMIT)
    {
      thd->wsrep_conflict_state= NO_CONFLICT;
      /* Performance Schema Interface instrumentation, begin */
      thd->m_statement_psi= MYSQL_REFINE_STATEMENT(thd->m_statement_psi,
	      com_statement_info[thd->get_command()].m_key);
      MYSQL_SET_STATEMENT_TEXT(thd->m_statement_psi, thd->query(),
	                       thd->query_length());
    }
    mysql_parse(thd, rawbuf, length, parser_state);

    if (WSREP(thd)) {
      /* wsrep BF abort in query exec phase */
      mysql_mutex_lock(&thd->LOCK_wsrep_thd);
      if (thd->wsrep_conflict_state == MUST_ABORT) {
        wsrep_client_rollback(thd);

        WSREP_DEBUG("abort in exec query state, avoiding autocommit");
      }

      if (thd->wsrep_conflict_state == MUST_REPLAY)
      {
        wsrep_replay_transaction(thd);
      }

      /* setting error code for BF aborted trxs */
      if (thd->wsrep_conflict_state == ABORTED ||
          thd->wsrep_conflict_state == CERT_FAILURE)
      {
        thd->reset_for_next_command();
        thd->killed= NOT_KILLED;
        if (is_autocommit                           &&
            thd->lex->sql_command != SQLCOM_SELECT  &&
            (thd->wsrep_retry_counter < thd->variables.wsrep_retry_autocommit))
        {
          WSREP_DEBUG("wsrep retrying AC query: %s", 
                      (thd->query()) ? thd->query() : "void");

	  /* Performance Schema Interface instrumentation, end */
	  MYSQL_END_STATEMENT(thd->m_statement_psi, thd->get_stmt_da());
	  thd->m_statement_psi= NULL;
          thd->m_digest= NULL;
          close_thread_tables(thd);

          thd->wsrep_conflict_state= RETRY_AUTOCOMMIT;
          thd->wsrep_retry_counter++;            // grow
          wsrep_copy_query(thd);
          thd->set_time();
          parser_state->reset(rawbuf, length);
        }
        else
        {
          WSREP_DEBUG("%s, thd: %lu is_AC: %d, retry: %lu - %lu SQL: %s", 
                      (thd->wsrep_conflict_state == ABORTED) ? 
                      "BF Aborted" : "cert failure",
                      thd->thread_id, is_autocommit, thd->wsrep_retry_counter, 
                      thd->variables.wsrep_retry_autocommit, thd->query());
          my_error(ER_LOCK_DEADLOCK, MYF(0), "wsrep aborted transaction");
          thd->killed= NOT_KILLED;
          thd->wsrep_conflict_state= NO_CONFLICT;
          if (thd->wsrep_conflict_state != REPLAYING)
            thd->wsrep_retry_counter= 0;             //  reset
        }
      }
      else
      {
        set_if_smaller(thd->wsrep_retry_counter, 0); // reset; eventually ok
      }
      mysql_mutex_unlock(&thd->LOCK_wsrep_thd);
    }

    /* If retry is requested clean up explain structure */
    if (thd->wsrep_conflict_state == RETRY_AUTOCOMMIT && thd->lex->explain)
        delete_explain_query(thd->lex);

  }  while (thd->wsrep_conflict_state== RETRY_AUTOCOMMIT);

  if (thd->wsrep_retry_query)
  {
    WSREP_DEBUG("releasing retry_query: conf %d sent %d kill %d  errno %d SQL %s",
                thd->wsrep_conflict_state,
	    thd->get_stmt_da()->is_sent(),
                thd->killed,
	    thd->get_stmt_da()->is_error() ? thd->get_stmt_da()->sql_errno() : 0,
                thd->wsrep_retry_query);
    my_free(thd->wsrep_retry_query);
    thd->wsrep_retry_query      = NULL;
    thd->wsrep_retry_query_len  = 0;
    thd->wsrep_retry_command    = COM_CONNECT;
  }
#endif /* WITH_WSREP */
}

/*
  When you modify mysql_parse(), you may need to mofify
  mysql_test_parse_for_slave() in this same file.
*/

/**
  Parse a query.

  @param       thd     Current thread
  @param       rawbuf  Begining of the query text
  @param       length  Length of the query text
  @param[out]  found_semicolon For multi queries, position of the character of
                               the next query in the query text.
*/

void mysql_parse(THD *thd, char *rawbuf, uint length,
                 Parser_state *parser_state)
{
  int error __attribute__((unused));
  DBUG_ENTER("mysql_parse");
  DBUG_EXECUTE_IF("parser_debug", turn_parser_debug_on(););

  /*
    Warning.
    The purpose of query_cache_send_result_to_client() is to lookup the
    query in the query cache first, to avoid parsing and executing it.
    So, the natural implementation would be to:
    - first, call query_cache_send_result_to_client,
    - second, if caching failed, initialise the lexical and syntactic parser.
    The problem is that the query cache depends on a clean initialization
    of (among others) lex->safe_to_cache_query and thd->server_status,
    which are reset respectively in
    - lex_start()
    - THD::reset_for_next_command()
    So, initializing the lexical analyser *before* using the query cache
    is required for the cache to work properly.
    FIXME: cleanup the dependencies in the code to simplify this.
  */
  lex_start(thd);
  thd->reset_for_next_command();

  if (query_cache_send_result_to_client(thd, rawbuf, length) <= 0)
  {
    LEX *lex= thd->lex;

    bool err= parse_sql(thd, parser_state, NULL, true);

    if (!err)
    {
      thd->m_statement_psi=
        MYSQL_REFINE_STATEMENT(thd->m_statement_psi,
                               sql_statement_info[thd->lex->sql_command].
                               m_key);
#ifndef NO_EMBEDDED_ACCESS_CHECKS
      if (mqh_used && thd->user_connect &&
	  check_mqh(thd, lex->sql_command))
      {
	thd->net.error = 0;
      }
      else
#endif
      {
	if (! thd->is_error())
	{
          const char *found_semicolon= parser_state->m_lip.found_semicolon;
          /*
            Binlog logs a string starting from thd->query and having length
            thd->query_length; so we set thd->query_length correctly (to not
            log several statements in one event, when we executed only first).
            We set it to not see the ';' (otherwise it would get into binlog
            and Query_log_event::print() would give ';;' output).
            This also helps display only the current query in SHOW
            PROCESSLIST.
            Note that we don't need LOCK_thread_count to modify query_length.
          */
          if (found_semicolon && (ulong) (found_semicolon - thd->query()))
            thd->set_query_inner(thd->query(),
                                 (uint32) (found_semicolon -
                                           thd->query() - 1),
                                 thd->charset());
          /* Actually execute the query */
          if (found_semicolon)
          {
            lex->safe_to_cache_query= 0;
            thd->server_status|= SERVER_MORE_RESULTS_EXISTS;
          }
          lex->set_trg_event_type_for_tables();
          MYSQL_QUERY_EXEC_START(thd->query(),
                                 thd->thread_id,
                                 (char *) (thd->db ? thd->db : ""),
                                 &thd->security_ctx->priv_user[0],
                                 (char *) thd->security_ctx->host_or_ip,
                                 0);

          error= mysql_execute_command(thd);
          MYSQL_QUERY_EXEC_DONE(error);
	}
      }
    }
    else
    {
      /* Instrument this broken statement as "statement/sql/error" */
      thd->m_statement_psi=
        MYSQL_REFINE_STATEMENT(thd->m_statement_psi,
                               sql_statement_info[SQLCOM_END].m_key);
      DBUG_ASSERT(thd->is_error());
      DBUG_PRINT("info",("Command aborted. Fatal_error: %d",
			 thd->is_fatal_error));

      query_cache_abort(thd, &thd->query_cache_tls);
    }
    THD_STAGE_INFO(thd, stage_freeing_items);
    sp_cache_enforce_limit(thd->sp_proc_cache, stored_program_cache_size);
    sp_cache_enforce_limit(thd->sp_func_cache, stored_program_cache_size);
    thd->end_statement();
    thd->cleanup_after_query();
    DBUG_ASSERT(thd->change_list.is_empty());
  }
  else
  {
    /* Update statistics for getting the query from the cache */
    thd->lex->sql_command= SQLCOM_SELECT;
    thd->m_statement_psi=
      MYSQL_REFINE_STATEMENT(thd->m_statement_psi,
                             sql_statement_info[SQLCOM_SELECT].m_key);
    status_var_increment(thd->status_var.com_stat[SQLCOM_SELECT]);
    thd->update_stats();
  }
  DBUG_VOID_RETURN;
}


#ifdef HAVE_REPLICATION
/*
  Usable by the replication SQL thread only: just parse a query to know if it
  can be ignored because of replicate-*-table rules.

  @retval
    0	cannot be ignored
  @retval
    1	can be ignored
*/

bool mysql_test_parse_for_slave(THD *thd, char *rawbuf, uint length)
{
  LEX *lex= thd->lex;
  bool error= 0;
  DBUG_ENTER("mysql_test_parse_for_slave");

  Parser_state parser_state;
  if (!(error= parser_state.init(thd, rawbuf, length)))
  {
    lex_start(thd);
    thd->reset_for_next_command();

    if (!parse_sql(thd, & parser_state, NULL, true) &&
        all_tables_not_ok(thd, lex->select_lex.table_list.first))
      error= 1;                  /* Ignore question */
    thd->end_statement();
  }
  thd->cleanup_after_query();
  DBUG_RETURN(error);
}
#endif


/** Store position for column in ALTER TABLE .. ADD column. */

void store_position_for_column(const char *name)
{
  current_thd->lex->last_field->after=(char*) (name);
}

bool
add_proc_to_list(THD* thd, Item *item)
{
  ORDER *order;
  Item	**item_ptr;

  if (!(order = (ORDER *) thd->alloc(sizeof(ORDER)+sizeof(Item*))))
    return 1;
  item_ptr = (Item**) (order+1);
  *item_ptr= item;
  order->item=item_ptr;
  order->free_me=0;
  thd->lex->proc_list.link_in_list(order, &order->next);
  return 0;
}


/**
  save order by and tables in own lists.
*/

bool add_to_list(THD *thd, SQL_I_List<ORDER> &list, Item *item,bool asc)
{
  ORDER *order;
  DBUG_ENTER("add_to_list");
  if (!(order = (ORDER *) thd->alloc(sizeof(ORDER))))
    DBUG_RETURN(1);
  order->item_ptr= item;
  order->item= &order->item_ptr;
  order->asc = asc;
  order->free_me=0;
  order->used=0;
  order->counter_used= 0;
  order->fast_field_copier_setup= 0; 
  list.link_in_list(order, &order->next);
  DBUG_RETURN(0);
}


/**
  Add a table to list of used tables.

  @param table		Table to add
  @param alias		alias for table (or null if no alias)
  @param table_options	A set of the following bits:
                         - TL_OPTION_UPDATING : Table will be updated
                         - TL_OPTION_FORCE_INDEX : Force usage of index
                         - TL_OPTION_ALIAS : an alias in multi table DELETE
  @param lock_type	How table should be locked
  @param mdl_type       Type of metadata lock to acquire on the table.
  @param use_index	List of indexed used in USE INDEX
  @param ignore_index	List of indexed used in IGNORE INDEX

  @retval
      0		Error
  @retval
    \#	Pointer to TABLE_LIST element added to the total table list
*/

TABLE_LIST *st_select_lex::add_table_to_list(THD *thd,
					     Table_ident *table,
					     LEX_STRING *alias,
					     ulong table_options,
					     thr_lock_type lock_type,
					     enum_mdl_type mdl_type,
					     List<Index_hint> *index_hints_arg,
                                             List<String> *partition_names,
                                             LEX_STRING *option)
{
  register TABLE_LIST *ptr;
  TABLE_LIST *UNINIT_VAR(previous_table_ref); /* The table preceding the current one. */
  char *alias_str;
  LEX *lex= thd->lex;
  DBUG_ENTER("add_table_to_list");

  if (!table)
    DBUG_RETURN(0);				// End of memory
  alias_str= alias ? alias->str : table->table.str;
  if (!MY_TEST(table_options & TL_OPTION_ALIAS) &&
      check_table_name(table->table.str, table->table.length, FALSE))
  {
    my_error(ER_WRONG_TABLE_NAME, MYF(0), table->table.str);
    DBUG_RETURN(0);
  }

  if (table->is_derived_table() == FALSE && table->db.str &&
      check_db_name(&table->db))
  {
    my_error(ER_WRONG_DB_NAME, MYF(0), table->db.str);
    DBUG_RETURN(0);
  }

  if (!alias)					/* Alias is case sensitive */
  {
    if (table->sel)
    {
      my_message(ER_DERIVED_MUST_HAVE_ALIAS,
                 ER_THD(thd, ER_DERIVED_MUST_HAVE_ALIAS), MYF(0));
      DBUG_RETURN(0);
    }
    if (!(alias_str= (char*) thd->memdup(alias_str,table->table.length+1)))
      DBUG_RETURN(0);
  }
  if (!(ptr = (TABLE_LIST *) thd->calloc(sizeof(TABLE_LIST))))
    DBUG_RETURN(0);				/* purecov: inspected */
  if (table->db.str)
  {
    ptr->is_fqtn= TRUE;
    ptr->db= table->db.str;
    ptr->db_length= table->db.length;
  }
  else if (lex->copy_db_to(&ptr->db, &ptr->db_length))
    DBUG_RETURN(0);
  else
    ptr->is_fqtn= FALSE;

  ptr->alias= alias_str;
  ptr->is_alias= alias ? TRUE : FALSE;
  if (lower_case_table_names)
  {
    if (table->table.length)
      table->table.length= my_casedn_str(files_charset_info, table->table.str);
    if (ptr->db_length && ptr->db != any_db)
      ptr->db_length= my_casedn_str(files_charset_info, ptr->db);
  }
      
  ptr->table_name=table->table.str;
  ptr->table_name_length=table->table.length;
  ptr->lock_type=   lock_type;
  ptr->updating=    MY_TEST(table_options & TL_OPTION_UPDATING);
  /* TODO: remove TL_OPTION_FORCE_INDEX as it looks like it's not used */
  ptr->force_index= MY_TEST(table_options & TL_OPTION_FORCE_INDEX);
  ptr->ignore_leaves= MY_TEST(table_options & TL_OPTION_IGNORE_LEAVES);
  ptr->derived=	    table->sel;
  if (!ptr->derived && is_infoschema_db(ptr->db, ptr->db_length))
  {
    ST_SCHEMA_TABLE *schema_table;
    if (ptr->updating &&
        /* Special cases which are processed by commands itself */
        lex->sql_command != SQLCOM_CHECK &&
        lex->sql_command != SQLCOM_CHECKSUM)
    {
      my_error(ER_DBACCESS_DENIED_ERROR, MYF(0),
               thd->security_ctx->priv_user,
               thd->security_ctx->priv_host,
               INFORMATION_SCHEMA_NAME.str);
      DBUG_RETURN(0);
    }
    schema_table= find_schema_table(thd, ptr->table_name);
    if (!schema_table ||
        (schema_table->hidden && 
         ((sql_command_flags[lex->sql_command] & CF_STATUS_COMMAND) == 0 || 
          /*
            this check is used for show columns|keys from I_S hidden table
          */
          lex->sql_command == SQLCOM_SHOW_FIELDS ||
          lex->sql_command == SQLCOM_SHOW_KEYS)))
    {
      my_error(ER_UNKNOWN_TABLE, MYF(0),
               ptr->table_name, INFORMATION_SCHEMA_NAME.str);
      DBUG_RETURN(0);
    }
    ptr->schema_table_name= ptr->table_name;
    ptr->schema_table= schema_table;
  }
  ptr->select_lex=  lex->current_select;
  /*
    We can't cache internal temporary tables between prepares as the
    table may be deleted before next exection.
 */
  ptr->cacheable_table= !table->is_derived_table();
  ptr->index_hints= index_hints_arg;
  ptr->option= option ? option->str : 0;
  /* check that used name is unique */
  if (lock_type != TL_IGNORE)
  {
    TABLE_LIST *first_table= table_list.first;
    if (lex->sql_command == SQLCOM_CREATE_VIEW)
      first_table= first_table ? first_table->next_local : NULL;
    for (TABLE_LIST *tables= first_table ;
	 tables ;
	 tables=tables->next_local)
    {
      if (!my_strcasecmp(table_alias_charset, alias_str, tables->alias) &&
	  !strcmp(ptr->db, tables->db))
      {
	my_error(ER_NONUNIQ_TABLE, MYF(0), alias_str); /* purecov: tested */
	DBUG_RETURN(0);				/* purecov: tested */
      }
    }
  }
  /* Store the table reference preceding the current one. */
  if (table_list.elements > 0)
  {
    /*
      table_list.next points to the last inserted TABLE_LIST->next_local'
      element
      We don't use the offsetof() macro here to avoid warnings from gcc
    */
    previous_table_ref= (TABLE_LIST*) ((char*) table_list.next -
                                       ((char*) &(ptr->next_local) -
                                        (char*) ptr));
    /*
      Set next_name_resolution_table of the previous table reference to point
      to the current table reference. In effect the list
      TABLE_LIST::next_name_resolution_table coincides with
      TABLE_LIST::next_local. Later this may be changed in
      store_top_level_join_columns() for NATURAL/USING joins.
    */
    previous_table_ref->next_name_resolution_table= ptr;
  }

  /*
    Link the current table reference in a local list (list for current select).
    Notice that as a side effect here we set the next_local field of the
    previous table reference to 'ptr'. Here we also add one element to the
    list 'table_list'.
  */
  table_list.link_in_list(ptr, &ptr->next_local);
  ptr->next_name_resolution_table= NULL;
#ifdef WITH_PARTITION_STORAGE_ENGINE
  ptr->partition_names= partition_names;
#endif /* WITH_PARTITION_STORAGE_ENGINE */
  /* Link table in global list (all used tables) */
  lex->add_to_query_tables(ptr);

  // Pure table aliases do not need to be locked:
  if (!MY_TEST(table_options & TL_OPTION_ALIAS))
  {
    ptr->mdl_request.init(MDL_key::TABLE, ptr->db, ptr->table_name, mdl_type,
                          MDL_TRANSACTION);
  }
  DBUG_RETURN(ptr);
}


/**
  Initialize a new table list for a nested join.

    The function initializes a structure of the TABLE_LIST type
    for a nested join. It sets up its nested join list as empty.
    The created structure is added to the front of the current
    join list in the st_select_lex object. Then the function
    changes the current nest level for joins to refer to the newly
    created empty list after having saved the info on the old level
    in the initialized structure.

  @param thd         current thread

  @retval
    0   if success
  @retval
    1   otherwise
*/

bool st_select_lex::init_nested_join(THD *thd)
{
  TABLE_LIST *ptr;
  NESTED_JOIN *nested_join;
  DBUG_ENTER("init_nested_join");

  if (!(ptr= (TABLE_LIST*) thd->calloc(ALIGN_SIZE(sizeof(TABLE_LIST))+
                                       sizeof(NESTED_JOIN))))
    DBUG_RETURN(1);
  nested_join= ptr->nested_join=
    ((NESTED_JOIN*) ((uchar*) ptr + ALIGN_SIZE(sizeof(TABLE_LIST))));

  join_list->push_front(ptr, thd->mem_root);
  ptr->embedding= embedding;
  ptr->join_list= join_list;
  ptr->alias= (char*) "(nested_join)";
  embedding= ptr;
  join_list= &nested_join->join_list;
  join_list->empty();
  DBUG_RETURN(0);
}


/**
  End a nested join table list.

    The function returns to the previous join nest level.
    If the current level contains only one member, the function
    moves it one level up, eliminating the nest.

  @param thd         current thread

  @return
    - Pointer to TABLE_LIST element added to the total table list, if success
    - 0, otherwise
*/

TABLE_LIST *st_select_lex::end_nested_join(THD *thd)
{
  TABLE_LIST *ptr;
  NESTED_JOIN *nested_join;
  DBUG_ENTER("end_nested_join");

  DBUG_ASSERT(embedding);
  ptr= embedding;
  join_list= ptr->join_list;
  embedding= ptr->embedding;
  nested_join= ptr->nested_join;
  if (nested_join->join_list.elements == 1)
  {
    TABLE_LIST *embedded= nested_join->join_list.head();
    join_list->pop();
    embedded->join_list= join_list;
    embedded->embedding= embedding;
    join_list->push_front(embedded, thd->mem_root);
    ptr= embedded;
    embedded->lifted= 1;
  }
  else if (nested_join->join_list.elements == 0)
  {
    join_list->pop();
    ptr= 0;                                     // return value
  }
  DBUG_RETURN(ptr);
}


/**
  Nest last join operation.

    The function nest last join operation as if it was enclosed in braces.

  @param thd         current thread

  @retval
    0  Error
  @retval
    \#  Pointer to TABLE_LIST element created for the new nested join
*/

TABLE_LIST *st_select_lex::nest_last_join(THD *thd)
{
  TABLE_LIST *ptr;
  NESTED_JOIN *nested_join;
  List<TABLE_LIST> *embedded_list;
  DBUG_ENTER("nest_last_join");

  if (!(ptr= (TABLE_LIST*) thd->calloc(ALIGN_SIZE(sizeof(TABLE_LIST))+
                                       sizeof(NESTED_JOIN))))
    DBUG_RETURN(0);
  nested_join= ptr->nested_join=
    ((NESTED_JOIN*) ((uchar*) ptr + ALIGN_SIZE(sizeof(TABLE_LIST))));

  ptr->embedding= embedding;
  ptr->join_list= join_list;
  ptr->alias= (char*) "(nest_last_join)";
  embedded_list= &nested_join->join_list;
  embedded_list->empty();

  for (uint i=0; i < 2; i++)
  {
    TABLE_LIST *table= join_list->pop();
    if (!table)
      DBUG_RETURN(NULL);
    table->join_list= embedded_list;
    table->embedding= ptr;
    embedded_list->push_back(table);
    if (table->natural_join)
    {
      ptr->is_natural_join= TRUE;
      /*
        If this is a JOIN ... USING, move the list of joined fields to the
        table reference that describes the join.
      */
      if (prev_join_using)
        ptr->join_using_fields= prev_join_using;
    }
  }
  join_list->push_front(ptr, thd->mem_root);
  nested_join->used_tables= nested_join->not_null_tables= (table_map) 0;
  DBUG_RETURN(ptr);
}


/**
  Add a table to the current join list.

    The function puts a table in front of the current join list
    of st_select_lex object.
    Thus, joined tables are put into this list in the reverse order
    (the most outer join operation follows first).

  @param table       the table to add

  @return
    None
*/

void st_select_lex::add_joined_table(TABLE_LIST *table)
{
  DBUG_ENTER("add_joined_table");
  join_list->push_front(table, parent_lex->thd->mem_root);
  table->join_list= join_list;
  table->embedding= embedding;
  DBUG_VOID_RETURN;
}


/**
  Convert a right join into equivalent left join.

    The function takes the current join list t[0],t[1] ... and
    effectively converts it into the list t[1],t[0] ...
    Although the outer_join flag for the new nested table contains
    JOIN_TYPE_RIGHT, it will be handled as the inner table of a left join
    operation.

  EXAMPLES
  @verbatim
    SELECT * FROM t1 RIGHT JOIN t2 ON on_expr =>
      SELECT * FROM t2 LEFT JOIN t1 ON on_expr

    SELECT * FROM t1,t2 RIGHT JOIN t3 ON on_expr =>
      SELECT * FROM t1,t3 LEFT JOIN t2 ON on_expr

    SELECT * FROM t1,t2 RIGHT JOIN (t3,t4) ON on_expr =>
      SELECT * FROM t1,(t3,t4) LEFT JOIN t2 ON on_expr

    SELECT * FROM t1 LEFT JOIN t2 ON on_expr1 RIGHT JOIN t3  ON on_expr2 =>
      SELECT * FROM t3 LEFT JOIN (t1 LEFT JOIN t2 ON on_expr2) ON on_expr1
   @endverbatim

  @param thd         current thread

  @return
    - Pointer to the table representing the inner table, if success
    - 0, otherwise
*/

TABLE_LIST *st_select_lex::convert_right_join()
{
  TABLE_LIST *tab2= join_list->pop();
  TABLE_LIST *tab1= join_list->pop();
  DBUG_ENTER("convert_right_join");

  join_list->push_front(tab2, parent_lex->thd->mem_root);
  join_list->push_front(tab1, parent_lex->thd->mem_root);
  tab1->outer_join|= JOIN_TYPE_RIGHT;

  DBUG_RETURN(tab1);
}

/**
  Set lock for all tables in current select level.

  @param lock_type			Lock to set for tables

  @note
    If lock is a write lock, then tables->updating is set 1
    This is to get tables_ok to know that the table is updated by the
    query
*/

void st_select_lex::set_lock_for_tables(thr_lock_type lock_type)
{
  bool for_update= lock_type >= TL_READ_NO_INSERT;
  DBUG_ENTER("set_lock_for_tables");
  DBUG_PRINT("enter", ("lock_type: %d  for_update: %d", lock_type,
		       for_update));
  for (TABLE_LIST *tables= table_list.first;
       tables;
       tables= tables->next_local)
  {
    tables->lock_type= lock_type;
    tables->updating=  for_update;
    tables->mdl_request.set_type((lock_type >= TL_WRITE_ALLOW_WRITE) ?
                                 MDL_SHARED_WRITE : MDL_SHARED_READ);
  }
  DBUG_VOID_RETURN;
}


/**
  Create a fake SELECT_LEX for a unit.

    The method create a fake SELECT_LEX object for a unit.
    This object is created for any union construct containing a union
    operation and also for any single select union construct of the form
    @verbatim
    (SELECT ... ORDER BY order_list [LIMIT n]) ORDER BY ... 
    @endvarbatim
    or of the form
    @varbatim
    (SELECT ... ORDER BY LIMIT n) ORDER BY ...
    @endvarbatim
  
  @param thd_arg		   thread handle

  @note
    The object is used to retrieve rows from the temporary table
    where the result on the union is obtained.

  @retval
    1     on failure to create the object
  @retval
    0     on success
*/

bool st_select_lex_unit::add_fake_select_lex(THD *thd_arg)
{
  SELECT_LEX *first_sl= first_select();
  DBUG_ENTER("add_fake_select_lex");
  DBUG_ASSERT(!fake_select_lex);

  if (!(fake_select_lex= new (thd_arg->mem_root) SELECT_LEX()))
      DBUG_RETURN(1);
  fake_select_lex->include_standalone(this, 
                                      (SELECT_LEX_NODE**)&fake_select_lex);
  fake_select_lex->select_number= INT_MAX;
  fake_select_lex->parent_lex= thd_arg->lex; /* Used in init_query. */
  fake_select_lex->make_empty_select();
  fake_select_lex->linkage= GLOBAL_OPTIONS_TYPE;
  fake_select_lex->select_limit= 0;

  fake_select_lex->context.outer_context=first_sl->context.outer_context;
  /* allow item list resolving in fake select for ORDER BY */
  fake_select_lex->context.resolve_in_select_list= TRUE;
  fake_select_lex->context.select_lex= fake_select_lex;  

  fake_select_lex->nest_level_base= first_select()->nest_level_base;
  fake_select_lex->nest_level=first_select()->nest_level;

  if (!is_union())
  {
    /* 
      This works only for 
      (SELECT ... ORDER BY list [LIMIT n]) ORDER BY order_list [LIMIT m],
      (SELECT ... LIMIT n) ORDER BY order_list [LIMIT m]
      just before the parser starts processing order_list
    */ 
    fake_select_lex->no_table_names_allowed= 1;
    thd_arg->lex->current_select= fake_select_lex;
  }
  thd_arg->lex->pop_context();
  DBUG_RETURN(0);
}


/**
  Push a new name resolution context for a JOIN ... ON clause to the
  context stack of a query block.

    Create a new name resolution context for a JOIN ... ON clause,
    set the first and last leaves of the list of table references
    to be used for name resolution, and push the newly created
    context to the stack of contexts of the query.

  @param thd       pointer to current thread
  @param left_op   left  operand of the JOIN
  @param right_op  rigth operand of the JOIN

  @retval
    FALSE  if all is OK
  @retval
    TRUE   if a memory allocation error occured
*/

bool
push_new_name_resolution_context(THD *thd,
                                 TABLE_LIST *left_op, TABLE_LIST *right_op)
{
  Name_resolution_context *on_context;
  if (!(on_context= new (thd->mem_root) Name_resolution_context))
    return TRUE;
  on_context->init();
  on_context->first_name_resolution_table=
    left_op->first_leaf_for_name_resolution();
  on_context->last_name_resolution_table=
    right_op->last_leaf_for_name_resolution();
  return thd->lex->push_context(on_context, thd->mem_root);
}


/**
  Fix condition which contains only field (f turns to  f <> 0 )

  @param cond            The condition to fix

  @return fixed condition
*/

Item *normalize_cond(THD *thd, Item *cond)
{
  if (cond)
  {
    Item::Type type= cond->type();
    if (type == Item::FIELD_ITEM || type == Item::REF_ITEM)
    {
      cond= new (thd->mem_root) Item_func_ne(thd, cond, new (thd->mem_root) Item_int(thd, 0));
    }
  }
  return cond;
}


/**
  Add an ON condition to the second operand of a JOIN ... ON.

    Add an ON condition to the right operand of a JOIN ... ON clause.

  @param b     the second operand of a JOIN ... ON
  @param expr  the condition to be added to the ON clause

  @retval
    FALSE  if there was some error
  @retval
    TRUE   if all is OK
*/

void add_join_on(THD *thd, TABLE_LIST *b, Item *expr)
{
  if (expr)
  {
    expr= normalize_cond(thd, expr);
    if (!b->on_expr)
      b->on_expr= expr;
    else
    {
      /*
        If called from the parser, this happens if you have both a
        right and left join. If called later, it happens if we add more
        than one condition to the ON clause.
      */
      b->on_expr= new (thd->mem_root) Item_cond_and(thd, b->on_expr,expr);
    }
    b->on_expr->top_level_item();
  }
}


/**
  Mark that there is a NATURAL JOIN or JOIN ... USING between two
  tables.

    This function marks that table b should be joined with a either via
    a NATURAL JOIN or via JOIN ... USING. Both join types are special
    cases of each other, so we treat them together. The function
    setup_conds() creates a list of equal condition between all fields
    of the same name for NATURAL JOIN or the fields in 'using_fields'
    for JOIN ... USING. The list of equality conditions is stored
    either in b->on_expr, or in JOIN::conds, depending on whether there
    was an outer join.

  EXAMPLE
  @verbatim
    SELECT * FROM t1 NATURAL LEFT JOIN t2
     <=>
    SELECT * FROM t1 LEFT JOIN t2 ON (t1.i=t2.i and t1.j=t2.j ... )

    SELECT * FROM t1 NATURAL JOIN t2 WHERE <some_cond>
     <=>
    SELECT * FROM t1, t2 WHERE (t1.i=t2.i and t1.j=t2.j and <some_cond>)

    SELECT * FROM t1 JOIN t2 USING(j) WHERE <some_cond>
     <=>
    SELECT * FROM t1, t2 WHERE (t1.j=t2.j and <some_cond>)
   @endverbatim

  @param a		  Left join argument
  @param b		  Right join argument
  @param using_fields    Field names from USING clause
*/

void add_join_natural(TABLE_LIST *a, TABLE_LIST *b, List<String> *using_fields,
                      SELECT_LEX *lex)
{
  b->natural_join= a;
  lex->prev_join_using= using_fields;
}


/**
  Find a thread by id and return it, locking it LOCK_thd_data

  @param id  Identifier of the thread we're looking for
  @param query_id If true, search by query_id instead of thread_id

  @return NULL    - not found
          pointer - thread found, and its LOCK_thd_data is locked.
*/

THD *find_thread_by_id(longlong id, bool query_id)
{
  THD *tmp;
  mysql_mutex_lock(&LOCK_thread_count); // For unlink from list
  I_List_iterator<THD> it(threads);
  while ((tmp=it++))
  {
    if (tmp->get_command() == COM_DAEMON)
      continue;
    if (id == (query_id ? tmp->query_id : (longlong) tmp->thread_id))
    {
      mysql_mutex_lock(&tmp->LOCK_thd_data);    // Lock from delete
      break;
    }
  }
  mysql_mutex_unlock(&LOCK_thread_count);
  return tmp;
}


/**
  kill one thread.

  @param thd			Thread class
  @param id                     Thread id or query id
  @param kill_signal            Should it kill the query or the connection
  @param type                   Type of id: thread id or query id

  @note
    This is written such that we have a short lock on LOCK_thread_count
*/

uint
kill_one_thread(THD *thd, longlong id, killed_state kill_signal, killed_type type)
{
  THD *tmp;
  uint error= (type == KILL_TYPE_QUERY ? ER_NO_SUCH_QUERY : ER_NO_SUCH_THREAD);
  DBUG_ENTER("kill_one_thread");
  DBUG_PRINT("enter", ("id: %lld  signal: %u", id, (uint) kill_signal));

  if (id && (tmp= find_thread_by_id(id, type == KILL_TYPE_QUERY)))
  {
    /*
      If we're SUPER, we can KILL anything, including system-threads.
      No further checks.

      KILLer: thd->security_ctx->user could in theory be NULL while
      we're still in "unauthenticated" state. This is a theoretical
      case (the code suggests this could happen, so we play it safe).

      KILLee: tmp->security_ctx->user will be NULL for system threads.
      We need to check so Jane Random User doesn't crash the server
      when trying to kill a) system threads or b) unauthenticated users'
      threads (Bug#43748).

      If user of both killer and killee are non-NULL, proceed with
      slayage if both are string-equal.

      It's ok to also kill DELAYED threads with KILL_CONNECTION instead of
      KILL_SYSTEM_THREAD; The difference is that KILL_CONNECTION may be
      faster and do a harder kill than KILL_SYSTEM_THREAD;
    */

    if (((thd->security_ctx->master_access & SUPER_ACL) ||
        thd->security_ctx->user_matches(tmp->security_ctx)) &&
	!wsrep_thd_is_BF(tmp, true))
    {
      tmp->awake(kill_signal);
      error=0;
    }
    else
      error= (type == KILL_TYPE_QUERY ? ER_KILL_QUERY_DENIED_ERROR :
                                        ER_KILL_DENIED_ERROR);
    mysql_mutex_unlock(&tmp->LOCK_thd_data);
  }
  DBUG_PRINT("exit", ("%d", error));
  DBUG_RETURN(error);
}


/**
  kill all threads from one user

  @param thd			Thread class
  @param user_name		User name for threads we should kill
  @param only_kill_query        Should it kill the query or the connection

  @note
    This is written such that we have a short lock on LOCK_thread_count

    If we can't kill all threads because of security issues, no threads
    are killed.
*/

static uint kill_threads_for_user(THD *thd, LEX_USER *user,
                                  killed_state kill_signal, ha_rows *rows)
{
  THD *tmp;
  List<THD> threads_to_kill;
  DBUG_ENTER("kill_threads_for_user");

  *rows= 0;

  if (thd->is_fatal_error)                       // If we run out of memory
    DBUG_RETURN(ER_OUT_OF_RESOURCES);

  DBUG_PRINT("enter", ("user: %s  signal: %u", user->user.str,
                       (uint) kill_signal));

  mysql_mutex_lock(&LOCK_thread_count); // For unlink from list
  I_List_iterator<THD> it(threads);
  while ((tmp=it++))
  {
    if (!tmp->security_ctx->user)
      continue;
    /*
      Check that hostname (if given) and user name matches.

      host.str[0] == '%' means that host name was not given. See sql_yacc.yy
    */
    if (((user->host.str[0] == '%' && !user->host.str[1]) ||
         !strcmp(tmp->security_ctx->host_or_ip, user->host.str)) &&
        !strcmp(tmp->security_ctx->user, user->user.str))
    {
      if (!(thd->security_ctx->master_access & SUPER_ACL) &&
          !thd->security_ctx->user_matches(tmp->security_ctx))
      {
        mysql_mutex_unlock(&LOCK_thread_count);
        DBUG_RETURN(ER_KILL_DENIED_ERROR);
      }
      if (!threads_to_kill.push_back(tmp, thd->mem_root))
        mysql_mutex_lock(&tmp->LOCK_thd_data); // Lock from delete
    }
  }
  mysql_mutex_unlock(&LOCK_thread_count);
  if (!threads_to_kill.is_empty())
  {
    List_iterator_fast<THD> it2(threads_to_kill);
    THD *next_ptr;
    THD *ptr= it2++;
    do
    {
      ptr->awake(kill_signal);
      /*
        Careful here: The list nodes are allocated on the memroots of the
        THDs to be awakened.
        But those THDs may be terminated and deleted as soon as we release
        LOCK_thd_data, which will make the list nodes invalid.
        Since the operation "it++" dereferences the "next" pointer of the
        previous list node, we need to do this while holding LOCK_thd_data.
      */
      next_ptr= it2++;
      mysql_mutex_unlock(&ptr->LOCK_thd_data);
      (*rows)++;
    } while ((ptr= next_ptr));
  }
  DBUG_RETURN(0);
}


/**
  kills a thread and sends response.

  @param thd                    Thread class
  @param id                     Thread id or query id
  @param state                  Should it kill the query or the connection
  @param type                   Type of id: thread id or query id
*/

static
void sql_kill(THD *thd, longlong id, killed_state state, killed_type type)
{
  uint error;
  if (!(error= kill_one_thread(thd, id, state, type)))
  {
    if ((!thd->killed))
      my_ok(thd);
    else
      my_error(killed_errno(thd->killed), MYF(0), id);
  }
  else
    my_error(error, MYF(0), id);
}


static
void sql_kill_user(THD *thd, LEX_USER *user, killed_state state)
{
  uint error;
  ha_rows rows;
  if (!(error= kill_threads_for_user(thd, user, state, &rows)))
    my_ok(thd, rows);
  else
  {
    /*
      This is probably ER_OUT_OF_RESOURCES, but in the future we may
      want to write the name of the user we tried to kill
    */
    my_error(error, MYF(0), user->host.str, user->user.str);
  }
}


/** If pointer is not a null pointer, append filename to it. */

bool append_file_to_dir(THD *thd, const char **filename_ptr,
                        const char *table_name)
{
  char buff[FN_REFLEN],*ptr, *end;
  if (!*filename_ptr)
    return 0;					// nothing to do

  /* Check that the filename is not too long and it's a hard path */
  if (strlen(*filename_ptr)+strlen(table_name) >= FN_REFLEN-1 ||
      !test_if_hard_path(*filename_ptr))
  {
    my_error(ER_WRONG_TABLE_NAME, MYF(0), *filename_ptr);
    return 1;
  }
  /* Fix is using unix filename format on dos */
  strmov(buff,*filename_ptr);
  end=convert_dirname(buff, *filename_ptr, NullS);
  if (!(ptr= (char*) thd->alloc((size_t) (end-buff) + strlen(table_name)+1)))
    return 1;					// End of memory
  *filename_ptr=ptr;
  strxmov(ptr,buff,table_name,NullS);
  return 0;
}


/**
  Check if the select is a simple select (not an union).

  @retval
    0	ok
  @retval
    1	error	; In this case the error messege is sent to the client
*/

bool check_simple_select()
{
  THD *thd= current_thd;
  LEX *lex= thd->lex;
  if (lex->current_select != &lex->select_lex)
  {
    char command[80];
    Lex_input_stream *lip= & thd->m_parser_state->m_lip;
    strmake(command, lip->yylval->symbol.str,
	    MY_MIN(lip->yylval->symbol.length, sizeof(command)-1));
    my_error(ER_CANT_USE_OPTION_HERE, MYF(0), command);
    return 1;
  }
  return 0;
}


Comp_creator *comp_eq_creator(bool invert)
{
  return invert?(Comp_creator *)&ne_creator:(Comp_creator *)&eq_creator;
}


Comp_creator *comp_ge_creator(bool invert)
{
  return invert?(Comp_creator *)&lt_creator:(Comp_creator *)&ge_creator;
}


Comp_creator *comp_gt_creator(bool invert)
{
  return invert?(Comp_creator *)&le_creator:(Comp_creator *)&gt_creator;
}


Comp_creator *comp_le_creator(bool invert)
{
  return invert?(Comp_creator *)&gt_creator:(Comp_creator *)&le_creator;
}


Comp_creator *comp_lt_creator(bool invert)
{
  return invert?(Comp_creator *)&ge_creator:(Comp_creator *)&lt_creator;
}


Comp_creator *comp_ne_creator(bool invert)
{
  return invert?(Comp_creator *)&eq_creator:(Comp_creator *)&ne_creator;
}


/**
  Construct ALL/ANY/SOME subquery Item.

  @param left_expr   pointer to left expression
  @param cmp         compare function creator
  @param all         true if we create ALL subquery
  @param select_lex  pointer on parsed subquery structure

  @return
    constructed Item (or 0 if out of memory)
*/
Item * all_any_subquery_creator(THD *thd, Item *left_expr,
				chooser_compare_func_creator cmp,
				bool all,
				SELECT_LEX *select_lex)
{
  if ((cmp == &comp_eq_creator) && !all)       //  = ANY <=> IN
    return new (thd->mem_root) Item_in_subselect(thd, left_expr, select_lex);

  if ((cmp == &comp_ne_creator) && all)        // <> ALL <=> NOT IN
    return new (thd->mem_root) Item_func_not(thd,
             new (thd->mem_root) Item_in_subselect(thd, left_expr, select_lex));

  Item_allany_subselect *it=
    new (thd->mem_root) Item_allany_subselect(thd, left_expr, cmp, select_lex,
                                              all);
  if (all) /* ALL */
    return it->upper_item= new (thd->mem_root) Item_func_not_all(thd, it);

  /* ANY/SOME */
  return it->upper_item= new (thd->mem_root) Item_func_nop_all(thd, it);
}


/**
  Multi update query pre-check.

  @param thd		Thread handler
  @param tables	Global/local table list (have to be the same)

  @retval
    FALSE OK
  @retval
    TRUE  Error
*/

bool multi_update_precheck(THD *thd, TABLE_LIST *tables)
{
  const char *msg= 0;
  TABLE_LIST *table;
  LEX *lex= thd->lex;
  SELECT_LEX *select_lex= &lex->select_lex;
  DBUG_ENTER("multi_update_precheck");

  if (select_lex->item_list.elements != lex->value_list.elements)
  {
    my_message(ER_WRONG_VALUE_COUNT, ER_THD(thd, ER_WRONG_VALUE_COUNT), MYF(0));
    DBUG_RETURN(TRUE);
  }
  /*
    Ensure that we have UPDATE or SELECT privilege for each table
    The exact privilege is checked in mysql_multi_update()
  */
  for (table= tables; table; table= table->next_local)
  {
    if (table->is_jtbm())
      continue;
    if (table->derived)
      table->grant.privilege= SELECT_ACL;
    else if ((check_access(thd, UPDATE_ACL, table->db,
                           &table->grant.privilege,
                           &table->grant.m_internal,
                           0, 1) ||
              check_grant(thd, UPDATE_ACL, table, FALSE, 1, TRUE)) &&
             (check_access(thd, SELECT_ACL, table->db,
                           &table->grant.privilege,
                           &table->grant.m_internal,
                           0, 0) ||
              check_grant(thd, SELECT_ACL, table, FALSE, 1, FALSE)))
      DBUG_RETURN(TRUE);

    table->grant.orig_want_privilege= 0;
    table->table_in_first_from_clause= 1;
  }
  /*
    Is there tables of subqueries?
  */
  if (&lex->select_lex != lex->all_selects_list)
  {
    DBUG_PRINT("info",("Checking sub query list"));
    for (table= tables; table; table= table->next_global)
    {
      if (!table->table_in_first_from_clause)
      {
	if (check_access(thd, SELECT_ACL, table->db,
                         &table->grant.privilege,
                         &table->grant.m_internal,
                         0, 0) ||
	    check_grant(thd, SELECT_ACL, table, FALSE, 1, FALSE))
	  DBUG_RETURN(TRUE);
      }
    }
  }

  if (select_lex->order_list.elements)
    msg= "ORDER BY";
  else if (select_lex->select_limit)
    msg= "LIMIT";
  if (msg)
  {
    my_error(ER_WRONG_USAGE, MYF(0), "UPDATE", msg);
    DBUG_RETURN(TRUE);
  }
  DBUG_RETURN(FALSE);
}

/**
  Multi delete query pre-check.

  @param thd			Thread handler
  @param tables		Global/local table list

  @retval
    FALSE OK
  @retval
    TRUE  error
*/

bool multi_delete_precheck(THD *thd, TABLE_LIST *tables)
{
  SELECT_LEX *select_lex= &thd->lex->select_lex;
  TABLE_LIST *aux_tables= thd->lex->auxiliary_table_list.first;
  TABLE_LIST **save_query_tables_own_last= thd->lex->query_tables_own_last;
  DBUG_ENTER("multi_delete_precheck");

  /*
    Temporary tables are pre-opened in 'tables' list only. Here we need to
    initialize TABLE instances in 'aux_tables' list.
  */
  for (TABLE_LIST *tl= aux_tables; tl; tl= tl->next_global)
  {
    if (tl->table)
      continue;

    if (tl->correspondent_table)
      tl->table= tl->correspondent_table->table;
  }

  /* sql_yacc guarantees that tables and aux_tables are not zero */
  DBUG_ASSERT(aux_tables != 0);
  if (check_table_access(thd, SELECT_ACL, tables, FALSE, UINT_MAX, FALSE))
    DBUG_RETURN(TRUE);

  /*
    Since aux_tables list is not part of LEX::query_tables list we
    have to juggle with LEX::query_tables_own_last value to be able
    call check_table_access() safely.
  */
  thd->lex->query_tables_own_last= 0;
  if (check_table_access(thd, DELETE_ACL, aux_tables, FALSE, UINT_MAX, FALSE))
  {
    thd->lex->query_tables_own_last= save_query_tables_own_last;
    DBUG_RETURN(TRUE);
  }
  thd->lex->query_tables_own_last= save_query_tables_own_last;

  if ((thd->variables.option_bits & OPTION_SAFE_UPDATES) && !select_lex->where)
  {
    my_message(ER_UPDATE_WITHOUT_KEY_IN_SAFE_MODE,
               ER_THD(thd, ER_UPDATE_WITHOUT_KEY_IN_SAFE_MODE), MYF(0));
    DBUG_RETURN(TRUE);
  }
  DBUG_RETURN(FALSE);
}


/*
  Given a table in the source list, find a correspondent table in the
  table references list.

  @param lex Pointer to LEX representing multi-delete.
  @param src Source table to match.
  @param ref Table references list.

  @remark The source table list (tables listed before the FROM clause
  or tables listed in the FROM clause before the USING clause) may
  contain table names or aliases that must match unambiguously one,
  and only one, table in the target table list (table references list,
  after FROM/USING clause).

  @return Matching table, NULL otherwise.
*/

static TABLE_LIST *multi_delete_table_match(LEX *lex, TABLE_LIST *tbl,
                                            TABLE_LIST *tables)
{
  TABLE_LIST *match= NULL;
  DBUG_ENTER("multi_delete_table_match");

  for (TABLE_LIST *elem= tables; elem; elem= elem->next_local)
  {
    int cmp;

    if (tbl->is_fqtn && elem->is_alias)
      continue; /* no match */
    if (tbl->is_fqtn && elem->is_fqtn)
      cmp= my_strcasecmp(table_alias_charset, tbl->table_name, elem->table_name) ||
           strcmp(tbl->db, elem->db);
    else if (elem->is_alias)
      cmp= my_strcasecmp(table_alias_charset, tbl->alias, elem->alias);
    else
      cmp= my_strcasecmp(table_alias_charset, tbl->table_name, elem->table_name) ||
           strcmp(tbl->db, elem->db);

    if (cmp)
      continue;

    if (match)
    {
      my_error(ER_NONUNIQ_TABLE, MYF(0), elem->alias);
      DBUG_RETURN(NULL);
    }

    match= elem;
  }

  if (!match)
    my_error(ER_UNKNOWN_TABLE, MYF(0), tbl->table_name, "MULTI DELETE");

  DBUG_RETURN(match);
}


/**
  Link tables in auxilary table list of multi-delete with corresponding
  elements in main table list, and set proper locks for them.

  @param lex   pointer to LEX representing multi-delete

  @retval
    FALSE   success
  @retval
    TRUE    error
*/

bool multi_delete_set_locks_and_link_aux_tables(LEX *lex)
{
  TABLE_LIST *tables= lex->select_lex.table_list.first;
  TABLE_LIST *target_tbl;
  DBUG_ENTER("multi_delete_set_locks_and_link_aux_tables");

  lex->table_count= 0;

  for (target_tbl= lex->auxiliary_table_list.first;
       target_tbl; target_tbl= target_tbl->next_local)
  {
    lex->table_count++;
    /* All tables in aux_tables must be found in FROM PART */
    TABLE_LIST *walk= multi_delete_table_match(lex, target_tbl, tables);
    if (!walk)
      DBUG_RETURN(TRUE);
    if (!walk->derived)
    {
      target_tbl->table_name= walk->table_name;
      target_tbl->table_name_length= walk->table_name_length;
    }
    walk->updating= target_tbl->updating;
    walk->lock_type= target_tbl->lock_type;
    /* We can assume that tables to be deleted from are locked for write. */
    DBUG_ASSERT(walk->lock_type >= TL_WRITE_ALLOW_WRITE);
    walk->mdl_request.set_type(MDL_SHARED_WRITE);
    target_tbl->correspondent_table= walk;	// Remember corresponding table
  }
  DBUG_RETURN(FALSE);
}


/**
  simple UPDATE query pre-check.

  @param thd		Thread handler
  @param tables	Global table list

  @retval
    FALSE OK
  @retval
    TRUE  Error
*/

bool update_precheck(THD *thd, TABLE_LIST *tables)
{
  DBUG_ENTER("update_precheck");
  if (thd->lex->select_lex.item_list.elements != thd->lex->value_list.elements)
  {
    my_message(ER_WRONG_VALUE_COUNT, ER_THD(thd, ER_WRONG_VALUE_COUNT), MYF(0));
    DBUG_RETURN(TRUE);
  }
  DBUG_RETURN(check_one_table_access(thd, UPDATE_ACL, tables));
}


/**
  simple DELETE query pre-check.

  @param thd		Thread handler
  @param tables	Global table list

  @retval
    FALSE  OK
  @retval
    TRUE   error
*/

bool delete_precheck(THD *thd, TABLE_LIST *tables)
{
  DBUG_ENTER("delete_precheck");
  if (check_one_table_access(thd, DELETE_ACL, tables))
    DBUG_RETURN(TRUE);
  /* Set privilege for the WHERE clause */
  tables->grant.want_privilege=(SELECT_ACL & ~tables->grant.privilege);
  DBUG_RETURN(FALSE);
}


/**
  simple INSERT query pre-check.

  @param thd		Thread handler
  @param tables	Global table list

  @retval
    FALSE  OK
  @retval
    TRUE   error
*/

bool insert_precheck(THD *thd, TABLE_LIST *tables)
{
  LEX *lex= thd->lex;
  DBUG_ENTER("insert_precheck");

  /*
    Check that we have modify privileges for the first table and
    select privileges for the rest
  */
  ulong privilege= (INSERT_ACL |
                    (lex->duplicates == DUP_REPLACE ? DELETE_ACL : 0) |
                    (lex->value_list.elements ? UPDATE_ACL : 0));

  if (check_one_table_access(thd, privilege, tables))
    DBUG_RETURN(TRUE);

  if (lex->update_list.elements != lex->value_list.elements)
  {
    my_message(ER_WRONG_VALUE_COUNT, ER_THD(thd, ER_WRONG_VALUE_COUNT), MYF(0));
    DBUG_RETURN(TRUE);
  }
  DBUG_RETURN(FALSE);
}


/**
   Set proper open mode and table type for element representing target table
   of CREATE TABLE statement, also adjust statement table list if necessary.
*/

void create_table_set_open_action_and_adjust_tables(LEX *lex)
{
  TABLE_LIST *create_table= lex->query_tables;

  if (lex->tmp_table())
    create_table->open_type= OT_TEMPORARY_ONLY;
  else
    create_table->open_type= OT_BASE_ONLY;

  if (!lex->select_lex.item_list.elements)
  {
    /*
      Avoid opening and locking target table for ordinary CREATE TABLE
      or CREATE TABLE LIKE for write (unlike in CREATE ... SELECT we
      won't do any insertions in it anyway). Not doing this causes
      problems when running CREATE TABLE IF NOT EXISTS for already
      existing log table.
    */
    create_table->lock_type= TL_READ;
  }
}


/**
  CREATE TABLE query pre-check.

  @param thd			Thread handler
  @param tables		Global table list
  @param create_table	        Table which will be created

  @retval
    FALSE   OK
  @retval
    TRUE   Error
*/

bool create_table_precheck(THD *thd, TABLE_LIST *tables,
                           TABLE_LIST *create_table)
{
  LEX *lex= thd->lex;
  SELECT_LEX *select_lex= &lex->select_lex;
  ulong want_priv;
  bool error= TRUE;                                 // Error message is given
  DBUG_ENTER("create_table_precheck");

  /*
    Require CREATE [TEMPORARY] privilege on new table; for
    CREATE TABLE ... SELECT, also require INSERT.
  */

  want_priv= lex->tmp_table() ?  CREATE_TMP_ACL :
             (CREATE_ACL | (select_lex->item_list.elements ? INSERT_ACL : 0));

  /* CREATE OR REPLACE on not temporary tables require DROP_ACL */
  if (lex->create_info.or_replace() && !lex->tmp_table())
    want_priv|= DROP_ACL;
                          
  if (check_access(thd, want_priv, create_table->db,
                   &create_table->grant.privilege,
                   &create_table->grant.m_internal,
                   0, 0))
    goto err;

  /* If it is a merge table, check privileges for merge children. */
  if (lex->create_info.merge_list.first)
  {
    /*
      The user must have (SELECT_ACL | UPDATE_ACL | DELETE_ACL) on the
      underlying base tables, even if there are temporary tables with the same
      names.

      From user's point of view, it might look as if the user must have these
      privileges on temporary tables to create a merge table over them. This is
      one of two cases when a set of privileges is required for operations on
      temporary tables (see also CREATE TABLE).

      The reason for this behavior stems from the following facts:

        - For merge tables, the underlying table privileges are checked only
          at CREATE TABLE / ALTER TABLE time.

          In other words, once a merge table is created, the privileges of
          the underlying tables can be revoked, but the user will still have
          access to the merge table (provided that the user has privileges on
          the merge table itself). 

        - Temporary tables shadow base tables.

          I.e. there might be temporary and base tables with the same name, and
          the temporary table takes the precedence in all operations.

        - For temporary MERGE tables we do not track if their child tables are
          base or temporary. As result we can't guarantee that privilege check
          which was done in presence of temporary child will stay relevant
          later as this temporary table might be removed.

      If SELECT_ACL | UPDATE_ACL | DELETE_ACL privileges were not checked for
      the underlying *base* tables, it would create a security breach as in
      Bug#12771903.
    */

    if (check_table_access(thd, SELECT_ACL | UPDATE_ACL | DELETE_ACL,
                           lex->create_info.merge_list.first,
                           FALSE, UINT_MAX, FALSE))
      goto err;
  }

  if (want_priv != CREATE_TMP_ACL &&
      check_grant(thd, want_priv, create_table, FALSE, 1, FALSE))
    goto err;

  if (select_lex->item_list.elements)
  {
    /* Check permissions for used tables in CREATE TABLE ... SELECT */
    if (tables && check_table_access(thd, SELECT_ACL, tables, FALSE,
                                     UINT_MAX, FALSE))
      goto err;
  }
  else if (lex->create_info.like())
  {
    if (check_table_access(thd, SELECT_ACL, tables, FALSE, UINT_MAX, FALSE))
      goto err;
  }

  if (check_fk_parent_table_access(thd, &lex->create_info, &lex->alter_info))
    goto err;

  /*
    For CREATE TABLE we should not open the table even if it exists.
    If the table exists, we should either not create it or replace it
  */
  lex->query_tables->open_strategy= TABLE_LIST::OPEN_STUB;

  error= FALSE;

err:
  DBUG_RETURN(error);
}


/**
  Check privileges for LOCK TABLES statement.

  @param thd     Thread context.
  @param tables  List of tables to be locked.

  @retval FALSE - Success.
  @retval TRUE  - Failure.
*/

static bool lock_tables_precheck(THD *thd, TABLE_LIST *tables)
{
  TABLE_LIST *first_not_own_table= thd->lex->first_not_own_table();

  for (TABLE_LIST *table= tables; table != first_not_own_table && table;
       table= table->next_global)
  {
    if (is_temporary_table(table))
      continue;

    if (check_table_access(thd, LOCK_TABLES_ACL | SELECT_ACL, table,
                           FALSE, 1, FALSE))
      return TRUE;
  }

  return FALSE;
}


/**
  negate given expression.

  @param thd  thread handler
  @param expr expression for negation

  @return
    negated expression
*/

Item *negate_expression(THD *thd, Item *expr)
{
  Item *negated;
  if (expr->type() == Item::FUNC_ITEM &&
      ((Item_func *) expr)->functype() == Item_func::NOT_FUNC)
  {
    /* it is NOT(NOT( ... )) */
    Item *arg= ((Item_func *) expr)->arguments()[0];
    enum_parsing_place place= thd->lex->current_select->parsing_place;
    if (arg->is_bool_type() || place == IN_WHERE || place == IN_HAVING)
      return arg;
    /*
      if it is not boolean function then we have to emulate value of
      not(not(a)), it will be a != 0
    */
    return new (thd->mem_root) Item_func_ne(thd, arg, new (thd->mem_root) Item_int(thd, (char*) "0", 0, 1));
  }

  if ((negated= expr->neg_transformer(thd)) != 0)
    return negated;
  return new (thd->mem_root) Item_func_not(thd, expr);
}

/**
  Set the specified definer to the default value, which is the
  current user in the thread.
 
  @param[in]  thd       thread handler
  @param[out] definer   definer
*/
 
void get_default_definer(THD *thd, LEX_USER *definer, bool role)
{
  const Security_context *sctx= thd->security_ctx;

  if (role)
  {
    definer->user.str= const_cast<char*>(sctx->priv_role);
    definer->host= empty_lex_str;
  }
  else
  {
    definer->user.str= const_cast<char*>(sctx->priv_user);
    definer->host.str= const_cast<char*>(sctx->priv_host);
    definer->host.length= strlen(definer->host.str);
  }
  definer->user.length= strlen(definer->user.str);

  definer->reset_auth();
}


/**
  Create default definer for the specified THD.

  @param[in] thd         thread handler

  @return
    - On success, return a valid pointer to the created and initialized
    LEX_USER, which contains definer information.
    - On error, return 0.
*/

LEX_USER *create_default_definer(THD *thd, bool role)
{
  LEX_USER *definer;

  if (! (definer= (LEX_USER*) thd->alloc(sizeof(LEX_USER))))
    return 0;

  thd->get_definer(definer, role);

  if (role && definer->user.length == 0)
  {
    my_error(ER_MALFORMED_DEFINER, MYF(0));
    return 0;
  }
  else
    return definer;
}


/**
  Create definer with the given user and host names.

  @param[in] thd          thread handler
  @param[in] user_name    user name
  @param[in] host_name    host name

  @return
    - On success, return a valid pointer to the created and initialized
    LEX_USER, which contains definer information.
    - On error, return 0.
*/

LEX_USER *create_definer(THD *thd, LEX_STRING *user_name, LEX_STRING *host_name)
{
  LEX_USER *definer;

  /* Create and initialize. */

  if (! (definer= (LEX_USER*) thd->alloc(sizeof(LEX_USER))))
    return 0;

  definer->user= *user_name;
  definer->host= *host_name;
  definer->reset_auth();

  return definer;
}


/**
  Check that byte length of a string does not exceed some limit.

  @param str         string to be checked
  @param err_msg     Number of error message to be displayed if the string
		     is too long.  0 if empty error message.
  @param max_length  max length

  @retval
    FALSE   the passed string is not longer than max_length
  @retval
    TRUE    the passed string is longer than max_length

  NOTE
    The function is not used in existing code but can be useful later?
*/

bool check_string_byte_length(LEX_STRING *str, uint err_msg,
                              uint max_byte_length)
{
  if (str->length <= max_byte_length)
    return FALSE;

  my_error(ER_WRONG_STRING_LENGTH, MYF(0), str->str,
           err_msg ? ER(err_msg) : "", max_byte_length);

  return TRUE;
}


/*
  Check that char length of a string does not exceed some limit.

  SYNOPSIS
  check_string_char_length()
      str              string to be checked
      err_msg          Number of error message to be displayed if the string
		       is too long.  0 if empty error message.
      max_char_length  max length in symbols
      cs               string charset

  RETURN
    FALSE   the passed string is not longer than max_char_length
    TRUE    the passed string is longer than max_char_length
*/


bool check_string_char_length(LEX_STRING *str, uint err_msg,
                              uint max_char_length, CHARSET_INFO *cs,
                              bool no_error)
{
  int well_formed_error;
  uint res= cs->cset->well_formed_len(cs, str->str, str->str + str->length,
                                      max_char_length, &well_formed_error);

  if (!well_formed_error && str->length == res)
    return FALSE;

  if (!no_error)
  {
    ErrConvString err(str->str, str->length, cs);
    my_error(ER_WRONG_STRING_LENGTH, MYF(0), err.ptr(),
             err_msg ? ER(err_msg) : "",
             max_char_length);
  }
  return TRUE;
}

C_MODE_START

/*
  Check if path does not contain mysql data home directory

  SYNOPSIS
    test_if_data_home_dir()
    dir                     directory

  RETURN VALUES
    0	ok
    1	error ;  Given path contains data directory
*/

int test_if_data_home_dir(const char *dir)
{
  char path[FN_REFLEN];
  int dir_len;
  DBUG_ENTER("test_if_data_home_dir");

  if (!dir)
    DBUG_RETURN(0);

  /*
    data_file_name and index_file_name include the table name without
    extension. Mostly this does not refer to an existing file. When
    comparing data_file_name or index_file_name against the data
    directory, we try to resolve all symbolic links. On some systems,
    we use realpath(3) for the resolution. This returns ENOENT if the
    resolved path does not refer to an existing file. my_realpath()
    does then copy the requested path verbatim, without symlink
    resolution. Thereafter the comparison can fail even if the
    requested path is within the data directory. E.g. if symlinks to
    another file system are used. To make realpath(3) return the
    resolved path, we strip the table name and compare the directory
    path only. If the directory doesn't exist either, table creation
    will fail anyway.
  */

  (void) fn_format(path, dir, "", "",
                   (MY_RETURN_REAL_PATH|MY_RESOLVE_SYMLINKS));
  dir_len= strlen(path);
  if (mysql_unpacked_real_data_home_len<= dir_len)
  {
    if (dir_len > mysql_unpacked_real_data_home_len &&
        path[mysql_unpacked_real_data_home_len] != FN_LIBCHAR)
      DBUG_RETURN(0);

    if (lower_case_file_system)
    {
      if (!my_strnncoll(default_charset_info, (const uchar*) path,
                        mysql_unpacked_real_data_home_len,
                        (const uchar*) mysql_unpacked_real_data_home,
                        mysql_unpacked_real_data_home_len))
      {
        DBUG_PRINT("error", ("Path is part of mysql_real_data_home"));
        DBUG_RETURN(1);
      }
    }
    else if (!memcmp(path, mysql_unpacked_real_data_home,
                     mysql_unpacked_real_data_home_len))
    {
      DBUG_PRINT("error", ("Path is part of mysql_real_data_home"));
      DBUG_RETURN(1);
    }
  }
  DBUG_RETURN(0);
}

C_MODE_END


int error_if_data_home_dir(const char *path, const char *what)
{
  size_t dirlen;
  char   dirpath[FN_REFLEN];
  if (path)
  {
    dirname_part(dirpath, path, &dirlen);
    if (test_if_data_home_dir(dirpath))
    {
      my_error(ER_WRONG_ARGUMENTS, MYF(0), what);
      return 1;
    }
  }
  return 0;
}

/**
  Check that host name string is valid.

  @param[in] str string to be checked

  @return             Operation status
    @retval  FALSE    host name is ok
    @retval  TRUE     host name string is longer than max_length or
                      has invalid symbols
*/

bool check_host_name(LEX_STRING *str)
{
  const char *name= str->str;
  const char *end= str->str + str->length;
  if (check_string_byte_length(str, ER_HOSTNAME, HOSTNAME_LENGTH))
    return TRUE;

  while (name != end)
  {
    if (*name == '@')
    {
      my_printf_error(ER_UNKNOWN_ERROR, 
                      "Malformed hostname (illegal symbol: '%c')", MYF(0),
                      *name);
      return TRUE;
    }
    name++;
  }
  return FALSE;
}


extern int MYSQLparse(THD *thd); // from sql_yacc.cc


/**
  This is a wrapper of MYSQLparse(). All the code should call parse_sql()
  instead of MYSQLparse().

  @param thd Thread context.
  @param parser_state Parser state.
  @param creation_ctx Object creation context.

  @return Error status.
    @retval FALSE on success.
    @retval TRUE on parsing error.
*/

bool parse_sql(THD *thd, Parser_state *parser_state,
               Object_creation_ctx *creation_ctx, bool do_pfs_digest)
{
  bool ret_value;
  DBUG_ENTER("parse_sql");
  DBUG_ASSERT(thd->m_parser_state == NULL);
  DBUG_ASSERT(thd->lex->m_sql_cmd == NULL);

  MYSQL_QUERY_PARSE_START(thd->query());
  /* Backup creation context. */

  Object_creation_ctx *backup_ctx= NULL;

  if (creation_ctx)
    backup_ctx= creation_ctx->set_n_backup(thd);

  /* Set parser state. */

  thd->m_parser_state= parser_state;

  parser_state->m_digest_psi= NULL;
  parser_state->m_lip.m_digest= NULL;

  if (do_pfs_digest)
  {
    /* Start Digest */
    parser_state->m_digest_psi= MYSQL_DIGEST_START(thd->m_statement_psi);

    if (parser_state->m_input.m_compute_digest ||
       (parser_state->m_digest_psi != NULL))
    {
      /*
        If either:
        - the caller wants to compute a digest
        - the performance schema wants to compute a digest
        set the digest listener in the lexer.
      */
      parser_state->m_lip.m_digest= thd->m_digest;
      parser_state->m_lip.m_digest->m_digest_storage.m_charset_number= thd->charset()->number;
    }
  }

  /* Parse the query. */

  bool mysql_parse_status= MYSQLparse(thd) != 0;

  /*
    Check that if MYSQLparse() failed either thd->is_error() is set, or an
    internal error handler is set.

    The assert will not catch a situation where parsing fails without an
    error reported if an error handler exists. The problem is that the
    error handler might have intercepted the error, so thd->is_error() is
    not set. However, there is no way to be 100% sure here (the error
    handler might be for other errors than parsing one).
  */

  DBUG_ASSERT(!mysql_parse_status ||
              thd->is_error() ||
              thd->get_internal_handler());

  /* Reset parser state. */

  thd->m_parser_state= NULL;

  /* Restore creation context. */

  if (creation_ctx)
    creation_ctx->restore_env(thd, backup_ctx);

  /* That's it. */

  ret_value= mysql_parse_status || thd->is_fatal_error;

  if ((ret_value == 0) && (parser_state->m_digest_psi != NULL))
  {
    /*
      On parsing success, record the digest in the performance schema.
    */
    DBUG_ASSERT(do_pfs_digest);
    DBUG_ASSERT(thd->m_digest != NULL);
    MYSQL_DIGEST_END(parser_state->m_digest_psi,
                     & thd->m_digest->m_digest_storage);
  }

  MYSQL_QUERY_PARSE_DONE(ret_value);
  DBUG_RETURN(ret_value);
}

/**
  @} (end of group Runtime_Environment)
*/



/**
  Check and merge "CHARACTER SET cs [ COLLATE cl ]" clause

  @param cs character set pointer.
  @param cl collation pointer.

  Check if collation "cl" is applicable to character set "cs".

  If "cl" is NULL (e.g. when COLLATE clause is not specified),
  then simply "cs" is returned.
  
  @return Error status.
    @retval NULL, if "cl" is not applicable to "cs".
    @retval pointer to merged CHARSET_INFO on success.
*/


CHARSET_INFO*
merge_charset_and_collation(CHARSET_INFO *cs, CHARSET_INFO *cl)
{
  if (cl)
  {
    if (!my_charset_same(cs, cl))
    {
      my_error(ER_COLLATION_CHARSET_MISMATCH, MYF(0), cl->name, cs->csname);
      return NULL;
    }
    return cl;
  }
  return cs;
}

/** find a collation with binary comparison rules
*/
CHARSET_INFO *find_bin_collation(CHARSET_INFO *cs)
{
  const char *csname= cs->csname;
  cs= get_charset_by_csname(csname, MY_CS_BINSORT, MYF(0));
  if (!cs)
  {
    char tmp[65];
    strxnmov(tmp, sizeof(tmp)-1, csname, "_bin", NULL);
    my_error(ER_UNKNOWN_COLLATION, MYF(0), tmp);
  }
  return cs;
}<|MERGE_RESOLUTION|>--- conflicted
+++ resolved
@@ -3995,12 +3995,9 @@
                                                              lex->duplicates,
                                                              lex->ignore)))
       {
-<<<<<<< HEAD
         if (lex->analyze_stmt)
           ((select_result_interceptor*)sel_result)->disable_my_ok_calls();
 
-=======
->>>>>>> 666b9663
         if (explain)
           res= mysql_explain_union(thd, &thd->lex->unit, sel_result);
         else
@@ -4799,7 +4796,6 @@
       break;
     }
 
-<<<<<<< HEAD
 #ifdef WITH_WSREP
     if (lex->type & (
             REFRESH_GRANT            |
@@ -4815,8 +4811,6 @@
     }
 #endif /* WITH_WSREP*/
 
-=======
->>>>>>> 666b9663
 #ifdef HAVE_REPLICATION
     if (lex->type & REFRESH_READ_LOCK)
     {
