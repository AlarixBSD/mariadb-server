--- conflicted
+++ resolved
@@ -3991,16 +3991,10 @@
       lex->sphead= 0;
 #ifndef NO_EMBEDDED_ACCESS_CHECKS
       /* only add privileges if really neccessary */
-<<<<<<< HEAD
-      if (sp_automatic_privileges &&
+      if (sp_automatic_privileges && !opt_noacl &&
           check_routine_access(thd, DEFAULT_CREATE_PROC_ACLS,
       			       db, name,
                                lex->sql_command == SQLCOM_CREATE_PROCEDURE, 1))
-=======
-      if (sp_automatic_privileges && !opt_noacl &&
-          check_procedure_access(thd, DEFAULT_CREATE_PROC_ACLS,
-      				 db, name, 1))
->>>>>>> 7830fd2c
       {
         close_thread_tables(thd);
         if (sp_grant_privileges(thd, db, name, 
@@ -4266,14 +4260,9 @@
                                  lex->sql_command == SQLCOM_DROP_PROCEDURE, 0))
           goto error;
 #ifndef NO_EMBEDDED_ACCESS_CHECKS
-<<<<<<< HEAD
-	if (sp_automatic_privileges &&
+	if (sp_automatic_privileges && !opt_noacl &&
 	    sp_revoke_privileges(thd, db, name, 
                                  lex->sql_command == SQLCOM_DROP_PROCEDURE))
-=======
-	if (sp_automatic_privileges && !opt_noacl &&
-	    sp_revoke_privileges(thd, db, name))
->>>>>>> 7830fd2c
 	{
 	  push_warning(thd, MYSQL_ERROR::WARN_LEVEL_WARN, 
 		       ER_PROC_AUTO_REVOKE_FAIL,
