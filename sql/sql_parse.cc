/* Copyright (c) 2000, 2017, Oracle and/or its affiliates.
   Copyright (c) 2008, 2020, MariaDB

   This program is free software; you can redistribute it and/or modify
   it under the terms of the GNU General Public License as published by
   the Free Software Foundation; version 2 of the License.

   This program is distributed in the hope that it will be useful,
   but WITHOUT ANY WARRANTY; without even the implied warranty of
   MERCHANTABILITY or FITNESS FOR A PARTICULAR PURPOSE.  See the
   GNU General Public License for more details.

   You should have received a copy of the GNU General Public License
   along with this program; if not, write to the Free Software
   Foundation, Inc., 51 Franklin St, Fifth Floor, Boston, MA  02110-1335  USA */

#define MYSQL_LEX 1
#include "mariadb.h"
#include "sql_priv.h"
#include "sql_parse.h"        // sql_kill, *_precheck, *_prepare
#include "lock.h"             // try_transactional_lock,
                              // check_transactional_lock,
                              // set_handler_table_locks,
                              // lock_global_read_lock,
                              // make_global_read_lock_block_commit
#include "sql_base.h"         // open_tables, open_and_lock_tables,
                              // lock_tables, unique_table,
                              // close_thread_tables, is_temporary_table
                              // table_cache.h
#include "sql_cache.h"        // QUERY_CACHE_FLAGS_SIZE, query_cache_*
#include "sql_show.h"         // mysqld_list_*, mysqld_show_*,
                              // calc_sum_of_all_status
#include "mysqld.h"
#include "sql_locale.h"                         // my_locale_en_US
#include "log.h"                                // flush_error_log
#include "sql_view.h"         // mysql_create_view, mysql_drop_view
#include "sql_delete.h"       // mysql_delete
#include "sql_insert.h"       // mysql_insert
#include "sql_update.h"       // mysql_update, mysql_multi_update
#include "sql_partition.h"    // struct partition_info
#include "sql_db.h"           // mysql_change_db, mysql_create_db,
                              // mysql_rm_db, mysql_upgrade_db,
                              // mysql_alter_db,
                              // check_db_dir_existence,
                              // my_dbopt_cleanup
#include "sql_table.h"        // mysql_create_like_table,
                              // mysql_create_table,
                              // mysql_alter_table,
                              // mysql_backup_table,
                              // mysql_restore_table
#include "sql_reload.h"       // reload_acl_and_cache
#include "sql_admin.h"        // mysql_assign_to_keycache
#include "sql_connect.h"      // decrease_user_connections,
                              // check_mqh,
                              // reset_mqh
#include "sql_rename.h"       // mysql_rename_tables
#include "sql_tablespace.h"   // mysql_alter_tablespace
#include "hostname.h"         // hostname_cache_refresh
#include "sql_test.h"         // mysql_print_status
#include "sql_select.h"       // handle_select, mysql_select,
                              // mysql_explain_union
#include "sql_load.h"         // mysql_load
#include "sql_servers.h"      // create_servers, alter_servers,
                              // drop_servers, servers_reload
#include "sql_handler.h"      // mysql_ha_open, mysql_ha_close,
                              // mysql_ha_read
#include "sql_binlog.h"       // mysql_client_binlog_statement
#include "sql_do.h"           // mysql_do
#include "sql_help.h"         // mysqld_help
#include "rpl_constants.h"    // Incident, INCIDENT_LOST_EVENTS
#include "log_event.h"
#include "sql_repl.h"
#include "rpl_filter.h"
#include "repl_failsafe.h"
#include <m_ctype.h>
#include <myisam.h>
#include <my_dir.h>
#include "rpl_mi.h"

#include "sql_digest.h"

#include "sp_head.h"
#include "sp.h"
#include "sp_cache.h"
#include "events.h"
#include "sql_trigger.h"
#include "transaction.h"
#include "sql_audit.h"
#include "sql_prepare.h"
#include "sql_cte.h"
#include "debug_sync.h"
#include "probes_mysql.h"
#include "set_var.h"
#include "sql_bootstrap.h"
#include "sql_sequence.h"
#include "opt_trace.h"
#include "mysql/psi/mysql_sp.h"

#include "my_json_writer.h" 

#define PRIV_LOCK_TABLES (SELECT_ACL | LOCK_TABLES_ACL)

#define FLAGSTR(V,F) ((V)&(F)?#F" ":"")

#ifdef WITH_ARIA_STORAGE_ENGINE
#include "../storage/maria/ha_maria.h"
#endif

#include "wsrep.h"
#include "wsrep_mysqld.h"
#ifdef WITH_WSREP
#include "wsrep_thd.h"
#include "wsrep_trans_observer.h" /* wsrep transaction hooks */

static bool wsrep_mysql_parse(THD *thd, char *rawbuf, uint length,
                              Parser_state *parser_state,
                              bool is_com_multi,
                              bool is_next_command);

#endif /* WITH_WSREP */
/**
  @defgroup Runtime_Environment Runtime Environment
  @{
*/

static bool execute_sqlcom_select(THD *thd, TABLE_LIST *all_tables);
static void sql_kill(THD *thd, longlong id, killed_state state, killed_type type);
static void sql_kill_user(THD *thd, LEX_USER *user, killed_state state);
static bool lock_tables_precheck(THD *thd, TABLE_LIST *tables);
static bool execute_show_status(THD *, TABLE_LIST *);
static bool check_rename_table(THD *, TABLE_LIST *, TABLE_LIST *);
static bool generate_incident_event(THD *thd);
static int  show_create_db(THD *thd, LEX *lex);
static bool alter_routine(THD *thd, LEX *lex);
static bool drop_routine(THD *thd, LEX *lex);

const char *any_db="*any*";	// Special symbol for check_access

const LEX_CSTRING command_name[257]={
  { STRING_WITH_LEN("Sleep") },           //0
  { STRING_WITH_LEN("Quit") },            //1
  { STRING_WITH_LEN("Init DB") },         //2
  { STRING_WITH_LEN("Query") },           //3
  { STRING_WITH_LEN("Field List") },      //4
  { STRING_WITH_LEN("Create DB") },       //5
  { STRING_WITH_LEN("Drop DB") },         //6
  { STRING_WITH_LEN("Refresh") },         //7
  { STRING_WITH_LEN("Shutdown") },        //8
  { STRING_WITH_LEN("Statistics") },      //9
  { STRING_WITH_LEN("Processlist") },     //10
  { STRING_WITH_LEN("Connect") },         //11
  { STRING_WITH_LEN("Kill") },            //12
  { STRING_WITH_LEN("Debug") },           //13
  { STRING_WITH_LEN("Ping") },            //14
  { STRING_WITH_LEN("Time") },            //15
  { STRING_WITH_LEN("Delayed insert") },  //16
  { STRING_WITH_LEN("Change user") },     //17
  { STRING_WITH_LEN("Binlog Dump") },     //18
  { STRING_WITH_LEN("Table Dump") },      //19
  { STRING_WITH_LEN("Connect Out") },     //20
  { STRING_WITH_LEN("Register Slave") },  //21
  { STRING_WITH_LEN("Prepare") },         //22
  { STRING_WITH_LEN("Execute") },         //23
  { STRING_WITH_LEN("Long Data") },       //24
  { STRING_WITH_LEN("Close stmt") },      //25
  { STRING_WITH_LEN("Reset stmt") },      //26
  { STRING_WITH_LEN("Set option") },      //27
  { STRING_WITH_LEN("Fetch") },           //28
  { STRING_WITH_LEN("Daemon") },          //29
  { STRING_WITH_LEN("Unimpl get tid") },  //30
  { STRING_WITH_LEN("Reset connection") },//31
  { 0, 0 }, //32
  { 0, 0 }, //33
  { 0, 0 }, //34
  { 0, 0 }, //35
  { 0, 0 }, //36
  { 0, 0 }, //37
  { 0, 0 }, //38
  { 0, 0 }, //39
  { 0, 0 }, //40
  { 0, 0 }, //41
  { 0, 0 }, //42
  { 0, 0 }, //43
  { 0, 0 }, //44
  { 0, 0 }, //45
  { 0, 0 }, //46
  { 0, 0 }, //47
  { 0, 0 }, //48
  { 0, 0 }, //49
  { 0, 0 }, //50
  { 0, 0 }, //51
  { 0, 0 }, //52
  { 0, 0 }, //53
  { 0, 0 }, //54
  { 0, 0 }, //55
  { 0, 0 }, //56
  { 0, 0 }, //57
  { 0, 0 }, //58
  { 0, 0 }, //59
  { 0, 0 }, //60
  { 0, 0 }, //61
  { 0, 0 }, //62
  { 0, 0 }, //63
  { 0, 0 }, //64
  { 0, 0 }, //65
  { 0, 0 }, //66
  { 0, 0 }, //67
  { 0, 0 }, //68
  { 0, 0 }, //69
  { 0, 0 }, //70
  { 0, 0 }, //71
  { 0, 0 }, //72
  { 0, 0 }, //73
  { 0, 0 }, //74
  { 0, 0 }, //75
  { 0, 0 }, //76
  { 0, 0 }, //77
  { 0, 0 }, //78
  { 0, 0 }, //79
  { 0, 0 }, //80
  { 0, 0 }, //81
  { 0, 0 }, //82
  { 0, 0 }, //83
  { 0, 0 }, //84
  { 0, 0 }, //85
  { 0, 0 }, //86
  { 0, 0 }, //87
  { 0, 0 }, //88
  { 0, 0 }, //89
  { 0, 0 }, //90
  { 0, 0 }, //91
  { 0, 0 }, //92
  { 0, 0 }, //93
  { 0, 0 }, //94
  { 0, 0 }, //95
  { 0, 0 }, //96
  { 0, 0 }, //97
  { 0, 0 }, //98
  { 0, 0 }, //99
  { 0, 0 }, //100
  { 0, 0 }, //101
  { 0, 0 }, //102
  { 0, 0 }, //103
  { 0, 0 }, //104
  { 0, 0 }, //105
  { 0, 0 }, //106
  { 0, 0 }, //107
  { 0, 0 }, //108
  { 0, 0 }, //109
  { 0, 0 }, //110
  { 0, 0 }, //111
  { 0, 0 }, //112
  { 0, 0 }, //113
  { 0, 0 }, //114
  { 0, 0 }, //115
  { 0, 0 }, //116
  { 0, 0 }, //117
  { 0, 0 }, //118
  { 0, 0 }, //119
  { 0, 0 }, //120
  { 0, 0 }, //121
  { 0, 0 }, //122
  { 0, 0 }, //123
  { 0, 0 }, //124
  { 0, 0 }, //125
  { 0, 0 }, //126
  { 0, 0 }, //127
  { 0, 0 }, //128
  { 0, 0 }, //129
  { 0, 0 }, //130
  { 0, 0 }, //131
  { 0, 0 }, //132
  { 0, 0 }, //133
  { 0, 0 }, //134
  { 0, 0 }, //135
  { 0, 0 }, //136
  { 0, 0 }, //137
  { 0, 0 }, //138
  { 0, 0 }, //139
  { 0, 0 }, //140
  { 0, 0 }, //141
  { 0, 0 }, //142
  { 0, 0 }, //143
  { 0, 0 }, //144
  { 0, 0 }, //145
  { 0, 0 }, //146
  { 0, 0 }, //147
  { 0, 0 }, //148
  { 0, 0 }, //149
  { 0, 0 }, //150
  { 0, 0 }, //151
  { 0, 0 }, //152
  { 0, 0 }, //153
  { 0, 0 }, //154
  { 0, 0 }, //155
  { 0, 0 }, //156
  { 0, 0 }, //157
  { 0, 0 }, //158
  { 0, 0 }, //159
  { 0, 0 }, //160
  { 0, 0 }, //161
  { 0, 0 }, //162
  { 0, 0 }, //163
  { 0, 0 }, //164
  { 0, 0 }, //165
  { 0, 0 }, //166
  { 0, 0 }, //167
  { 0, 0 }, //168
  { 0, 0 }, //169
  { 0, 0 }, //170
  { 0, 0 }, //171
  { 0, 0 }, //172
  { 0, 0 }, //173
  { 0, 0 }, //174
  { 0, 0 }, //175
  { 0, 0 }, //176
  { 0, 0 }, //177
  { 0, 0 }, //178
  { 0, 0 }, //179
  { 0, 0 }, //180
  { 0, 0 }, //181
  { 0, 0 }, //182
  { 0, 0 }, //183
  { 0, 0 }, //184
  { 0, 0 }, //185
  { 0, 0 }, //186
  { 0, 0 }, //187
  { 0, 0 }, //188
  { 0, 0 }, //189
  { 0, 0 }, //190
  { 0, 0 }, //191
  { 0, 0 }, //192
  { 0, 0 }, //193
  { 0, 0 }, //194
  { 0, 0 }, //195
  { 0, 0 }, //196
  { 0, 0 }, //197
  { 0, 0 }, //198
  { 0, 0 }, //199
  { 0, 0 }, //200
  { 0, 0 }, //201
  { 0, 0 }, //202
  { 0, 0 }, //203
  { 0, 0 }, //204
  { 0, 0 }, //205
  { 0, 0 }, //206
  { 0, 0 }, //207
  { 0, 0 }, //208
  { 0, 0 }, //209
  { 0, 0 }, //210
  { 0, 0 }, //211
  { 0, 0 }, //212
  { 0, 0 }, //213
  { 0, 0 }, //214
  { 0, 0 }, //215
  { 0, 0 }, //216
  { 0, 0 }, //217
  { 0, 0 }, //218
  { 0, 0 }, //219
  { 0, 0 }, //220
  { 0, 0 }, //221
  { 0, 0 }, //222
  { 0, 0 }, //223
  { 0, 0 }, //224
  { 0, 0 }, //225
  { 0, 0 }, //226
  { 0, 0 }, //227
  { 0, 0 }, //228
  { 0, 0 }, //229
  { 0, 0 }, //230
  { 0, 0 }, //231
  { 0, 0 }, //232
  { 0, 0 }, //233
  { 0, 0 }, //234
  { 0, 0 }, //235
  { 0, 0 }, //236
  { 0, 0 }, //237
  { 0, 0 }, //238
  { 0, 0 }, //239
  { 0, 0 }, //240
  { 0, 0 }, //241
  { 0, 0 }, //242
  { 0, 0 }, //243
  { 0, 0 }, //244
  { 0, 0 }, //245
  { 0, 0 }, //246
  { 0, 0 }, //247
  { 0, 0 }, //248
  { 0, 0 }, //249
  { STRING_WITH_LEN("Bulk_execute") }, //250
  { STRING_WITH_LEN("Slave_worker") }, //251
  { STRING_WITH_LEN("Slave_IO") }, //252
  { STRING_WITH_LEN("Slave_SQL") }, //253
  { STRING_WITH_LEN("Com_multi") }, //254
  { STRING_WITH_LEN("Error") }  // Last command number 255
};

#ifdef HAVE_REPLICATION
/**
  Returns true if all tables should be ignored.
*/
inline bool all_tables_not_ok(THD *thd, TABLE_LIST *tables)
{
  Rpl_filter *rpl_filter= thd->system_thread_info.rpl_sql_info->rpl_filter;
  return rpl_filter->is_on() && tables && !thd->spcont &&
         !rpl_filter->tables_ok(thd->db.str, tables);
}
#endif


static bool some_non_temp_table_to_be_updated(THD *thd, TABLE_LIST *tables)
{
  for (TABLE_LIST *table= tables; table; table= table->next_global)
  {
    DBUG_ASSERT(table->db.str && table->table_name.str);
    if (table->updating && !thd->find_tmp_table_share(table))
      return 1;
  }
  return 0;
}


/*
  Check whether the statement implicitly commits an active transaction.

  @param thd    Thread handle.
  @param mask   Bitmask used for the SQL command match.

  @return 0     No implicit commit
  @return 1     Do a commit
*/
bool stmt_causes_implicit_commit(THD *thd, uint mask)
{
  LEX *lex= thd->lex;
  bool skip= FALSE;
  DBUG_ENTER("stmt_causes_implicit_commit");

  if (!(sql_command_flags[lex->sql_command] & mask))
    DBUG_RETURN(FALSE);

  switch (lex->sql_command) {
  case SQLCOM_ALTER_TABLE:
  case SQLCOM_ALTER_SEQUENCE:
    /* If ALTER TABLE of non-temporary table, do implicit commit */
    skip= (lex->tmp_table());
    break;
  case SQLCOM_DROP_TABLE:
  case SQLCOM_DROP_SEQUENCE:
  case SQLCOM_CREATE_TABLE:
  case SQLCOM_CREATE_SEQUENCE:
    /*
      If CREATE TABLE of non-temporary table and the table is not part
      if a BEGIN GTID ... COMMIT group, do a implicit commit.
      This ensures that CREATE ... SELECT will in the same GTID group on the
      master and slave.
    */
    skip= (lex->tmp_table() ||
           (thd->variables.option_bits & OPTION_GTID_BEGIN));
    break;
  case SQLCOM_SET_OPTION:
    skip= lex->autocommit ? FALSE : TRUE;
    break;
  default:
    break;
  }

  DBUG_RETURN(!skip);
}


/**
  Mark all commands that somehow changes a table.

  This is used to check number of updates / hour.

  sql_command is actually set to SQLCOM_END sometimes
  so we need the +1 to include it in the array.

  See COMMAND_FLAG_xxx for different type of commands
     2  - query that returns meaningful ROW_COUNT() -
          a number of modified rows
*/

uint sql_command_flags[SQLCOM_END+1];
uint server_command_flags[COM_END+1];

void init_update_queries(void)
{
  /* Initialize the server command flags array. */
  memset(server_command_flags, 0, sizeof(server_command_flags));

  server_command_flags[COM_STATISTICS]= CF_SKIP_QUERY_ID | CF_SKIP_QUESTIONS | CF_SKIP_WSREP_CHECK;
  server_command_flags[COM_PING]=       CF_SKIP_QUERY_ID | CF_SKIP_QUESTIONS | CF_SKIP_WSREP_CHECK | CF_NO_COM_MULTI;

  server_command_flags[COM_QUIT]= CF_SKIP_WSREP_CHECK;
  server_command_flags[COM_PROCESS_INFO]= CF_SKIP_WSREP_CHECK;
  server_command_flags[COM_PROCESS_KILL]= CF_SKIP_WSREP_CHECK;
  server_command_flags[COM_SHUTDOWN]= CF_SKIP_WSREP_CHECK;
  server_command_flags[COM_SLEEP]= CF_SKIP_WSREP_CHECK;
  server_command_flags[COM_TIME]= CF_SKIP_WSREP_CHECK;
  server_command_flags[COM_INIT_DB]= CF_SKIP_WSREP_CHECK;
  server_command_flags[COM_END]= CF_SKIP_WSREP_CHECK;
  for (uint i= COM_MDB_GAP_BEG; i <= COM_MDB_GAP_END; i++)
  {
    server_command_flags[i]= CF_SKIP_WSREP_CHECK;
  }

  /*
    COM_QUERY, COM_SET_OPTION and COM_STMT_XXX are allowed to pass the early
    COM_xxx filter, they're checked later in mysql_execute_command().
  */
  server_command_flags[COM_QUERY]= CF_SKIP_WSREP_CHECK;
  server_command_flags[COM_SET_OPTION]= CF_SKIP_WSREP_CHECK;
  server_command_flags[COM_STMT_PREPARE]= CF_SKIP_QUESTIONS | CF_SKIP_WSREP_CHECK;
  server_command_flags[COM_STMT_EXECUTE]= CF_SKIP_WSREP_CHECK;
  server_command_flags[COM_STMT_FETCH]=   CF_SKIP_WSREP_CHECK;
  server_command_flags[COM_STMT_CLOSE]= CF_SKIP_QUESTIONS | CF_SKIP_WSREP_CHECK;
  server_command_flags[COM_STMT_RESET]= CF_SKIP_QUESTIONS | CF_SKIP_WSREP_CHECK;
  server_command_flags[COM_STMT_EXECUTE]= CF_SKIP_WSREP_CHECK;
  server_command_flags[COM_STMT_SEND_LONG_DATA]= CF_SKIP_WSREP_CHECK;
  server_command_flags[COM_REGISTER_SLAVE]= CF_SKIP_WSREP_CHECK;
  server_command_flags[COM_MULTI]= CF_SKIP_WSREP_CHECK | CF_NO_COM_MULTI;

  /* Initialize the sql command flags array. */
  memset(sql_command_flags, 0, sizeof(sql_command_flags));

  /*
    In general, DDL statements do not generate row events and do not go
    through a cache before being written to the binary log. However, the
    CREATE TABLE...SELECT is an exception because it may generate row
    events. For that reason,  the SQLCOM_CREATE_TABLE  which represents
    a CREATE TABLE, including the CREATE TABLE...SELECT, has the
    CF_CAN_GENERATE_ROW_EVENTS flag. The distinction between a regular
    CREATE TABLE and the CREATE TABLE...SELECT is made in other parts of
    the code, in particular in the Query_log_event's constructor.
  */
  sql_command_flags[SQLCOM_CREATE_TABLE]=   CF_CHANGES_DATA | CF_REEXECUTION_FRAGILE |
                                            CF_AUTO_COMMIT_TRANS | CF_REPORT_PROGRESS |
                                            CF_CAN_GENERATE_ROW_EVENTS |
                                            CF_SCHEMA_CHANGE;
  sql_command_flags[SQLCOM_CREATE_SEQUENCE]=  (CF_CHANGES_DATA |
                                            CF_REEXECUTION_FRAGILE |
                                            CF_AUTO_COMMIT_TRANS |
                                            CF_SCHEMA_CHANGE);
  sql_command_flags[SQLCOM_CREATE_INDEX]=   CF_CHANGES_DATA | CF_AUTO_COMMIT_TRANS |
                                            CF_ADMIN_COMMAND | CF_REPORT_PROGRESS;
  sql_command_flags[SQLCOM_ALTER_TABLE]=    CF_CHANGES_DATA | CF_WRITE_LOGS_COMMAND |
                                            CF_AUTO_COMMIT_TRANS | CF_REPORT_PROGRESS |
                                            CF_INSERTS_DATA | CF_ADMIN_COMMAND;
  sql_command_flags[SQLCOM_ALTER_SEQUENCE]= CF_CHANGES_DATA | CF_WRITE_LOGS_COMMAND |
                                            CF_AUTO_COMMIT_TRANS | CF_SCHEMA_CHANGE |
                                            CF_ADMIN_COMMAND;
  sql_command_flags[SQLCOM_TRUNCATE]=       CF_CHANGES_DATA | CF_WRITE_LOGS_COMMAND |
                                            CF_AUTO_COMMIT_TRANS;
  sql_command_flags[SQLCOM_DROP_TABLE]=     CF_CHANGES_DATA | CF_AUTO_COMMIT_TRANS | CF_SCHEMA_CHANGE;
  sql_command_flags[SQLCOM_DROP_SEQUENCE]=  CF_CHANGES_DATA | CF_AUTO_COMMIT_TRANS | CF_SCHEMA_CHANGE;
  sql_command_flags[SQLCOM_LOAD]=           CF_CHANGES_DATA | CF_REEXECUTION_FRAGILE |
                                            CF_CAN_GENERATE_ROW_EVENTS | CF_REPORT_PROGRESS |
                                            CF_INSERTS_DATA;
  sql_command_flags[SQLCOM_CREATE_DB]=      CF_CHANGES_DATA | CF_AUTO_COMMIT_TRANS | CF_DB_CHANGE;
  sql_command_flags[SQLCOM_DROP_DB]=        CF_CHANGES_DATA | CF_AUTO_COMMIT_TRANS | CF_DB_CHANGE;
  sql_command_flags[SQLCOM_CREATE_PACKAGE]= CF_CHANGES_DATA | CF_AUTO_COMMIT_TRANS;
  sql_command_flags[SQLCOM_DROP_PACKAGE]=   CF_CHANGES_DATA | CF_AUTO_COMMIT_TRANS;
  sql_command_flags[SQLCOM_CREATE_PACKAGE_BODY]= CF_CHANGES_DATA | CF_AUTO_COMMIT_TRANS;
  sql_command_flags[SQLCOM_DROP_PACKAGE_BODY]= CF_CHANGES_DATA | CF_AUTO_COMMIT_TRANS;
  sql_command_flags[SQLCOM_ALTER_DB_UPGRADE]= CF_AUTO_COMMIT_TRANS;
  sql_command_flags[SQLCOM_ALTER_DB]=       CF_CHANGES_DATA | CF_AUTO_COMMIT_TRANS | CF_DB_CHANGE;
  sql_command_flags[SQLCOM_RENAME_TABLE]=   CF_CHANGES_DATA | CF_AUTO_COMMIT_TRANS | CF_ADMIN_COMMAND;
  sql_command_flags[SQLCOM_DROP_INDEX]=     CF_CHANGES_DATA | CF_AUTO_COMMIT_TRANS |
                                            CF_REPORT_PROGRESS | CF_ADMIN_COMMAND;
  sql_command_flags[SQLCOM_CREATE_VIEW]=    CF_CHANGES_DATA | CF_REEXECUTION_FRAGILE |
                                            CF_AUTO_COMMIT_TRANS;
  sql_command_flags[SQLCOM_DROP_VIEW]=      CF_CHANGES_DATA | CF_AUTO_COMMIT_TRANS;
  sql_command_flags[SQLCOM_CREATE_TRIGGER]= CF_CHANGES_DATA | CF_AUTO_COMMIT_TRANS;
  sql_command_flags[SQLCOM_DROP_TRIGGER]=   CF_CHANGES_DATA | CF_AUTO_COMMIT_TRANS;
  sql_command_flags[SQLCOM_CREATE_EVENT]=   CF_CHANGES_DATA | CF_AUTO_COMMIT_TRANS;
  sql_command_flags[SQLCOM_ALTER_EVENT]=    CF_CHANGES_DATA | CF_AUTO_COMMIT_TRANS;
  sql_command_flags[SQLCOM_DROP_EVENT]=     CF_CHANGES_DATA | CF_AUTO_COMMIT_TRANS;

  sql_command_flags[SQLCOM_UPDATE]=	    CF_CHANGES_DATA | CF_REEXECUTION_FRAGILE |
                                            CF_CAN_GENERATE_ROW_EVENTS |
                                            CF_OPTIMIZER_TRACE |
                                            CF_CAN_BE_EXPLAINED |
                                            CF_UPDATES_DATA |
                                            CF_PS_ARRAY_BINDING_SAFE;
  sql_command_flags[SQLCOM_UPDATE_MULTI]=   CF_CHANGES_DATA | CF_REEXECUTION_FRAGILE |
                                            CF_CAN_GENERATE_ROW_EVENTS |
                                            CF_OPTIMIZER_TRACE |
                                            CF_CAN_BE_EXPLAINED |
                                            CF_UPDATES_DATA |
                                            CF_PS_ARRAY_BINDING_SAFE;
  sql_command_flags[SQLCOM_INSERT]=	    CF_CHANGES_DATA | CF_REEXECUTION_FRAGILE |
                                            CF_CAN_GENERATE_ROW_EVENTS |
                                            CF_OPTIMIZER_TRACE |
                                            CF_CAN_BE_EXPLAINED |
                                            CF_INSERTS_DATA |
                                            CF_PS_ARRAY_BINDING_SAFE |
                                            CF_PS_ARRAY_BINDING_OPTIMIZED;
  sql_command_flags[SQLCOM_INSERT_SELECT]=  CF_CHANGES_DATA | CF_REEXECUTION_FRAGILE |
                                            CF_CAN_GENERATE_ROW_EVENTS |
                                            CF_OPTIMIZER_TRACE |
                                            CF_CAN_BE_EXPLAINED |
                                            CF_INSERTS_DATA;
  sql_command_flags[SQLCOM_DELETE]=         CF_CHANGES_DATA | CF_REEXECUTION_FRAGILE |
                                            CF_CAN_GENERATE_ROW_EVENTS |
                                            CF_OPTIMIZER_TRACE |
                                            CF_CAN_BE_EXPLAINED |
                                            CF_DELETES_DATA |
                                            CF_PS_ARRAY_BINDING_SAFE;
  sql_command_flags[SQLCOM_DELETE_MULTI]=   CF_CHANGES_DATA | CF_REEXECUTION_FRAGILE |
                                            CF_CAN_GENERATE_ROW_EVENTS |
                                            CF_OPTIMIZER_TRACE |
                                            CF_CAN_BE_EXPLAINED |
                                            CF_DELETES_DATA;
  sql_command_flags[SQLCOM_REPLACE]=        CF_CHANGES_DATA | CF_REEXECUTION_FRAGILE |
                                            CF_CAN_GENERATE_ROW_EVENTS |
                                            CF_OPTIMIZER_TRACE |
                                            CF_CAN_BE_EXPLAINED |
                                            CF_INSERTS_DATA |
                                            CF_PS_ARRAY_BINDING_SAFE |
                                            CF_PS_ARRAY_BINDING_OPTIMIZED;
  sql_command_flags[SQLCOM_REPLACE_SELECT]= CF_CHANGES_DATA | CF_REEXECUTION_FRAGILE |
                                            CF_CAN_GENERATE_ROW_EVENTS |
                                            CF_OPTIMIZER_TRACE |
                                            CF_CAN_BE_EXPLAINED |
                                            CF_INSERTS_DATA;
  sql_command_flags[SQLCOM_SELECT]=         CF_REEXECUTION_FRAGILE |
                                            CF_CAN_GENERATE_ROW_EVENTS |
                                            CF_OPTIMIZER_TRACE |
                                            CF_CAN_BE_EXPLAINED;
  // (1) so that subquery is traced when doing "SET @var = (subquery)"
  /*
    @todo SQLCOM_SET_OPTION should have CF_CAN_GENERATE_ROW_EVENTS
    set, because it may invoke a stored function that generates row
    events. /Sven
  */
  sql_command_flags[SQLCOM_SET_OPTION]=     CF_REEXECUTION_FRAGILE |
                                            CF_AUTO_COMMIT_TRANS |
                                            CF_CAN_GENERATE_ROW_EVENTS |
                                            CF_OPTIMIZER_TRACE; // (1)
  // (1) so that subquery is traced when doing "DO @var := (subquery)"
  sql_command_flags[SQLCOM_DO]=             CF_REEXECUTION_FRAGILE |
                                            CF_CAN_GENERATE_ROW_EVENTS |
                                            CF_OPTIMIZER_TRACE; // (1)

  sql_command_flags[SQLCOM_SHOW_STATUS_PROC]= CF_STATUS_COMMAND | CF_REEXECUTION_FRAGILE;
  sql_command_flags[SQLCOM_SHOW_STATUS_PACKAGE]= CF_STATUS_COMMAND | CF_REEXECUTION_FRAGILE;
  sql_command_flags[SQLCOM_SHOW_STATUS_PACKAGE_BODY]= CF_STATUS_COMMAND | CF_REEXECUTION_FRAGILE;
  sql_command_flags[SQLCOM_SHOW_STATUS]=      CF_STATUS_COMMAND | CF_REEXECUTION_FRAGILE;
  sql_command_flags[SQLCOM_SHOW_DATABASES]=   CF_STATUS_COMMAND | CF_REEXECUTION_FRAGILE;
  sql_command_flags[SQLCOM_SHOW_TRIGGERS]=    CF_STATUS_COMMAND | CF_REEXECUTION_FRAGILE;
  sql_command_flags[SQLCOM_SHOW_EVENTS]=      CF_STATUS_COMMAND | CF_REEXECUTION_FRAGILE;
  sql_command_flags[SQLCOM_SHOW_OPEN_TABLES]= CF_STATUS_COMMAND | CF_REEXECUTION_FRAGILE;
  sql_command_flags[SQLCOM_SHOW_PLUGINS]=     CF_STATUS_COMMAND;
  sql_command_flags[SQLCOM_SHOW_GENERIC]=     CF_STATUS_COMMAND;
  sql_command_flags[SQLCOM_SHOW_FIELDS]=      CF_STATUS_COMMAND | CF_REEXECUTION_FRAGILE;
  sql_command_flags[SQLCOM_SHOW_KEYS]=        CF_STATUS_COMMAND | CF_REEXECUTION_FRAGILE;
  sql_command_flags[SQLCOM_SHOW_VARIABLES]=   CF_STATUS_COMMAND | CF_REEXECUTION_FRAGILE;
  sql_command_flags[SQLCOM_SHOW_CHARSETS]=    CF_STATUS_COMMAND | CF_REEXECUTION_FRAGILE;
  sql_command_flags[SQLCOM_SHOW_COLLATIONS]=  CF_STATUS_COMMAND | CF_REEXECUTION_FRAGILE;
  sql_command_flags[SQLCOM_SHOW_BINLOGS]=     CF_STATUS_COMMAND;
  sql_command_flags[SQLCOM_SHOW_SLAVE_HOSTS]= CF_STATUS_COMMAND;
  sql_command_flags[SQLCOM_SHOW_BINLOG_EVENTS]= CF_STATUS_COMMAND;
  sql_command_flags[SQLCOM_SHOW_STORAGE_ENGINES]= CF_STATUS_COMMAND;
  sql_command_flags[SQLCOM_SHOW_AUTHORS]=     CF_STATUS_COMMAND;
  sql_command_flags[SQLCOM_SHOW_CONTRIBUTORS]= CF_STATUS_COMMAND;
  sql_command_flags[SQLCOM_SHOW_PRIVILEGES]=  CF_STATUS_COMMAND;
  sql_command_flags[SQLCOM_SHOW_WARNS]=       CF_STATUS_COMMAND | CF_DIAGNOSTIC_STMT;
  sql_command_flags[SQLCOM_SHOW_ERRORS]=      CF_STATUS_COMMAND | CF_DIAGNOSTIC_STMT;
  sql_command_flags[SQLCOM_SHOW_ENGINE_STATUS]= CF_STATUS_COMMAND;
  sql_command_flags[SQLCOM_SHOW_ENGINE_MUTEX]= CF_STATUS_COMMAND;
  sql_command_flags[SQLCOM_SHOW_ENGINE_LOGS]= CF_STATUS_COMMAND;
  sql_command_flags[SQLCOM_SHOW_EXPLAIN]= CF_STATUS_COMMAND;
  sql_command_flags[SQLCOM_SHOW_PROCESSLIST]= CF_STATUS_COMMAND;
  sql_command_flags[SQLCOM_SHOW_GRANTS]=      CF_STATUS_COMMAND;
  sql_command_flags[SQLCOM_SHOW_CREATE_USER]= CF_STATUS_COMMAND;
  sql_command_flags[SQLCOM_SHOW_CREATE_DB]=   CF_STATUS_COMMAND;
  sql_command_flags[SQLCOM_SHOW_CREATE]=  CF_STATUS_COMMAND;
  sql_command_flags[SQLCOM_SHOW_BINLOG_STAT]= CF_STATUS_COMMAND;
  sql_command_flags[SQLCOM_SHOW_SLAVE_STAT]=  CF_STATUS_COMMAND;
  sql_command_flags[SQLCOM_SHOW_CREATE_PROC]= CF_STATUS_COMMAND;
  sql_command_flags[SQLCOM_SHOW_CREATE_FUNC]= CF_STATUS_COMMAND;
  sql_command_flags[SQLCOM_SHOW_CREATE_PACKAGE]= CF_STATUS_COMMAND;
  sql_command_flags[SQLCOM_SHOW_CREATE_PACKAGE_BODY]= CF_STATUS_COMMAND;
  sql_command_flags[SQLCOM_SHOW_CREATE_TRIGGER]=  CF_STATUS_COMMAND;
  sql_command_flags[SQLCOM_SHOW_STATUS_FUNC]= CF_STATUS_COMMAND | CF_REEXECUTION_FRAGILE;
  sql_command_flags[SQLCOM_SHOW_PROC_CODE]=   CF_STATUS_COMMAND;
  sql_command_flags[SQLCOM_SHOW_FUNC_CODE]=   CF_STATUS_COMMAND;
  sql_command_flags[SQLCOM_SHOW_PACKAGE_BODY_CODE]= CF_STATUS_COMMAND;
  sql_command_flags[SQLCOM_SHOW_CREATE_EVENT]= CF_STATUS_COMMAND;
  sql_command_flags[SQLCOM_SHOW_PROFILES]=    CF_STATUS_COMMAND;
  sql_command_flags[SQLCOM_SHOW_PROFILE]=     CF_STATUS_COMMAND;
  sql_command_flags[SQLCOM_BINLOG_BASE64_EVENT]= CF_STATUS_COMMAND | CF_CAN_GENERATE_ROW_EVENTS;
  sql_command_flags[SQLCOM_SHOW_TABLES]=       (CF_STATUS_COMMAND | CF_SHOW_TABLE_COMMAND | CF_REEXECUTION_FRAGILE);
  sql_command_flags[SQLCOM_SHOW_TABLE_STATUS]= (CF_STATUS_COMMAND | CF_SHOW_TABLE_COMMAND | CF_REEXECUTION_FRAGILE);


  sql_command_flags[SQLCOM_CREATE_USER]=       CF_CHANGES_DATA;
  sql_command_flags[SQLCOM_RENAME_USER]=       CF_CHANGES_DATA;
  sql_command_flags[SQLCOM_DROP_USER]=         CF_CHANGES_DATA;
  sql_command_flags[SQLCOM_ALTER_USER]=        CF_CHANGES_DATA;
  sql_command_flags[SQLCOM_CREATE_ROLE]=       CF_CHANGES_DATA;
  sql_command_flags[SQLCOM_GRANT]=             CF_CHANGES_DATA;
  sql_command_flags[SQLCOM_GRANT_ROLE]=        CF_CHANGES_DATA;
  sql_command_flags[SQLCOM_REVOKE]=            CF_CHANGES_DATA;
  sql_command_flags[SQLCOM_REVOKE_ROLE]=       CF_CHANGES_DATA;
  sql_command_flags[SQLCOM_OPTIMIZE]=          CF_CHANGES_DATA;
  sql_command_flags[SQLCOM_CREATE_FUNCTION]=   CF_CHANGES_DATA | CF_AUTO_COMMIT_TRANS;
  sql_command_flags[SQLCOM_CREATE_PROCEDURE]=  CF_CHANGES_DATA | CF_AUTO_COMMIT_TRANS;
  sql_command_flags[SQLCOM_CREATE_SPFUNCTION]= CF_CHANGES_DATA | CF_AUTO_COMMIT_TRANS;
  sql_command_flags[SQLCOM_DROP_PROCEDURE]=    CF_CHANGES_DATA | CF_AUTO_COMMIT_TRANS;
  sql_command_flags[SQLCOM_DROP_FUNCTION]=     CF_CHANGES_DATA | CF_AUTO_COMMIT_TRANS;
  sql_command_flags[SQLCOM_ALTER_PROCEDURE]=   CF_CHANGES_DATA | CF_AUTO_COMMIT_TRANS;
  sql_command_flags[SQLCOM_ALTER_FUNCTION]=    CF_CHANGES_DATA | CF_AUTO_COMMIT_TRANS;
  sql_command_flags[SQLCOM_INSTALL_PLUGIN]=    CF_CHANGES_DATA | CF_AUTO_COMMIT_TRANS;
  sql_command_flags[SQLCOM_UNINSTALL_PLUGIN]=  CF_CHANGES_DATA | CF_AUTO_COMMIT_TRANS;

  /*
    The following is used to preserver CF_ROW_COUNT during the
    a CALL or EXECUTE statement, so the value generated by the
    last called (or executed) statement is preserved.
    See mysql_execute_command() for how CF_ROW_COUNT is used.
  */
  /*
    (1): without it, in "CALL some_proc((subq))", subquery would not be
    traced.
  */
  sql_command_flags[SQLCOM_CALL]=      CF_REEXECUTION_FRAGILE |
                                       CF_CAN_GENERATE_ROW_EVENTS |
                                       CF_OPTIMIZER_TRACE; // (1)
  sql_command_flags[SQLCOM_EXECUTE]=   CF_CAN_GENERATE_ROW_EVENTS;
  sql_command_flags[SQLCOM_EXECUTE_IMMEDIATE]= CF_CAN_GENERATE_ROW_EVENTS;
  sql_command_flags[SQLCOM_COMPOUND]=  CF_CAN_GENERATE_ROW_EVENTS;

  /*
    We don't want to change to statement based replication for these commands
  */
  sql_command_flags[SQLCOM_ROLLBACK]|= CF_FORCE_ORIGINAL_BINLOG_FORMAT;
  /* We don't want to replicate ALTER TABLE for temp tables in row format */
  sql_command_flags[SQLCOM_ALTER_TABLE]|= CF_FORCE_ORIGINAL_BINLOG_FORMAT;
  /* We don't want to replicate TRUNCATE for temp tables in row format */
  sql_command_flags[SQLCOM_TRUNCATE]|= CF_FORCE_ORIGINAL_BINLOG_FORMAT;
  /* We don't want to replicate DROP for temp tables in row format */
  sql_command_flags[SQLCOM_DROP_TABLE]|= CF_FORCE_ORIGINAL_BINLOG_FORMAT;
  sql_command_flags[SQLCOM_DROP_SEQUENCE]|= CF_FORCE_ORIGINAL_BINLOG_FORMAT;
  /* We don't want to replicate CREATE/DROP INDEX for temp tables in row format */
  sql_command_flags[SQLCOM_CREATE_INDEX]|= CF_FORCE_ORIGINAL_BINLOG_FORMAT;
  sql_command_flags[SQLCOM_DROP_INDEX]|= CF_FORCE_ORIGINAL_BINLOG_FORMAT;
  /* One can change replication mode with SET */
  sql_command_flags[SQLCOM_SET_OPTION]|= CF_FORCE_ORIGINAL_BINLOG_FORMAT;

  /*
    The following admin table operations are allowed
    on log tables.
  */
  sql_command_flags[SQLCOM_REPAIR]=    CF_WRITE_LOGS_COMMAND | CF_AUTO_COMMIT_TRANS |
                                       CF_REPORT_PROGRESS | CF_ADMIN_COMMAND;
  sql_command_flags[SQLCOM_OPTIMIZE]|= CF_WRITE_LOGS_COMMAND | CF_AUTO_COMMIT_TRANS |
                                       CF_REPORT_PROGRESS | CF_ADMIN_COMMAND;
  sql_command_flags[SQLCOM_ANALYZE]=   CF_WRITE_LOGS_COMMAND | CF_AUTO_COMMIT_TRANS |
                                       CF_REPORT_PROGRESS | CF_ADMIN_COMMAND;
  sql_command_flags[SQLCOM_CHECK]=     CF_WRITE_LOGS_COMMAND | CF_AUTO_COMMIT_TRANS |
                                       CF_REPORT_PROGRESS | CF_ADMIN_COMMAND;
  sql_command_flags[SQLCOM_CHECKSUM]=  CF_REPORT_PROGRESS;

  sql_command_flags[SQLCOM_CREATE_USER]|=       CF_AUTO_COMMIT_TRANS;
  sql_command_flags[SQLCOM_ALTER_USER]|=        CF_AUTO_COMMIT_TRANS;
  sql_command_flags[SQLCOM_DROP_USER]|=         CF_AUTO_COMMIT_TRANS;
  sql_command_flags[SQLCOM_RENAME_USER]|=       CF_AUTO_COMMIT_TRANS;
  sql_command_flags[SQLCOM_CREATE_ROLE]|=       CF_AUTO_COMMIT_TRANS;
  sql_command_flags[SQLCOM_DROP_ROLE]|=         CF_AUTO_COMMIT_TRANS;
  sql_command_flags[SQLCOM_REVOKE]|=            CF_AUTO_COMMIT_TRANS;
  sql_command_flags[SQLCOM_REVOKE_ALL]=         CF_AUTO_COMMIT_TRANS;
  sql_command_flags[SQLCOM_REVOKE_ROLE]|=       CF_AUTO_COMMIT_TRANS;
  sql_command_flags[SQLCOM_GRANT]|=             CF_AUTO_COMMIT_TRANS;
  sql_command_flags[SQLCOM_GRANT_ROLE]|=        CF_AUTO_COMMIT_TRANS;

  sql_command_flags[SQLCOM_FLUSH]=              CF_AUTO_COMMIT_TRANS;
  sql_command_flags[SQLCOM_RESET]=              CF_AUTO_COMMIT_TRANS;
  sql_command_flags[SQLCOM_CREATE_SERVER]=      CF_AUTO_COMMIT_TRANS;
  sql_command_flags[SQLCOM_ALTER_SERVER]=       CF_AUTO_COMMIT_TRANS;
  sql_command_flags[SQLCOM_DROP_SERVER]=        CF_AUTO_COMMIT_TRANS;
  sql_command_flags[SQLCOM_BACKUP]=             CF_AUTO_COMMIT_TRANS;
  sql_command_flags[SQLCOM_BACKUP_LOCK]=        CF_AUTO_COMMIT_TRANS;

  /*
    The following statements can deal with temporary tables,
    so temporary tables should be pre-opened for those statements to
    simplify privilege checking.

    There are other statements that deal with temporary tables and open
    them, but which are not listed here. The thing is that the order of
    pre-opening temporary tables for those statements is somewhat custom.

    Note that SQLCOM_RENAME_TABLE should not be in this list!
  */
  sql_command_flags[SQLCOM_CREATE_TABLE]|=    CF_PREOPEN_TMP_TABLES;
  sql_command_flags[SQLCOM_CREATE_INDEX]|=    CF_PREOPEN_TMP_TABLES;
  sql_command_flags[SQLCOM_ALTER_TABLE]|=     CF_PREOPEN_TMP_TABLES;
  sql_command_flags[SQLCOM_TRUNCATE]|=        CF_PREOPEN_TMP_TABLES;
  sql_command_flags[SQLCOM_LOAD]|=            CF_PREOPEN_TMP_TABLES;
  sql_command_flags[SQLCOM_DROP_INDEX]|=      CF_PREOPEN_TMP_TABLES;
  sql_command_flags[SQLCOM_UPDATE]|=          CF_PREOPEN_TMP_TABLES;
  sql_command_flags[SQLCOM_UPDATE_MULTI]|=    CF_PREOPEN_TMP_TABLES;
  sql_command_flags[SQLCOM_INSERT_SELECT]|=   CF_PREOPEN_TMP_TABLES;
  sql_command_flags[SQLCOM_DELETE]|=          CF_PREOPEN_TMP_TABLES;
  sql_command_flags[SQLCOM_DELETE_MULTI]|=    CF_PREOPEN_TMP_TABLES;
  sql_command_flags[SQLCOM_REPLACE_SELECT]|=  CF_PREOPEN_TMP_TABLES;
  sql_command_flags[SQLCOM_SELECT]|=          CF_PREOPEN_TMP_TABLES;
  sql_command_flags[SQLCOM_SET_OPTION]|=      CF_PREOPEN_TMP_TABLES;
  sql_command_flags[SQLCOM_DO]|=              CF_PREOPEN_TMP_TABLES;
  sql_command_flags[SQLCOM_HA_OPEN]|=         CF_PREOPEN_TMP_TABLES;
  sql_command_flags[SQLCOM_CALL]|=            CF_PREOPEN_TMP_TABLES;
  sql_command_flags[SQLCOM_CHECKSUM]|=        CF_PREOPEN_TMP_TABLES;
  sql_command_flags[SQLCOM_ANALYZE]|=         CF_PREOPEN_TMP_TABLES;
  sql_command_flags[SQLCOM_CHECK]|=           CF_PREOPEN_TMP_TABLES;
  sql_command_flags[SQLCOM_OPTIMIZE]|=        CF_PREOPEN_TMP_TABLES;
  sql_command_flags[SQLCOM_REPAIR]|=          CF_PREOPEN_TMP_TABLES;
  sql_command_flags[SQLCOM_PRELOAD_KEYS]|=    CF_PREOPEN_TMP_TABLES;
  sql_command_flags[SQLCOM_ASSIGN_TO_KEYCACHE]|= CF_PREOPEN_TMP_TABLES;

  /*
    DDL statements that should start with closing opened handlers.

    We use this flag only for statements for which open HANDLERs
    have to be closed before temporary tables are pre-opened.
  */
  sql_command_flags[SQLCOM_CREATE_TABLE]|=    CF_HA_CLOSE;
  sql_command_flags[SQLCOM_CREATE_SEQUENCE]|= CF_HA_CLOSE;
  sql_command_flags[SQLCOM_DROP_TABLE]|=      CF_HA_CLOSE;
  sql_command_flags[SQLCOM_DROP_SEQUENCE]|=   CF_HA_CLOSE;
  sql_command_flags[SQLCOM_ALTER_TABLE]|=     CF_HA_CLOSE;
  sql_command_flags[SQLCOM_TRUNCATE]|=        CF_HA_CLOSE;
  sql_command_flags[SQLCOM_REPAIR]|=          CF_HA_CLOSE;
  sql_command_flags[SQLCOM_OPTIMIZE]|=        CF_HA_CLOSE;
  sql_command_flags[SQLCOM_ANALYZE]|=         CF_HA_CLOSE;
  sql_command_flags[SQLCOM_CHECK]|=           CF_HA_CLOSE;
  sql_command_flags[SQLCOM_CREATE_INDEX]|=    CF_HA_CLOSE;
  sql_command_flags[SQLCOM_DROP_INDEX]|=      CF_HA_CLOSE;
  sql_command_flags[SQLCOM_PRELOAD_KEYS]|=    CF_HA_CLOSE;
  sql_command_flags[SQLCOM_ASSIGN_TO_KEYCACHE]|=  CF_HA_CLOSE;

  /*
    Mark statements that always are disallowed in read-only
    transactions. Note that according to the SQL standard,
    even temporary table DDL should be disallowed.
  */
  sql_command_flags[SQLCOM_CREATE_TABLE]|=     CF_DISALLOW_IN_RO_TRANS;
  sql_command_flags[SQLCOM_CREATE_SEQUENCE]|=  CF_DISALLOW_IN_RO_TRANS;
  sql_command_flags[SQLCOM_ALTER_TABLE]|=      CF_DISALLOW_IN_RO_TRANS;
  sql_command_flags[SQLCOM_DROP_TABLE]|=       CF_DISALLOW_IN_RO_TRANS;
  sql_command_flags[SQLCOM_DROP_SEQUENCE]|=    CF_DISALLOW_IN_RO_TRANS;
  sql_command_flags[SQLCOM_RENAME_TABLE]|=     CF_DISALLOW_IN_RO_TRANS;
  sql_command_flags[SQLCOM_CREATE_INDEX]|=     CF_DISALLOW_IN_RO_TRANS;
  sql_command_flags[SQLCOM_DROP_INDEX]|=       CF_DISALLOW_IN_RO_TRANS;
  sql_command_flags[SQLCOM_CREATE_DB]|=        CF_DISALLOW_IN_RO_TRANS;
  sql_command_flags[SQLCOM_DROP_DB]|=          CF_DISALLOW_IN_RO_TRANS;
  sql_command_flags[SQLCOM_CREATE_PACKAGE]|=   CF_DISALLOW_IN_RO_TRANS;
  sql_command_flags[SQLCOM_DROP_PACKAGE]|=     CF_DISALLOW_IN_RO_TRANS;
  sql_command_flags[SQLCOM_CREATE_PACKAGE_BODY]|= CF_DISALLOW_IN_RO_TRANS;
  sql_command_flags[SQLCOM_DROP_PACKAGE_BODY]|= CF_DISALLOW_IN_RO_TRANS;
  sql_command_flags[SQLCOM_ALTER_DB_UPGRADE]|= CF_DISALLOW_IN_RO_TRANS;
  sql_command_flags[SQLCOM_ALTER_DB]|=         CF_DISALLOW_IN_RO_TRANS;
  sql_command_flags[SQLCOM_CREATE_VIEW]|=      CF_DISALLOW_IN_RO_TRANS;
  sql_command_flags[SQLCOM_DROP_VIEW]|=        CF_DISALLOW_IN_RO_TRANS;
  sql_command_flags[SQLCOM_CREATE_TRIGGER]|=   CF_DISALLOW_IN_RO_TRANS;
  sql_command_flags[SQLCOM_DROP_TRIGGER]|=     CF_DISALLOW_IN_RO_TRANS;
  sql_command_flags[SQLCOM_CREATE_EVENT]|=     CF_DISALLOW_IN_RO_TRANS;
  sql_command_flags[SQLCOM_ALTER_EVENT]|=      CF_DISALLOW_IN_RO_TRANS;
  sql_command_flags[SQLCOM_DROP_EVENT]|=       CF_DISALLOW_IN_RO_TRANS;
  sql_command_flags[SQLCOM_CREATE_USER]|=      CF_DISALLOW_IN_RO_TRANS;
  sql_command_flags[SQLCOM_ALTER_USER]|=       CF_DISALLOW_IN_RO_TRANS;
  sql_command_flags[SQLCOM_RENAME_USER]|=      CF_DISALLOW_IN_RO_TRANS;
  sql_command_flags[SQLCOM_DROP_USER]|=        CF_DISALLOW_IN_RO_TRANS;
  sql_command_flags[SQLCOM_CREATE_SERVER]|=    CF_DISALLOW_IN_RO_TRANS;
  sql_command_flags[SQLCOM_ALTER_SERVER]|=     CF_DISALLOW_IN_RO_TRANS;
  sql_command_flags[SQLCOM_DROP_SERVER]|=      CF_DISALLOW_IN_RO_TRANS;
  sql_command_flags[SQLCOM_CREATE_FUNCTION]|=  CF_DISALLOW_IN_RO_TRANS;
  sql_command_flags[SQLCOM_CREATE_PROCEDURE]|= CF_DISALLOW_IN_RO_TRANS;
  sql_command_flags[SQLCOM_CREATE_SPFUNCTION]|=CF_DISALLOW_IN_RO_TRANS;
  sql_command_flags[SQLCOM_DROP_PROCEDURE]|=   CF_DISALLOW_IN_RO_TRANS;
  sql_command_flags[SQLCOM_DROP_FUNCTION]|=    CF_DISALLOW_IN_RO_TRANS;
  sql_command_flags[SQLCOM_ALTER_PROCEDURE]|=  CF_DISALLOW_IN_RO_TRANS;
  sql_command_flags[SQLCOM_ALTER_FUNCTION]|=   CF_DISALLOW_IN_RO_TRANS;
  sql_command_flags[SQLCOM_TRUNCATE]|=         CF_DISALLOW_IN_RO_TRANS;
  sql_command_flags[SQLCOM_ALTER_TABLESPACE]|= CF_DISALLOW_IN_RO_TRANS;
  sql_command_flags[SQLCOM_REPAIR]|=           CF_DISALLOW_IN_RO_TRANS;
  sql_command_flags[SQLCOM_OPTIMIZE]|=         CF_DISALLOW_IN_RO_TRANS;
  sql_command_flags[SQLCOM_GRANT]|=            CF_DISALLOW_IN_RO_TRANS;
  sql_command_flags[SQLCOM_REVOKE]|=           CF_DISALLOW_IN_RO_TRANS;
  sql_command_flags[SQLCOM_REVOKE_ALL]|=       CF_DISALLOW_IN_RO_TRANS;
  sql_command_flags[SQLCOM_INSTALL_PLUGIN]|=   CF_DISALLOW_IN_RO_TRANS;
  sql_command_flags[SQLCOM_UNINSTALL_PLUGIN]|= CF_DISALLOW_IN_RO_TRANS;
#ifdef WITH_WSREP
  /*
    Statements for which some errors are ignored when
    wsrep_ignore_apply_errors = WSREP_IGNORE_ERRORS_ON_RECONCILING_DDL
  */
  sql_command_flags[SQLCOM_DROP_DB]|=          CF_WSREP_MAY_IGNORE_ERRORS;
  sql_command_flags[SQLCOM_DROP_TABLE]|=       CF_WSREP_MAY_IGNORE_ERRORS;
  sql_command_flags[SQLCOM_DROP_INDEX]|=       CF_WSREP_MAY_IGNORE_ERRORS;
  sql_command_flags[SQLCOM_ALTER_TABLE]|=      CF_WSREP_MAY_IGNORE_ERRORS;
#endif /* WITH_WSREP */
}

bool sqlcom_can_generate_row_events(const THD *thd)
{
  return (sql_command_flags[thd->lex->sql_command] &
          CF_CAN_GENERATE_ROW_EVENTS);
}
 
bool is_update_query(enum enum_sql_command command)
{
  DBUG_ASSERT(command <= SQLCOM_END);
  return (sql_command_flags[command] & CF_CHANGES_DATA) != 0;
}

/**
  Check if a sql command is allowed to write to log tables.
  @param command The SQL command
  @return true if writing is allowed
*/
bool is_log_table_write_query(enum enum_sql_command command)
{
  DBUG_ASSERT(command <= SQLCOM_END);
  return (sql_command_flags[command] & CF_WRITE_LOGS_COMMAND) != 0;
}

void execute_init_command(THD *thd, LEX_STRING *init_command,
                          mysql_rwlock_t *var_lock)
{
  Vio* save_vio;
  ulonglong save_client_capabilities;

  mysql_rwlock_rdlock(var_lock);
  if (!init_command->length)
  {
    mysql_rwlock_unlock(var_lock);
    return;
  }

  /*
    copy the value under a lock, and release the lock.
    init_command has to be executed without a lock held,
    as it may try to change itself
  */
  size_t len= init_command->length;
  char *buf= thd->strmake(init_command->str, len);
  mysql_rwlock_unlock(var_lock);

  THD_STAGE_INFO(thd, stage_execution_of_init_command);
  save_client_capabilities= thd->client_capabilities;
  thd->client_capabilities|= CLIENT_MULTI_QUERIES;
  /*
    We don't need return result of execution to client side.
    To forbid this we should set thd->net.vio to 0.
  */
  save_vio= thd->net.vio;
  thd->net.vio= 0;
  thd->clear_error(1);
  dispatch_command(COM_QUERY, thd, buf, (uint)len, FALSE, FALSE);
  thd->client_capabilities= save_client_capabilities;
  thd->net.vio= save_vio;

}


static char *fgets_fn(char *buffer, size_t size, fgets_input_t input, int *error)
{
  MYSQL_FILE *in= static_cast<MYSQL_FILE*> (input);
  char *line= mysql_file_fgets(buffer, (int)size, in);
  if (unlikely(error))
    *error= (line == NULL) ? ferror(in->m_file) : 0;
  return line;
}


int bootstrap(MYSQL_FILE *file)
{
  int bootstrap_error= 0;
  DBUG_ENTER("handle_bootstrap");

  THD *thd= new THD(next_thread_id());
#ifdef WITH_WSREP
  thd->variables.wsrep_on= 0;
#endif
  thd->bootstrap=1;
  my_net_init(&thd->net,(st_vio*) 0, thd, MYF(0));
  thd->max_client_packet_length= thd->net.max_packet;
  thd->security_ctx->master_access= ALL_KNOWN_ACL;

#ifndef EMBEDDED_LIBRARY
  mysql_thread_set_psi_id(thd->thread_id);
#else
  thd->mysql= 0;
#endif

  /* The following must be called before DBUG_ENTER */
  thd->thread_stack= (char*) &thd;
  thd->store_globals();

  thd->security_ctx->user= (char*) my_strdup(key_memory_MPVIO_EXT_auth_info,
                                             "boot", MYF(MY_WME));
  thd->security_ctx->priv_user[0]= thd->security_ctx->priv_host[0]=
    thd->security_ctx->priv_role[0]= 0;
  /*
    Make the "client" handle multiple results. This is necessary
    to enable stored procedures with SELECTs and Dynamic SQL
    in init-file.
  */
  thd->client_capabilities|= CLIENT_MULTI_RESULTS;

  thd->init_for_queries();

  for ( ; ; )
  {
    char buffer[MAX_BOOTSTRAP_QUERY_SIZE] = "";
    int rc, length;
    char *query;
    int error= 0;

    rc= read_bootstrap_query(buffer, &length, file, fgets_fn, &error);

    if (rc == READ_BOOTSTRAP_EOF)
      break;
    /*
      Check for bootstrap file errors. SQL syntax errors will be
      caught below.
    */
    if (rc != READ_BOOTSTRAP_SUCCESS)
    {
      /*
        mysql_parse() may have set a successful error status for the previous
        query. We must clear the error status to report the bootstrap error.
      */
      thd->get_stmt_da()->reset_diagnostics_area();

      /* Get the nearest query text for reference. */
      char *err_ptr= buffer + (length <= MAX_BOOTSTRAP_ERROR_LEN ?
                                        0 : (length - MAX_BOOTSTRAP_ERROR_LEN));
      switch (rc)
      {
      case READ_BOOTSTRAP_ERROR:
        my_printf_error(ER_UNKNOWN_ERROR, "Bootstrap file error, return code (%d). "
                        "Nearest query: '%s'", MYF(0), error, err_ptr);
        break;

      case READ_BOOTSTRAP_QUERY_SIZE:
        my_printf_error(ER_UNKNOWN_ERROR, "Boostrap file error. Query size "
                        "exceeded %d bytes near '%s'.", MYF(0),
                        MAX_BOOTSTRAP_LINE_SIZE, err_ptr);
        break;

      default:
        DBUG_ASSERT(false);
        break;
      }

      thd->protocol->end_statement();
      bootstrap_error= 1;
      break;
    }

    query= (char *) thd->memdup_w_gap(buffer, length + 1,
                                      thd->db.length + 1 +
                                      QUERY_CACHE_DB_LENGTH_SIZE +
                                      QUERY_CACHE_FLAGS_SIZE);
    size_t db_len= 0;
    memcpy(query + length + 1, (char *) &db_len, sizeof(size_t));
    thd->set_query_and_id(query, length, thd->charset(), next_query_id());
    int2store(query + length + 1, 0);           // No db in bootstrap
    DBUG_PRINT("query",("%-.4096s",thd->query()));
#if defined(ENABLED_PROFILING)
    thd->profiling.start_new_query();
    thd->profiling.set_query_source(thd->query(), length);
#endif

    thd->set_time();
    Parser_state parser_state;
    if (parser_state.init(thd, thd->query(), length))
    {
      thd->protocol->end_statement();
      bootstrap_error= 1;
      break;
    }

    mysql_parse(thd, thd->query(), length, &parser_state, FALSE, FALSE);

    bootstrap_error= thd->is_error();
    thd->protocol->end_statement();

#if defined(ENABLED_PROFILING)
    thd->profiling.finish_current_query();
#endif
    delete_explain_query(thd->lex);

    if (unlikely(bootstrap_error))
      break;

    thd->reset_kill_query();  /* Ensure that killed_errmsg is released */
    free_root(thd->mem_root,MYF(MY_KEEP_PREALLOC));
    thd->lex->restore_set_statement_var();
  }
  delete thd;
  DBUG_RETURN(bootstrap_error);
}


/* This works because items are allocated on THD::mem_root */

void free_items(Item *item)
{
  Item *next;
  DBUG_ENTER("free_items");
  for (; item ; item=next)
  {
    next=item->next;
    item->delete_self();
  }
  DBUG_VOID_RETURN;
}

/**
   This works because items are allocated on THD::mem_root.
   @note The function also handles null pointers (empty list).
*/
void cleanup_items(Item *item)
{
  DBUG_ENTER("cleanup_items");  
  for (; item ; item=item->next)
    item->cleanup();
  DBUG_VOID_RETURN;
}

static enum enum_server_command fetch_command(THD *thd, char *packet)
{
  enum enum_server_command
    command= (enum enum_server_command) (uchar) packet[0];
  DBUG_ENTER("fetch_command");

  if (command >= COM_END ||
      (command >= COM_MDB_GAP_BEG && command <= COM_MDB_GAP_END))
    command= COM_END;				// Wrong command

  DBUG_PRINT("info",("Command on %s = %d (%s)",
                     vio_description(thd->net.vio), command,
                     command_name[command].str));
  DBUG_RETURN(command);
}


#ifdef WITH_WSREP
static bool wsrep_tables_accessible_when_detached(const TABLE_LIST *tables)
{
  for (const TABLE_LIST *table= tables; table; table= table->next_global)
  {
    LEX_CSTRING db= table->db, tn= table->table_name;
    if (get_table_category(&db, &tn)  < TABLE_CATEGORY_INFORMATION)
      return false;
  }
  return true;
}

static bool wsrep_command_no_result(char command)
{
  return (command == COM_STMT_PREPARE          ||
          command == COM_STMT_FETCH            ||
          command == COM_STMT_SEND_LONG_DATA   ||
          command == COM_STMT_CLOSE);
}
#endif /* WITH_WSREP */
#ifndef EMBEDDED_LIBRARY

/**
  Read one command from connection and execute it (query or simple command).
  This function is called in loop from thread function.

  For profiling to work, it must never be called recursively.

  @retval
    0  success
  @retval
    1  request of thread shutdown (see dispatch_command() description)
*/

bool do_command(THD *thd)
{
  bool return_value;
  char *packet= 0;
  ulong packet_length;
  NET *net= &thd->net;
  enum enum_server_command command;
  DBUG_ENTER("do_command");

  /*
    indicator of uninitialized lex => normal flow of errors handling
    (see my_message_sql)
  */
  thd->lex->current_select= 0;

  /*
    This thread will do a blocking read from the client which
    will be interrupted when the next command is received from
    the client, the connection is closed or "net_wait_timeout"
    number of seconds has passed.
  */
  if (!thd->skip_wait_timeout)
    my_net_set_read_timeout(net, thd->get_net_wait_timeout());

  /* Errors and diagnostics are cleared once here before query */
  thd->clear_error(1);

  net_new_transaction(net);

  /* Save for user statistics */
  thd->start_bytes_received= thd->status_var.bytes_received;

  /*
    Synchronization point for testing of KILL_CONNECTION.
    This sync point can wait here, to simulate slow code execution
    between the last test of thd->killed and blocking in read().

    The goal of this test is to verify that a connection does not
    hang, if it is killed at this point of execution.
    (Bug#37780 - main.kill fails randomly)

    Note that the sync point wait itself will be terminated by a
    kill. In this case it consumes a condition broadcast, but does
    not change anything else. The consumed broadcast should not
    matter here, because the read/recv() below doesn't use it.
  */
  DEBUG_SYNC(thd, "before_do_command_net_read");

  packet_length= my_net_read_packet(net, 1);

  if (unlikely(packet_length == packet_error))
  {
    DBUG_PRINT("info",("Got error %d reading command from socket %s",
		       net->error,
		       vio_description(net->vio)));

    /* Instrument this broken statement as "statement/com/error" */
    thd->m_statement_psi= MYSQL_REFINE_STATEMENT(thd->m_statement_psi,
                                                 com_statement_info[COM_END].
                                                 m_key);


    /* Check if we can continue without closing the connection */

    /* The error must be set. */
    DBUG_ASSERT(thd->is_error());
    thd->protocol->end_statement();

    /* Mark the statement completed. */
    MYSQL_END_STATEMENT(thd->m_statement_psi, thd->get_stmt_da());
    thd->m_statement_psi= NULL;
    thd->m_digest= NULL;

    if (net->error != 3)
    {
      return_value= TRUE;                       // We have to close it.
      goto out;
    }

    net->error= 0;
    return_value= FALSE;
    goto out;
  }

  packet= (char*) net->read_pos;
  /*
    'packet_length' contains length of data, as it was stored in packet
    header. In case of malformed header, my_net_read returns zero.
    If packet_length is not zero, my_net_read ensures that the returned
    number of bytes was actually read from network.
    There is also an extra safety measure in my_net_read:
    it sets packet[packet_length]= 0, but only for non-zero packets.
  */
  if (packet_length == 0)                       /* safety */
  {
    /* Initialize with COM_SLEEP packet */
    packet[0]= (uchar) COM_SLEEP;
    packet_length= 1;
  }
  /* Do not rely on my_net_read, extra safety against programming errors. */
  packet[packet_length]= '\0';                  /* safety */


  command= fetch_command(thd, packet);

#ifdef WITH_WSREP
  DEBUG_SYNC(thd, "wsrep_before_before_command");
  /*
    If this command does not return a result, then we
    instruct wsrep_before_command() to skip result handling.
    This causes BF aborted transaction to roll back but keep
    the error state until next command which is able to return
    a result to the client.
  */
<<<<<<< HEAD
  if (unlikely(wsrep_service_started) && wsrep_before_command(thd))
=======
  if (wsrep_before_command(thd, wsrep_command_no_result(command)))
>>>>>>> fd5e103a
  {
    /*
      Aborted by background rollbacker thread.
      Handle error here and jump straight to out.
      Notice that thd->store_globals() is called
      in wsrep_before_command().
    */
    WSREP_LOG_THD(thd, "enter found BF aborted");
    DBUG_ASSERT(!thd->mdl_context.has_locks());
    DBUG_ASSERT(!thd->get_stmt_da()->is_set());
    /* We let COM_QUIT and COM_STMT_CLOSE to execute even if wsrep aborted. */
    if (command != COM_STMT_CLOSE &&
        command != COM_QUIT)
    {
      my_error(ER_LOCK_DEADLOCK, MYF(0));
      WSREP_DEBUG("Deadlock error for: %s", thd->query());
      thd->reset_killed();
      thd->mysys_var->abort     = 0;
      thd->wsrep_retry_counter  = 0;

      /* Instrument this broken statement as "statement/com/error" */
      thd->m_statement_psi= MYSQL_REFINE_STATEMENT(thd->m_statement_psi,
                                                 com_statement_info[COM_END].
                                                 m_key);

      thd->protocol->end_statement();

      /* Mark the statement completed. */
      MYSQL_END_STATEMENT(thd->m_statement_psi, thd->get_stmt_da());
      thd->m_statement_psi= NULL;
      thd->m_digest= NULL;
      return_value= FALSE;

      wsrep_after_command_before_result(thd);
      goto out;
    }
  }

  if (WSREP(thd))
  {
    /*
     * bail out if DB snapshot has not been installed. We however,
     * allow queries "SET" and "SHOW", they are trapped later in execute_command
     */
    if (!(thd->wsrep_applier) &&
        (!wsrep_ready_get() || wsrep_reject_queries != WSREP_REJECT_NONE) &&
        (server_command_flags[command] & CF_SKIP_WSREP_CHECK) == 0)
    {
      my_message(ER_UNKNOWN_COM_ERROR,
                 "WSREP has not yet prepared node for application use", MYF(0));
      thd->protocol->end_statement();

      /* Performance Schema Interface instrumentation end. */
      MYSQL_END_STATEMENT(thd->m_statement_psi, thd->get_stmt_da());
      thd->m_statement_psi= NULL;
      thd->m_digest= NULL;

      return_value= FALSE;
      wsrep_after_command_before_result(thd);
      goto out;
    }
  }
#endif /* WITH_WSREP */
  /* Restore read timeout value */
  my_net_set_read_timeout(net, thd->variables.net_read_timeout);

  DBUG_ASSERT(packet_length);
  DBUG_ASSERT(!thd->apc_target.is_enabled());
  return_value= dispatch_command(command, thd, packet+1,
                                 (uint) (packet_length-1), FALSE, FALSE);
  DBUG_ASSERT(!thd->apc_target.is_enabled());

out:
  thd->lex->restore_set_statement_var();
  /* The statement instrumentation must be closed in all cases. */
  DBUG_ASSERT(thd->m_digest == NULL);
  DBUG_ASSERT(thd->m_statement_psi == NULL);
#ifdef WITH_WSREP
  if (packet_length != packet_error)
  {
    /* there was a command to process, and before_command() has been called */
    if (unlikely(wsrep_service_started))
      wsrep_after_command_after_result(thd);
  }
#endif /* WITH_WSREP */
  DBUG_RETURN(return_value);
}
#endif  /* EMBEDDED_LIBRARY */

/**
  @brief Determine if an attempt to update a non-temporary table while the
    read-only option was enabled has been made.

  This is a helper function to mysql_execute_command.

  @note SQLCOM_MULTI_UPDATE is an exception and dealt with elsewhere.

  @see mysql_execute_command
  @returns Status code
    @retval TRUE The statement should be denied.
    @retval FALSE The statement isn't updating any relevant tables.
*/

static bool deny_updates_if_read_only_option(THD *thd, TABLE_LIST *all_tables)
{
  DBUG_ENTER("deny_updates_if_read_only_option");

  if (!opt_readonly)
    DBUG_RETURN(FALSE);

  LEX *lex= thd->lex;

  /* Super user is allowed to do changes */
  if ((thd->security_ctx->master_access & PRIV_IGNORE_READ_ONLY) != NO_ACL)
    DBUG_RETURN(FALSE);

  /* Check if command doesn't update anything */
  if (!(sql_command_flags[lex->sql_command] & CF_CHANGES_DATA))
    DBUG_RETURN(FALSE);

  /* Multi update is an exception and is dealt with later. */
  if (lex->sql_command == SQLCOM_UPDATE_MULTI)
    DBUG_RETURN(FALSE);

  /*
    a table-to-be-created is not in the temp table list yet,
    so CREATE TABLE needs a special treatment
  */
  if (lex->sql_command == SQLCOM_CREATE_TABLE)
    DBUG_RETURN(!lex->tmp_table());

  /*
    a table-to-be-dropped might not exist (DROP TEMPORARY TABLE IF EXISTS),
    cannot use the temp table list either.
  */
  if (lex->sql_command == SQLCOM_DROP_TABLE && lex->tmp_table())
    DBUG_RETURN(FALSE);

  /* Check if we created, dropped, or renamed a database */
  if ((sql_command_flags[lex->sql_command] & CF_DB_CHANGE))
    DBUG_RETURN(TRUE);

  if (some_non_temp_table_to_be_updated(thd, all_tables))
    DBUG_RETURN(TRUE);

  /* Assuming that only temporary tables are modified. */
  DBUG_RETURN(FALSE);
}

#ifdef WITH_WSREP
static my_bool wsrep_read_only_option(THD *thd, TABLE_LIST *all_tables)
{
  int opt_readonly_saved = opt_readonly;
  privilege_t flag_saved= thd->security_ctx->master_access & PRIV_IGNORE_READ_ONLY;

  opt_readonly = 0;
  thd->security_ctx->master_access &= ~PRIV_IGNORE_READ_ONLY;

  my_bool ret = !deny_updates_if_read_only_option(thd, all_tables);

  opt_readonly = opt_readonly_saved;
  thd->security_ctx->master_access |= flag_saved;

  return ret;
}

static void wsrep_copy_query(THD *thd)
{
  thd->wsrep_retry_command   = thd->get_command();
  thd->wsrep_retry_query_len = thd->query_length();
  if (thd->wsrep_retry_query) {
      my_free(thd->wsrep_retry_query);
  }
  thd->wsrep_retry_query = (char *)my_malloc(PSI_INSTRUMENT_ME,
                                 thd->wsrep_retry_query_len + 1, MYF(0));
  strncpy(thd->wsrep_retry_query, thd->query(), thd->wsrep_retry_query_len);
  thd->wsrep_retry_query[thd->wsrep_retry_query_len] = '\0';
}
#endif /* WITH_WSREP */

/**
  check COM_MULTI packet

  @param thd             thread handle
  @param packet          pointer on the packet of commands
  @param packet_length   length of this packet

  @retval 0 - Error
  @retval # - Number of commands in the batch
*/

uint maria_multi_check(THD *thd, char *packet, size_t packet_length)
{
  uint counter= 0;
  DBUG_ENTER("maria_multi_check");
  while (packet_length)
  {
    char *packet_start= packet;
    size_t subpacket_length= net_field_length((uchar **)&packet_start);
    size_t length_length= packet_start - packet;
    // length of command + 3 bytes where that length was stored
    DBUG_PRINT("info", ("sub-packet length: %zu + %zu  command: %x",
                        subpacket_length, length_length,
                        packet_start[3]));

    if (subpacket_length == 0 ||
        (subpacket_length + length_length) > packet_length)
    {
      my_message(ER_UNKNOWN_COM_ERROR, ER_THD(thd, ER_UNKNOWN_COM_ERROR),
                 MYF(0));
      DBUG_RETURN(0);
    }

    counter++;
    packet= packet_start + subpacket_length;
    packet_length-= (subpacket_length + length_length);
  }
  DBUG_RETURN(counter);
}


#if defined(WITH_ARIA_STORAGE_ENGINE)
class Silence_all_errors : public Internal_error_handler
{
  char m_message[MYSQL_ERRMSG_SIZE];
  int error;
public:
  Silence_all_errors():error(0) {}
  virtual ~Silence_all_errors() {}

  virtual bool handle_condition(THD *thd,
                                uint sql_errno,
                                const char* sql_state,
                                Sql_condition::enum_warning_level *level,
                                const char* msg,
                                Sql_condition ** cond_hdl)
  {
    error= sql_errno;
    *cond_hdl= NULL;
    strmake_buf(m_message, msg);
    return true;                              // Error handled
  }
};
#endif


/**
  Perform one connection-level (COM_XXXX) command.

  @param command         type of command to perform
  @param thd             connection handle
  @param packet          data for the command, packet is always null-terminated
  @param packet_length   length of packet + 1 (to show that data is
                         null-terminated) except for COM_SLEEP, where it
                         can be zero.
  @param is_com_multi    recursive call from COM_MULTI
  @param is_next_command there will be more command in the COM_MULTI batch

  @todo
    set thd->lex->sql_command to SQLCOM_END here.
  @todo
    The following has to be changed to an 8 byte integer

  @retval
    0   ok
  @retval
    1   request of thread shutdown, i. e. if command is
        COM_QUIT/COM_SHUTDOWN
*/
bool dispatch_command(enum enum_server_command command, THD *thd,
		      char* packet, uint packet_length, bool is_com_multi,
                      bool is_next_command)
{
  NET *net= &thd->net;
  bool error= 0;
  bool do_end_of_statement= true;
  DBUG_ENTER("dispatch_command");
  DBUG_PRINT("info", ("command: %d %s", command,
                      (command_name[command].str != 0 ?
                       command_name[command].str :
                       "<?>")));
  bool drop_more_results= 0;

  /* keep it withing 1 byte */
  compile_time_assert(COM_END == 255);

#if defined(ENABLED_PROFILING)
  thd->profiling.start_new_query();
#endif
  MYSQL_COMMAND_START(thd->thread_id, command,
                      &thd->security_ctx->priv_user[0],
                      (char *) thd->security_ctx->host_or_ip);
  
  DBUG_EXECUTE_IF("crash_dispatch_command_before",
                  { DBUG_PRINT("crash_dispatch_command_before", ("now"));
                    DBUG_SUICIDE(); });

  /* Performance Schema Interface instrumentation, begin */
  thd->m_statement_psi= MYSQL_REFINE_STATEMENT(thd->m_statement_psi,
                                               com_statement_info[command].
                                               m_key);
  /*
    We should always call reset_for_next_command() before a query.
    mysql_parse() will do this for queries. Ensure it's also done
    for other commands.
  */
  if (command != COM_QUERY)
    thd->reset_for_next_command();
  thd->set_command(command);

  thd->enable_slow_log= true;
  thd->query_plan_flags= QPLAN_INIT;
  thd->lex->sql_command= SQLCOM_END; /* to avoid confusing VIEW detectors */
  thd->reset_kill_query();

  DEBUG_SYNC(thd,"dispatch_command_before_set_time");

  thd->set_time();
  if (!(server_command_flags[command] & CF_SKIP_QUERY_ID))
    thd->set_query_id(next_query_id());
  else
  {
    /*
      ping, get statistics or similar stateless command.
      No reason to increase query id here.
    */
    thd->set_query_id(get_query_id());
  }
#ifdef WITH_WSREP
  if (WSREP(thd) && thd->wsrep_next_trx_id() == WSREP_UNDEFINED_TRX_ID)
  {
    thd->set_wsrep_next_trx_id(thd->query_id);
    WSREP_DEBUG("assigned new next trx id: %" PRIu64, thd->wsrep_next_trx_id());
  }
#endif /* WITH_WSREP */

  if (!(server_command_flags[command] & CF_SKIP_QUESTIONS))
    statistic_increment(thd->status_var.questions, &LOCK_status);

  /* Copy data for user stats */
  if ((thd->userstat_running= opt_userstat_running))
  {
    thd->start_cpu_time= my_getcputime();
    memcpy(&thd->org_status_var, &thd->status_var, sizeof(thd->status_var));
    thd->select_commands= thd->update_commands= thd->other_commands= 0;
  }

  /**
    Clear the set of flags that are expected to be cleared at the
    beginning of each command.
  */
  thd->server_status&= ~SERVER_STATUS_CLEAR_SET;
  if (is_next_command)
  {
    drop_more_results= !MY_TEST(thd->server_status &
                                SERVER_MORE_RESULTS_EXISTS);
    thd->server_status|= SERVER_MORE_RESULTS_EXISTS;
    if (is_com_multi)
      thd->get_stmt_da()->set_skip_flush();
  }

  if (unlikely(thd->security_ctx->password_expired &&
               command != COM_QUERY &&
               command != COM_PING &&
               command != COM_QUIT))
  {
    my_error(ER_MUST_CHANGE_PASSWORD, MYF(0));
    goto dispatch_end;
  }

  switch (command) {
  case COM_INIT_DB:
  {
    LEX_CSTRING tmp;
    status_var_increment(thd->status_var.com_stat[SQLCOM_CHANGE_DB]);
    if (unlikely(thd->copy_with_error(system_charset_info, (LEX_STRING*) &tmp,
                                      thd->charset(), packet, packet_length)))
      break;
    if (!mysql_change_db(thd, &tmp, FALSE))
    {
      general_log_write(thd, command, thd->db.str, thd->db.length);
      my_ok(thd);
    }
    break;
  }
#ifdef HAVE_REPLICATION
  case COM_REGISTER_SLAVE:
  {
    status_var_increment(thd->status_var.com_register_slave);
    if (!thd->register_slave((uchar*) packet, packet_length))
      my_ok(thd);
    break;
  }
#endif
  case COM_RESET_CONNECTION:
  {
    thd->status_var.com_other++;
#ifdef WITH_WSREP
    if (unlikely(wsrep_service_started))
    {
      wsrep_after_command_ignore_result(thd);
      wsrep_close(thd);
    }
#endif /* WITH_WSREP */
    thd->change_user();
    thd->clear_error();                         // if errors from rollback
#ifdef WITH_WSREP
    if (unlikely(wsrep_service_started))
    {
      wsrep_open(thd);
      wsrep_before_command(thd);
    }
#endif /* WITH_WSREP */
    /* Restore original charset from client authentication packet.*/
    if(thd->org_charset)
      thd->update_charset(thd->org_charset,thd->org_charset,thd->org_charset);
    my_ok(thd, 0, 0, 0);
    break;
  }
  case COM_CHANGE_USER:
  {
    int auth_rc;
    status_var_increment(thd->status_var.com_other);

#ifdef WITH_WSREP
    if (unlikely(wsrep_service_started))
    {
      wsrep_after_command_ignore_result(thd);
      wsrep_close(thd);
    }
#endif /* WITH_WSREP */
    thd->change_user();
#ifdef WITH_WSREP
    if (unlikely(wsrep_service_started))
    {
      wsrep_open(thd);
      wsrep_before_command(thd);
    }
#endif /* WITH_WSREP */
    thd->clear_error();                         // if errors from rollback

    /* acl_authenticate() takes the data from net->read_pos */
    net->read_pos= (uchar*)packet;

    LEX_CSTRING save_db= thd->db;
    USER_CONN *save_user_connect= thd->user_connect;
    Security_context save_security_ctx= *thd->security_ctx;
    CHARSET_INFO *save_character_set_client=
      thd->variables.character_set_client;
    CHARSET_INFO *save_collation_connection=
      thd->variables.collation_connection;
    CHARSET_INFO *save_character_set_results=
      thd->variables.character_set_results;

    /* Ensure we don't free security_ctx->user in case we have to revert */
    thd->security_ctx->user= 0;
    thd->user_connect= 0;

    /*
      to limit COM_CHANGE_USER ability to brute-force passwords,
      we only allow three unsuccessful COM_CHANGE_USER per connection.
    */
    if (thd->failed_com_change_user >= 3)
    {
      my_message(ER_UNKNOWN_COM_ERROR, ER_THD(thd,ER_UNKNOWN_COM_ERROR),
                 MYF(0));
      auth_rc= 1;
    }
    else
      auth_rc= acl_authenticate(thd, packet_length);

    mysql_audit_notify_connection_change_user(thd, &save_security_ctx);
    if (auth_rc)
    {
      /* Free user if allocated by acl_authenticate */
      my_free(const_cast<char*>(thd->security_ctx->user));
      *thd->security_ctx= save_security_ctx;
      if (thd->user_connect)
	decrease_user_connections(thd->user_connect);
      thd->user_connect= save_user_connect;
      thd->reset_db(&save_db);
      thd->update_charset(save_character_set_client, save_collation_connection,
                          save_character_set_results);
      thd->failed_com_change_user++;
      my_sleep(1000000);
    }
    else
    {
#ifndef NO_EMBEDDED_ACCESS_CHECKS
      /* we've authenticated new user */
      if (save_user_connect)
	decrease_user_connections(save_user_connect);
#endif /* NO_EMBEDDED_ACCESS_CHECKS */
      my_free((char*) save_db.str);
      my_free(const_cast<char*>(save_security_ctx.user));
    }
    break;
  }
  case COM_STMT_BULK_EXECUTE:
  {
    mysqld_stmt_bulk_execute(thd, packet, packet_length);
#ifdef WITH_WSREP
    if (WSREP(thd))
    {
        (void)wsrep_after_statement(thd);
    }
#endif /* WITH_WSREP */
    break;
  }
  case COM_STMT_EXECUTE:
  {
    mysqld_stmt_execute(thd, packet, packet_length);
#ifdef WITH_WSREP
    if (WSREP(thd))
    {
        (void)wsrep_after_statement(thd);
    }
#endif /* WITH_WSREP */
    break;
  }
  case COM_STMT_FETCH:
  {
    mysqld_stmt_fetch(thd, packet, packet_length);
    break;
  }
  case COM_STMT_SEND_LONG_DATA:
  {
    mysql_stmt_get_longdata(thd, packet, packet_length);
    break;
  }
  case COM_STMT_PREPARE:
  {
    mysqld_stmt_prepare(thd, packet, packet_length);
    break;
  }
  case COM_STMT_CLOSE:
  {
    mysqld_stmt_close(thd, packet);
    break;
  }
  case COM_STMT_RESET:
  {
    mysqld_stmt_reset(thd, packet);
    break;
  }
  case COM_QUERY:
  {
    DBUG_ASSERT(thd->m_digest == NULL);
    thd->m_digest= & thd->m_digest_state;
    thd->m_digest->reset(thd->m_token_array, max_digest_length);

    if (unlikely(alloc_query(thd, packet, packet_length)))
      break;					// fatal error is set
    MYSQL_QUERY_START(thd->query(), thd->thread_id,
                      thd->get_db(),
                      &thd->security_ctx->priv_user[0],
                      (char *) thd->security_ctx->host_or_ip);
    char *packet_end= thd->query() + thd->query_length();
    general_log_write(thd, command, thd->query(), thd->query_length());
    DBUG_PRINT("query",("%-.4096s",thd->query()));
#if defined(ENABLED_PROFILING)
    thd->profiling.set_query_source(thd->query(), thd->query_length());
#endif
    MYSQL_SET_STATEMENT_TEXT(thd->m_statement_psi, thd->query(),
                             thd->query_length());

    Parser_state parser_state;
    if (unlikely(parser_state.init(thd, thd->query(), thd->query_length())))
      break;

#ifdef WITH_WSREP
    if (WSREP(thd))
    {
      if (wsrep_mysql_parse(thd, thd->query(), thd->query_length(),
                            &parser_state,
                            is_com_multi, is_next_command))
      {
        WSREP_DEBUG("Deadlock error for: %s", thd->query());
        mysql_mutex_lock(&thd->LOCK_thd_data);
        thd->reset_kill_query();
        thd->wsrep_retry_counter  = 0;
        mysql_mutex_unlock(&thd->LOCK_thd_data);
        goto dispatch_end;
      }
    }
    else
#endif /* WITH_WSREP */
      mysql_parse(thd, thd->query(), thd->query_length(), &parser_state,
                  is_com_multi, is_next_command);

    while (!thd->killed && (parser_state.m_lip.found_semicolon != NULL) &&
           ! thd->is_error())
    {
      /*
        Multiple queries exist, execute them individually
      */
      char *beginning_of_next_stmt= (char*) parser_state.m_lip.found_semicolon;

      /* Finalize server status flags after executing a statement. */
      thd->update_server_status();
      thd->protocol->end_statement();
      query_cache_end_of_result(thd);

      mysql_audit_general(thd, MYSQL_AUDIT_GENERAL_STATUS,
                          thd->get_stmt_da()->is_error()
                            ? thd->get_stmt_da()->sql_errno()
                            : 0,
                          command_name[command].str);

      ulong length= (ulong)(packet_end - beginning_of_next_stmt);

      log_slow_statement(thd);
      DBUG_ASSERT(!thd->apc_target.is_enabled());

      /* Remove garbage at start of query */
      while (length > 0 && my_isspace(thd->charset(), *beginning_of_next_stmt))
      {
        beginning_of_next_stmt++;
        length--;
      }

      /* PSI end */
      MYSQL_END_STATEMENT(thd->m_statement_psi, thd->get_stmt_da());
      thd->m_statement_psi= NULL;
      thd->m_digest= NULL;

      /* DTRACE end */
      if (MYSQL_QUERY_DONE_ENABLED())
      {
        MYSQL_QUERY_DONE(thd->is_error());
      }

#if defined(ENABLED_PROFILING)
      thd->profiling.finish_current_query();
      thd->profiling.start_new_query("continuing");
      thd->profiling.set_query_source(beginning_of_next_stmt, length);
#endif

      /* DTRACE begin */
      MYSQL_QUERY_START(beginning_of_next_stmt, thd->thread_id,
                        thd->get_db(),
                        &thd->security_ctx->priv_user[0],
                        (char *) thd->security_ctx->host_or_ip);

      /* PSI begin */
      thd->m_digest= & thd->m_digest_state;

      thd->m_statement_psi= MYSQL_START_STATEMENT(&thd->m_statement_state,
                                                  com_statement_info[command].m_key,
                                                  thd->db.str, thd->db.length,
                                                  thd->charset(), NULL);
      THD_STAGE_INFO(thd, stage_starting);
      MYSQL_SET_STATEMENT_TEXT(thd->m_statement_psi, beginning_of_next_stmt,
                               length);

      thd->set_query_and_id(beginning_of_next_stmt, length,
                            thd->charset(), next_query_id());

      /*
        Count each statement from the client.
      */
      statistic_increment(thd->status_var.questions, &LOCK_status);

      if (!WSREP(thd))
        thd->set_time(); /* Reset the query start time. */

      parser_state.reset(beginning_of_next_stmt, length);

#ifdef WITH_WSREP
      if (WSREP(thd))
      {
        if (wsrep_mysql_parse(thd, beginning_of_next_stmt,
                              length, &parser_state,
                              is_com_multi, is_next_command))
        {
          WSREP_DEBUG("Deadlock error for: %s", thd->query());
          mysql_mutex_lock(&thd->LOCK_thd_data);
          thd->reset_kill_query();
          thd->wsrep_retry_counter  = 0;
          mysql_mutex_unlock(&thd->LOCK_thd_data);

          goto dispatch_end;
        }
      }
      else
#endif /* WITH_WSREP */
      mysql_parse(thd, beginning_of_next_stmt, length, &parser_state,
                  is_com_multi, is_next_command);

    }

    DBUG_PRINT("info",("query ready"));
    break;
  }
  case COM_FIELD_LIST:				// This isn't actually needed
#ifdef DONT_ALLOW_SHOW_COMMANDS
    my_message(ER_NOT_ALLOWED_COMMAND, ER_THD(thd, ER_NOT_ALLOWED_COMMAND),
               MYF(0));	/* purecov: inspected */
    break;
#else
  {
    char *fields, *packet_end= packet + packet_length, *arg_end;
    /* Locked closure of all tables */
    TABLE_LIST table_list;
    LEX_STRING table_name;
    LEX_CSTRING db;
    /*
      SHOW statements should not add the used tables to the list of tables
      used in a transaction.
    */
    MDL_savepoint mdl_savepoint= thd->mdl_context.mdl_savepoint();

    status_var_increment(thd->status_var.com_stat[SQLCOM_SHOW_FIELDS]);
    if (thd->copy_db_to(&db))
      break;
    /*
      We have name + wildcard in packet, separated by endzero
      (The packet is guaranteed to end with an end zero)
    */
    arg_end= strend(packet);
    uint arg_length= (uint)(arg_end - packet);

    /* Check given table name length. */
    if (packet_length - arg_length > NAME_LEN + 1 || arg_length > SAFE_NAME_LEN)
    {
      my_message(ER_UNKNOWN_COM_ERROR, ER_THD(thd, ER_UNKNOWN_COM_ERROR),
                 MYF(0));
      break;
    }
    thd->convert_string(&table_name, system_charset_info,
			packet, arg_length, thd->charset());
    if (check_table_name(table_name.str, table_name.length, FALSE))
    {
      /* this is OK due to convert_string() null-terminating the string */
      my_error(ER_WRONG_TABLE_NAME, MYF(0), table_name.str);
      break;
    }
    packet= arg_end + 1;
    // thd->reset_for_next_command reset state => restore it
    if (is_next_command)
    {
      thd->server_status|= SERVER_MORE_RESULTS_EXISTS;
      if (is_com_multi)
        thd->get_stmt_da()->set_skip_flush();
    }

    lex_start(thd);
    /* Must be before we init the table list. */
    if (lower_case_table_names)
    {
      table_name.length= my_casedn_str(files_charset_info, table_name.str);
      db.length= my_casedn_str(files_charset_info, (char*) db.str);
    }
    table_list.init_one_table(&db, (LEX_CSTRING*) &table_name, 0, TL_READ);
    /*
      Init TABLE_LIST members necessary when the undelrying
      table is view.
    */
    table_list.select_lex= thd->lex->first_select_lex();
    thd->lex->
      first_select_lex()->table_list.link_in_list(&table_list,
                                                  &table_list.next_local);
    thd->lex->add_to_query_tables(&table_list);

    if (is_infoschema_db(&table_list.db))
    {
      ST_SCHEMA_TABLE *schema_table= find_schema_table(thd, &table_list.alias);
      if (schema_table)
        table_list.schema_table= schema_table;
    }

    uint query_length= (uint) (packet_end - packet); // Don't count end \0
    if (!(fields= (char *) thd->memdup(packet, query_length + 1)))
      break;
    thd->set_query(fields, query_length);
    general_log_print(thd, command, "%s %s", table_list.table_name.str,
                      fields);

    if (thd->open_temporary_tables(&table_list))
      break;

    if (check_table_access(thd, SELECT_ACL, &table_list,
                           TRUE, UINT_MAX, FALSE))
      break;
    /*
      Turn on an optimization relevant if the underlying table
      is a view: do not fill derived tables.
    */
    thd->lex->sql_command= SQLCOM_SHOW_FIELDS;

    mysqld_list_fields(thd,&table_list,fields);
    thd->lex->unit.cleanup();
    /* No need to rollback statement transaction, it's not started. */
    DBUG_ASSERT(thd->transaction->stmt.is_empty());
    close_thread_tables(thd);
    thd->mdl_context.rollback_to_savepoint(mdl_savepoint);

    if (thd->transaction_rollback_request)
    {
      /*
        Transaction rollback was requested since MDL deadlock was
        discovered while trying to open tables. Rollback transaction
        in all storage engines including binary log and release all
        locks.
      */
      trans_rollback_implicit(thd);
      thd->release_transactional_locks();
    }

    thd->cleanup_after_query();
    break;
  }
#endif
  case COM_QUIT:
    /* Note: We don't calculate statistics for this command */

    /* Ensure that quit works even if max_mem_used is set */
    thd->variables.max_mem_used= LONGLONG_MAX;
    general_log_print(thd, command, NullS);
    net->error=0;				// Don't give 'abort' message
    thd->get_stmt_da()->disable_status();       // Don't send anything back
    error=TRUE;					// End server
    break;
#ifndef EMBEDDED_LIBRARY
  case COM_BINLOG_DUMP:
    {
      ulong pos;
      ushort flags;
      uint32 slave_server_id;

      status_var_increment(thd->status_var.com_other);

      thd->query_plan_flags|= QPLAN_ADMIN;
      if (check_global_access(thd, PRIV_COM_BINLOG_DUMP))
	break;

      /* TODO: The following has to be changed to an 8 byte integer */
      pos = uint4korr(packet);
      flags = uint2korr(packet + 4);
      thd->variables.server_id=0; /* avoid suicide */
      if ((slave_server_id= uint4korr(packet+6))) // mysqlbinlog.server_id==0
	kill_zombie_dump_threads(slave_server_id);
      thd->variables.server_id = slave_server_id;

      const char *name= packet + 10;
      size_t nlen= strlen(name);

      general_log_print(thd, command, "Log: '%s'  Pos: %lu", name, pos);
      if (nlen < FN_REFLEN)
        mysql_binlog_send(thd, thd->strmake(name, nlen), (my_off_t)pos, flags);
      thd->unregister_slave(); // todo: can be extraneous
      /*  fake COM_QUIT -- if we get here, the thread needs to terminate */
      error = TRUE;
      break;
    }
#endif
  case COM_REFRESH:
  {
    int not_used;

    /*
      Initialize thd->lex since it's used in many base functions, such as
      open_tables(). Otherwise, it remains unitialized and may cause crash
      during execution of COM_REFRESH.
    */
    lex_start(thd);
    
    status_var_increment(thd->status_var.com_stat[SQLCOM_FLUSH]);
    ulonglong options= (ulonglong) (uchar) packet[0];
    if (trans_commit_implicit(thd))
      break;
    thd->release_transactional_locks();
    if (check_global_access(thd,RELOAD_ACL))
      break;
    general_log_print(thd, command, NullS);
#ifndef DBUG_OFF
    bool debug_simulate= FALSE;
    DBUG_EXECUTE_IF("simulate_detached_thread_refresh", debug_simulate= TRUE;);
    if (debug_simulate)
    {
      /* This code doesn't work under FTWRL */
      DBUG_ASSERT(! (options & REFRESH_READ_LOCK));
      /*
        Simulate a reload without a attached thread session.
        Provides a environment similar to that of when the
        server receives a SIGHUP signal and reloads caches
        and flushes tables.
      */
      bool res;
      set_current_thd(0);
      res= reload_acl_and_cache(NULL, options | REFRESH_FAST,
                                NULL, &not_used);
      set_current_thd(thd);
      if (res)
        break;
    }
    else
#endif
    {
      thd->lex->relay_log_connection_name= empty_clex_str;
      if (reload_acl_and_cache(thd, options, (TABLE_LIST*) 0, &not_used))
        break;
    }
    if (trans_commit_implicit(thd))
      break;
    close_thread_tables(thd);
    thd->release_transactional_locks();
    my_ok(thd);
    break;
  }
#ifndef EMBEDDED_LIBRARY
  case COM_SHUTDOWN:
  {
    status_var_increment(thd->status_var.com_other);
    if (check_global_access(thd,SHUTDOWN_ACL))
      break; /* purecov: inspected */
    /*
      If the client is < 4.1.3, it is going to send us no argument; then
      packet_length is 0, packet[0] is the end 0 of the packet. Note that
      SHUTDOWN_DEFAULT is 0. If client is >= 4.1.3, the shutdown level is in
      packet[0].
    */
    enum mysql_enum_shutdown_level level;
    level= (enum mysql_enum_shutdown_level) (uchar) packet[0];
    thd->lex->is_shutdown_wait_for_slaves= false;  // "deferred" cleanup
    if (level == SHUTDOWN_DEFAULT)
      level= SHUTDOWN_WAIT_ALL_BUFFERS; // soon default will be configurable
    else if (level != SHUTDOWN_WAIT_ALL_BUFFERS)
    {
      my_error(ER_NOT_SUPPORTED_YET, MYF(0), "this shutdown level");
      break;
    }
    DBUG_PRINT("quit",("Got shutdown command for level %u", level));
    general_log_print(thd, command, NullS);
    my_eof(thd);
    kill_mysql(thd);
    error=TRUE;
    break;
  }
#endif
  case COM_STATISTICS:
  {
    STATUS_VAR *current_global_status_var;      // Big; Don't allocate on stack
    ulong uptime;
    ulonglong queries_per_second1000;
    char buff[250];
    uint buff_len= sizeof(buff);

    if (!(current_global_status_var= (STATUS_VAR*)
          thd->alloc(sizeof(STATUS_VAR))))
      break;
    general_log_print(thd, command, NullS);
    status_var_increment(thd->status_var.com_stat[SQLCOM_SHOW_STATUS]);
    calc_sum_of_all_status(current_global_status_var);
    if (!(uptime= (ulong) (thd->start_time - server_start_time)))
      queries_per_second1000= 0;
    else
      queries_per_second1000= thd->query_id * 1000 / uptime;
#ifndef EMBEDDED_LIBRARY
    size_t length=
#endif
    my_snprintf(buff, buff_len - 1,
                        "Uptime: %lu  Threads: %d  Questions: %lu  "
                        "Slow queries: %lu  Opens: %lu  "
                        "Open tables: %u  Queries per second avg: %u.%03u",
                        uptime,
                        (int) thread_count, (ulong) thd->query_id,
                        current_global_status_var->long_query_count,
                        current_global_status_var->opened_tables,
                        tc_records(),
                        (uint) (queries_per_second1000 / 1000),
                        (uint) (queries_per_second1000 % 1000));
#ifdef EMBEDDED_LIBRARY
    /* Store the buffer in permanent memory */
    my_ok(thd, 0, 0, buff);
#else
    (void) my_net_write(net, (uchar*) buff, length);
    (void) net_flush(net);
    thd->get_stmt_da()->disable_status();
#endif
    break;
  }
  case COM_PING:
    status_var_increment(thd->status_var.com_other);
    my_ok(thd);				// Tell client we are alive
    break;
  case COM_PROCESS_INFO:
    status_var_increment(thd->status_var.com_stat[SQLCOM_SHOW_PROCESSLIST]);
    if (!thd->security_ctx->priv_user[0] &&
        check_global_access(thd, PRIV_COM_PROCESS_INFO))
      break;
    general_log_print(thd, command, NullS);
    mysqld_list_processes(thd,
                     thd->security_ctx->master_access & PRIV_COM_PROCESS_INFO ?
                     NullS : thd->security_ctx->priv_user, 0);
    break;
  case COM_PROCESS_KILL:
  {
    status_var_increment(thd->status_var.com_stat[SQLCOM_KILL]);
    ulong id=(ulong) uint4korr(packet);
    sql_kill(thd, id, KILL_CONNECTION_HARD, KILL_TYPE_ID);
    break;
  }
  case COM_SET_OPTION:
  {
    status_var_increment(thd->status_var.com_stat[SQLCOM_SET_OPTION]);
    uint opt_command= uint2korr(packet);

    switch (opt_command) {
    case (int) MYSQL_OPTION_MULTI_STATEMENTS_ON:
      thd->client_capabilities|= CLIENT_MULTI_STATEMENTS;
      my_eof(thd);
      break;
    case (int) MYSQL_OPTION_MULTI_STATEMENTS_OFF:
      thd->client_capabilities&= ~CLIENT_MULTI_STATEMENTS;
      my_eof(thd);
      break;
    default:
      my_message(ER_UNKNOWN_COM_ERROR, ER_THD(thd, ER_UNKNOWN_COM_ERROR),
                 MYF(0));
      break;
    }
    break;
  }
  case COM_DEBUG:
    status_var_increment(thd->status_var.com_other);
    if (check_global_access(thd, PRIV_DEBUG))
      break;					/* purecov: inspected */
    mysql_print_status();
    general_log_print(thd, command, NullS);
    my_eof(thd);
    break;
  case COM_MULTI:
  {
    uint counter;
    uint current_com= 0;
    DBUG_ASSERT(!is_com_multi);
    if (!(thd->client_capabilities & CLIENT_MULTI_RESULTS))
    {
      /* The client does not support multiple result sets being sent back */
      my_error(ER_COMMULTI_BADCONTEXT, MYF(0));
      break;
    }

    if (!(counter= maria_multi_check(thd, packet, packet_length)))
      break;

    {
      char *packet_start= packet;
      /* We have to store next length because it will be destroyed by '\0' */
      size_t next_subpacket_length= net_field_length((uchar **)&packet_start);
      size_t next_length_length= packet_start - packet;
      unsigned char *readbuff= net->buff;

      if (net_allocate_new_packet(net, thd, MYF(0)))
        break;

      PSI_statement_locker *save_locker= thd->m_statement_psi;
      sql_digest_state *save_digest= thd->m_digest;
      thd->m_statement_psi= NULL;
      thd->m_digest= NULL;

      while (packet_length)
      {
        current_com++;
        size_t subpacket_length= next_subpacket_length + next_length_length;
        size_t length_length= next_length_length;
        if (subpacket_length < packet_length)
        {
          packet_start= packet + subpacket_length;
          next_subpacket_length= net_field_length((uchar**)&packet_start);
          next_length_length= packet_start - (packet + subpacket_length);
        }
        /* safety like in do_command() */
        packet[subpacket_length]= '\0';

        enum enum_server_command subcommand=
          fetch_command(thd, (packet + length_length));

        if (server_command_flags[subcommand] & CF_NO_COM_MULTI)
        {
          my_error(ER_BAD_COMMAND_IN_MULTI, MYF(0),
                   command_name[subcommand].str);
          goto com_multi_end;
        }

        if (dispatch_command(subcommand, thd, packet + (1 + length_length),
                             (uint)(subpacket_length - (1 + length_length)), TRUE,
                             (current_com != counter)))
        {
          DBUG_ASSERT(thd->is_error());
          goto com_multi_end;
        }

        DBUG_ASSERT(subpacket_length <= packet_length);
        packet+= subpacket_length;
        packet_length-= (uint)subpacket_length;
      }

com_multi_end:
      thd->m_statement_psi= save_locker;
      thd->m_digest= save_digest;

      /* release old buffer */
      net_flush(net);
      DBUG_ASSERT(net->buff == net->write_pos); // nothing to send
      my_free(readbuff);
    }
    break;
  }
  case COM_SLEEP:
  case COM_CONNECT:				// Impossible here
  case COM_TIME:				// Impossible from client
  case COM_DELAYED_INSERT:
  case COM_END:
  case COM_UNIMPLEMENTED:
  default:
    my_message(ER_UNKNOWN_COM_ERROR, ER_THD(thd, ER_UNKNOWN_COM_ERROR),
               MYF(0));
    break;
  }

dispatch_end:
  do_end_of_statement= true;
#ifdef WITH_WSREP
  /*
    Next test should really be WSREP(thd), but that causes a failure when doing
    'set WSREP_ON=0'
  */
<<<<<<< HEAD
  if (unlikely(wsrep_service_started))
=======
  if (thd->killed == KILL_QUERY)
  {
    WSREP_DEBUG("THD is killed at dispatch_end");
  }
  wsrep_after_command_before_result(thd);
  if (wsrep_current_error(thd) && !wsrep_command_no_result(command))
  {
    /* todo: Pass wsrep client state current error to override */
    wsrep_override_error(thd, wsrep_current_error(thd),
                         wsrep_current_error_status(thd));
    WSREP_LOG_THD(thd, "leave");
  }
  if (WSREP(thd))
>>>>>>> fd5e103a
  {
    /*
      BF aborted before sending response back to client
    */
    if (thd->killed == KILL_QUERY)
    {
      WSREP_DEBUG("THD is killed at dispatch_end");
    }
    wsrep_after_command_before_result(thd);
    if (wsrep_current_error(thd) &&
        !(command == COM_STMT_PREPARE          ||
          command == COM_STMT_FETCH            ||
          command == COM_STMT_SEND_LONG_DATA   ||
          command == COM_STMT_CLOSE
          ))
    {
      /* todo: Pass wsrep client state current error to override */
      wsrep_override_error(thd, wsrep_current_error(thd),
                           wsrep_current_error_status(thd));
      WSREP_LOG_THD(thd, "leave");
    }
    if (WSREP(thd))
    {
      /*
        MDEV-10812
        In the case of COM_QUIT/COM_STMT_CLOSE thread status should be disabled.
      */
      DBUG_ASSERT((command != COM_QUIT && command != COM_STMT_CLOSE)
                  || thd->get_stmt_da()->is_disabled());
      DBUG_ASSERT(thd->wsrep_trx().state() != wsrep::transaction::s_replaying);
      /* wsrep BF abort in query exec phase */
      mysql_mutex_lock(&thd->LOCK_thd_kill);
      do_end_of_statement= thd_is_connection_alive(thd);
      mysql_mutex_unlock(&thd->LOCK_thd_kill);
    }
  }
#endif /* WITH_WSREP */


  if (do_end_of_statement)
  {
    DBUG_ASSERT(thd->derived_tables == NULL &&
               (thd->open_tables == NULL ||
               (thd->locked_tables_mode == LTM_LOCK_TABLES)));

    thd_proc_info(thd, "Updating status");
    /* Finalize server status flags after executing a command. */
    thd->update_server_status();
    if (command != COM_MULTI)
    {
      thd->protocol->end_statement();
      query_cache_end_of_result(thd);
    }
  }
  if (drop_more_results)
    thd->server_status&= ~SERVER_MORE_RESULTS_EXISTS;

  if (likely(!thd->is_error() && !thd->killed_errno()))
    mysql_audit_general(thd, MYSQL_AUDIT_GENERAL_RESULT, 0, 0);

  mysql_audit_general(thd, MYSQL_AUDIT_GENERAL_STATUS,
                      thd->get_stmt_da()->is_error() ?
                      thd->get_stmt_da()->sql_errno() : 0,
                      command_name[command].str);

  thd->update_all_stats();

  log_slow_statement(thd);

  THD_STAGE_INFO(thd, stage_cleaning_up);
  thd->reset_query();

  /* Performance Schema Interface instrumentation, end */
  MYSQL_END_STATEMENT(thd->m_statement_psi, thd->get_stmt_da());
  thd->set_examined_row_count(0);                   // For processlist
  thd->set_command(COM_SLEEP);

  thd->m_statement_psi= NULL;
  thd->m_digest= NULL;

  if (!is_com_multi)
    thd->packet.shrink(thd->variables.net_buffer_length); // Reclaim some memory

  thd->reset_kill_query();  /* Ensure that killed_errmsg is released */
  /*
    LEX::m_sql_cmd can point to Sql_cmd allocated on thd->mem_root.
    Unlink it now, before freeing the root.
  */
  thd->lex->m_sql_cmd= NULL;
  free_root(thd->mem_root,MYF(MY_KEEP_PREALLOC));

#if defined(ENABLED_PROFILING)
  thd->profiling.finish_current_query();
#endif
  if (MYSQL_QUERY_DONE_ENABLED() || MYSQL_COMMAND_DONE_ENABLED())
  {
    int res __attribute__((unused));
    res= (int) thd->is_error();
    if (command == COM_QUERY)
    {
      MYSQL_QUERY_DONE(res);
    }
    MYSQL_COMMAND_DONE(res);
  }
  DEBUG_SYNC(thd,"dispatch_command_end");

  /* Check that some variables are reset properly */
  DBUG_ASSERT(thd->abort_on_warning == 0);
  thd->lex->restore_set_statement_var();
  DBUG_RETURN(error);
}

static bool slow_filter_masked(THD *thd, ulonglong mask)
{
  return thd->variables.log_slow_filter && !(thd->variables.log_slow_filter & mask);
}

/*
  Log query to slow queries, if it passes filtering

  @note
    This function must call delete_explain_query().
*/

void log_slow_statement(THD *thd)
{
  DBUG_ENTER("log_slow_statement");

  /*
    The following should never be true with our current code base,
    but better to keep this here so we don't accidently try to log a
    statement in a trigger or stored function
  */
  if (unlikely(thd->in_sub_stmt))
    goto end;                           // Don't set time for sub stmt
  /*
    Skip both long_query_count increment and logging if the current
    statement forces slow log suppression (e.g. an SP statement).

    Note, we don't check for global_system_variables.sql_log_slow here.
    According to the manual, the "Slow_queries" status variable does not require
    sql_log_slow to be ON. So even if sql_log_slow is OFF, we still need to
    continue and increment long_query_count (and skip only logging, see below):
  */
  if (!thd->enable_slow_log)
    goto end; // E.g. SP statement

  DBUG_EXECUTE_IF("simulate_slow_query", {
                  if (thd->get_command() == COM_QUERY ||
                      thd->get_command() == COM_STMT_EXECUTE)
                    thd->server_status|= SERVER_QUERY_WAS_SLOW;
                  });

  if ((thd->server_status &
       (SERVER_QUERY_NO_INDEX_USED | SERVER_QUERY_NO_GOOD_INDEX_USED)) &&
      !(thd->query_plan_flags & QPLAN_STATUS) &&
      !slow_filter_masked(thd, QPLAN_NOT_USING_INDEX))
  {
    thd->query_plan_flags|= QPLAN_NOT_USING_INDEX;
    /* We are always logging no index queries if enabled in filter */
    thd->server_status|= SERVER_QUERY_WAS_SLOW;
  }

  if ((thd->server_status & SERVER_QUERY_WAS_SLOW) &&
      thd->get_examined_row_count() >= thd->variables.min_examined_row_limit)
  {
    thd->status_var.long_query_count++;

    /*
      until log_slow_disabled_statements=admin is removed, it
      duplicates slow_log_filter=admin
    */
    if ((thd->query_plan_flags & QPLAN_ADMIN) &&
        (thd->variables.log_slow_disabled_statements & LOG_SLOW_DISABLE_ADMIN))
      goto end;

    if (!global_system_variables.sql_log_slow || !thd->variables.sql_log_slow)
      goto end;

    /*
      If rate limiting of slow log writes is enabled, decide whether to log
      this query to the log or not.
    */ 
    if (thd->variables.log_slow_rate_limit > 1 &&
        (global_query_id % thd->variables.log_slow_rate_limit) != 0)
      goto end;

    /*
      Follow the slow log filter configuration:
      skip logging if the current statement matches the filter.
    */
    if (slow_filter_masked(thd, thd->query_plan_flags))
      goto end;

    THD_STAGE_INFO(thd, stage_logging_slow_query);
    slow_log_print(thd, thd->query(), thd->query_length(), 
                   thd->utime_after_query);
  }

end:
  delete_explain_query(thd->lex);
  DBUG_VOID_RETURN;
}


/**
  Create a TABLE_LIST object for an INFORMATION_SCHEMA table.

    This function is used in the parser to convert a SHOW or DESCRIBE
    table_name command to a SELECT from INFORMATION_SCHEMA.
    It prepares a SELECT_LEX and a TABLE_LIST object to represent the
    given command as a SELECT parse tree.

  @param thd              thread handle
  @param lex              current lex
  @param table_ident      table alias if it's used
  @param schema_table_idx the type of the INFORMATION_SCHEMA table to be
                          created

  @note
    Due to the way this function works with memory and LEX it cannot
    be used outside the parser (parse tree transformations outside
    the parser break PS and SP).

  @retval
    0                 success
  @retval
    1                 out of memory or SHOW commands are not allowed
                      in this version of the server.
*/

int prepare_schema_table(THD *thd, LEX *lex, Table_ident *table_ident,
                         enum enum_schema_tables schema_table_idx)
{
  SELECT_LEX *schema_select_lex= NULL;
  DBUG_ENTER("prepare_schema_table");

  switch (schema_table_idx) {
  case SCH_SCHEMATA:
#if defined(DONT_ALLOW_SHOW_COMMANDS)
    my_message(ER_NOT_ALLOWED_COMMAND,
               ER_THD(thd, ER_NOT_ALLOWED_COMMAND), MYF(0));
    DBUG_RETURN(1);
#else
    break;
#endif

  case SCH_TABLE_NAMES:
  case SCH_TABLES:
  case SCH_CHECK_CONSTRAINTS:
  case SCH_VIEWS:
  case SCH_TRIGGERS:
  case SCH_EVENTS:
#ifdef DONT_ALLOW_SHOW_COMMANDS
    my_message(ER_NOT_ALLOWED_COMMAND,
               ER_THD(thd, ER_NOT_ALLOWED_COMMAND), MYF(0));
    DBUG_RETURN(1);
#else
    {
      if (lex->first_select_lex()->db.str == NULL &&
          lex->copy_db_to(&lex->first_select_lex()->db))
      {
        DBUG_RETURN(1);
      }
      schema_select_lex= new (thd->mem_root) SELECT_LEX();
      schema_select_lex->table_list.first= NULL;
      if (lower_case_table_names == 1)
        lex->first_select_lex()->db.str=
          thd->strdup(lex->first_select_lex()->db.str);
      schema_select_lex->db= lex->first_select_lex()->db;
      /*
        check_db_name() may change db.str if lower_case_table_names == 1,
        but that's ok as the db is allocted above in this case.
      */
      if (check_db_name((LEX_STRING*) &lex->first_select_lex()->db))
      {
        my_error(ER_WRONG_DB_NAME, MYF(0), lex->first_select_lex()->db.str);
        DBUG_RETURN(1);
      }
      break;
    }
#endif
  case SCH_COLUMNS:
  case SCH_STATISTICS:
#ifdef DONT_ALLOW_SHOW_COMMANDS
    my_message(ER_NOT_ALLOWED_COMMAND,
               ER_THD(thd, ER_NOT_ALLOWED_COMMAND), MYF(0));
    DBUG_RETURN(1);
#else
  {
    DBUG_ASSERT(table_ident);
    TABLE_LIST **query_tables_last= lex->query_tables_last;
    schema_select_lex= new (thd->mem_root) SELECT_LEX();
    /* 'parent_lex' is used in init_query() so it must be before it. */
    schema_select_lex->parent_lex= lex;
    schema_select_lex->init_query();
    schema_select_lex->select_number= 0;
    if (!schema_select_lex->add_table_to_list(thd, table_ident, 0, 0, TL_READ,
                                              MDL_SHARED_READ))
      DBUG_RETURN(1);
    lex->query_tables_last= query_tables_last;
    break;
#endif
  }
  case SCH_PROFILES:
    /* 
      Mark this current profiling record to be discarded.  We don't
      wish to have SHOW commands show up in profiling.
    */
#if defined(ENABLED_PROFILING)
    thd->profiling.discard_current_query();
#endif
    break;
  default:
    break;
  }
  if (schema_select_lex)
    schema_select_lex->set_master_unit(&lex->unit);
  SELECT_LEX *select_lex= lex->current_select;
  if (make_schema_select(thd, select_lex, get_schema_table(schema_table_idx)))
    DBUG_RETURN(1);

  select_lex->table_list.first->schema_select_lex= schema_select_lex;
  DBUG_RETURN(0);
}


/**
  Read query from packet and store in thd->query.
  Used in COM_QUERY and COM_STMT_PREPARE.

    Sets the following THD variables:
  - query
  - query_length

  @retval
    FALSE ok
  @retval
    TRUE  error;  In this case thd->fatal_error is set
*/

bool alloc_query(THD *thd, const char *packet, size_t packet_length)
{
  char *query;
  /* Remove garbage at start and end of query */
  while (packet_length > 0 && my_isspace(thd->charset(), packet[0]))
  {
    packet++;
    packet_length--;
  }
  const char *pos= packet + packet_length;     // Point at end null
  while (packet_length > 0 &&
	 (pos[-1] == ';' || my_isspace(thd->charset() ,pos[-1])))
  {
    pos--;
    packet_length--;
  }
  /* We must allocate some extra memory for query cache 

    The query buffer layout is:
       buffer :==
            <statement>   The input statement(s)
            '\0'          Terminating null char  (1 byte)
            <length>      Length of following current database name (size_t)
            <db_name>     Name of current database
            <flags>       Flags struct
  */
  if (! (query= (char*) thd->memdup_w_gap(packet,
                                          packet_length,
                                          1 + thd->db.length +
                                          QUERY_CACHE_DB_LENGTH_SIZE +
                                          QUERY_CACHE_FLAGS_SIZE)))
      return TRUE;
  query[packet_length]= '\0';
  /*
    Space to hold the name of the current database is allocated.  We
    also store this length, in case current database is changed during
    execution.  We might need to reallocate the 'query' buffer
  */
  int2store(query + packet_length + 1, thd->db.length);
    
  thd->set_query(query, packet_length);

  /* Reclaim some memory */
  thd->packet.shrink(thd->variables.net_buffer_length);
  thd->convert_buffer.shrink(thd->variables.net_buffer_length);

  return FALSE;
}


bool sp_process_definer(THD *thd)
{
  DBUG_ENTER("sp_process_definer");

  LEX *lex= thd->lex;

  /*
    If the definer is not specified, this means that CREATE-statement missed
    DEFINER-clause. DEFINER-clause can be missed in two cases:

      - The user submitted a statement w/o the clause. This is a normal
        case, we should assign CURRENT_USER as definer.

      - Our slave received an updated from the master, that does not
        replicate definer for stored rountines. We should also assign
        CURRENT_USER as definer here, but also we should mark this routine
        as NON-SUID. This is essential for the sake of backward
        compatibility.

        The problem is the slave thread is running under "special" user (@),
        that actually does not exist. In the older versions we do not fail
        execution of a stored routine if its definer does not exist and
        continue the execution under the authorization of the invoker
        (BUG#13198). And now if we try to switch to slave-current-user (@),
        we will fail.

        Actually, this leads to the inconsistent state of master and
        slave (different definers, different SUID behaviour), but it seems,
        this is the best we can do.
  */

  if (!lex->definer)
  {
    Query_arena original_arena;
    Query_arena *ps_arena= thd->activate_stmt_arena_if_needed(&original_arena);

    lex->definer= create_default_definer(thd, false);

    if (ps_arena)
      thd->restore_active_arena(ps_arena, &original_arena);

    /* Error has been already reported. */
    if (lex->definer == NULL)
      DBUG_RETURN(TRUE);

    if (thd->slave_thread && lex->sphead)
      lex->sphead->set_suid(SP_IS_NOT_SUID);
  }
  else
  {
    LEX_USER *d= lex->definer= get_current_user(thd, lex->definer);
    if (!d)
      DBUG_RETURN(TRUE);

    /*
      If the specified definer differs from the current user or role, we
      should check that the current user has SUPER privilege (in order
      to create a stored routine under another user one must have
      SUPER privilege).
    */
    bool curuser= !strcmp(d->user.str, thd->security_ctx->priv_user);
    bool currole= !curuser && !strcmp(d->user.str, thd->security_ctx->priv_role);
    bool curuserhost= curuser && d->host.str &&
                  !my_strcasecmp(system_charset_info, d->host.str,
                                 thd->security_ctx->priv_host);
    if (!curuserhost && !currole &&
        check_global_access(thd, PRIV_DEFINER_CLAUSE, false))
      DBUG_RETURN(TRUE);
  }

  /* Check that the specified definer exists. Emit a warning if not. */

#ifndef NO_EMBEDDED_ACCESS_CHECKS
  if (!is_acl_user(lex->definer->host.str, lex->definer->user.str))
  {
    push_warning_printf(thd,
                        Sql_condition::WARN_LEVEL_NOTE,
                        ER_NO_SUCH_USER,
                        ER_THD(thd, ER_NO_SUCH_USER),
                        lex->definer->user.str,
                        lex->definer->host.str);
  }
#endif /* NO_EMBEDDED_ACCESS_CHECKS */

  DBUG_RETURN(FALSE);
}


/**
  Auxiliary call that opens and locks tables for LOCK TABLES statement
  and initializes the list of locked tables.

  @param thd     Thread context.
  @param tables  List of tables to be locked.

  @return FALSE in case of success, TRUE in case of error.
*/

static bool __attribute__ ((noinline))
lock_tables_open_and_lock_tables(THD *thd, TABLE_LIST *tables)
{
  Lock_tables_prelocking_strategy lock_tables_prelocking_strategy;
  MDL_deadlock_and_lock_abort_error_handler deadlock_handler;
  MDL_savepoint mdl_savepoint= thd->mdl_context.mdl_savepoint();
  uint counter;
  TABLE_LIST *table;

  thd->in_lock_tables= 1;

retry:

  if (open_tables(thd, &tables, &counter, 0, &lock_tables_prelocking_strategy))
    goto err;

  for (table= tables; table; table= table->next_global)
  {
    if (!table->placeholder())
    {
      if (table->table->s->tmp_table)
      {
        /*
          We allow to change temporary tables even if they were locked for read
          by LOCK TABLES. To avoid a discrepancy between lock acquired at LOCK
          TABLES time and by the statement which is later executed under LOCK
          TABLES we ensure that for temporary tables we always request a write
          lock (such discrepancy can cause problems for the storage engine).
          We don't set TABLE_LIST::lock_type in this case as this might result
          in extra warnings from THD::decide_logging_format() even though
          binary logging is totally irrelevant for LOCK TABLES.
        */
        table->table->reginfo.lock_type= TL_WRITE;
      }
      else if (table->mdl_request.type == MDL_SHARED_READ &&
               ! table->prelocking_placeholder &&
               table->table->file->lock_count() == 0)
      {
        enum enum_mdl_type lock_type;
        /*
          In case when LOCK TABLE ... READ LOCAL was issued for table with
          storage engine which doesn't support READ LOCAL option and doesn't
          use THR_LOCK locks we need to upgrade weak SR metadata lock acquired
          in open_tables() to stronger SRO metadata lock.
          This is not needed for tables used through stored routines or
          triggers as we always acquire SRO (or even stronger SNRW) metadata
          lock for them.
        */
        deadlock_handler.init();
        thd->push_internal_handler(&deadlock_handler);

        lock_type= table->table->mdl_ticket->get_type() == MDL_SHARED_WRITE ?
                   MDL_SHARED_NO_READ_WRITE : MDL_SHARED_READ_ONLY;

        bool result= thd->mdl_context.upgrade_shared_lock(
                                        table->table->mdl_ticket,
                                        lock_type,
                                        thd->variables.lock_wait_timeout);

        thd->pop_internal_handler();

        if (deadlock_handler.need_reopen())
        {
          /*
            Deadlock occurred during upgrade of metadata lock.
            Let us restart acquring and opening tables for LOCK TABLES.
          */
          close_tables_for_reopen(thd, &tables, mdl_savepoint);
          if (thd->open_temporary_tables(tables))
            goto err;
          goto retry;
        }

        if (result)
          goto err;
      }
    }
    /*
       Check privileges of view tables here, after views were opened.
       Either definer or invoker has to have PRIV_LOCK_TABLES to be able
       to lock view and its tables. For mysqldump (that locks views
       before dumping their structures) compatibility we allow locking
       views that select from I_S or P_S tables, but downrade the lock
       to TL_READ
     */
    if (table->belong_to_view &&
        check_single_table_access(thd, PRIV_LOCK_TABLES, table, 1))
    {
      if (table->grant.m_internal.m_schema_access)
        table->lock_type= TL_READ;
      else
      {
        bool error= true;
        if (Security_context *sctx= table->security_ctx)
        {
          table->security_ctx= 0;
          error= check_single_table_access(thd, PRIV_LOCK_TABLES, table, 1);
          table->security_ctx= sctx;
        }
        if (error)
        {
          my_error(ER_VIEW_INVALID, MYF(0), table->belong_to_view->view_db.str,
                   table->belong_to_view->view_name.str);
          goto err;
        }
      }
    }
  }

  if (lock_tables(thd, tables, counter, 0) ||
      thd->locked_tables_list.init_locked_tables(thd))
    goto err;

  thd->in_lock_tables= 0;

  return FALSE;

err:
  thd->in_lock_tables= 0;

  trans_rollback_stmt(thd);
  /*
    Need to end the current transaction, so the storage engine (InnoDB)
    can free its locks if LOCK TABLES locked some tables before finding
    that it can't lock a table in its list
  */
  trans_rollback(thd);
  /* Close tables and release metadata locks. */
  close_thread_tables(thd);
  DBUG_ASSERT(!thd->locked_tables_mode);
  thd->release_transactional_locks();
  return TRUE;
}


static bool do_execute_sp(THD *thd, sp_head *sp)
{
  /* bits that should be cleared in thd->server_status */
  uint bits_to_be_cleared= 0;
  ulonglong affected_rows;
  if (sp->m_flags & sp_head::MULTI_RESULTS)
  {
    if (!(thd->client_capabilities & CLIENT_MULTI_RESULTS))
    {
      /* The client does not support multiple result sets being sent back */
      my_error(ER_SP_BADSELECT, MYF(0), ErrConvDQName(sp).ptr());
      return 1;
    }
  }
  /*
    If SERVER_MORE_RESULTS_EXISTS is not set,
    then remember that it should be cleared
  */
  bits_to_be_cleared= (~thd->server_status &
                       SERVER_MORE_RESULTS_EXISTS);
  thd->server_status|= SERVER_MORE_RESULTS_EXISTS;
  ha_rows select_limit= thd->variables.select_limit;
  thd->variables.select_limit= HA_POS_ERROR;

  /*
    Reset current_select as it may point to random data as a
    result of previous parsing.
  */
  thd->lex->current_select= NULL;
  thd->lex->in_sum_func= 0;                     // For Item_field::fix_fields()

  /*
    We never write CALL statements into binlog:
     - If the mode is non-prelocked, each statement will be logged
       separately.
     - If the mode is prelocked, the invoking statement will care
       about writing into binlog.
    So just execute the statement.
  */
  int res= sp->execute_procedure(thd, &thd->lex->value_list);

  thd->variables.select_limit= select_limit;
  thd->server_status&= ~bits_to_be_cleared;

  if (res)
  {
    DBUG_ASSERT(thd->is_error() || thd->killed);
    return 1;  		// Substatement should already have sent error
  }

  affected_rows= thd->affected_rows; // Affected rows for all sub statements
  thd->affected_rows= 0;             // Reset total, as my_ok() adds to it
  my_ok(thd, affected_rows);
  return 0;
}


static int __attribute__ ((noinline))
mysql_create_routine(THD *thd, LEX *lex)
{
  DBUG_ASSERT(lex->sphead != 0);
  DBUG_ASSERT(lex->sphead->m_db.str); /* Must be initialized in the parser */
  /*
    Verify that the database name is allowed, optionally
    lowercase it.
  */
  if (check_db_name((LEX_STRING*) &lex->sphead->m_db))
  {
    my_error(ER_WRONG_DB_NAME, MYF(0), lex->sphead->m_db.str);
    return true;
  }

  if (check_access(thd, CREATE_PROC_ACL, lex->sphead->m_db.str,
                   NULL, NULL, 0, 0))
    return true;

  /* Checking the drop permissions if CREATE OR REPLACE is used */
  if (lex->create_info.or_replace())
  {
    if (check_routine_access(thd, ALTER_PROC_ACL, &lex->sphead->m_db,
                             &lex->sphead->m_name,
                             Sp_handler::handler(lex->sql_command), 0))
      return true;
  }

  const LEX_CSTRING *name= lex->sphead->name();
#ifdef HAVE_DLOPEN
  if (lex->sphead->m_handler->type() == SP_TYPE_FUNCTION)
  {
    udf_func *udf = find_udf(name->str, name->length);

    if (udf)
    {
      my_error(ER_UDF_EXISTS, MYF(0), name->str);
      return true;
    }
  }
#endif

  if (sp_process_definer(thd))
    return true;

  WSREP_TO_ISOLATION_BEGIN(WSREP_MYSQL_DB, NULL, NULL);

  if (!lex->sphead->m_handler->sp_create_routine(thd, lex->sphead))
  {
#ifndef NO_EMBEDDED_ACCESS_CHECKS
    /* only add privileges if really neccessary */

    Security_context security_context;
    bool restore_backup_context= false;
    Security_context *backup= NULL;
    LEX_USER *definer= thd->lex->definer;
    /*
      We're going to issue an implicit GRANT statement so we close all
      open tables. We have to keep metadata locks as this ensures that
      this statement is atomic against concurent FLUSH TABLES WITH READ
      LOCK. Deadlocks which can arise due to fact that this implicit
      statement takes metadata locks should be detected by a deadlock
      detector in MDL subsystem and reported as errors.

      TODO: Long-term we should either ensure that implicit GRANT statement
            is written into binary log as a separate statement or make both
            creation of routine and implicit GRANT parts of one fully atomic
            statement.
      */
    if (trans_commit_stmt(thd))
      goto wsrep_error_label;
    close_thread_tables(thd);
    /*
      Check if the definer exists on slave,
      then use definer privilege to insert routine privileges to mysql.procs_priv.

      For current user of SQL thread has GLOBAL_ACL privilege,
      which doesn't any check routine privileges,
      so no routine privilege record  will insert into mysql.procs_priv.
    */
    if (thd->slave_thread && is_acl_user(definer->host.str, definer->user.str))
    {
      security_context.change_security_context(thd,
                                               &thd->lex->definer->user,
                                               &thd->lex->definer->host,
                                               &thd->lex->sphead->m_db,
                                               &backup);
      restore_backup_context= true;
    }

    if (sp_automatic_privileges && !opt_noacl &&
        check_routine_access(thd, DEFAULT_CREATE_PROC_ACLS,
                             &lex->sphead->m_db, name,
                             Sp_handler::handler(lex->sql_command), 1))
    {
      if (sp_grant_privileges(thd, lex->sphead->m_db.str, name->str,
                              Sp_handler::handler(lex->sql_command)))
        push_warning(thd, Sql_condition::WARN_LEVEL_WARN,
                     ER_PROC_AUTO_GRANT_FAIL, ER_THD(thd, ER_PROC_AUTO_GRANT_FAIL));
      thd->clear_error();
    }

    /*
      Restore current user with GLOBAL_ACL privilege of SQL thread
    */
    if (restore_backup_context)
    {
      DBUG_ASSERT(thd->slave_thread == 1);
      thd->security_ctx->restore_security_context(thd, backup);
    }

#endif
    return false;
  }
  (void) trans_commit_stmt(thd);

#if !defined(NO_EMBEDDED_ACCESS_CHECKS) || defined(WITH_WSREP)
wsrep_error_label:
#endif
  return true;
}


/**
  Prepare for CREATE DATABASE, ALTER DATABASE, DROP DATABASE.

  @param thd         - current THD
  @param want_access - access needed
  @param dbname      - the database name

  @retval false      - Ok to proceed with CREATE/ALTER/DROP
  @retval true       - not OK to proceed (error, or filtered)

  Note, on slave this function returns true if the database
  is in the ignore filter. The caller must distinguish this case
  from other cases: bad database error, no access error.
  This can be done by testing thd->is_error().
*/
static bool prepare_db_action(THD *thd, privilege_t want_access,
                              LEX_CSTRING *dbname)
{
  if (check_db_name((LEX_STRING*)dbname))
  {
    my_error(ER_WRONG_DB_NAME, MYF(0), dbname->str);
    return true;
  }
  /*
    If in a slave thread :
    - CREATE DATABASE DB was certainly not preceded by USE DB.
    - ALTER DATABASE DB may not be preceded by USE DB.
    - DROP DATABASE DB may not be preceded by USE DB.
    For that reason, db_ok() in sql/slave.cc did not check the
    do_db/ignore_db. And as this query involves no tables, tables_ok()
    was not called. So we have to check rules again here.
  */
#ifdef HAVE_REPLICATION
  if (thd->slave_thread)
  {
    Rpl_filter *rpl_filter;
    rpl_filter= thd->system_thread_info.rpl_sql_info->rpl_filter;
    if (!rpl_filter->db_ok(dbname->str) ||
        !rpl_filter->db_ok_with_wild_table(dbname->str))
    {
      my_message(ER_SLAVE_IGNORED_TABLE,
                 ER_THD(thd, ER_SLAVE_IGNORED_TABLE), MYF(0));
      return true;
    }
  }
#endif
  return check_access(thd, want_access, dbname->str, NULL, NULL, 1, 0);
}


bool Sql_cmd_call::execute(THD *thd)
{
  TABLE_LIST *all_tables= thd->lex->query_tables;
  sp_head *sp;
  /*
    This will cache all SP and SF and open and lock all tables
    required for execution.
  */
  if (check_table_access(thd, SELECT_ACL, all_tables, FALSE,
                         UINT_MAX, FALSE) ||
      open_and_lock_tables(thd, all_tables, TRUE, 0))
   return true;

  /*
    By this moment all needed SPs should be in cache so no need to look
    into DB.
  */
  if (!(sp= m_handler->sp_find_routine(thd, m_name, true)))
  {
    /*
      If the routine is not found, let's still check EXECUTE_ACL to decide
      whether to return "Access denied" or "Routine does not exist".
    */
    if (check_routine_access(thd, EXECUTE_ACL, &m_name->m_db,
                             &m_name->m_name,
                             &sp_handler_procedure,
                             false))
      return true;
    /*
      sp_find_routine can have issued an ER_SP_RECURSION_LIMIT error.
      Send message ER_SP_DOES_NOT_EXIST only if procedure is not found in
      cache.
    */
    if (!sp_cache_lookup(&thd->sp_proc_cache, m_name))
      my_error(ER_SP_DOES_NOT_EXIST, MYF(0), "PROCEDURE",
               ErrConvDQName(m_name).ptr());
    return true;
  }
  else
  {
    if (sp->check_execute_access(thd))
      return true;
    /*
      Check that the stored procedure doesn't contain Dynamic SQL
      and doesn't return result sets: such stored procedures can't
      be called from a function or trigger.
    */
    if (thd->in_sub_stmt)
    {
      const char *where= (thd->in_sub_stmt & SUB_STMT_TRIGGER ?
                          "trigger" : "function");
      if (sp->is_not_allowed_in_function(where))
        return true;
    }

    if (do_execute_sp(thd, sp))
      return true;

    /*
      Disable slow log for the above call(), if calls are disabled.
      Instead we will log the executed statements to the slow log.
    */
    if (thd->variables.log_slow_disabled_statements & LOG_SLOW_DISABLE_CALL)
      thd->enable_slow_log= 0;
  }
  return false;
}


/**
  Execute command saved in thd and lex->sql_command.

  @param thd                       Thread handle

  @todo
    - Invalidate the table in the query cache if something changed
    after unlocking when changes become visible.
    TODO: this is workaround. right way will be move invalidating in
    the unlock procedure.
    - TODO: use check_change_password()

  @retval
    FALSE       OK
  @retval
    TRUE        Error
*/

int
mysql_execute_command(THD *thd)
{
  int res= 0;
  int  up_result= 0;
  LEX  *lex= thd->lex;
  /* first SELECT_LEX (have special meaning for many of non-SELECTcommands) */
  SELECT_LEX *select_lex= lex->first_select_lex();
  /* first table of first SELECT_LEX */
  TABLE_LIST *first_table= select_lex->table_list.first;
  /* list of all tables in query */
  TABLE_LIST *all_tables;
  /* most outer SELECT_LEX_UNIT of query */
  SELECT_LEX_UNIT *unit= &lex->unit;
#ifdef HAVE_REPLICATION
  /* have table map for update for multi-update statement (BUG#37051) */
  bool have_table_map_for_update= FALSE;
  /* */
  Rpl_filter *rpl_filter;
#endif
  DBUG_ENTER("mysql_execute_command");

  // check that we correctly marked first table for data insertion
  DBUG_ASSERT(!(sql_command_flags[lex->sql_command] & CF_INSERTS_DATA) ||
              first_table->for_insert_data);

  if (thd->security_ctx->password_expired &&
      lex->sql_command != SQLCOM_SET_OPTION)
  {
    my_error(ER_MUST_CHANGE_PASSWORD, MYF(0));
    DBUG_RETURN(1);
  }

  DBUG_ASSERT(thd->transaction->stmt.is_empty() || thd->in_sub_stmt);
  /*
    Each statement or replication event which might produce deadlock
    should handle transaction rollback on its own. So by the start of
    the next statement transaction rollback request should be fulfilled
    already.
  */
  DBUG_ASSERT(! thd->transaction_rollback_request || thd->in_sub_stmt);
  /*
    In many cases first table of main SELECT_LEX have special meaning =>
    check that it is first table in global list and relink it first in 
    queries_tables list if it is necessary (we need such relinking only
    for queries with subqueries in select list, in this case tables of
    subqueries will go to global list first)

    all_tables will differ from first_table only if most upper SELECT_LEX
    do not contain tables.

    Because of above in place where should be at least one table in most
    outer SELECT_LEX we have following check:
    DBUG_ASSERT(first_table == all_tables);
    DBUG_ASSERT(first_table == all_tables && first_table != 0);
  */
  lex->first_lists_tables_same();
  lex->fix_first_select_number();
  /* should be assigned after making first tables same */
  all_tables= lex->query_tables;
  /* set context for commands which do not use setup_tables */
  select_lex->
    context.resolve_in_table_list_only(select_lex->
                                       table_list.first);

  /*
    Remember last commmand executed, so that we can use it in functions called by
    dispatch_command()
  */
  thd->last_sql_command= lex->sql_command;

  /*
    Reset warning count for each query that uses tables
    A better approach would be to reset this for any commands
    that is not a SHOW command or a select that only access local
    variables, but for now this is probably good enough.
  */
  if ((sql_command_flags[lex->sql_command] & CF_DIAGNOSTIC_STMT) != 0)
    thd->get_stmt_da()->set_warning_info_read_only(TRUE);
  else
  {
    thd->get_stmt_da()->set_warning_info_read_only(FALSE);
    if (all_tables)
      thd->get_stmt_da()->opt_clear_warning_info(thd->query_id);
  }

  if (check_dependencies_in_with_clauses(thd->lex->with_clauses_list))
    DBUG_RETURN(1);

#ifdef HAVE_REPLICATION
  if (unlikely(thd->slave_thread))
  {
    if (lex->sql_command == SQLCOM_DROP_TRIGGER)
    {
      /*
        When dropping a trigger, we need to load its table name
        before checking slave filter rules.
      */
      add_table_for_trigger(thd, thd->lex->spname, 1, &all_tables);
      
      if (!all_tables)
      {
        /*
          If table name cannot be loaded,
          it means the trigger does not exists possibly because
          CREATE TRIGGER was previously skipped for this trigger
          according to slave filtering rules.
          Returning success without producing any errors in this case.
        */
        if (!thd->lex->create_info.if_exists() &&
            !(thd->variables.option_bits & OPTION_IF_EXISTS))
          DBUG_RETURN(0);
        /*
          DROP TRIGGER IF NOT EXISTS will return without an error later
          after possibly writing the query to a binlog
        */
      }
      else // force searching in slave.cc:tables_ok()
        all_tables->updating= 1;
    }

    /*
      For fix of BUG#37051, the master stores the table map for update
      in the Query_log_event, and the value is assigned to
      thd->variables.table_map_for_update before executing the update
      query.

      If thd->variables.table_map_for_update is set, then we are
      replicating from a new master, we can use this value to apply
      filter rules without opening all the tables. However If
      thd->variables.table_map_for_update is not set, then we are
      replicating from an old master, so we just skip this and
      continue with the old method. And of course, the bug would still
      exist for old masters.
    */
    if (lex->sql_command == SQLCOM_UPDATE_MULTI &&
        thd->table_map_for_update)
    {
      have_table_map_for_update= TRUE;
      table_map table_map_for_update= thd->table_map_for_update;
      uint nr= 0;
      TABLE_LIST *table;
      for (table=all_tables; table; table=table->next_global, nr++)
      {
        if (table_map_for_update & ((table_map)1 << nr))
          table->updating= TRUE;
        else
          table->updating= FALSE;
      }

      if (all_tables_not_ok(thd, all_tables))
      {
        /* we warn the slave SQL thread */
        my_message(ER_SLAVE_IGNORED_TABLE, ER_THD(thd, ER_SLAVE_IGNORED_TABLE),
                   MYF(0));
      }
    }
    
    /*
      Check if statment should be skipped because of slave filtering
      rules

      Exceptions are:
      - UPDATE MULTI: For this statement, we want to check the filtering
        rules later in the code
      - SET: we always execute it (Not that many SET commands exists in
        the binary log anyway -- only 4.1 masters write SET statements,
	in 5.0 there are no SET statements in the binary log)
      - DROP TEMPORARY TABLE IF EXISTS: we always execute it (otherwise we
        have stale files on slave caused by exclusion of one tmp table).
    */
    if (!(lex->sql_command == SQLCOM_UPDATE_MULTI) &&
	!(lex->sql_command == SQLCOM_SET_OPTION) &&
	!((lex->sql_command == SQLCOM_DROP_TABLE ||
           lex->sql_command == SQLCOM_DROP_SEQUENCE) &&
          lex->tmp_table() && lex->if_exists()) &&
        all_tables_not_ok(thd, all_tables))
    {
      /* we warn the slave SQL thread */
      my_message(ER_SLAVE_IGNORED_TABLE, ER_THD(thd, ER_SLAVE_IGNORED_TABLE),
                 MYF(0));
      DBUG_RETURN(0);
    }
    /* 
       Execute deferred events first
    */
    if (slave_execute_deferred_events(thd))
      DBUG_RETURN(-1);
  }
  else
  {
#endif /* HAVE_REPLICATION */
    /*
      When option readonly is set deny operations which change non-temporary
      tables. Except for the replication thread and the 'super' users.
    */
    if (deny_updates_if_read_only_option(thd, all_tables))
    {
      my_error(ER_OPTION_PREVENTS_STATEMENT, MYF(0), "--read-only");
      DBUG_RETURN(-1);
    }
#ifdef HAVE_REPLICATION
  } /* endif unlikely slave */
#endif
  Opt_trace_start ots(thd, all_tables, lex->sql_command, &lex->var_list,
                      thd->query(), thd->query_length(),
                      thd->variables.character_set_client);

  Json_writer_object trace_command(thd);
  Json_writer_array trace_command_steps(thd, "steps");

#ifdef WITH_WSREP
  if (WSREP(thd))
  {
    /*
      change LOCK TABLE WRITE to transaction
    */
    if (lex->sql_command== SQLCOM_LOCK_TABLES && wsrep_convert_LOCK_to_trx)
    {
      for (TABLE_LIST *table= all_tables; table; table= table->next_global)
      {
	if (table->lock_type >= TL_WRITE_ALLOW_WRITE)
        {
	  lex->sql_command= SQLCOM_BEGIN;
	  thd->wsrep_converted_lock_session= true;
	  break;
	}
      }
    }
    if (lex->sql_command== SQLCOM_UNLOCK_TABLES &&
	thd->wsrep_converted_lock_session)
    {
      thd->wsrep_converted_lock_session= false;
      lex->sql_command= SQLCOM_COMMIT;
      lex->tx_release= TVL_NO;
    }

    /*
     * Bail out if DB snapshot has not been installed. We however,
     * allow SET and SHOW queries and reads from information schema
     * and dirty reads (if configured)
     */
    if (!(thd->wsrep_applier) &&
        !(wsrep_ready_get() && wsrep_reject_queries == WSREP_REJECT_NONE)  &&
        !(thd->variables.wsrep_dirty_reads &&
          (sql_command_flags[lex->sql_command] & CF_CHANGES_DATA) == 0)    &&
        !wsrep_tables_accessible_when_detached(all_tables)                 &&
        lex->sql_command != SQLCOM_SET_OPTION                              &&
        !wsrep_is_show_query(lex->sql_command))
    {
      my_message(ER_UNKNOWN_COM_ERROR,
                 "WSREP has not yet prepared node for application use", MYF(0));
      goto error;
    }
  }
#endif /* WITH_WSREP */
  status_var_increment(thd->status_var.com_stat[lex->sql_command]);
  thd->progress.report_to_client= MY_TEST(sql_command_flags[lex->sql_command] &
                                          CF_REPORT_PROGRESS);

  DBUG_ASSERT(thd->transaction->stmt.modified_non_trans_table == FALSE);

  /* store old value of binlog format */
  enum_binlog_format orig_binlog_format,orig_current_stmt_binlog_format;

  thd->get_binlog_format(&orig_binlog_format,
                         &orig_current_stmt_binlog_format);

  if (!lex->stmt_var_list.is_empty() && !thd->slave_thread)
  {
    Query_arena backup;
    DBUG_PRINT("info", ("SET STATEMENT %d vars", lex->stmt_var_list.elements));

    lex->old_var_list.empty();
    List_iterator_fast<set_var_base> it(lex->stmt_var_list);
    set_var_base *var;

    if (lex->set_arena_for_set_stmt(&backup))
      goto error;

    MEM_ROOT *mem_root= thd->mem_root;
    while ((var= it++))
    {
      DBUG_ASSERT(var->is_system());
      set_var *o= NULL, *v= (set_var*)var;
      if (!v->var->is_set_stmt_ok())
      {
        my_error(ER_SET_STATEMENT_NOT_SUPPORTED, MYF(0), v->var->name.str);
        lex->reset_arena_for_set_stmt(&backup);
        lex->old_var_list.empty();
        lex->free_arena_for_set_stmt();
        goto error;
      }
      if (v->var->session_is_default(thd))
          o= new set_var(thd,v->type, v->var, &v->base, NULL);
      else
      {
        switch (v->var->option.var_type & GET_TYPE_MASK)
        {
        case GET_BOOL:
        case GET_INT:
        case GET_LONG:
        case GET_LL:
          {
            bool null_value;
            longlong val= v->var->val_int(&null_value, thd, v->type, &v->base);
            o= new set_var(thd, v->type, v->var, &v->base,
                           (null_value ?
                            (Item *) new (mem_root) Item_null(thd) :
                            (Item *) new (mem_root) Item_int(thd, val)));
          }
          break;
        case GET_UINT:
        case GET_ULONG:
        case GET_ULL:
          {
            bool null_value;
            ulonglong val= v->var->val_int(&null_value, thd, v->type, &v->base);
            o= new set_var(thd, v->type, v->var, &v->base,
                           (null_value ?
                            (Item *) new (mem_root) Item_null(thd) :
                            (Item *) new (mem_root) Item_uint(thd, val)));
          }
          break;
        case GET_DOUBLE:
          {
            bool null_value;
            double val= v->var->val_real(&null_value, thd, v->type, &v->base);
            o= new set_var(thd, v->type, v->var, &v->base,
                           (null_value ?
                            (Item *) new (mem_root) Item_null(thd) :
                            (Item *) new (mem_root) Item_float(thd, val, 1)));
          }
          break;
        default:
        case GET_NO_ARG:
        case GET_DISABLED:
          DBUG_ASSERT(0);
          /* fall through */
        case 0:
        case GET_FLAGSET:
        case GET_ENUM:
        case GET_SET:
        case GET_STR:
        case GET_STR_ALLOC:
          {
            char buff[STRING_BUFFER_USUAL_SIZE];
            String tmp(buff, sizeof(buff), v->var->charset(thd)),*val;
            val= v->var->val_str(&tmp, thd, v->type, &v->base);
            if (val)
            {
              Item_string *str= new (mem_root) Item_string(thd, v->var->charset(thd),
                                                val->ptr(), val->length());
              o= new set_var(thd, v->type, v->var, &v->base, str);
            }
            else
              o= new set_var(thd, v->type, v->var, &v->base,
                             new (mem_root) Item_null(thd));
          }
          break;
        }
      }
      DBUG_ASSERT(o);
      lex->old_var_list.push_back(o, thd->mem_root);
    }
    lex->reset_arena_for_set_stmt(&backup);
    if (lex->old_var_list.is_empty())
      lex->free_arena_for_set_stmt();
    if (thd->is_error() ||
        (res= sql_set_variables(thd, &lex->stmt_var_list, false)))
    {
      if (!thd->is_error())
        my_error(ER_WRONG_ARGUMENTS, MYF(0), "SET");
      lex->restore_set_statement_var();
      goto error;
    }
    /*
      The value of last_insert_id is remembered in THD to be written to binlog
      when it's used *the first time* in the statement. But SET STATEMENT
      must read the old value of last_insert_id to be able to restore it at
      the end. This should not count at "reading of last_insert_id" and
      should not remember last_insert_id for binlog. That is, it should clear
      stmt_depends_on_first_successful_insert_id_in_prev_stmt flag.
    */
    if (!thd->in_sub_stmt)
    {
      thd->stmt_depends_on_first_successful_insert_id_in_prev_stmt= 0;
    }
  }

  if (thd->lex->mi.connection_name.str == NULL)
      thd->lex->mi.connection_name= thd->variables.default_master_connection;

  /*
    Force statement logging for DDL commands to allow us to update
    privilege, system or statistic tables directly without the updates
    getting logged.
  */
  if (!(sql_command_flags[lex->sql_command] &
        (CF_CAN_GENERATE_ROW_EVENTS | CF_FORCE_ORIGINAL_BINLOG_FORMAT |
         CF_STATUS_COMMAND)))
    thd->set_binlog_format_stmt();

  /*
    End a active transaction so that this command will have it's
    own transaction and will also sync the binary log. If a DDL is
    not run in it's own transaction it may simply never appear on
    the slave in case the outside transaction rolls back.
  */
  if (stmt_causes_implicit_commit(thd, CF_IMPLICIT_COMMIT_BEGIN))
  {
    /*
      Note that this should never happen inside of stored functions
      or triggers as all such statements prohibited there.
    */
    DBUG_ASSERT(! thd->in_sub_stmt);
    /* Statement transaction still should not be started. */
    DBUG_ASSERT(thd->transaction->stmt.is_empty());
    if (!(thd->variables.option_bits & OPTION_GTID_BEGIN))
    {
      /* Commit the normal transaction if one is active. */
      bool commit_failed= trans_commit_implicit(thd);
      /* Release metadata locks acquired in this transaction. */
      thd->release_transactional_locks();
      if (commit_failed)
      {
        WSREP_DEBUG("implicit commit failed, MDL released: %lld",
                    (longlong) thd->thread_id);
        goto error;
      }
    }
    thd->transaction->stmt.mark_trans_did_ddl();
#ifdef WITH_WSREP
    /* Clean up the previous transaction on implicit commit */
    if (wsrep_thd_is_local(thd) && wsrep_after_statement(thd))
    {
      goto error;
    }
#endif /* WITH_WSREP */
  }

#ifndef DBUG_OFF
  if (lex->sql_command != SQLCOM_SET_OPTION)
    DEBUG_SYNC(thd,"before_execute_sql_command");
#endif

  /*
    Check if we are in a read-only transaction and we're trying to
    execute a statement which should always be disallowed in such cases.

    Note that this check is done after any implicit commits.
  */
  if (thd->tx_read_only &&
      (sql_command_flags[lex->sql_command] & CF_DISALLOW_IN_RO_TRANS))
  {
    my_error(ER_CANT_EXECUTE_IN_READ_ONLY_TRANSACTION, MYF(0));
    goto error;
  }

  /*
    Close tables open by HANDLERs before executing DDL statement
    which is going to affect those tables.

    This should happen before temporary tables are pre-opened as
    otherwise we will get errors about attempt to re-open tables
    if table to be changed is open through HANDLER.

    Note that even although this is done before any privilege
    checks there is no security problem here as closing open
    HANDLER doesn't require any privileges anyway.
  */
  if (sql_command_flags[lex->sql_command] & CF_HA_CLOSE)
    mysql_ha_rm_tables(thd, all_tables);

  /*
    Pre-open temporary tables to simplify privilege checking
    for statements which need this.
  */
  if (sql_command_flags[lex->sql_command] & CF_PREOPEN_TMP_TABLES)
  {
    if (thd->open_temporary_tables(all_tables))
      goto error;
  }

  if (sql_command_flags[lex->sql_command] & CF_STATUS_COMMAND)
    thd->query_plan_flags|= QPLAN_STATUS;
  if (sql_command_flags[lex->sql_command] & CF_ADMIN_COMMAND)
    thd->query_plan_flags|= QPLAN_ADMIN;

  /* Start timeouts */
  thd->set_query_timer();

#ifdef WITH_WSREP
  /*
    Always start a new transaction for a wsrep THD unless the
    current command is DDL or explicit BEGIN. This will guarantee that
    the THD is BF abortable even if it does not generate any
    changes and takes only read locks. If the statement does not
    start a multi STMT transaction, the wsrep_transaction is
    committed as empty at the end of this function.

    Transaction is started for BEGIN in trans_begin(), for DDL the
    implicit commit took care of committing previous transaction
    above and a new transaction should not be started.

    Do not start transaction for stored procedures, it will be handled
    internally in SP processing.
  */
  if (WSREP(thd)                          &&
      wsrep_thd_is_local(thd)             &&
      lex->sql_command != SQLCOM_BEGIN    &&
      lex->sql_command != SQLCOM_CALL     &&
      lex->sql_command != SQLCOM_EXECUTE  &&
      lex->sql_command != SQLCOM_EXECUTE_IMMEDIATE &&
      !(sql_command_flags[lex->sql_command] & CF_AUTO_COMMIT_TRANS))
  {
    wsrep_start_trx_if_not_started(thd);
  }
#endif /* WITH_WSREP */

  switch (lex->sql_command) {

  case SQLCOM_SHOW_EVENTS:
#ifndef HAVE_EVENT_SCHEDULER
    my_error(ER_NOT_SUPPORTED_YET, MYF(0), "embedded server");
    break;
#endif
  case SQLCOM_SHOW_STATUS:
  {
    WSREP_SYNC_WAIT(thd, WSREP_SYNC_WAIT_BEFORE_SHOW);
    execute_show_status(thd, all_tables);

    break;
  }
  case SQLCOM_SHOW_EXPLAIN:
  {
    if (!thd->security_ctx->priv_user[0] &&
        check_global_access(thd, PRIV_STMT_SHOW_EXPLAIN))
      break;

    /*
      The select should use only one table, it's the SHOW EXPLAIN pseudo-table
    */
    if (lex->sroutines.records || lex->query_tables->next_global)
    {
      my_message(ER_SET_CONSTANTS_ONLY, ER_THD(thd, ER_SET_CONSTANTS_ONLY),
		 MYF(0));
      goto error;
    }

    Item **it= lex->value_list.head_ref();
    if (!(*it)->basic_const_item() ||
        (*it)->fix_fields_if_needed_for_scalar(lex->thd, it))
    {
      my_message(ER_SET_CONSTANTS_ONLY, ER_THD(thd, ER_SET_CONSTANTS_ONLY),
		 MYF(0));
      goto error;
    }
  }
    /* fall through */
  case SQLCOM_SHOW_STATUS_PROC:
  case SQLCOM_SHOW_STATUS_FUNC:
  case SQLCOM_SHOW_STATUS_PACKAGE:
  case SQLCOM_SHOW_STATUS_PACKAGE_BODY:
  case SQLCOM_SHOW_DATABASES:
  case SQLCOM_SHOW_TABLES:
  case SQLCOM_SHOW_TRIGGERS:
  case SQLCOM_SHOW_TABLE_STATUS:
  case SQLCOM_SHOW_OPEN_TABLES:
  case SQLCOM_SHOW_GENERIC:
  case SQLCOM_SHOW_PLUGINS:
  case SQLCOM_SHOW_FIELDS:
  case SQLCOM_SHOW_KEYS:
  case SQLCOM_SHOW_VARIABLES:
  case SQLCOM_SHOW_CHARSETS:
  case SQLCOM_SHOW_COLLATIONS:
  case SQLCOM_SHOW_STORAGE_ENGINES:
  case SQLCOM_SHOW_PROFILE:
  case SQLCOM_SELECT:
  {
#ifdef WITH_WSREP
    if (lex->sql_command == SQLCOM_SELECT)
    {
      WSREP_SYNC_WAIT(thd, WSREP_SYNC_WAIT_BEFORE_READ);
    }
    else
    {
      WSREP_SYNC_WAIT(thd, WSREP_SYNC_WAIT_BEFORE_SHOW);
# ifdef ENABLED_PROFILING
      if (lex->sql_command == SQLCOM_SHOW_PROFILE)
        thd->profiling.discard_current_query();
# endif
    }
#endif /* WITH_WSREP */

    thd->status_var.last_query_cost= 0.0;

    /*
      lex->exchange != NULL implies SELECT .. INTO OUTFILE and this
      requires FILE_ACL access.
    */
    privilege_t privileges_requested= lex->exchange ? SELECT_ACL | FILE_ACL :
                                                      SELECT_ACL;

    if (all_tables)
      res= check_table_access(thd,
                              privileges_requested,
                              all_tables, FALSE, UINT_MAX, FALSE);
    else
      res= check_access(thd, privileges_requested, any_db, NULL, NULL, 0, 0);

    if (!res)
      res= execute_sqlcom_select(thd, all_tables);

    break;
  }
  case SQLCOM_EXECUTE_IMMEDIATE:
  {
    mysql_sql_stmt_execute_immediate(thd);
    break;
  }
  case SQLCOM_PREPARE:
  {
    mysql_sql_stmt_prepare(thd);
    break;
  }
  case SQLCOM_EXECUTE:
  {
    mysql_sql_stmt_execute(thd);
    break;
  }
  case SQLCOM_DEALLOCATE_PREPARE:
  {
    mysql_sql_stmt_close(thd);
    break;
  }
  case SQLCOM_DO:
    if (check_table_access(thd, SELECT_ACL, all_tables, FALSE, UINT_MAX, FALSE)
        || open_and_lock_tables(thd, all_tables, TRUE, 0))
      goto error;

    res= mysql_do(thd, *lex->insert_list);
    break;

  case SQLCOM_EMPTY_QUERY:
    my_ok(thd);
    break;

  case SQLCOM_HELP:
    res= mysqld_help(thd,lex->help_arg);
    break;

#ifndef EMBEDDED_LIBRARY
  case SQLCOM_PURGE:
  {
    if (check_global_access(thd, PRIV_STMT_PURGE_BINLOG))
      goto error;
    /* PURGE MASTER LOGS TO 'file' */
    res = purge_master_logs(thd, lex->to_log);
    break;
  }
  case SQLCOM_PURGE_BEFORE:
  {
    Item *it;

    if (check_global_access(thd, PRIV_STMT_PURGE_BINLOG))
      goto error;
    /* PURGE MASTER LOGS BEFORE 'data' */
    it= (Item *)lex->value_list.head();
    if (it->fix_fields_if_needed_for_scalar(lex->thd, &it))
    {
      my_error(ER_WRONG_ARGUMENTS, MYF(0), "PURGE LOGS BEFORE");
      goto error;
    }
    it= new (thd->mem_root) Item_func_unix_timestamp(thd, it);
    it->fix_fields(thd, &it);
    res = purge_master_logs_before_date(thd, (ulong)it->val_int());
    break;
  }
#endif
  case SQLCOM_SHOW_WARNS:
  {
    res= mysqld_show_warnings(thd, (ulong)
			      ((1L << (uint) Sql_condition::WARN_LEVEL_NOTE) |
			       (1L << (uint) Sql_condition::WARN_LEVEL_WARN) |
			       (1L << (uint) Sql_condition::WARN_LEVEL_ERROR)
			       ));
    break;
  }
  case SQLCOM_SHOW_ERRORS:
  {
    res= mysqld_show_warnings(thd, (ulong)
			      (1L << (uint) Sql_condition::WARN_LEVEL_ERROR));
    break;
  }
  case SQLCOM_SHOW_PROFILES:
  {
#if defined(ENABLED_PROFILING)
    thd->profiling.discard_current_query();
    res= thd->profiling.show_profiles();
    if (res)
      goto error;
#else
    my_error(ER_FEATURE_DISABLED, MYF(0), "SHOW PROFILES", "enable-profiling");
    goto error;
#endif
    break;
  }

#ifdef HAVE_REPLICATION
  case SQLCOM_SHOW_SLAVE_HOSTS:
  {
    if (check_global_access(thd, PRIV_STMT_SHOW_SLAVE_HOSTS))
      goto error;
    res = show_slave_hosts(thd);
    break;
  }
  case SQLCOM_SHOW_RELAYLOG_EVENTS:
  {
    WSREP_SYNC_WAIT(thd, WSREP_SYNC_WAIT_BEFORE_SHOW);
    if (check_global_access(thd, PRIV_STMT_SHOW_RELAYLOG_EVENTS))
      goto error;
    res = mysql_show_binlog_events(thd);
    break;
  }
  case SQLCOM_SHOW_BINLOG_EVENTS:
  {
    WSREP_SYNC_WAIT(thd, WSREP_SYNC_WAIT_BEFORE_SHOW);
    if (check_global_access(thd, PRIV_STMT_SHOW_BINLOG_EVENTS))
      goto error;
    res = mysql_show_binlog_events(thd);
    break;
  }
#endif

  case SQLCOM_ASSIGN_TO_KEYCACHE:
  {
    DBUG_ASSERT(first_table == all_tables && first_table != 0);
    if (check_access(thd, INDEX_ACL, first_table->db.str,
                     &first_table->grant.privilege,
                     &first_table->grant.m_internal,
                     0, 0))
      goto error;
    res= mysql_assign_to_keycache(thd, first_table, &lex->ident);
    break;
  }
  case SQLCOM_PRELOAD_KEYS:
  {
    DBUG_ASSERT(first_table == all_tables && first_table != 0);
    if (check_access(thd, INDEX_ACL, first_table->db.str,
                     &first_table->grant.privilege,
                     &first_table->grant.m_internal,
                     0, 0))
      goto error;
    res = mysql_preload_keys(thd, first_table);
    break;
  }
#ifdef HAVE_REPLICATION
  case SQLCOM_CHANGE_MASTER:
  {
    LEX_MASTER_INFO *lex_mi= &thd->lex->mi;
    Master_info *mi;
    bool new_master= 0;
    bool master_info_added;

    if (check_global_access(thd, PRIV_STMT_CHANGE_MASTER))
      goto error;
    /*
      In this code it's ok to use LOCK_active_mi as we are adding new things
      into master_info_index
    */
    mysql_mutex_lock(&LOCK_active_mi);
    if (!master_info_index)
    {
      mysql_mutex_unlock(&LOCK_active_mi);
      my_error(ER_SERVER_SHUTDOWN, MYF(0));
      goto error;
    }

    mi= master_info_index->get_master_info(&lex_mi->connection_name,
                                           Sql_condition::WARN_LEVEL_NOTE);

    if (mi == NULL)
    {
      /* New replication created */
      mi= new Master_info(&lex_mi->connection_name, relay_log_recovery); 
      if (unlikely(!mi || mi->error()))
      {
        delete mi;
        res= 1;
        mysql_mutex_unlock(&LOCK_active_mi);
        break;
      }
      new_master= 1;
    }

    res= change_master(thd, mi, &master_info_added);
    if (res && new_master)
    {
      /*
        If the new master was added by change_master(), remove it as it didn't
        work (this will free mi as well).

        If new master was not added, we still need to free mi.
      */
      if (master_info_added)
        master_info_index->remove_master_info(mi);
      else
        delete mi;
    }
    else
    {
      mi->rpl_filter= get_or_create_rpl_filter(lex_mi->connection_name.str,
                                               lex_mi->connection_name.length);
    }

    mysql_mutex_unlock(&LOCK_active_mi);
    break;
  }

  case SQLCOM_SHOW_BINLOG_STAT:
  {
    /* Accept one of two privileges */
    if (check_global_access(thd, PRIV_STMT_SHOW_BINLOG_STATUS))
      goto error;
    res = show_binlog_info(thd);
    break;
  }

#endif /* HAVE_REPLICATION */
  case SQLCOM_SHOW_ENGINE_STATUS:
    {
      if (check_global_access(thd, PRIV_STMT_SHOW_ENGINE_STATUS))
        goto error;
      res = ha_show_status(thd, lex->create_info.db_type, HA_ENGINE_STATUS);
      break;
    }
  case SQLCOM_SHOW_ENGINE_MUTEX:
    {
      if (check_global_access(thd, PRIV_STMT_SHOW_ENGINE_MUTEX))
        goto error;
      res = ha_show_status(thd, lex->create_info.db_type, HA_ENGINE_MUTEX);
      break;
    }
  case SQLCOM_DROP_INDEX:
    if (thd->variables.option_bits & OPTION_IF_EXISTS)
      lex->create_info.set(DDL_options_st::OPT_IF_EXISTS);
    /* fall through */
  case SQLCOM_CREATE_INDEX:
  /*
    CREATE INDEX and DROP INDEX are implemented by calling ALTER
    TABLE with proper arguments.

    In the future ALTER TABLE will notice that the request is to
    only add indexes and create these one by one for the existing
    table without having to do a full rebuild.
  */
  {
    /* Prepare stack copies to be re-execution safe */
    HA_CREATE_INFO create_info;
    Alter_info alter_info(lex->alter_info, thd->mem_root);

    if (unlikely(thd->is_fatal_error)) /* out of memory creating alter_info */
      goto error;

    DBUG_ASSERT(first_table == all_tables && first_table != 0);
    if (check_one_table_access(thd, INDEX_ACL, all_tables))
      goto error; /* purecov: inspected */

    bzero((char*) &create_info, sizeof(create_info));
    create_info.db_type= 0;
    create_info.row_type= ROW_TYPE_NOT_USED;
    create_info.default_table_charset= thd->variables.collation_database;
    create_info.alter_info= &alter_info;

    WSREP_TO_ISOLATION_BEGIN(first_table->db.str, first_table->table_name.str, NULL);

    res= mysql_alter_table(thd, &first_table->db, &first_table->table_name,
                           &create_info, first_table, &alter_info,
                           0, (ORDER*) 0, 0, lex->if_exists());
    break;
  }
#ifdef HAVE_REPLICATION
  case SQLCOM_SLAVE_START:
  {
    LEX_MASTER_INFO* lex_mi= &thd->lex->mi;
    Master_info *mi;
    int load_error;

    load_error= rpl_load_gtid_slave_state(thd);

    /*
      We don't need to ensure that only one user is using master_info
      as start_slave is protected against simultaneous usage
    */
    if (unlikely((mi= get_master_info(&lex_mi->connection_name,
                                      Sql_condition::WARN_LEVEL_ERROR))))
    {
      if (load_error)
      {
        /*
          We cannot start a slave using GTID if we cannot load the
          GTID position from the mysql.gtid_slave_pos table. But we
          can allow non-GTID replication (useful eg. during upgrade).
        */
        if (mi->using_gtid != Master_info::USE_GTID_NO)
        {
          mi->release();
          break;
        }
        else
          thd->clear_error();
      }
      if (!start_slave(thd, mi, 1 /* net report*/))
        my_ok(thd);
      mi->release();
    }
    break;
  }
  case SQLCOM_SLAVE_STOP:
  {
    LEX_MASTER_INFO *lex_mi;
    Master_info *mi;
    /*
      If the client thread has locked tables, a deadlock is possible.
      Assume that
      - the client thread does LOCK TABLE t READ.
      - then the master updates t.
      - then the SQL slave thread wants to update t,
        so it waits for the client thread because t is locked by it.
    - then the client thread does SLAVE STOP.
      SLAVE STOP waits for the SQL slave thread to terminate its
      update t, which waits for the client thread because t is locked by it.
      To prevent that, refuse SLAVE STOP if the
      client thread has locked tables
    */
    if (thd->locked_tables_mode ||
        thd->in_active_multi_stmt_transaction() ||
        thd->global_read_lock.is_acquired())
    {
      my_message(ER_LOCK_OR_ACTIVE_TRANSACTION,
                 ER_THD(thd, ER_LOCK_OR_ACTIVE_TRANSACTION), MYF(0));
      goto error;
    }

    lex_mi= &thd->lex->mi;
    if ((mi= get_master_info(&lex_mi->connection_name,
                             Sql_condition::WARN_LEVEL_ERROR)))
    {
      if (stop_slave(thd, mi, 1/* net report*/))
        res= 1;
      mi->release();
      if (rpl_parallel_resize_pool_if_no_slaves())
        res= 1;
      if (!res)
        my_ok(thd);
    }
    break;
  }
  case SQLCOM_SLAVE_ALL_START:
  {
    mysql_mutex_lock(&LOCK_active_mi);
    if (master_info_index && !master_info_index->start_all_slaves(thd))
      my_ok(thd);
    mysql_mutex_unlock(&LOCK_active_mi);
    break;
  }
  case SQLCOM_SLAVE_ALL_STOP:
  {
    if (thd->locked_tables_mode ||
        thd->in_active_multi_stmt_transaction() ||
        thd->global_read_lock.is_acquired())
    {
      my_message(ER_LOCK_OR_ACTIVE_TRANSACTION,
                 ER_THD(thd, ER_LOCK_OR_ACTIVE_TRANSACTION), MYF(0));
      goto error;
    }
    mysql_mutex_lock(&LOCK_active_mi);
    if (master_info_index && !master_info_index->stop_all_slaves(thd))
      my_ok(thd);      
    mysql_mutex_unlock(&LOCK_active_mi);
    break;
  }
#endif /* HAVE_REPLICATION */
  case SQLCOM_RENAME_TABLE:
  {
    if (check_rename_table(thd, first_table, all_tables))
      goto error;

    WSREP_TO_ISOLATION_BEGIN(0, 0, first_table);

    if (thd->variables.option_bits & OPTION_IF_EXISTS)
      lex->create_info.set(DDL_options_st::OPT_IF_EXISTS);

    if (mysql_rename_tables(thd, first_table, 0, lex->if_exists()))
      goto error;
    break;
  }
#ifndef EMBEDDED_LIBRARY
  case SQLCOM_SHOW_BINLOGS:
#ifdef DONT_ALLOW_SHOW_COMMANDS
    my_message(ER_NOT_ALLOWED_COMMAND, ER_THD(thd, ER_NOT_ALLOWED_COMMAND),
               MYF(0)); /* purecov: inspected */
    goto error;
#else
    {
      if (check_global_access(thd, PRIV_STMT_SHOW_BINARY_LOGS))
	goto error;
      WSREP_SYNC_WAIT(thd, WSREP_SYNC_WAIT_BEFORE_SHOW);
      res = show_binlogs(thd);
      break;
    }
#endif
#endif /* EMBEDDED_LIBRARY */
  case SQLCOM_SHOW_CREATE:
  {
     DBUG_ASSERT(first_table == all_tables && first_table != 0);
#ifdef DONT_ALLOW_SHOW_COMMANDS
    my_message(ER_NOT_ALLOWED_COMMAND, ER_THD(thd, ER_NOT_ALLOWED_COMMAND),
               MYF(0)); /* purecov: inspected */
    goto error;
#else
      WSREP_SYNC_WAIT(thd, WSREP_SYNC_WAIT_BEFORE_SHOW);

     /*
        Access check:
        SHOW CREATE TABLE require any privileges on the table level (ie
        effecting all columns in the table).
        SHOW CREATE VIEW require the SHOW_VIEW and SELECT ACLs on the table
        level.
        NOTE: SHOW_VIEW ACL is checked when the view is created.
      */

      DBUG_PRINT("debug", ("lex->only_view: %d, table: %s.%s",
                           lex->table_type == TABLE_TYPE_VIEW,
                           first_table->db.str, first_table->table_name.str));
      res= mysqld_show_create(thd, first_table);
      break;
#endif
  }
  case SQLCOM_CHECKSUM:
  {
    DBUG_ASSERT(first_table == all_tables && first_table != 0);
    WSREP_SYNC_WAIT(thd, WSREP_SYNC_WAIT_BEFORE_READ);

    if (check_table_access(thd, SELECT_ACL, all_tables,
                           FALSE, UINT_MAX, FALSE))
      goto error; /* purecov: inspected */

    res = mysql_checksum_table(thd, first_table, &lex->check_opt);
    break;
  }
  case SQLCOM_UPDATE:
  {
    WSREP_SYNC_WAIT(thd, WSREP_SYNC_WAIT_BEFORE_UPDATE_DELETE);
    ha_rows found= 0, updated= 0;
    DBUG_ASSERT(first_table == all_tables && first_table != 0);
    WSREP_SYNC_WAIT(thd, WSREP_SYNC_WAIT_BEFORE_UPDATE_DELETE);

    if (update_precheck(thd, all_tables))
      break;

    /*
      UPDATE IGNORE can be unsafe. We therefore use row based
      logging if mixed or row based logging is available.
      TODO: Check if the order of the output of the select statement is
      deterministic. Waiting for BUG#42415
    */
    if (lex->ignore)
      lex->set_stmt_unsafe(LEX::BINLOG_STMT_UNSAFE_UPDATE_IGNORE);

    DBUG_ASSERT(select_lex->offset_limit == 0);
    unit->set_limit(select_lex);
    MYSQL_UPDATE_START(thd->query());
    res= up_result= mysql_update(thd, all_tables,
                                  select_lex->item_list,
                                  lex->value_list,
                                  select_lex->where,
                                  select_lex->order_list.elements,
                                  select_lex->order_list.first,
                                  unit->lim.get_select_limit(),
                                  lex->ignore, &found, &updated);
    MYSQL_UPDATE_DONE(res, found, updated);
    /* mysql_update return 2 if we need to switch to multi-update */
    if (up_result != 2)
      break;
    if (thd->lex->period_conditions.is_set())
    {
      DBUG_ASSERT(0); // Should never happen
      goto error;
    }
  }
  /* fall through */
  case SQLCOM_UPDATE_MULTI:
  {
    DBUG_ASSERT(first_table == all_tables && first_table != 0);
    /* if we switched from normal update, rights are checked */
    if (up_result != 2)
    {
      WSREP_SYNC_WAIT(thd, WSREP_SYNC_WAIT_BEFORE_UPDATE_DELETE);
      if ((res= multi_update_precheck(thd, all_tables)))
        break;
    }
    else
      res= 0;

    unit->set_limit(select_lex);
    /*
      We can not use mysql_explain_union() because of parameters of
      mysql_select in mysql_multi_update so just set the option if needed
    */
    if (thd->lex->describe)
    {
      select_lex->set_explain_type(FALSE);
      select_lex->options|= SELECT_DESCRIBE;
    }

    res= mysql_multi_update_prepare(thd);

#ifdef HAVE_REPLICATION
    /* Check slave filtering rules */
    if (unlikely(thd->slave_thread && !have_table_map_for_update))
    {
      if (all_tables_not_ok(thd, all_tables))
      {
        if (res!= 0)
        {
          res= 0;             /* don't care of prev failure  */
          thd->clear_error(); /* filters are of highest prior */
        }
        /* we warn the slave SQL thread */
        my_error(ER_SLAVE_IGNORED_TABLE, MYF(0));
        break;
      }
      if (res)
        break;
    }
    else
    {
#endif /* HAVE_REPLICATION */
      if (res)
        break;
      if (opt_readonly &&
	  !(thd->security_ctx->master_access & PRIV_IGNORE_READ_ONLY) &&
	  some_non_temp_table_to_be_updated(thd, all_tables))
      {
	my_error(ER_OPTION_PREVENTS_STATEMENT, MYF(0), "--read-only");
	break;
      }
#ifdef HAVE_REPLICATION
    }  /* unlikely */
#endif
    {
      multi_update *result_obj;
      MYSQL_MULTI_UPDATE_START(thd->query());
      res= mysql_multi_update(thd, all_tables,
                              &select_lex->item_list,
                              &lex->value_list,
                              select_lex->where,
                              select_lex->options,
                              lex->duplicates,
                              lex->ignore,
                              unit,
                              select_lex,
                              &result_obj);
      if (result_obj)
      {
        MYSQL_MULTI_UPDATE_DONE(res, result_obj->num_found(),
                                result_obj->num_updated());
        res= FALSE; /* Ignore errors here */
        delete result_obj;
      }
      else
      {
        MYSQL_MULTI_UPDATE_DONE(1, 0, 0);
      }
    }
    break;
  }
  case SQLCOM_REPLACE:
    if ((res= generate_incident_event(thd)))
      break;
    /* fall through */
  case SQLCOM_INSERT:
  {
    WSREP_SYNC_WAIT(thd, WSREP_SYNC_WAIT_BEFORE_INSERT_REPLACE);
    select_result *sel_result= NULL;
    DBUG_ASSERT(first_table == all_tables && first_table != 0);

    WSREP_SYNC_WAIT(thd, WSREP_SYNC_WAIT_BEFORE_INSERT_REPLACE);

    /*
      Since INSERT DELAYED doesn't support temporary tables, we could
      not pre-open temporary tables for SQLCOM_INSERT / SQLCOM_REPLACE.
      Open them here instead.
    */
    if (first_table->lock_type != TL_WRITE_DELAYED)
    {
      res= (thd->open_temporary_tables(all_tables)) ? TRUE : FALSE;
      if (res)
        break;
    }

    if ((res= insert_precheck(thd, all_tables)))
      break;

    MYSQL_INSERT_START(thd->query());
    Protocol* save_protocol=NULL;

    if (lex->has_returning())
    {
      status_var_increment(thd->status_var.feature_insert_returning);

      /* This is INSERT ... RETURNING. It will return output to the client */
      if (thd->lex->analyze_stmt)
      {
        /*
          Actually, it is ANALYZE .. INSERT .. RETURNING. We need to produce
          output and then discard it.
        */
        sel_result= new (thd->mem_root) select_send_analyze(thd);
        save_protocol= thd->protocol;
        thd->protocol= new Protocol_discard(thd);
      }
      else
      {
        if (!(sel_result= new (thd->mem_root) select_send(thd)))
          goto error;
      }
    }

    res= mysql_insert(thd, all_tables, lex->field_list, lex->many_values,
                      lex->update_list, lex->value_list,
                      lex->duplicates, lex->ignore, sel_result);
    if (save_protocol)
    {
      delete thd->protocol;
      thd->protocol= save_protocol;
    }
    if (!res && thd->lex->analyze_stmt)
      res= thd->lex->explain->send_explain(thd);
    delete sel_result;
    MYSQL_INSERT_DONE(res, (ulong) thd->get_row_count_func());
    /*
      If we have inserted into a VIEW, and the base table has
      AUTO_INCREMENT column, but this column is not accessible through
      a view, then we should restore LAST_INSERT_ID to the value it
      had before the statement.
    */
    if (first_table->view && !first_table->contain_auto_increment)
      thd->first_successful_insert_id_in_cur_stmt=
        thd->first_successful_insert_id_in_prev_stmt;

#ifdef ENABLED_DEBUG_SYNC
    DBUG_EXECUTE_IF("after_mysql_insert",
                    {
                      const char act1[]= "now wait_for signal.continue";
                      const char act2[]= "now signal signal.continued";
                      DBUG_ASSERT(debug_sync_service);
                      DBUG_ASSERT(!debug_sync_set_action(thd,
                                                         STRING_WITH_LEN(act1)));
                      DBUG_ASSERT(!debug_sync_set_action(thd,
                                                         STRING_WITH_LEN(act2)));
                    };);
    DEBUG_SYNC(thd, "after_mysql_insert");
#endif
    break;
  }
  case SQLCOM_REPLACE_SELECT:
  case SQLCOM_INSERT_SELECT:
  {
    WSREP_SYNC_WAIT(thd, WSREP_SYNC_WAIT_BEFORE_INSERT_REPLACE);
    select_insert *sel_result;
    select_result *result= NULL;
    bool explain= MY_TEST(lex->describe);
    DBUG_ASSERT(first_table == all_tables && first_table != 0);
    WSREP_SYNC_WAIT(thd, WSREP_SYNC_WAIT_BEFORE_UPDATE_DELETE);

    if ((res= insert_precheck(thd, all_tables)))
      break;
#ifdef WITH_WSREP
    if (WSREP(thd) && thd->wsrep_consistency_check == CONSISTENCY_CHECK_DECLARED)
    {
      thd->wsrep_consistency_check = CONSISTENCY_CHECK_RUNNING;
      WSREP_TO_ISOLATION_BEGIN(first_table->db.str, first_table->table_name.str, NULL);
    }
#endif /* WITH_WSREP */

    /*
      INSERT...SELECT...ON DUPLICATE KEY UPDATE/REPLACE SELECT/
      INSERT...IGNORE...SELECT can be unsafe, unless ORDER BY PRIMARY KEY
      clause is used in SELECT statement. We therefore use row based
      logging if mixed or row based logging is available.
      TODO: Check if the order of the output of the select statement is
      deterministic. Waiting for BUG#42415
    */
    if (lex->sql_command == SQLCOM_INSERT_SELECT &&
        lex->duplicates == DUP_UPDATE)
      lex->set_stmt_unsafe(LEX::BINLOG_STMT_UNSAFE_INSERT_SELECT_UPDATE);

    if (lex->sql_command == SQLCOM_INSERT_SELECT && lex->ignore)
      lex->set_stmt_unsafe(LEX::BINLOG_STMT_UNSAFE_INSERT_IGNORE_SELECT);

    if (lex->sql_command == SQLCOM_REPLACE_SELECT)
      lex->set_stmt_unsafe(LEX::BINLOG_STMT_UNSAFE_REPLACE_SELECT);

    /* Fix lock for first table */
    if (first_table->lock_type == TL_WRITE_DELAYED)
      first_table->lock_type= TL_WRITE;

    /* Don't unlock tables until command is written to binary log */
    select_lex->options|= SELECT_NO_UNLOCK;

    unit->set_limit(select_lex);

    if (!(res=open_and_lock_tables(thd, all_tables, TRUE, 0)))
    {
      MYSQL_INSERT_SELECT_START(thd->query());
      /*
        Only the INSERT table should be merged. Other will be handled by
        select.
      */

      Protocol* save_protocol=NULL;

      if (lex->has_returning())
      {
        status_var_increment(thd->status_var.feature_insert_returning);

        /* This is INSERT ... RETURNING. It will return output to the client */
        if (thd->lex->analyze_stmt)
        {
          /*
            Actually, it is ANALYZE .. INSERT .. RETURNING. We need to produce
            output and then discard it.
          */
          result= new (thd->mem_root) select_send_analyze(thd);
          save_protocol= thd->protocol;
          thd->protocol= new Protocol_discard(thd);
        }
        else
        {
          if (!(result= new (thd->mem_root) select_send(thd)))
            goto error;
        }
      }

      /* Skip first table, which is the table we are inserting in */
      TABLE_LIST *second_table= first_table->next_local;
      /*
        This is a hack: this leaves select_lex->table_list in an inconsistent
        state as 'elements' does not contain number of elements in the list.
        Moreover, if second_table == NULL then 'next' becomes invalid.
        TODO: fix it by removing the front element (restoring of it should
        be done properly as well)
      */
      select_lex->table_list.first= second_table;
      select_lex->context.table_list=
        select_lex->context.first_name_resolution_table= second_table;
      res= mysql_insert_select_prepare(thd, result);
      if (!res &&
          (sel_result= new (thd->mem_root)
                       select_insert(thd, first_table,
                                    first_table->table,
                                    &lex->field_list,
                                    &lex->update_list,
                                    &lex->value_list,
                                    lex->duplicates,
                                    lex->ignore,
                                    result)))
      {
        if (lex->analyze_stmt)
          ((select_result_interceptor*)sel_result)->disable_my_ok_calls();

        if (explain)
          res= mysql_explain_union(thd, &thd->lex->unit, sel_result);
        else
          res= handle_select(thd, lex, sel_result, OPTION_SETUP_TABLES_DONE);
        /*
          Invalidate the table in the query cache if something changed
          after unlocking when changes become visible.
          TODO: this is workaround. right way will be move invalidating in
          the unlock procedure.
        */
        if (!res && first_table->lock_type ==  TL_WRITE_CONCURRENT_INSERT &&
            thd->lock)
        {
          /* INSERT ... SELECT should invalidate only the very first table */
          TABLE_LIST *save_table= first_table->next_local;
          first_table->next_local= 0;
          query_cache_invalidate3(thd, first_table, 1);
          first_table->next_local= save_table;
        }
        if (explain)
        {
          /*
            sel_result needs to be cleaned up properly.
            INSERT... SELECT statement will call either send_eof() or
            abort_result_set(). EXPLAIN doesn't call either, so we need
            to cleanup manually.
          */
          sel_result->abort_result_set();
        }
        delete sel_result;
      }
      else if (res < 0)
      {
        /*
          Insert should be ignored but we have to log the query in statement
          format in the binary log
        */
        res= thd->binlog_current_query_unfiltered();
      }
      delete result;
      if (save_protocol)
      {
        delete thd->protocol;
        thd->protocol= save_protocol;
      }
      if (!res && (explain || lex->analyze_stmt))
        res= thd->lex->explain->send_explain(thd);

      /* revert changes for SP */
      MYSQL_INSERT_SELECT_DONE(res, (ulong) thd->get_row_count_func());
      select_lex->table_list.first= first_table;
    }
    /*
      If we have inserted into a VIEW, and the base table has
      AUTO_INCREMENT column, but this column is not accessible through
      a view, then we should restore LAST_INSERT_ID to the value it
      had before the statement.
    */
    if (first_table->view && !first_table->contain_auto_increment)
      thd->first_successful_insert_id_in_cur_stmt=
        thd->first_successful_insert_id_in_prev_stmt;

    break;
  }
  case SQLCOM_DELETE:
  {
    WSREP_SYNC_WAIT(thd, WSREP_SYNC_WAIT_BEFORE_UPDATE_DELETE);
    select_result *sel_result= NULL;
    DBUG_ASSERT(first_table == all_tables && first_table != 0);
    WSREP_SYNC_WAIT(thd, WSREP_SYNC_WAIT_BEFORE_UPDATE_DELETE);

    if ((res= delete_precheck(thd, all_tables)))
      break;
    DBUG_ASSERT(select_lex->offset_limit == 0);
    unit->set_limit(select_lex);

    MYSQL_DELETE_START(thd->query());
    Protocol *save_protocol= NULL;

    if (lex->has_returning())
    {
      /* This is DELETE ... RETURNING.  It will return output to the client */
      if (thd->lex->analyze_stmt)
      {
        /* 
          Actually, it is ANALYZE .. DELETE .. RETURNING. We need to produce
          output and then discard it.
        */
        sel_result= new (thd->mem_root) select_send_analyze(thd);
        save_protocol= thd->protocol;
        thd->protocol= new Protocol_discard(thd);
      }
      else
      {
        if (!lex->result && !(sel_result= new (thd->mem_root) select_send(thd)))
          goto error;
      }
    }

    res = mysql_delete(thd, all_tables, 
                       select_lex->where, &select_lex->order_list,
                       unit->lim.get_select_limit(), select_lex->options,
                       lex->result ? lex->result : sel_result);

    if (save_protocol)
    {
      delete thd->protocol;
      thd->protocol= save_protocol;
    }

    if (thd->lex->analyze_stmt || thd->lex->describe)
    {
      if (!res)
        res= thd->lex->explain->send_explain(thd);
    }

    delete sel_result;
    MYSQL_DELETE_DONE(res, (ulong) thd->get_row_count_func());
    break;
  }
  case SQLCOM_DELETE_MULTI:
  {
    WSREP_SYNC_WAIT(thd, WSREP_SYNC_WAIT_BEFORE_UPDATE_DELETE);
    DBUG_ASSERT(first_table == all_tables && first_table != 0);
    TABLE_LIST *aux_tables= thd->lex->auxiliary_table_list.first;
    multi_delete *result;
    WSREP_SYNC_WAIT(thd, WSREP_SYNC_WAIT_BEFORE_UPDATE_DELETE);

    if ((res= multi_delete_precheck(thd, all_tables)))
      break;

    /* condition will be TRUE on SP re-excuting */
    if (select_lex->item_list.elements != 0)
      select_lex->item_list.empty();
    if (add_item_to_list(thd, new (thd->mem_root) Item_null(thd)))
      goto error;

    THD_STAGE_INFO(thd, stage_init);
    if ((res= open_and_lock_tables(thd, all_tables, TRUE, 0)))
      break;

    MYSQL_MULTI_DELETE_START(thd->query());
    if (unlikely(res= mysql_multi_delete_prepare(thd)))
    {
      MYSQL_MULTI_DELETE_DONE(1, 0);
      goto error;
    }

    if (likely(!thd->is_fatal_error))
    {
      result= new (thd->mem_root) multi_delete(thd, aux_tables,
                                               lex->table_count);
      if (likely(result))
      {
        if (unlikely(select_lex->vers_setup_conds(thd, aux_tables)))
          goto multi_delete_error;
        res= mysql_select(thd,
                          select_lex->get_table_list(),
                          select_lex->item_list,
                          select_lex->where,
                          0, (ORDER *)NULL, (ORDER *)NULL, (Item *)NULL,
                          (ORDER *)NULL,
                          (select_lex->options | thd->variables.option_bits |
                          SELECT_NO_JOIN_CACHE | SELECT_NO_UNLOCK |
                          OPTION_SETUP_TABLES_DONE) & ~OPTION_BUFFER_RESULT,
                          result, unit, select_lex);
        res|= (int)(thd->is_error());

        MYSQL_MULTI_DELETE_DONE(res, result->num_deleted());
        if (res)
          result->abort_result_set(); /* for both DELETE and EXPLAIN DELETE */
        else
        {
          if (lex->describe || lex->analyze_stmt)
            res= thd->lex->explain->send_explain(thd);
        }
      multi_delete_error:
        delete result;
      }
    }
    else
    {
      res= TRUE;                                // Error
      MYSQL_MULTI_DELETE_DONE(1, 0);
    }
    break;
  }
  case SQLCOM_DROP_SEQUENCE:
  case SQLCOM_DROP_TABLE:
  {
    int result;
    DBUG_ASSERT(first_table == all_tables && first_table != 0);

    thd->open_options|= HA_OPEN_FOR_REPAIR;
    result= thd->open_temporary_tables(all_tables);
    thd->open_options&= ~HA_OPEN_FOR_REPAIR;
    if (result)
      goto error;
    if (!lex->tmp_table())
    {
      if (check_table_access(thd, DROP_ACL, all_tables, FALSE, UINT_MAX, FALSE))
	goto error;				/* purecov: inspected */
    }
    else
    {
      if (thd->transaction->xid_state.check_has_uncommitted_xa())
        goto error;
      status_var_decrement(thd->status_var.com_stat[lex->sql_command]);
      status_var_increment(thd->status_var.com_drop_tmp_table);

      /* So that DROP TEMPORARY TABLE gets to binlog at commit/rollback */
      thd->variables.option_bits|= OPTION_KEEP_LOG;
    }
    /*
      If we are a slave, we should add IF EXISTS if the query executed
      on the master without an error. This will help a slave to
      recover from multi-table DROP TABLE that was aborted in the
      middle.
    */
    if ((thd->slave_thread && !thd->slave_expected_error &&
         slave_ddl_exec_mode_options == SLAVE_EXEC_MODE_IDEMPOTENT) ||
        thd->variables.option_bits & OPTION_IF_EXISTS)
      lex->create_info.set(DDL_options_st::OPT_IF_EXISTS);

#ifdef WITH_WSREP
    if (WSREP(thd))
    {
      for (TABLE_LIST *table= all_tables; table; table= table->next_global)
      {
        if (!lex->tmp_table() &&
           (!thd->is_current_stmt_binlog_format_row() ||
	    !thd->find_temporary_table(table)))
        {
          WSREP_TO_ISOLATION_BEGIN(NULL, NULL, all_tables);
          break;
        }
      }
    }
#endif /* WITH_WSREP */

    /* DDL and binlog write order are protected by metadata locks. */
    res= mysql_rm_table(thd, first_table, lex->if_exists(), lex->tmp_table(),
                        lex->table_type == TABLE_TYPE_SEQUENCE, 0);

    /*
      When dropping temporary tables if @@session_track_state_change is ON
      then send the boolean tracker in the OK packet
    */
    if(!res && (lex->create_info.options & HA_LEX_CREATE_TMP_TABLE))
    {
      thd->session_tracker.state_change.mark_as_changed(thd);
    }
    break;
  }
  case SQLCOM_SHOW_PROCESSLIST:
    if (!thd->security_ctx->priv_user[0] &&
        check_global_access(thd, PRIV_STMT_SHOW_PROCESSLIST))
      break;
    mysqld_list_processes(thd,
                (thd->security_ctx->master_access & PRIV_STMT_SHOW_PROCESSLIST ?
                 NullS :
                 thd->security_ctx->priv_user),
                lex->verbose);
    break;
  case SQLCOM_SHOW_AUTHORS:
    res= mysqld_show_authors(thd);
    break;
  case SQLCOM_SHOW_CONTRIBUTORS:
    res= mysqld_show_contributors(thd);
    break;
  case SQLCOM_SHOW_PRIVILEGES:
    res= mysqld_show_privileges(thd);
    break;
  case SQLCOM_SHOW_ENGINE_LOGS:
#ifdef DONT_ALLOW_SHOW_COMMANDS
    my_message(ER_NOT_ALLOWED_COMMAND, ER_THD(thd, ER_NOT_ALLOWED_COMMAND),
               MYF(0));	/* purecov: inspected */
    goto error;
#else
    {
      if (check_access(thd, FILE_ACL, any_db, NULL, NULL, 0, 0))
	goto error;
      res= ha_show_status(thd, lex->create_info.db_type, HA_ENGINE_LOGS);
      break;
    }
#endif
  case SQLCOM_CHANGE_DB:
  {
    if (!mysql_change_db(thd, &select_lex->db, FALSE))
      my_ok(thd);

    break;
  }

  case SQLCOM_LOAD:
  {
    DBUG_ASSERT(first_table == all_tables && first_table != 0);
    privilege_t privilege= (lex->duplicates == DUP_REPLACE ?
                            INSERT_ACL | DELETE_ACL : INSERT_ACL) |
                           (lex->local_file ? NO_ACL : FILE_ACL);

    if (lex->local_file)
    {
      if (!(thd->client_capabilities & CLIENT_LOCAL_FILES) ||
          !opt_local_infile)
      {
        my_message(ER_LOAD_INFILE_CAPABILITY_DISABLED, 
                   ER_THD(thd, ER_LOAD_INFILE_CAPABILITY_DISABLED), MYF(0));
        goto error;
      }
    }

    if (check_one_table_access(thd, privilege, all_tables))
      goto error;

    res= mysql_load(thd, lex->exchange, first_table, lex->field_list,
                    lex->update_list, lex->value_list, lex->duplicates,
                    lex->ignore, (bool) lex->local_file);
    break;
  }

  case SQLCOM_SET_OPTION:
  {
    List<set_var_base> *lex_var_list= &lex->var_list;

    if ((check_table_access(thd, SELECT_ACL, all_tables, FALSE, UINT_MAX, FALSE)
         || open_and_lock_tables(thd, all_tables, TRUE, 0)))
      goto error;
    if (likely(!(res= sql_set_variables(thd, lex_var_list, true))))
    {
      if (likely(!thd->is_error()))
        my_ok(thd);
    }
    else
    {
      /*
        We encountered some sort of error, but no message was sent.
        Send something semi-generic here since we don't know which
        assignment in the list caused the error.
      */
      if (!thd->is_error())
        my_error(ER_WRONG_ARGUMENTS,MYF(0),"SET");
      goto error;
    }

    break;
  }

  case SQLCOM_UNLOCK_TABLES:
    /*
      It is critical for mysqldump --single-transaction --master-data that
      UNLOCK TABLES does not implicitely commit a connection which has only
      done FLUSH TABLES WITH READ LOCK + BEGIN. If this assumption becomes
      false, mysqldump will not work.
    */
    if (thd->variables.option_bits & OPTION_TABLE_LOCK)
    {
      res= trans_commit_implicit(thd);
      if (thd->locked_tables_list.unlock_locked_tables(thd))
        res= 1;
      thd->release_transactional_locks();
      thd->variables.option_bits&= ~(OPTION_TABLE_LOCK);
      thd->reset_binlog_for_next_statement();
    }
    if (thd->global_read_lock.is_acquired() &&
        thd->current_backup_stage == BACKUP_FINISHED)
      thd->global_read_lock.unlock_global_read_lock(thd);
    if (res)
      goto error;
    my_ok(thd);
    break;
  case SQLCOM_LOCK_TABLES:
    /* We must end the transaction first, regardless of anything */
    res= trans_commit_implicit(thd);
    if (thd->locked_tables_list.unlock_locked_tables(thd))
      res= 1;
    /* Release transactional metadata locks. */
    thd->release_transactional_locks();
    if (res)
      goto error;

#ifdef WITH_WSREP
    /* Clean up the previous transaction on implicit commit. */
    if (wsrep_on(thd) && !wsrep_not_committed(thd) && wsrep_after_statement(thd))
      goto error;
#endif

    /* We can't have any kind of table locks while backup is active */
    if (thd->current_backup_stage != BACKUP_FINISHED)
    {
      my_error(ER_BACKUP_LOCK_IS_ACTIVE, MYF(0));
      goto error;
    }

    /* Should not lock tables while BACKUP LOCK is active */
    if (thd->mdl_backup_lock)
    {
      my_error(ER_LOCK_OR_ACTIVE_TRANSACTION, MYF(0));
      goto error;
    }

    /*
      Here we have to pre-open temporary tables for LOCK TABLES.

      CF_PREOPEN_TMP_TABLES is not set for this SQL statement simply
      because LOCK TABLES calls close_thread_tables() as a first thing
      (it's called from unlock_locked_tables() above). So even if
      CF_PREOPEN_TMP_TABLES was set and the tables would be pre-opened
      in a usual way, they would have been closed.
    */
    if (thd->open_temporary_tables(all_tables))
      goto error;

    if (lock_tables_precheck(thd, all_tables))
      goto error;

    thd->variables.option_bits|= OPTION_TABLE_LOCK;

    res= lock_tables_open_and_lock_tables(thd, all_tables);

    if (res)
    {
      thd->variables.option_bits&= ~(OPTION_TABLE_LOCK);
    }
    else
    {
#ifdef HAVE_QUERY_CACHE
      if (thd->variables.query_cache_wlock_invalidate)
	query_cache.invalidate_locked_for_write(thd, first_table);
#endif /*HAVE_QUERY_CACHE*/
      my_ok(thd);
    }
    break;
  case SQLCOM_BACKUP:
    if (check_global_access(thd, RELOAD_ACL))
      goto error;
    if (!(res= run_backup_stage(thd, lex->backup_stage)))
      my_ok(thd);
    break;
  case SQLCOM_BACKUP_LOCK:
    if (check_global_access(thd, RELOAD_ACL))
      goto error;
    /* first table is set for lock. For unlock the list is empty */
    if (first_table)
      res= backup_lock(thd, first_table);
    else
      backup_unlock(thd);
    if (!res)
      my_ok(thd);
    break;
  case SQLCOM_CREATE_DB:
  {
    if (prepare_db_action(thd, lex->create_info.or_replace() ?
                          (CREATE_ACL | DROP_ACL) : CREATE_ACL,
                          &lex->name))
      break;

    WSREP_TO_ISOLATION_BEGIN(lex->name.str, NULL, NULL);

    res= mysql_create_db(thd, &lex->name,
                         lex->create_info, &lex->create_info);
    break;
  }
  case SQLCOM_DROP_DB:
  {
    if (thd->variables.option_bits & OPTION_IF_EXISTS)
      lex->create_info.set(DDL_options_st::OPT_IF_EXISTS);

    if (prepare_db_action(thd, DROP_ACL, &lex->name))
      break;

    WSREP_TO_ISOLATION_BEGIN(lex->name.str, NULL, NULL);

    res= mysql_rm_db(thd, &lex->name, lex->if_exists());
    break;
  }
  case SQLCOM_ALTER_DB_UPGRADE:
  {
    LEX_CSTRING *db= &lex->name;
#ifdef HAVE_REPLICATION
    if (thd->slave_thread)
    {
      rpl_filter= thd->system_thread_info.rpl_sql_info->rpl_filter;
      if (!rpl_filter->db_ok(db->str) ||
          !rpl_filter->db_ok_with_wild_table(db->str))
      {
        res= 1;
        my_message(ER_SLAVE_IGNORED_TABLE, ER_THD(thd, ER_SLAVE_IGNORED_TABLE), MYF(0));
        break;
      }
    }
#endif
    if (check_db_name((LEX_STRING*) db))
    {
      my_error(ER_WRONG_DB_NAME, MYF(0), db->str);
      break;
    }
    if (check_access(thd, ALTER_ACL, db->str, NULL, NULL, 1, 0) ||
        check_access(thd, DROP_ACL, db->str, NULL, NULL, 1, 0) ||
        check_access(thd, CREATE_ACL, db->str, NULL, NULL, 1, 0))
    {
      res= 1;
      break;
    }

    WSREP_TO_ISOLATION_BEGIN(db->str, NULL, NULL);

    res= mysql_upgrade_db(thd, db);
    if (!res)
      my_ok(thd);
    break;
  }
  case SQLCOM_ALTER_DB:
  {
    LEX_CSTRING *db= &lex->name;
    if (prepare_db_action(thd, ALTER_ACL, db))
      break;

    WSREP_TO_ISOLATION_BEGIN(db->str, NULL, NULL);

    res= mysql_alter_db(thd, db, &lex->create_info);
    break;
  }
  case SQLCOM_SHOW_CREATE_DB:
    WSREP_SYNC_WAIT(thd, WSREP_SYNC_WAIT_BEFORE_SHOW);
    res= show_create_db(thd, lex);
    break;
  case SQLCOM_CREATE_EVENT:
  case SQLCOM_ALTER_EVENT:
  #ifdef HAVE_EVENT_SCHEDULER
  do
  {
    DBUG_ASSERT(lex->event_parse_data);
    if (lex->table_or_sp_used())
    {
      my_error(ER_SUBQUERIES_NOT_SUPPORTED, MYF(0), "CREATE/ALTER EVENT");
      break;
    }

    res= sp_process_definer(thd);
    if (res)
      break;

    switch (lex->sql_command) {
    case SQLCOM_CREATE_EVENT:
    {
      res= Events::create_event(thd, lex->event_parse_data);
      break;
    }
    case SQLCOM_ALTER_EVENT:
      res= Events::update_event(thd, lex->event_parse_data,
                                lex->spname ? &lex->spname->m_db : NULL,
                                lex->spname ? &lex->spname->m_name : NULL);
      break;
    default:
      DBUG_ASSERT(0);
    }
    DBUG_PRINT("info",("DDL error code=%d", res));
    if (!res)
      my_ok(thd);

  } while (0);
  /* Don't do it, if we are inside a SP */
  if (!thd->spcont)
  {
    sp_head::destroy(lex->sphead);
    lex->sphead= NULL;
  }
  /* lex->unit.cleanup() is called outside, no need to call it here */
  break;
  case SQLCOM_SHOW_CREATE_EVENT:
    WSREP_SYNC_WAIT(thd, WSREP_SYNC_WAIT_BEFORE_SHOW);
    res= Events::show_create_event(thd, &lex->spname->m_db,
                                   &lex->spname->m_name);
    break;
  case SQLCOM_DROP_EVENT:
    if (!(res= Events::drop_event(thd,
                                  &lex->spname->m_db, &lex->spname->m_name,
                                  lex->if_exists())))
      my_ok(thd);
    break;
#else
    my_error(ER_NOT_SUPPORTED_YET,MYF(0),"embedded server");
    break;
#endif
  case SQLCOM_CREATE_FUNCTION:                  // UDF function
  {
    if (check_access(thd, lex->create_info.or_replace() ?
                          (INSERT_ACL | DELETE_ACL) : INSERT_ACL,
                     "mysql", NULL, NULL, 1, 0))
      break;
#ifdef HAVE_DLOPEN
    WSREP_TO_ISOLATION_BEGIN(WSREP_MYSQL_DB, NULL, NULL);

    if (!(res = mysql_create_function(thd, &lex->udf)))
      my_ok(thd);
#else
    my_error(ER_CANT_OPEN_LIBRARY, MYF(0), lex->udf.dl, 0, "feature disabled");
    res= TRUE;
#endif
    break;
  }
#ifndef NO_EMBEDDED_ACCESS_CHECKS
  case SQLCOM_CREATE_USER:
  case SQLCOM_CREATE_ROLE:
  {
    if (check_access(thd, lex->create_info.or_replace() ?
                          INSERT_ACL | DELETE_ACL : INSERT_ACL,
                     "mysql", NULL, NULL, 1, 1) &&
        check_global_access(thd,CREATE_USER_ACL))
      break;

    WSREP_TO_ISOLATION_BEGIN(WSREP_MYSQL_DB, NULL, NULL);

    /* Conditionally writes to binlog */
    if (!(res= mysql_create_user(thd, lex->users_list,
                                 lex->sql_command == SQLCOM_CREATE_ROLE)))
      my_ok(thd);
    break;
  }
  case SQLCOM_DROP_USER:
  case SQLCOM_DROP_ROLE:
  {
    if (check_access(thd, DELETE_ACL, "mysql", NULL, NULL, 1, 1) &&
        check_global_access(thd,CREATE_USER_ACL))
      break;

    WSREP_TO_ISOLATION_BEGIN(WSREP_MYSQL_DB, NULL, NULL);

    /* Conditionally writes to binlog */
    if (!(res= mysql_drop_user(thd, lex->users_list,
                               lex->sql_command == SQLCOM_DROP_ROLE)))
      my_ok(thd);
    break;
  }
  case SQLCOM_ALTER_USER:
  case SQLCOM_RENAME_USER:
  {
    if (check_access(thd, UPDATE_ACL, "mysql", NULL, NULL, 1, 1) &&
        check_global_access(thd,CREATE_USER_ACL))
      break;

    WSREP_TO_ISOLATION_BEGIN(WSREP_MYSQL_DB, NULL, NULL);

    /* Conditionally writes to binlog */
    if (lex->sql_command == SQLCOM_ALTER_USER)
      res= mysql_alter_user(thd, lex->users_list);
    else
      res= mysql_rename_user(thd, lex->users_list);
    if (!res)
      my_ok(thd);
    break;
  }
  case SQLCOM_REVOKE_ALL:
  {
    if (check_access(thd, UPDATE_ACL, "mysql", NULL, NULL, 1, 1) &&
        check_global_access(thd,CREATE_USER_ACL))
      break;

    WSREP_TO_ISOLATION_BEGIN(WSREP_MYSQL_DB, NULL, NULL);

    /* Conditionally writes to binlog */
    if (!(res = mysql_revoke_all(thd, lex->users_list)))
      my_ok(thd);
    break;
  }

  case SQLCOM_REVOKE_ROLE:
  case SQLCOM_GRANT_ROLE:
  {
    WSREP_TO_ISOLATION_BEGIN(WSREP_MYSQL_DB, NULL, NULL);

    if (!(res= mysql_grant_role(thd, lex->users_list,
                                lex->sql_command != SQLCOM_GRANT_ROLE)))
      my_ok(thd);
    break;
  }
#endif /*!NO_EMBEDDED_ACCESS_CHECKS*/
  case SQLCOM_RESET:
    /*
      RESET commands are never written to the binary log, so we have to
      initialize this variable because RESET shares the same code as FLUSH
    */
    lex->no_write_to_binlog= 1;
    /* fall through */
  case SQLCOM_FLUSH:
  {
    int write_to_binlog;
    if (check_global_access(thd,RELOAD_ACL))
      goto error;

    if (first_table && lex->type & (REFRESH_READ_LOCK|REFRESH_FOR_EXPORT))
    {
      /* Check table-level privileges. */
      if (check_table_access(thd, PRIV_LOCK_TABLES, all_tables,
                             FALSE, UINT_MAX, FALSE))
        goto error;

      if (flush_tables_with_read_lock(thd, all_tables))
        goto error;

      my_ok(thd);
      break;
    }

#ifdef WITH_WSREP
    if (lex->type & (
    REFRESH_GRANT                           |
    REFRESH_HOSTS                           |
#ifdef HAVE_OPENSSL
    REFRESH_DES_KEY_FILE                    |
#endif
    /*
      Write all flush log statements except
      FLUSH LOGS
      FLUSH BINARY LOGS
      Check reload_acl_and_cache for why.
    */
    REFRESH_RELAY_LOG                       |
    REFRESH_SLOW_LOG                        |
    REFRESH_GENERAL_LOG                     |
    REFRESH_ENGINE_LOG                      |
    REFRESH_ERROR_LOG                       |
#ifdef HAVE_QUERY_CACHE
    REFRESH_QUERY_CACHE_FREE                |
#endif /* HAVE_QUERY_CACHE */
    REFRESH_STATUS                          |
    REFRESH_USER_RESOURCES))
    {
      WSREP_TO_ISOLATION_BEGIN_WRTCHK(WSREP_MYSQL_DB, NULL, NULL);
    }
#endif /* WITH_WSREP*/

#ifdef HAVE_REPLICATION
    if (lex->type & REFRESH_READ_LOCK)
    {
      /*
        We need to pause any parallel replication slave workers during FLUSH
        TABLES WITH READ LOCK. Otherwise we might cause a deadlock, as
        worker threads eun run in arbitrary order but need to commit in a
        specific given order.
      */
      if (rpl_pause_for_ftwrl(thd))
        goto error;
    }
#endif
    /*
      reload_acl_and_cache() will tell us if we are allowed to write to the
      binlog or not.
    */
    if (!reload_acl_and_cache(thd, lex->type, first_table, &write_to_binlog))
    {
#ifdef WITH_WSREP
      if ((lex->type & REFRESH_TABLES) && !(lex->type & (REFRESH_FOR_EXPORT|REFRESH_READ_LOCK)))
      {
        /*
          This is done after reload_acl_and_cache is because
          LOCK TABLES is not replicated in galera, the upgrade of which
          is checked in reload_acl_and_cache.
          Hence, done after/if we are able to upgrade locks.
        */
        if (first_table)
        {
          WSREP_TO_ISOLATION_BEGIN_WRTCHK(NULL, NULL, first_table);
        }
        else
        {
          WSREP_TO_ISOLATION_BEGIN_WRTCHK(WSREP_MYSQL_DB, NULL, NULL);
        }
      }
#endif /* WITH_WSREP */
      /*
        We WANT to write and we CAN write.
        ! we write after unlocking the table.
      */
      /*
        Presumably, RESET and binlog writing doesn't require synchronization
      */

      if (write_to_binlog > 0)  // we should write
      { 
        if (!lex->no_write_to_binlog)
          res= write_bin_log(thd, FALSE, thd->query(), thd->query_length());
      } else if (write_to_binlog < 0) 
      {
        /* 
           We should not write, but rather report error because 
           reload_acl_and_cache binlog interactions failed 
         */
        res= 1;
      }

      if (!res)
        my_ok(thd);
    } 
    else
      res= 1;                                   // reload_acl_and_cache failed
#ifdef HAVE_REPLICATION
    if (lex->type & REFRESH_READ_LOCK)
      rpl_unpause_after_ftwrl(thd);
#endif
    
    break;
  }
  case SQLCOM_KILL:
  {
    if (lex->table_or_sp_used())
    {
      my_error(ER_SUBQUERIES_NOT_SUPPORTED, MYF(0), "KILL");
      break;
    }

    if (lex->kill_type == KILL_TYPE_ID || lex->kill_type == KILL_TYPE_QUERY)
    {
      Item *it= (Item *)lex->value_list.head();
      if (it->fix_fields_if_needed_for_scalar(lex->thd, &it))
      {
        my_message(ER_SET_CONSTANTS_ONLY, ER_THD(thd, ER_SET_CONSTANTS_ONLY),
                   MYF(0));
        goto error;
      }
      sql_kill(thd, it->val_int(), lex->kill_signal, lex->kill_type);
    }
    else
      sql_kill_user(thd, get_current_user(thd, lex->users_list.head()),
                    lex->kill_signal);
    break;
  }
  case SQLCOM_SHUTDOWN:
#ifndef EMBEDDED_LIBRARY
    DBUG_EXECUTE_IF("crash_shutdown", DBUG_SUICIDE(););
    if (check_global_access(thd,SHUTDOWN_ACL))
      goto error;
    kill_mysql(thd);
    my_ok(thd);
#else
    my_error(ER_NOT_SUPPORTED_YET, MYF(0), "embedded server");
#endif
    break;

#ifndef NO_EMBEDDED_ACCESS_CHECKS
  case SQLCOM_SHOW_CREATE_USER:
  {
    LEX_USER *grant_user= lex->grant_user;
    if (!grant_user)
      goto error;

    res = mysql_show_create_user(thd, grant_user);
    break;
  }
  case SQLCOM_SHOW_GRANTS:
  {
    LEX_USER *grant_user= lex->grant_user;
    if (!grant_user)
      goto error;

    WSREP_SYNC_WAIT(thd, WSREP_SYNC_WAIT_BEFORE_SHOW);
    res = mysql_show_grants(thd, grant_user);
    break;
  }
#endif
  case SQLCOM_HA_OPEN:
    DBUG_ASSERT(first_table == all_tables && first_table != 0);
    if (check_table_access(thd, SELECT_ACL, all_tables, FALSE, UINT_MAX, FALSE))
      goto error;
    /* Close temporary tables which were pre-opened for privilege checking. */
    close_thread_tables(thd);
    all_tables->table= NULL;
    res= mysql_ha_open(thd, first_table, 0);
    break;
  case SQLCOM_HA_CLOSE:
    DBUG_ASSERT(first_table == all_tables && first_table != 0);
    res= mysql_ha_close(thd, first_table);
    break;
  case SQLCOM_HA_READ:
    DBUG_ASSERT(first_table == all_tables && first_table != 0);
    /*
      There is no need to check for table permissions here, because
      if a user has no permissions to read a table, he won't be
      able to open it (with SQLCOM_HA_OPEN) in the first place.
    */
    unit->set_limit(select_lex);

    res= mysql_ha_read(thd, first_table, lex->ha_read_mode, lex->ident.str,
                       lex->insert_list, lex->ha_rkey_mode, select_lex->where,
                       unit->lim.get_select_limit(),
                       unit->lim.get_offset_limit());
    break;

  case SQLCOM_BEGIN:
    DBUG_PRINT("info", ("Executing SQLCOM_BEGIN  thd: %p", thd));
    if (trans_begin(thd, lex->start_transaction_opt))
    {
      thd->release_transactional_locks();
      WSREP_DEBUG("BEGIN failed, MDL released: %lld",
                  (longlong) thd->thread_id);
      WSREP_DEBUG("stmt_da, sql_errno: %d", (thd->get_stmt_da()->is_error()) ? thd->get_stmt_da()->sql_errno() : 0);
      goto error;
    }
    my_ok(thd);
    break;
  case SQLCOM_COMMIT:
  {
    DBUG_ASSERT(thd->lock == NULL ||
                thd->locked_tables_mode == LTM_LOCK_TABLES);
    bool tx_chain= (lex->tx_chain == TVL_YES ||
                    (thd->variables.completion_type == 1 &&
                     lex->tx_chain != TVL_NO));
    bool tx_release= (lex->tx_release == TVL_YES ||
                      (thd->variables.completion_type == 2 &&
                       lex->tx_release != TVL_NO));
    bool commit_failed= trans_commit(thd);
    thd->release_transactional_locks();
    if (commit_failed)
    {
      WSREP_DEBUG("COMMIT failed, MDL released: %lld",
                  (longlong) thd->thread_id);
      goto error;
    }
    /* Begin transaction with the same isolation level. */
    if (tx_chain)
    {
      if (trans_begin(thd))
        goto error;
    }
    else
    {
      /* Reset the isolation level and access mode if no chaining transaction.*/
      trans_reset_one_shot_chistics(thd);
    }
    /* Disconnect the current client connection. */
    if (tx_release)
    {
      thd->set_killed(KILL_CONNECTION);
      thd->print_aborted_warning(3, "RELEASE");
    }
    my_ok(thd);
    break;
  }
  case SQLCOM_ROLLBACK:
  {
    DBUG_ASSERT(thd->lock == NULL ||
                thd->locked_tables_mode == LTM_LOCK_TABLES);
    bool tx_chain= (lex->tx_chain == TVL_YES ||
                    (thd->variables.completion_type == 1 &&
                     lex->tx_chain != TVL_NO));
    bool tx_release= (lex->tx_release == TVL_YES ||
                      (thd->variables.completion_type == 2 &&
                       lex->tx_release != TVL_NO));
    bool rollback_failed= trans_rollback(thd);
    thd->release_transactional_locks();

    if (rollback_failed)
    {
      WSREP_DEBUG("rollback failed, MDL released: %lld",
                  (longlong) thd->thread_id);
      goto error;
    }
    /* Begin transaction with the same isolation level. */
    if (tx_chain)
    {
      if (trans_begin(thd))
        goto error;
    }
    else
    {
      /* Reset the isolation level and access mode if no chaining transaction.*/
      trans_reset_one_shot_chistics(thd);
    }
    /* Disconnect the current client connection. */
    if (tx_release)
      thd->set_killed(KILL_CONNECTION);
    my_ok(thd);
   break;
  }
  case SQLCOM_RELEASE_SAVEPOINT:
    if (trans_release_savepoint(thd, lex->ident))
      goto error;
    my_ok(thd);
    break;
  case SQLCOM_ROLLBACK_TO_SAVEPOINT:
    if (trans_rollback_to_savepoint(thd, lex->ident))
      goto error;
    my_ok(thd);
    break;
  case SQLCOM_SAVEPOINT:
    if (trans_savepoint(thd, lex->ident))
      goto error;
    my_ok(thd);
    break;
  case SQLCOM_CREATE_PROCEDURE:
  case SQLCOM_CREATE_SPFUNCTION:
  case SQLCOM_CREATE_PACKAGE:
  case SQLCOM_CREATE_PACKAGE_BODY:
  {
    if (mysql_create_routine(thd, lex))
      goto error;
    my_ok(thd);
    break; /* break super switch */
  } /* end case group bracket */
  case SQLCOM_COMPOUND:
  {
    sp_head *sp= lex->sphead;
    DBUG_ASSERT(all_tables == 0);
    DBUG_ASSERT(thd->in_sub_stmt == 0);
    sp->m_sql_mode= thd->variables.sql_mode;
    sp->m_sp_share= MYSQL_GET_SP_SHARE(sp->m_handler->type(),
                                       sp->m_db.str, static_cast<uint>(sp->m_db.length),
                                       sp->m_name.str, static_cast<uint>(sp->m_name.length));
    if (do_execute_sp(thd, lex->sphead))
      goto error;
    break;
  }

  case SQLCOM_ALTER_PROCEDURE:
  case SQLCOM_ALTER_FUNCTION:
    if (thd->variables.option_bits & OPTION_IF_EXISTS)
      lex->create_info.set(DDL_options_st::OPT_IF_EXISTS);
    if (alter_routine(thd, lex))
      goto error;
    break;
  case SQLCOM_DROP_PROCEDURE:
  case SQLCOM_DROP_FUNCTION:
  case SQLCOM_DROP_PACKAGE:
  case SQLCOM_DROP_PACKAGE_BODY:
    if (thd->variables.option_bits & OPTION_IF_EXISTS)
      lex->create_info.set(DDL_options_st::OPT_IF_EXISTS);
    if (drop_routine(thd, lex))
      goto error;
    break;
  case SQLCOM_SHOW_CREATE_PROC:
  case SQLCOM_SHOW_CREATE_FUNC:
  case SQLCOM_SHOW_CREATE_PACKAGE:
  case SQLCOM_SHOW_CREATE_PACKAGE_BODY:
    {
      WSREP_SYNC_WAIT(thd, WSREP_SYNC_WAIT_BEFORE_SHOW);
      const Sp_handler *sph= Sp_handler::handler(lex->sql_command);
      if (sph->sp_show_create_routine(thd, lex->spname))
        goto error;
      break;
    }
  case SQLCOM_SHOW_PROC_CODE:
  case SQLCOM_SHOW_FUNC_CODE:
  case SQLCOM_SHOW_PACKAGE_BODY_CODE:
    {
#ifndef DBUG_OFF
      Database_qualified_name pkgname(&null_clex_str, &null_clex_str);
      sp_head *sp;
      const Sp_handler *sph= Sp_handler::handler(lex->sql_command);
      WSREP_SYNC_WAIT(thd, WSREP_SYNC_WAIT_BEFORE_SHOW);
      if (sph->sp_resolve_package_routine(thd, thd->lex->sphead,
                                          lex->spname, &sph, &pkgname))
        return true;
      if (sph->sp_cache_routine(thd, lex->spname, false, &sp))
        goto error;
      if (!sp || sp->show_routine_code(thd))
      {
        /* We don't distinguish between errors for now */
        my_error(ER_SP_DOES_NOT_EXIST, MYF(0),
                 sph->type_str(), lex->spname->m_name.str);
        goto error;
      }
      break;
#else
      my_error(ER_FEATURE_DISABLED, MYF(0),
               "SHOW PROCEDURE|FUNCTION CODE", "--with-debug");
      goto error;
#endif // ifndef DBUG_OFF
    }
  case SQLCOM_SHOW_CREATE_TRIGGER:
    {
      if (check_ident_length(&lex->spname->m_name))
        goto error;

      WSREP_SYNC_WAIT(thd, WSREP_SYNC_WAIT_BEFORE_SHOW);
      if (show_create_trigger(thd, lex->spname))
        goto error; /* Error has been already logged. */

      break;
    }
  case SQLCOM_CREATE_VIEW:
    {
      /*
        Note: SQLCOM_CREATE_VIEW also handles 'ALTER VIEW' commands
        as specified through the thd->lex->create_view->mode flag.
      */
      res= mysql_create_view(thd, first_table, thd->lex->create_view->mode);
      break;
    }
  case SQLCOM_DROP_VIEW:
    {
      if (check_table_access(thd, DROP_ACL, all_tables, FALSE, UINT_MAX, FALSE))
        goto error;

      WSREP_TO_ISOLATION_BEGIN(WSREP_MYSQL_DB, NULL, NULL);

      if (thd->variables.option_bits & OPTION_IF_EXISTS)
        lex->create_info.set(DDL_options_st::OPT_IF_EXISTS);

      /* Conditionally writes to binlog. */
      res= mysql_drop_view(thd, first_table, thd->lex->drop_mode);
      break;
    }
  case SQLCOM_CREATE_TRIGGER:
  {
    /* Conditionally writes to binlog. */
    res= mysql_create_or_drop_trigger(thd, all_tables, 1);

    break;
  }
  case SQLCOM_DROP_TRIGGER:
  {
    if (thd->variables.option_bits & OPTION_IF_EXISTS)
      lex->create_info.set(DDL_options_st::OPT_IF_EXISTS);

    /* Conditionally writes to binlog. */
    res= mysql_create_or_drop_trigger(thd, all_tables, 0);
    break;
  }
  case SQLCOM_XA_START:
#ifdef WITH_WSREP
    if (WSREP(thd))
    {
      my_error(ER_NOT_SUPPORTED_YET, MYF(0),
               "XA transactions with Galera replication");
      break;
    }
#endif /* WITH_WSREP */
    if (trans_xa_start(thd))
      goto error;
    my_ok(thd);
    break;
  case SQLCOM_XA_END:
    if (trans_xa_end(thd))
      goto error;
    my_ok(thd);
    break;
  case SQLCOM_XA_PREPARE:
    if (trans_xa_prepare(thd))
      goto error;
    my_ok(thd);
    break;
  case SQLCOM_XA_COMMIT:
  {
    bool commit_failed= trans_xa_commit(thd);
    if (commit_failed)
    {
      WSREP_DEBUG("XA commit failed, MDL released: %lld",
                  (longlong) thd->thread_id);
      goto error;
    }
    /*
      We've just done a commit, reset transaction
      isolation level and access mode to the session default.
    */
    trans_reset_one_shot_chistics(thd);
    my_ok(thd);
    break;
  }
  case SQLCOM_XA_ROLLBACK:
  {
    bool rollback_failed= trans_xa_rollback(thd);
    if (rollback_failed)
    {
      WSREP_DEBUG("XA rollback failed, MDL released: %lld",
                  (longlong) thd->thread_id);
      goto error;
    }
    /*
      We've just done a rollback, reset transaction
      isolation level and access mode to the session default.
    */
    trans_reset_one_shot_chistics(thd);
    my_ok(thd);
    break;
  }
  case SQLCOM_XA_RECOVER:
    res= mysql_xa_recover(thd);
    break;
  case SQLCOM_ALTER_TABLESPACE:
    if (check_global_access(thd, CREATE_TABLESPACE_ACL))
      break;
    if (!(res= mysql_alter_tablespace(thd, lex->alter_tablespace_info)))
      my_ok(thd);
    break;
  case SQLCOM_INSTALL_PLUGIN:
    if (! (res= mysql_install_plugin(thd, &thd->lex->comment,
                                     &thd->lex->ident)))
      my_ok(thd);
    break;
  case SQLCOM_UNINSTALL_PLUGIN:
    if (! (res= mysql_uninstall_plugin(thd, &thd->lex->comment,
                                       &thd->lex->ident)))
      my_ok(thd);
    break;
  case SQLCOM_BINLOG_BASE64_EVENT:
  {
#ifndef EMBEDDED_LIBRARY
    mysql_client_binlog_statement(thd);
#else /* EMBEDDED_LIBRARY */
    my_error(ER_OPTION_PREVENTS_STATEMENT, MYF(0), "embedded");
#endif /* EMBEDDED_LIBRARY */
    break;
  }
  case SQLCOM_CREATE_SERVER:
  {
    DBUG_PRINT("info", ("case SQLCOM_CREATE_SERVER"));

    if (check_global_access(thd, PRIV_STMT_CREATE_SERVER))
      break;

    WSREP_TO_ISOLATION_BEGIN(WSREP_MYSQL_DB, NULL, NULL);

    res= create_server(thd, &lex->server_options);
    break;
  }
  case SQLCOM_ALTER_SERVER:
  {
    int error;
    DBUG_PRINT("info", ("case SQLCOM_ALTER_SERVER"));

    if (check_global_access(thd, PRIV_STMT_ALTER_SERVER))
      break;

    WSREP_TO_ISOLATION_BEGIN(WSREP_MYSQL_DB, NULL, NULL);

    if (unlikely((error= alter_server(thd, &lex->server_options))))
    {
      DBUG_PRINT("info", ("problem altering server <%s>",
                          lex->server_options.server_name.str));
      my_error(error, MYF(0), lex->server_options.server_name.str);
      break;
    }
    my_ok(thd, 1);
    break;
  }
  case SQLCOM_DROP_SERVER:
  {
    int err_code;
    DBUG_PRINT("info", ("case SQLCOM_DROP_SERVER"));

    if (check_global_access(thd, PRIV_STMT_DROP_SERVER))
      break;

    WSREP_TO_ISOLATION_BEGIN(WSREP_MYSQL_DB, NULL, NULL);

    if ((err_code= drop_server(thd, &lex->server_options)))
    {
      if (! lex->if_exists() && err_code == ER_FOREIGN_SERVER_DOESNT_EXIST)
      {
        DBUG_PRINT("info", ("problem dropping server %s",
                            lex->server_options.server_name.str));
        my_error(err_code, MYF(0), lex->server_options.server_name.str);
      }
      else
      {
        my_ok(thd, 0);
      }
      break;
    }
    my_ok(thd, 1);
    break;
  }
  case SQLCOM_ANALYZE:
  case SQLCOM_CHECK:
  case SQLCOM_OPTIMIZE:
  case SQLCOM_REPAIR:
  case SQLCOM_TRUNCATE:
  case SQLCOM_CREATE_TABLE:
  case SQLCOM_CREATE_SEQUENCE:
  case SQLCOM_ALTER_TABLE:
      DBUG_ASSERT(first_table == all_tables && first_table != 0);
    /* fall through */
  case SQLCOM_ALTER_SEQUENCE:
  case SQLCOM_SHOW_SLAVE_STAT:
  case SQLCOM_SIGNAL:
  case SQLCOM_RESIGNAL:
  case SQLCOM_GET_DIAGNOSTICS:
  case SQLCOM_CALL:
  case SQLCOM_REVOKE:
  case SQLCOM_GRANT:
    if (thd->variables.option_bits & OPTION_IF_EXISTS)
      lex->create_info.set(DDL_options_st::OPT_IF_EXISTS);
    DBUG_ASSERT(lex->m_sql_cmd != NULL);
    res= lex->m_sql_cmd->execute(thd);
    DBUG_PRINT("result", ("res: %d  killed: %d  is_error(): %d",
                          res, thd->killed, thd->is_error()));
    break;
  default:

#ifndef EMBEDDED_LIBRARY
    DBUG_ASSERT(0);                             /* Impossible */
#endif
    my_ok(thd);
    break;
  }
  THD_STAGE_INFO(thd, stage_query_end);
  thd->update_stats();

  goto finish;

error:
#ifdef WITH_WSREP
wsrep_error_label:
#endif
  res= true;

finish:

  thd->reset_query_timer();
  DBUG_ASSERT(!thd->in_active_multi_stmt_transaction() ||
               thd->in_multi_stmt_transaction_mode());

  lex->unit.cleanup();

  /* close/reopen tables that were marked to need reopen under LOCK TABLES */
  if (unlikely(thd->locked_tables_list.some_table_marked_for_reopen) &&
      !thd->lex->requires_prelocking())
    thd->locked_tables_list.reopen_tables(thd, true);

  if (! thd->in_sub_stmt)
  {
    if (thd->killed != NOT_KILLED)
    {
      /* report error issued during command execution */
      if (thd->killed_errno())
      {
        /* If we already sent 'ok', we can ignore any kill query statements */
        if (! thd->get_stmt_da()->is_set())
          thd->send_kill_message();
      }
      thd->reset_kill_query();
    }
    if (unlikely(thd->is_error()) ||
        (thd->variables.option_bits & OPTION_MASTER_SQL_ERROR))
    {
      THD_STAGE_INFO(thd, stage_rollback);
      trans_rollback_stmt(thd);
    }
    else
    {
      /* If commit fails, we should be able to reset the OK status. */
      THD_STAGE_INFO(thd, stage_commit);
      thd->get_stmt_da()->set_overwrite_status(true);
      trans_commit_stmt(thd);
      thd->get_stmt_da()->set_overwrite_status(false);
    }
  }

  /* Free tables. Set stage 'closing tables' */
  close_thread_tables(thd);


#ifndef DBUG_OFF
  if (lex->sql_command != SQLCOM_SET_OPTION && ! thd->in_sub_stmt)
    DEBUG_SYNC(thd, "execute_command_after_close_tables");
#endif
  if (!(sql_command_flags[lex->sql_command] &
        (CF_CAN_GENERATE_ROW_EVENTS | CF_FORCE_ORIGINAL_BINLOG_FORMAT |
         CF_STATUS_COMMAND)))
    thd->set_binlog_format(orig_binlog_format,
                           orig_current_stmt_binlog_format);

  if (! thd->in_sub_stmt && thd->transaction_rollback_request)
  {
    /*
      We are not in sub-statement and transaction rollback was requested by
      one of storage engines (e.g. due to deadlock). Rollback transaction in
      all storage engines including binary log.
    */
    THD_STAGE_INFO(thd, stage_rollback_implicit);
    trans_rollback_implicit(thd);
    thd->release_transactional_locks();
  }
  else if (stmt_causes_implicit_commit(thd, CF_IMPLICIT_COMMIT_END))
  {
    /* No transaction control allowed in sub-statements. */
    DBUG_ASSERT(! thd->in_sub_stmt);
    if (!(thd->variables.option_bits & OPTION_GTID_BEGIN))
    {
      THD_STAGE_INFO(thd, stage_commit_implicit);
      /* If commit fails, we should be able to reset the OK status. */
      thd->get_stmt_da()->set_overwrite_status(true);
      /* Commit the normal transaction if one is active. */
      trans_commit_implicit(thd);
      thd->get_stmt_da()->set_overwrite_status(false);
      thd->release_transactional_locks();
    }
  }
  else if (! thd->in_sub_stmt && ! thd->in_multi_stmt_transaction_mode())
  {
    /*
      - If inside a multi-statement transaction,
      defer the release of metadata locks until the current
      transaction is either committed or rolled back. This prevents
      other statements from modifying the table for the entire
      duration of this transaction.  This provides commit ordering
      and guarantees serializability across multiple transactions.
      - If in autocommit mode, or outside a transactional context,
      automatically release metadata locks of the current statement.
    */
    thd->release_transactional_locks();
  }
  else if (! thd->in_sub_stmt)
  {
    thd->mdl_context.release_statement_locks();
  }

  THD_STAGE_INFO(thd, stage_starting_cleanup);

  TRANSACT_TRACKER(add_trx_state_from_thd(thd));

#ifdef WITH_WSREP
  thd->wsrep_consistency_check= NO_CONSISTENCY_CHECK;

  WSREP_TO_ISOLATION_END;
  /*
    Force release of transactional locks if not in active MST and wsrep is on.
  */
  if (WSREP(thd) &&
      ! thd->in_sub_stmt &&
      ! thd->in_active_multi_stmt_transaction() &&
      thd->mdl_context.has_transactional_locks())
  {
    WSREP_DEBUG("Forcing release of transactional locks for thd: %lld",
                (longlong) thd->thread_id);
    thd->release_transactional_locks();
  }

  /*
    Current command did not start multi STMT transaction and the command
    did not cause commit to happen (e.g. read only). Commit the wsrep
    transaction as empty.
  */
  if (!thd->in_active_multi_stmt_transaction() &&
      !thd->in_sub_stmt &&
      thd->wsrep_trx().active() &&
      thd->wsrep_trx().state() == wsrep::transaction::s_executing)
  {
    wsrep_commit_empty(thd, true);
  }

  /* assume PA safety for next transaction */
  thd->wsrep_PA_safe= true;
#endif /* WITH_WSREP */

  DBUG_RETURN(res || thd->is_error());
 }

static bool execute_sqlcom_select(THD *thd, TABLE_LIST *all_tables)
{
  LEX	*lex= thd->lex;
  select_result *result=lex->result;
  bool res;
  /* assign global limit variable if limit is not given */
  {
    SELECT_LEX *param= lex->unit.global_parameters();
    if (!param->explicit_limit)
      param->select_limit=
        new (thd->mem_root) Item_int(thd,
                                     (ulonglong) thd->variables.select_limit);
  }

  if (!(res= open_and_lock_tables(thd, all_tables, TRUE, 0)))
  {
    if (lex->describe)
    {
      /*
        We always use select_send for EXPLAIN, even if it's an EXPLAIN
        for SELECT ... INTO OUTFILE: a user application should be able
        to prepend EXPLAIN to any query and receive output for it,
        even if the query itself redirects the output.
      */
      if (unlikely(!(result= new (thd->mem_root) select_send(thd))))
        return 1;                               /* purecov: inspected */
      thd->send_explain_fields(result, lex->describe, lex->analyze_stmt);
        
      /*
        This will call optimize() for all parts of query. The query plan is
        printed out below.
      */
      res= mysql_explain_union(thd, &lex->unit, result);
      
      /* Print EXPLAIN only if we don't have an error */
      if (likely(!res))
      {
        /* 
          Do like the original select_describe did: remove OFFSET from the
          top-level LIMIT
        */
        result->remove_offset_limit();
        if (lex->explain_json)
        {
          lex->explain->print_explain_json(result, lex->analyze_stmt);
        }
        else
        {
          lex->explain->print_explain(result, thd->lex->describe,
                                      thd->lex->analyze_stmt);
          if (lex->describe & DESCRIBE_EXTENDED)
          {
            char buff[1024];
            String str(buff,(uint32) sizeof(buff), system_charset_info);
            str.length(0);
            /*
              The warnings system requires input in utf8, @see
              mysqld_show_warnings().
            */
            lex->unit.print(&str, QT_EXPLAIN_EXTENDED);
            push_warning(thd, Sql_condition::WARN_LEVEL_NOTE,
                         ER_YES, str.c_ptr_safe());
          }
        }
      }

      if (res)
        result->abort_result_set();
      else
        result->send_eof();
      delete result;
    }
    else
    {
      Protocol *save_protocol= NULL;
      if (lex->analyze_stmt)
      {
        if (result && result->result_interceptor())
          result->result_interceptor()->disable_my_ok_calls();
        else 
        {
          DBUG_ASSERT(thd->protocol);
          result= new (thd->mem_root) select_send_analyze(thd);
          save_protocol= thd->protocol;
          thd->protocol= new Protocol_discard(thd);
        }
      }
      else
      {
        if (!result && !(result= new (thd->mem_root) select_send(thd)))
          return 1;                               /* purecov: inspected */
      }
      query_cache_store_query(thd, all_tables);
      res= handle_select(thd, lex, result, 0);
      if (result != lex->result)
        delete result;

      if (lex->analyze_stmt)
      {
        if (save_protocol)
        {
          delete thd->protocol;
          thd->protocol= save_protocol;
        }
        if (!res)
          res= thd->lex->explain->send_explain(thd);
      }
    }
  }
  /* Count number of empty select queries */
  if (!thd->get_sent_row_count() && !res)
    status_var_increment(thd->status_var.empty_queries);
  else
    status_var_add(thd->status_var.rows_sent, thd->get_sent_row_count());

  return res;
}


/**
   SHOW STATUS

   Notes: This is noinline as we don't want to have system_status_var (> 3K)
   to be on the stack of mysql_execute_command()
*/

static bool __attribute__ ((noinline))
execute_show_status(THD *thd, TABLE_LIST *all_tables)
{
  bool res;
  system_status_var old_status_var= thd->status_var;
  thd->initial_status_var= &old_status_var;
  WSREP_SYNC_WAIT(thd, WSREP_SYNC_WAIT_BEFORE_SHOW);
  if (!(res= check_table_access(thd, SELECT_ACL, all_tables, FALSE,
                                UINT_MAX, FALSE)))
    res= execute_sqlcom_select(thd, all_tables);

  thd->initial_status_var= NULL;
  /* Don't log SHOW STATUS commands to slow query log */
  thd->server_status&= ~(SERVER_QUERY_NO_INDEX_USED |
                         SERVER_QUERY_NO_GOOD_INDEX_USED);
  /*
    restore status variables, as we don't want 'show status' to cause
    changes
  */
  mysql_mutex_lock(&LOCK_status);
  add_diff_to_status(&global_status_var, &thd->status_var,
                     &old_status_var);
  memcpy(&thd->status_var, &old_status_var,
         offsetof(STATUS_VAR, last_cleared_system_status_var));
  mysql_mutex_unlock(&LOCK_status);
  return res;
#ifdef WITH_WSREP
wsrep_error_label: /* see WSREP_SYNC_WAIT() macro above */
  return true;
#endif /* WITH_WSREP */
}


/*
  Find out if a table is a temporary table

  A table is a temporary table if it's a temporary table or
  there has been before a temporary table that has been renamed
  to the current name.

  Some examples:
  A->B          B is a temporary table if and only if A is a temp.
  A->B, B->C    Second B is temp if A is temp
  A->B, A->C    Second A can't be temp as if A was temp then B is temp
                and Second A can only be a normal table. C is also not temp
*/

static TABLE *find_temporary_table_for_rename(THD *thd,
                                              TABLE_LIST *first_table,
                                              TABLE_LIST *cur_table)
{
  TABLE_LIST *table;
  TABLE *res= 0;
  bool found= 0;
  DBUG_ENTER("find_temporary_table_for_rename");

  /* Find last instance when cur_table is in TO part */
  for (table= first_table;
       table != cur_table;
       table= table->next_local->next_local)
  {
    TABLE_LIST *next= table->next_local;

    if (!strcmp(table->get_db_name(),   cur_table->get_db_name()) &&
        !strcmp(table->get_table_name(), cur_table->get_table_name()))
    {
      /* Table was moved away, can't be same as 'table' */
      found= 1;
      res= 0;                      // Table can't be a temporary table
    }
    if (!strcmp(next->get_db_name(),    cur_table->get_db_name()) &&
        !strcmp(next->get_table_name(), cur_table->get_table_name()))
    {
      /*
        Table has matching name with new name of this table. cur_table should
        have same temporary type as this table.
      */
      found= 1;
      res= table->table;
    }
  }
  if (!found)
    res= thd->find_temporary_table(table, THD::TMP_TABLE_ANY);
  DBUG_RETURN(res);
}


static bool __attribute__ ((noinline))
check_rename_table(THD *thd, TABLE_LIST *first_table,
                   TABLE_LIST *all_tables)
{
  DBUG_ASSERT(first_table == all_tables && first_table != 0);
  TABLE_LIST *table;
  for (table= first_table; table; table= table->next_local->next_local)
  {
    if (check_access(thd, ALTER_ACL | DROP_ACL, table->db.str,
                     &table->grant.privilege,
                     &table->grant.m_internal,
                     0, 0) ||
        check_access(thd, INSERT_ACL | CREATE_ACL, table->next_local->db.str,
                     &table->next_local->grant.privilege,
                     &table->next_local->grant.m_internal,
                     0, 0))
      return 1;

    /* check if these are referring to temporary tables */
    table->table= find_temporary_table_for_rename(thd, first_table, table);
    table->next_local->table= table->table;

    TABLE_LIST old_list, new_list;
    /*
      we do not need initialize old_list and new_list because we will
      copy table[0] and table->next[0] there
    */
    old_list= table[0];
    new_list= table->next_local[0];

    if (check_grant(thd, ALTER_ACL | DROP_ACL, &old_list, FALSE, 1, FALSE) ||
       (!test_all_bits(table->next_local->grant.privilege,
                       INSERT_ACL | CREATE_ACL) &&
        check_grant(thd, INSERT_ACL | CREATE_ACL, &new_list, FALSE, 1,
                    FALSE)))
      return 1;
  }

  return 0;
}

/*
  Generate an incident log event before writing the real event
  to the binary log.  We put this event is before the statement
  since that makes it simpler to check that the statement was
  not executed on the slave (since incidents usually stop the
  slave).

  Observe that any row events that are generated will be generated before.

  This is only for testing purposes and will not be present in a release build.
*/

#ifndef DBUG_OFF
static bool __attribute__ ((noinline)) generate_incident_event(THD *thd)
{
  if (mysql_bin_log.is_open())
  {

    Incident incident= INCIDENT_NONE;
    DBUG_PRINT("debug", ("Just before generate_incident()"));
    DBUG_EXECUTE_IF("incident_database_resync_on_replace",
                    incident= INCIDENT_LOST_EVENTS;);
    if (incident)
    {
      Incident_log_event ev(thd, incident);
      (void) mysql_bin_log.write(&ev);        /* error is ignored */
      if (mysql_bin_log.rotate_and_purge(true))
        return 1;
    }
    DBUG_PRINT("debug", ("Just after generate_incident()"));
  }
  return 0;
}
#else
static bool generate_incident_event(THD *thd)
{
  return 0;
}
#endif


static int __attribute__ ((noinline))
show_create_db(THD *thd, LEX *lex)
{
  char db_name_buff[NAME_LEN+1];
  LEX_CSTRING db_name;
  DBUG_EXECUTE_IF("4x_server_emul",
                  my_error(ER_UNKNOWN_ERROR, MYF(0)); return 1;);

  db_name.str= db_name_buff;
  db_name.length= lex->name.length;
  strmov(db_name_buff, lex->name.str);

  if (check_db_name((LEX_STRING*) &db_name))
  {
    my_error(ER_WRONG_DB_NAME, MYF(0), db_name.str);
    return 1;
  }
  return mysqld_show_create_db(thd, &db_name, &lex->name, lex->create_info);
}


/**
   Called on SQLCOM_ALTER_PROCEDURE and SQLCOM_ALTER_FUNCTION
*/

static bool __attribute__ ((noinline))
alter_routine(THD *thd, LEX *lex)
{
  int sp_result;
  const Sp_handler *sph= Sp_handler::handler(lex->sql_command);
  if (check_routine_access(thd, ALTER_PROC_ACL, &lex->spname->m_db,
                           &lex->spname->m_name, sph, 0))
    return 1;
  /*
    Note that if you implement the capability of ALTER FUNCTION to
    alter the body of the function, this command should be made to
    follow the restrictions that log-bin-trust-function-creators=0
    already puts on CREATE FUNCTION.
  */
  /* Conditionally writes to binlog */
  sp_result= sph->sp_update_routine(thd, lex->spname, &lex->sp_chistics);
  switch (sp_result) {
  case SP_OK:
    my_ok(thd);
    return 0;
  case SP_KEY_NOT_FOUND:
    my_error(ER_SP_DOES_NOT_EXIST, MYF(0),
             sph->type_str(), ErrConvDQName(lex->spname).ptr());
    return 1;
  default:
    my_error(ER_SP_CANT_ALTER, MYF(0),
             sph->type_str(), ErrConvDQName(lex->spname).ptr());
    return 1;
  }
  return 0;                                     /* purecov: deadcode */
}


static bool __attribute__ ((noinline))
drop_routine(THD *thd, LEX *lex)
{
  int sp_result;
#ifdef HAVE_DLOPEN
  if (lex->sql_command == SQLCOM_DROP_FUNCTION &&
      ! lex->spname->m_explicit_name)
  {
    /* DROP FUNCTION <non qualified name> */
    enum drop_udf_result rc= mysql_drop_function(thd, &lex->spname->m_name);
    switch (rc) {
    case UDF_DEL_RESULT_DELETED:
      my_ok(thd);
      return 0;
    case UDF_DEL_RESULT_ERROR:
      return 1;
    case UDF_DEL_RESULT_ABSENT:
      goto absent;
    }

    DBUG_ASSERT("wrong return code" == 0);
absent:
    // If there was no current database, so it cannot be SP
    if (!lex->spname->m_db.str)
    {
      if (lex->if_exists())
      {
        push_warning_printf(thd, Sql_condition::WARN_LEVEL_NOTE,
                            ER_SP_DOES_NOT_EXIST,
                            ER_THD(thd, ER_SP_DOES_NOT_EXIST),
                            "FUNCTION (UDF)", lex->spname->m_name.str);
        my_ok(thd);
        return 0;
      }
      my_error(ER_SP_DOES_NOT_EXIST, MYF(0),
               "FUNCTION (UDF)", lex->spname->m_name.str);
      return 1;
    }
    /* Fall trough to test for a stored function */
  }
#endif /* HAVE_DLOPEN */

  const Sp_handler *sph= Sp_handler::handler(lex->sql_command);

  if (check_routine_access(thd, ALTER_PROC_ACL, &lex->spname->m_db,
                           &lex->spname->m_name,
                           Sp_handler::handler(lex->sql_command), 0))
    return 1;

  WSREP_TO_ISOLATION_BEGIN(WSREP_MYSQL_DB, NULL, NULL);

  /* Conditionally writes to binlog */
  sp_result= sph->sp_drop_routine(thd, lex->spname);

#ifndef NO_EMBEDDED_ACCESS_CHECKS
  /*
    We're going to issue an implicit REVOKE statement so we close all
    open tables. We have to keep metadata locks as this ensures that
    this statement is atomic against concurent FLUSH TABLES WITH READ
    LOCK. Deadlocks which can arise due to fact that this implicit
    statement takes metadata locks should be detected by a deadlock
    detector in MDL subsystem and reported as errors.

    TODO: Long-term we should either ensure that implicit REVOKE statement
    is written into binary log as a separate statement or make both
    dropping of routine and implicit REVOKE parts of one fully atomic
    statement.
  */
  if (trans_commit_stmt(thd))
    sp_result= SP_INTERNAL_ERROR;
  close_thread_tables(thd);

  if (sp_result != SP_KEY_NOT_FOUND &&
      sp_automatic_privileges && !opt_noacl &&
      sp_revoke_privileges(thd, lex->spname->m_db.str, lex->spname->m_name.str,
                           Sp_handler::handler(lex->sql_command)))
  {
    push_warning(thd, Sql_condition::WARN_LEVEL_WARN,
                 ER_PROC_AUTO_REVOKE_FAIL,
                 ER_THD(thd, ER_PROC_AUTO_REVOKE_FAIL));
    /* If this happens, an error should have been reported. */
    return 1;
  }
#endif /* NO_EMBEDDED_ACCESS_CHECKS */

  switch (sp_result) {
  case SP_OK:
    my_ok(thd);
    return 0;
  case SP_KEY_NOT_FOUND:
    int res;
    if (lex->if_exists())
    {
      res= write_bin_log(thd, TRUE, thd->query(), thd->query_length());
      push_warning_printf(thd, Sql_condition::WARN_LEVEL_NOTE,
                          ER_SP_DOES_NOT_EXIST,
                          ER_THD(thd, ER_SP_DOES_NOT_EXIST),
                          sph->type_str(),
                          ErrConvDQName(lex->spname).ptr());
      if (res)
        return 1;
      my_ok(thd);
      return 0;
    }
    my_error(ER_SP_DOES_NOT_EXIST, MYF(0),
             sph->type_str(), ErrConvDQName(lex->spname).ptr());
    return 1;
  default:
    my_error(ER_SP_DROP_FAILED, MYF(0),
             sph->type_str(), ErrConvDQName(lex->spname).ptr());
    return 1;
  }

#ifdef WITH_WSREP
wsrep_error_label:
  return 1;
#endif
}

/**
  @brief Compare requested privileges with the privileges acquired from the
    User- and Db-tables.
  @param thd          Thread handler
  @param want_access  The requested access privileges.
  @param db           A pointer to the Db name.
  @param[out] save_priv A pointer to the granted privileges will be stored.
  @param grant_internal_info A pointer to the internal grant cache.
  @param dont_check_global_grants True if no global grants are checked.
  @param no_error     True if no errors should be sent to the client.

  'save_priv' is used to save the User-table (global) and Db-table grants for
  the supplied db name. Note that we don't store db level grants if the global
  grants is enough to satisfy the request AND the global grants contains a
  SELECT grant.

  For internal databases (INFORMATION_SCHEMA, PERFORMANCE_SCHEMA),
  additional rules apply, see ACL_internal_schema_access.

  @see check_grant

  @return Status of denial of access by exclusive ACLs.
    @retval FALSE Access can't exclusively be denied by Db- and User-table
      access unless Column- and Table-grants are checked too.
    @retval TRUE Access denied.
*/

bool
check_access(THD *thd, privilege_t want_access,
             const char *db, privilege_t *save_priv,
             GRANT_INTERNAL_INFO *grant_internal_info,
             bool dont_check_global_grants, bool no_errors)
{
#ifdef NO_EMBEDDED_ACCESS_CHECKS
  if (save_priv)
    *save_priv= GLOBAL_ACLS;
  return false;
#else
  Security_context *sctx= thd->security_ctx;
  privilege_t db_access(NO_ACL);

  /*
    GRANT command:
    In case of database level grant the database name may be a pattern,
    in case of table|column level grant the database name can not be a pattern.
    We use 'dont_check_global_grants' as a flag to determine
    if it's database level grant command
    (see SQLCOM_GRANT case, mysql_execute_command() function) and
    set db_is_pattern according to 'dont_check_global_grants' value.
  */
  bool  db_is_pattern= ((want_access & GRANT_ACL) && dont_check_global_grants);
  privilege_t dummy(NO_ACL);
  DBUG_ENTER("check_access");
  DBUG_PRINT("enter",("db: %s  want_access: %llx  master_access: %llx",
                      db ? db : "",
                      (longlong) want_access,
                      (longlong) sctx->master_access));

  if (save_priv)
    *save_priv= NO_ACL;
  else
  {
    save_priv= &dummy;
    dummy= NO_ACL;
  }

  /* check access may be called twice in a row. Don't change to same stage */
  if (thd->proc_info != stage_checking_permissions.m_name)
    THD_STAGE_INFO(thd, stage_checking_permissions);
  if (unlikely((!db || !db[0]) && !thd->db.str && !dont_check_global_grants))
  {
    DBUG_RETURN(FALSE); // CTE reference or an error later
  }

  if (likely((db != NULL) && (db != any_db)))
  {
    /*
      Check if this is reserved database, like information schema or
      performance schema
    */
    const ACL_internal_schema_access *access;
    access= get_cached_schema_access(grant_internal_info, db);
    if (access)
    {
      switch (access->check(want_access, save_priv))
      {
      case ACL_INTERNAL_ACCESS_GRANTED:
        /*
          All the privileges requested have been granted internally.
          [out] *save_privileges= Internal privileges.
        */
        DBUG_RETURN(FALSE);
      case ACL_INTERNAL_ACCESS_DENIED:
        if (! no_errors)
        {
          status_var_increment(thd->status_var.access_denied_errors);
          my_error(ER_DBACCESS_DENIED_ERROR, MYF(0),
                   sctx->priv_user, sctx->priv_host, db);
        }
        DBUG_RETURN(TRUE);
      case ACL_INTERNAL_ACCESS_CHECK_GRANT:
        /*
          Only some of the privilege requested have been granted internally,
          proceed with the remaining bits of the request (want_access).
        */
        want_access&= ~(*save_priv);
        break;
      }
    }
  }

  if ((sctx->master_access & want_access) == want_access)
  {
    /*
      1. If we don't have a global SELECT privilege, we have to get the
      database specific access rights to be able to handle queries of type
      UPDATE t1 SET a=1 WHERE b > 0
      2. Change db access if it isn't current db which is being addressed
    */
    if (!(sctx->master_access & SELECT_ACL))
    {
      if (db && (!thd->db.str || db_is_pattern || strcmp(db, thd->db.str)))
      {
        db_access= acl_get(sctx->host, sctx->ip, sctx->priv_user, db,
                           db_is_pattern);
        if (sctx->priv_role[0])
          db_access|= acl_get("", "", sctx->priv_role, db, db_is_pattern);
      }
      else
      {
        /* get access for current db */
        db_access= sctx->db_access;
      }
      /*
        The effective privileges are the union of the global privileges
        and the intersection of db- and host-privileges,
        plus the internal privileges.
      */
      *save_priv|= sctx->master_access | db_access;
    }
    else
      *save_priv|= sctx->master_access;
    DBUG_RETURN(FALSE);
  }
  if (unlikely(((want_access & ~sctx->master_access) & ~DB_ACLS) ||
               (! db && dont_check_global_grants)))
  {						// We can never grant this
    DBUG_PRINT("error",("No possible access"));
    if (!no_errors)
    {
      status_var_increment(thd->status_var.access_denied_errors);
      my_error(access_denied_error_code(thd->password), MYF(0),
               sctx->priv_user,
               sctx->priv_host,
               (thd->password ?
                ER_THD(thd, ER_YES) :
                ER_THD(thd, ER_NO)));                    /* purecov: tested */
    }
    DBUG_RETURN(TRUE);				/* purecov: tested */
  }

  if (unlikely(db == any_db))
  {
    /*
      Access granted; Allow select on *any* db.
      [out] *save_privileges= 0
    */
    DBUG_RETURN(FALSE);
  }

  if (db && (!thd->db.str || db_is_pattern || strcmp(db, thd->db.str)))
  {
    db_access= acl_get(sctx->host, sctx->ip, sctx->priv_user, db,
                       db_is_pattern);
    if (sctx->priv_role[0])
    {
      db_access|= acl_get("", "", sctx->priv_role, db, db_is_pattern);
    }
  }
  else
    db_access= sctx->db_access;
  DBUG_PRINT("info",("db_access: %llx  want_access: %llx",
                     (longlong) db_access, (longlong) want_access));

  /*
    Save the union of User-table and the intersection between Db-table and
    Host-table privileges, with the already saved internal privileges.
  */
  db_access= (db_access | sctx->master_access);
  *save_priv|= db_access;

  /*
    We need to investigate column- and table access if all requested privileges
    belongs to the bit set of .
  */
  bool need_table_or_column_check=
    (want_access & (TABLE_ACLS | PROC_ACLS | db_access)) == want_access;

  /*
    Grant access if the requested access is in the intersection of
    host- and db-privileges (as retrieved from the acl cache),
    also grant access if all the requested privileges are in the union of
    TABLES_ACLS and PROC_ACLS; see check_grant.
  */
  if ( (db_access & want_access) == want_access ||
      (!dont_check_global_grants &&
       need_table_or_column_check))
  {
    /*
       Ok; but need to check table- and column privileges.
       [out] *save_privileges is (User-priv | (Db-priv & Host-priv) | Internal-priv)
    */
    DBUG_RETURN(FALSE);
  }

  /*
    Access is denied;
    [out] *save_privileges is (User-priv | (Db-priv & Host-priv) | Internal-priv)
  */
  DBUG_PRINT("error",("Access denied"));
  if (!no_errors)
  {
    status_var_increment(thd->status_var.access_denied_errors);
    my_error(ER_DBACCESS_DENIED_ERROR, MYF(0),
             sctx->priv_user, sctx->priv_host,
             (db ? db : (thd->db.str ?
                         thd->db.str :
                         "unknown")));
  }
  DBUG_RETURN(TRUE);
#endif // NO_EMBEDDED_ACCESS_CHECKS
}


#ifndef NO_EMBEDDED_ACCESS_CHECKS
/**
  Check grants for commands which work only with one table.

  @param thd                    Thread handler
  @param privilege              requested privilege
  @param tables                 global table list of query
  @param no_errors              FALSE/TRUE - report/don't report error to
                            the client (using my_error() call).

  @retval
    0   OK
  @retval
    1   access denied, error is sent to client
*/

bool check_single_table_access(THD *thd, privilege_t privilege,
                               TABLE_LIST *tables, bool no_errors)
{
  if (tables->derived)
    return 0;

  Switch_to_definer_security_ctx backup_sctx(thd, tables);

  const char *db_name;
  if ((tables->view || tables->field_translation) && !tables->schema_table)
    db_name= tables->view_db.str;
  else
    db_name= tables->db.str;

  if (check_access(thd, privilege, db_name, &tables->grant.privilege,
                   &tables->grant.m_internal, 0, no_errors))
    return 1;

  /* Show only 1 table for check_grant */
  if (!(tables->belong_to_view &&
       (thd->lex->sql_command == SQLCOM_SHOW_FIELDS)) &&
      check_grant(thd, privilege, tables, FALSE, 1, no_errors))
    return 1;

  return 0;
}

/**
  Check grants for commands which work only with one table and all other
  tables belonging to subselects or implicitly opened tables.

  @param thd			Thread handler
  @param privilege		requested privilege
  @param all_tables		global table list of query

  @retval
    0   OK
  @retval
    1   access denied, error is sent to client
*/

bool check_one_table_access(THD *thd, privilege_t privilege,
                            TABLE_LIST *all_tables)
{
  if (check_single_table_access (thd,privilege,all_tables, FALSE))
    return 1;

  /* Check rights on tables of subselects and implictly opened tables */
  TABLE_LIST *subselects_tables, *view= all_tables->view ? all_tables : 0;
  if ((subselects_tables= all_tables->next_global))
  {
    /*
      Access rights asked for the first table of a view should be the same
      as for the view
    */
    if (view && subselects_tables->belong_to_view == view)
    {
      if (check_single_table_access (thd, privilege, subselects_tables, FALSE))
        return 1;
      subselects_tables= subselects_tables->next_global;
    }
    if (subselects_tables &&
        (check_table_access(thd, SELECT_ACL, subselects_tables, FALSE,
                            UINT_MAX, FALSE)))
      return 1;
  }
  return 0;
}


static bool check_show_access(THD *thd, TABLE_LIST *table)
{
  /*
    This is a SHOW command using an INFORMATION_SCHEMA table.
    check_access() has not been called for 'table',
    and SELECT is currently always granted on the I_S, so we automatically
    grant SELECT on table here, to bypass a call to check_access().
    Note that not calling check_access(table) is an optimization,
    which needs to be revisited if the INFORMATION_SCHEMA does
    not always automatically grant SELECT but use the grant tables.
    See Bug#38837 need a way to disable information_schema for security
  */
  table->grant.privilege= SELECT_ACL;

  switch (get_schema_table_idx(table->schema_table)) {
  case SCH_SCHEMATA:
    return (specialflag & SPECIAL_SKIP_SHOW_DB) &&
      check_global_access(thd, SHOW_DB_ACL);

  case SCH_TABLE_NAMES:
  case SCH_TABLES:
  case SCH_VIEWS:
  case SCH_TRIGGERS:
  case SCH_EVENTS:
  {
    const char *dst_db_name= table->schema_select_lex->db.str;

    DBUG_ASSERT(dst_db_name);

    if (check_access(thd, SELECT_ACL, dst_db_name,
                     &thd->col_access, NULL, FALSE, FALSE))
      return TRUE;

    if (!thd->col_access && check_grant_db(thd, dst_db_name))
    {
      status_var_increment(thd->status_var.access_denied_errors);
      my_error(ER_DBACCESS_DENIED_ERROR, MYF(0),
               thd->security_ctx->priv_user,
               thd->security_ctx->priv_host,
               dst_db_name);
      return TRUE;
    }

    return FALSE;
  }

  case SCH_COLUMNS:
  case SCH_STATISTICS:
  {
    TABLE_LIST *dst_table;
    dst_table= table->schema_select_lex->table_list.first;

    DBUG_ASSERT(dst_table);

    /*
      Open temporary tables to be able to detect them during privilege check.
    */
    if (thd->open_temporary_tables(dst_table))
      return TRUE;

    if (check_access(thd, SELECT_ACL, dst_table->db.str,
                     &dst_table->grant.privilege,
                     &dst_table->grant.m_internal,
                     FALSE, FALSE))
          return TRUE; /* Access denied */

    /*
      Check_grant will grant access if there is any column privileges on
      all of the tables thanks to the fourth parameter (bool show_table).
    */
    if (check_grant(thd, SELECT_ACL, dst_table, TRUE, 1, FALSE))
      return TRUE; /* Access denied */

    close_thread_tables(thd);
    dst_table->table= NULL;

    /* Access granted */
    return FALSE;
  }
  default:
    break;
  }

  return FALSE;
}



/**
  @brief Check if the requested privileges exists in either User-, Host- or
    Db-tables.
  @param thd          Thread context
  @param want_access  Privileges requested
  @param tables       List of tables to be compared against
  @param no_errors    Don't report error to the client (using my_error() call).
  @param any_combination_of_privileges_will_do TRUE if any privileges on any
    column combination is enough.
  @param number       Only the first 'number' tables in the linked list are
                      relevant.

  The suppled table list contains cached privileges. This functions calls the
  help functions check_access and check_grant to verify the first three steps
  in the privileges check queue:
  1. Global privileges
  2. OR (db privileges AND host privileges)
  3. OR table privileges
  4. OR column privileges (not checked by this function!)
  5. OR routine privileges (not checked by this function!)

  @see check_access
  @see check_grant

  @note This functions assumes that table list used and
  thd->lex->query_tables_own_last value correspond to each other
  (the latter should be either 0 or point to next_global member
  of one of elements of this table list).

  @return
    @retval FALSE OK
    @retval TRUE  Access denied; But column or routine privileges might need to
      be checked also.
*/

bool
check_table_access(THD *thd, privilege_t requirements, TABLE_LIST *tables,
		   bool any_combination_of_privileges_will_do,
                   uint number, bool no_errors)
{
  TABLE_LIST *org_tables= tables;
  TABLE_LIST *first_not_own_table= thd->lex->first_not_own_table();
  uint i= 0;
  /*
    The check that first_not_own_table is not reached is for the case when
    the given table list refers to the list for prelocking (contains tables
    of other queries). For simple queries first_not_own_table is 0.
  */
  for (; i < number && tables != first_not_own_table && tables;
       tables= tables->next_global, i++)
  {
    TABLE_LIST *const table_ref= tables->correspondent_table ?
      tables->correspondent_table : tables;
    Switch_to_definer_security_ctx backup_ctx(thd, table_ref);

    privilege_t want_access(requirements);

    /*
       Register access for view underlying table.
       Remove SHOW_VIEW_ACL, because it will be checked during making view
     */
    table_ref->grant.orig_want_privilege= (want_access & ~SHOW_VIEW_ACL);

    if (table_ref->schema_table_reformed)
    {
      if (check_show_access(thd, table_ref))
        return 1;
      continue;
    }

    DBUG_PRINT("info", ("derived: %d  view: %d", table_ref->derived != 0,
                        table_ref->view != 0));

    if (table_ref->is_anonymous_derived_table())
      continue;

    if (table_ref->sequence)
    {
      /* We want to have either SELECT or INSERT rights to sequences depending
         on how they are accessed
      */
      want_access= ((table_ref->lock_type == TL_WRITE_ALLOW_WRITE) ?
                    INSERT_ACL : SELECT_ACL);
    }

    if (check_access(thd, want_access, table_ref->get_db_name(),
                     &table_ref->grant.privilege,
                     &table_ref->grant.m_internal,
                     0, no_errors))
      return 1;
  }
  return check_grant(thd,requirements,org_tables,
                     any_combination_of_privileges_will_do,
                     number, no_errors);
}


bool
check_routine_access(THD *thd, privilege_t want_access, const LEX_CSTRING *db,
                     const LEX_CSTRING *name,
                     const Sp_handler *sph, bool no_errors)
{
  TABLE_LIST tables[1];
  
  bzero((char *)tables, sizeof(TABLE_LIST));
  tables->db= *db;
  tables->table_name= tables->alias= *name;
  
  /*
    The following test is just a shortcut for check_access() (to avoid
    calculating db_access) under the assumption that it's common to
    give persons global right to execute all stored SP (but not
    necessary to create them).
    Note that this effectively bypasses the ACL_internal_schema_access checks
    that are implemented for the INFORMATION_SCHEMA and PERFORMANCE_SCHEMA,
    which are located in check_access().
    Since the I_S and P_S do not contain routines, this bypass is ok,
    as long as this code path is not abused to create routines.
    The assert enforce that.
  */
  DBUG_ASSERT((want_access & CREATE_PROC_ACL) == NO_ACL);
  if ((thd->security_ctx->master_access & want_access) == want_access)
    tables->grant.privilege= want_access;
  else if (check_access(thd, want_access, db->str,
                        &tables->grant.privilege,
                        &tables->grant.m_internal,
                        0, no_errors))
    return TRUE;
  
  return check_grant_routine(thd, want_access, tables, sph, no_errors);
}


/**
  Check if the routine has any of the routine privileges.

  @param thd	       Thread handler
  @param db           Database name
  @param name         Routine name

  @retval
    0            ok
  @retval
    1            error
*/

bool check_some_routine_access(THD *thd, const char *db, const char *name,
                               const Sp_handler *sph)
{
  privilege_t save_priv(NO_ACL);
  /*
    The following test is just a shortcut for check_access() (to avoid
    calculating db_access)
    Note that this effectively bypasses the ACL_internal_schema_access checks
    that are implemented for the INFORMATION_SCHEMA and PERFORMANCE_SCHEMA,
    which are located in check_access().
    Since the I_S and P_S do not contain routines, this bypass is ok,
    as it only opens SHOW_PROC_ACLS.
  */
  if (thd->security_ctx->master_access & SHOW_PROC_ACLS)
    return FALSE;
  if (!check_access(thd, SHOW_PROC_ACLS, db, &save_priv, NULL, 0, 1) ||
      (save_priv & SHOW_PROC_ACLS))
    return FALSE;
  return check_routine_level_acl(thd, db, name, sph);
}


/*
  Check if the given table has any of the asked privileges

  @param thd		 Thread handler
  @param want_access	 Bitmap of possible privileges to check for

  @retval
    0  ok
  @retval
    1  error
*/

bool check_some_access(THD *thd, privilege_t want_access, TABLE_LIST *table)
{
  DBUG_ENTER("check_some_access");

  for (ulonglong bit= 1; bit < (ulonglong) want_access ; bit<<= 1)
  {
    if (bit & want_access)
    {
      privilege_t access= ALL_KNOWN_ACL & bit;
      if (!check_access(thd, access, table->db.str,
                        &table->grant.privilege,
                        &table->grant.m_internal,
                        0, 1) &&
           !check_grant(thd, access, table, FALSE, 1, TRUE))
        DBUG_RETURN(0);
    }
  }
  DBUG_PRINT("exit",("no matching access rights"));
  DBUG_RETURN(1);
}

#endif /*NO_EMBEDDED_ACCESS_CHECKS*/


/**
  check for global access and give descriptive error message if it fails.

  @param thd			Thread handler
  @param want_access		Use should have any of these global rights

  @warning
    Starting from 10.5.2 only one bit is allowed in want_access.
    Access denied error is returned if want_access has multiple bits set.

  @retval
    0	ok
  @retval
    1	Access denied.  In this case an error is sent to the client
*/

bool check_global_access(THD *thd, privilege_t want_access, bool no_errors)
{
#ifndef NO_EMBEDDED_ACCESS_CHECKS
  char command[128];
  if (thd->security_ctx->master_access & want_access)
    return 0;
  if (unlikely(!no_errors))
  {
    get_privilege_desc(command, sizeof(command), want_access);
    my_error(ER_SPECIFIC_ACCESS_DENIED_ERROR, MYF(0), command);
  }
  status_var_increment(thd->status_var.access_denied_errors);
  return 1;
#else
  return 0;
#endif
}


/**
  Checks foreign key's parent table access.

  @param thd	       [in]	Thread handler
  @param create_info   [in]     Create information (like MAX_ROWS, ENGINE or
                                temporary table flag)
  @param alter_info    [in]     Initial list of columns and indexes for the
                                table to be created
  @param create_db     [in]     Database of the created table

  @retval
   false  ok.
  @retval
   true	  error or access denied. Error is sent to client in this case.
*/
bool check_fk_parent_table_access(THD *thd,
                                  HA_CREATE_INFO *create_info,
                                  Alter_info *alter_info,
                                  const char* create_db)
{
  Key *key;
  List_iterator<Key> key_iterator(alter_info->key_list);

  while ((key= key_iterator++))
  {
    if (key->type == Key::FOREIGN_KEY)
    {
      TABLE_LIST parent_table;
      bool is_qualified_table_name;
      Foreign_key *fk_key= (Foreign_key *)key;
      LEX_CSTRING db_name;
      LEX_CSTRING table_name= { fk_key->ref_table.str,
                               fk_key->ref_table.length };
      const privilege_t privileges(COL_DML_ACLS | REFERENCES_ACL);

      // Check if tablename is valid or not.
      DBUG_ASSERT(table_name.str != NULL);
      if (check_table_name(table_name.str, table_name.length, false))
      {
        my_error(ER_WRONG_TABLE_NAME, MYF(0), table_name.str);
        return true;
      }

      if (fk_key->ref_db.str)
      {
        is_qualified_table_name= true;
        if (!(db_name.str= (char *) thd->memdup(fk_key->ref_db.str,
                                                fk_key->ref_db.length+1)))
          return true;
        db_name.length= fk_key->ref_db.length;

        // Check if database name is valid or not.
        if (check_db_name((LEX_STRING*) &db_name))
        {
          my_error(ER_WRONG_DB_NAME, MYF(0), db_name.str);
          return true;
        }
      }
      else
      {
        if (!thd->db.str)
        {
          DBUG_ASSERT(create_db);
          db_name.length= strlen(create_db);
          if (!(db_name.str= (char *) thd->memdup(create_db,
                                                  db_name.length+1)))
            return true;
          is_qualified_table_name= true;

          if (check_db_name((LEX_STRING*) &db_name))
          {
            my_error(ER_WRONG_DB_NAME, MYF(0), db_name.str);
            return true;
          }
        }
        else
        {
          if (thd->lex->copy_db_to(&db_name))
            return true;
          else
           is_qualified_table_name= false;
        }
      }

      // if lower_case_table_names is set then convert tablename to lower case.
      if (lower_case_table_names)
      {
        char *name;
        table_name.str= name= (char *) thd->memdup(fk_key->ref_table.str,
                                                   fk_key->ref_table.length+1);
        table_name.length= my_casedn_str(files_charset_info, name);
        db_name.length= my_casedn_str(files_charset_info, (char*) db_name.str);
      }

      parent_table.init_one_table(&db_name, &table_name, 0, TL_IGNORE);

      /*
       Check if user has any of the "privileges" at table level on
       "parent_table".
       Having privilege on any of the parent_table column is not
       enough so checking whether user has any of the "privileges"
       at table level only here.
      */
      if (check_some_access(thd, privileges, &parent_table) ||
          parent_table.grant.want_privilege)
      {
        if (is_qualified_table_name)
        {
          const size_t qualified_table_name_len= NAME_LEN + 1 + NAME_LEN + 1;
          char *qualified_table_name= (char *) thd->alloc(qualified_table_name_len);

          my_snprintf(qualified_table_name, qualified_table_name_len, "%s.%s",
                      db_name.str, table_name.str);
          table_name.str= qualified_table_name;
        }

        my_error(ER_TABLEACCESS_DENIED_ERROR, MYF(0),
                 "REFERENCES",
                 thd->security_ctx->priv_user,
                 thd->security_ctx->host_or_ip,
                 table_name.str);

        return true;
      }
    }
  }

  return false;
}


/****************************************************************************
	Check stack size; Send error if there isn't enough stack to continue
****************************************************************************/


#ifndef DBUG_OFF
long max_stack_used;
#endif

/**
  @note
  Note: The 'buf' parameter is necessary, even if it is unused here.
  - fix_fields functions has a "dummy" buffer large enough for the
    corresponding exec. (Thus we only have to check in fix_fields.)
  - Passing to check_stack_overrun() prevents the compiler from removing it.
*/

bool
#if defined __GNUC__ && !defined __clang__
/*
  Do not optimize the function in order to preserve a stack variable creation.
  Otherwise, the variable pointed as "buf" can be removed due to a missing
  usage.
 */
__attribute__((optimize("-O0")))
#endif
check_stack_overrun(THD *thd, long margin, uchar *buf __attribute__((unused)))
{
  long stack_used;
  DBUG_ASSERT(thd == current_thd);
  if ((stack_used= available_stack_size(thd->thread_stack, &stack_used)) >=
      (long) (my_thread_stack_size - margin))
  {
    thd->is_fatal_error= 1;
    /*
      Do not use stack for the message buffer to ensure correct
      behaviour in cases we have close to no stack left.
    */
    char* ebuff= new char[MYSQL_ERRMSG_SIZE];
    if (ebuff) {
      my_snprintf(ebuff, MYSQL_ERRMSG_SIZE, ER_THD(thd, ER_STACK_OVERRUN_NEED_MORE),
                  stack_used, my_thread_stack_size, margin);
      my_message(ER_STACK_OVERRUN_NEED_MORE, ebuff, MYF(ME_FATAL));
      delete [] ebuff;
    }
    return 1;
  }
#ifndef DBUG_OFF
  max_stack_used= MY_MAX(max_stack_used, stack_used);
#endif
  return 0;
}


#define MY_YACC_INIT 1000			// Start with big alloc
#define MY_YACC_MAX  32000			// Because of 'short'

bool my_yyoverflow(short **yyss, YYSTYPE **yyvs, size_t *yystacksize)
{
  Yacc_state *state= & current_thd->m_parser_state->m_yacc;
  size_t old_info=0;
  DBUG_ASSERT(state);
  if ( *yystacksize >= MY_YACC_MAX)
    return 1;
  if (!state->yacc_yyvs)
    old_info= *yystacksize;
  *yystacksize= set_zone((int)(*yystacksize)*2,MY_YACC_INIT,MY_YACC_MAX);
  if (!(state->yacc_yyvs= (uchar*)
        my_realloc(key_memory_bison_stack, state->yacc_yyvs,
                   *yystacksize*sizeof(**yyvs),
                   MYF(MY_ALLOW_ZERO_PTR | MY_FREE_ON_ERROR))) ||
      !(state->yacc_yyss= (uchar*)
        my_realloc(key_memory_bison_stack, state->yacc_yyss,
                   *yystacksize*sizeof(**yyss),
                   MYF(MY_ALLOW_ZERO_PTR | MY_FREE_ON_ERROR))))
    return 1;
  if (old_info)
  {
    /*
      Only copy the old stack on the first call to my_yyoverflow(),
      when replacing a static stack (YYINITDEPTH) by a dynamic stack.
      For subsequent calls, my_realloc already did preserve the old stack.
    */
    memcpy(state->yacc_yyss, *yyss, old_info*sizeof(**yyss));
    memcpy(state->yacc_yyvs, *yyvs, old_info*sizeof(**yyvs));
  }
  *yyss= (short*) state->yacc_yyss;
  *yyvs= (YYSTYPE*) state->yacc_yyvs;
  return 0;
}


/**
  Reset the part of THD responsible for the state of command
  processing.

  @param do_clear_error  Set if we should clear errors

  This needs to be called before execution of every statement
  (prepared or conventional).  It is not called by substatements of
  routines.

  @todo Call it after we use THD for queries, not before.
*/

void THD::reset_for_next_command(bool do_clear_error)
{
  DBUG_ENTER("THD::reset_for_next_command");
  DBUG_ASSERT(!spcont); /* not for substatements of routines */
  DBUG_ASSERT(!in_sub_stmt);
  /*
    Table maps should have been reset after previous statement except in the
    case where we have locked tables
  */
  DBUG_ASSERT(binlog_table_maps == 0 ||
              locked_tables_mode == LTM_LOCK_TABLES);

  if (likely(do_clear_error))
  {
    clear_error(1);
    /*
      The following variable can't be reset in clear_error() as
      clear_error() is called during auto_repair of table
    */
    error_printed_to_log= 0;
  }
  free_list= 0;
  /*
    We also assign stmt_lex in lex_start(), but during bootstrap this
    code is executed first.
  */
  DBUG_ASSERT(lex == &main_lex);
  main_lex.stmt_lex= &main_lex; main_lex.current_select_number= 0;
  /*
    Those two lines below are theoretically unneeded as
    THD::cleanup_after_query() should take care of this already.
  */
  auto_inc_intervals_in_cur_stmt_for_binlog.empty();
  stmt_depends_on_first_successful_insert_id_in_prev_stmt= 0;

#ifdef WITH_WSREP
  /*
    Autoinc variables should be adjusted only for locally executed
    transactions. Appliers and replayers are either processing ROW
    events or get autoinc variable values from Query_log_event and
    mysql slave may be processing STATEMENT format events, but he should
    use autoinc values passed in binlog events, not the values forced by
    the cluster.
  */
  if (WSREP_NNULL(this) && wsrep_thd_is_local(this) &&
      !slave_thread && wsrep_auto_increment_control)
  {
    variables.auto_increment_offset=
      global_system_variables.auto_increment_offset;
    variables.auto_increment_increment=
      global_system_variables.auto_increment_increment;
  }
#endif /* WITH_WSREP */
  query_start_sec_part_used= 0;
  is_fatal_error= time_zone_used= 0;
  log_current_statement= 0;

  /*
    Clear the status flag that are expected to be cleared at the
    beginning of each SQL statement.
  */
  server_status&= ~SERVER_STATUS_CLEAR_SET;
  /*
    If in autocommit mode and not in a transaction, reset
    OPTION_STATUS_NO_TRANS_UPDATE | OPTION_KEEP_LOG to not get warnings
    in ha_rollback_trans() about some tables couldn't be rolled back.
  */
  if (!in_multi_stmt_transaction_mode())
  {
    variables.option_bits&= ~OPTION_KEEP_LOG;
    transaction->all.reset();
  }
  DBUG_ASSERT(security_ctx== &main_security_ctx);
  thread_specific_used= FALSE;

  if (opt_bin_log)
    reset_dynamic(&user_var_events);
  DBUG_ASSERT(user_var_events_alloc == &main_mem_root);
  enable_slow_log= true;
  get_stmt_da()->reset_for_next_command();
  rand_used= 0;
  m_sent_row_count= m_examined_row_count= 0;
  accessed_rows_and_keys= 0;

  reset_slow_query_state();

  reset_current_stmt_binlog_format_row();
  binlog_unsafe_warning_flags= 0;

  save_prep_leaf_list= false;

  DBUG_PRINT("debug",
             ("is_current_stmt_binlog_format_row(): %d",
              is_current_stmt_binlog_format_row()));

  DBUG_VOID_RETURN;
}


/**
  Resets the lex->current_select object.
  @note It is assumed that lex->current_select != NULL

  This function is a wrapper around select_lex->init_select() with an added
  check for the special situation when using INTO OUTFILE and LOAD DATA.
*/

void
mysql_init_select(LEX *lex)
{
  lex->init_select();
}


/**
  Used to allocate a new SELECT_LEX object on the current thd mem_root and
  link it into the relevant lists.

  This function is always followed by mysql_init_select.

  @see mysql_init_select

  @retval TRUE An error occurred
  @retval FALSE The new SELECT_LEX was successfully allocated.
*/

bool
mysql_new_select(LEX *lex, bool move_down, SELECT_LEX *select_lex)
{
  THD *thd= lex->thd;
  bool new_select= select_lex == NULL;
  int old_nest_level= lex->current_select->nest_level;
  DBUG_ENTER("mysql_new_select");

  if (new_select)
  {
    if (!(select_lex= new (thd->mem_root) SELECT_LEX()))
      DBUG_RETURN(1);
    select_lex->select_number= ++thd->lex->stmt_lex->current_select_number;
    select_lex->parent_lex= lex; /* Used in init_query. */
    select_lex->init_query();
    select_lex->init_select();
  }
  select_lex->nest_level_base= &thd->lex->unit;
  if (move_down)
  {
    lex->nest_level++;
    if (select_lex->set_nest_level(old_nest_level + 1))
      DBUG_RETURN(1);
    SELECT_LEX_UNIT *unit;
    /* first select_lex of subselect or derived table */
    if (!(unit= lex->alloc_unit()))
      DBUG_RETURN(1);

    unit->include_down(lex->current_select);
    unit->return_to= lex->current_select;
    select_lex->include_down(unit);
    /*
      By default we assume that it is usual subselect and we have outer name
      resolution context, if no we will assign it to 0 later
    */
    select_lex->context.outer_context= &select_lex->outer_select()->context;
  }
  else
  {
    bool const outer_most= (lex->current_select->master_unit() == &lex->unit);
    if (outer_most && lex->result)
    {
      my_error(ER_WRONG_USAGE, MYF(0), "UNION", "INTO");
      DBUG_RETURN(TRUE);
    }

    /*
      This type of query is not possible in the grammar:
        SELECT 1 FROM t1 PROCEDURE ANALYSE() UNION ... ;

      But this type of query is still possible:
        (SELECT 1 FROM t1 PROCEDURE ANALYSE()) UNION ... ;
      and it's not easy to disallow this grammatically,
      because there can be any parenthesis nest level:
        (((SELECT 1 FROM t1 PROCEDURE ANALYSE()))) UNION ... ;
    */
    if (lex->proc_list.elements!=0)
    {
      my_error(ER_WRONG_USAGE, MYF(0), "UNION",
               "SELECT ... PROCEDURE ANALYSE()");
      DBUG_RETURN(TRUE);
    }

    SELECT_LEX_NODE *save_slave= select_lex->slave;
    select_lex->include_neighbour(lex->current_select);
    select_lex->slave= save_slave;
    SELECT_LEX_UNIT *unit= select_lex->master_unit();
    if (select_lex->set_nest_level(old_nest_level))
      DBUG_RETURN(1);
    if (!unit->fake_select_lex && unit->add_fake_select_lex(lex->thd))
      DBUG_RETURN(1);
    select_lex->context.outer_context= 
                unit->first_select()->context.outer_context;
  }

  if (new_select)
    select_lex->include_global((st_select_lex_node**)&lex->all_selects_list);
  lex->current_select= select_lex;
  /*
    in subquery is SELECT query and we allow resolution of names in SELECT
    list
  */
  select_lex->context.resolve_in_select_list= TRUE;
  DBUG_RETURN(0);
}

/**
  Create a select to return the same output as 'SELECT @@var_name'.

  Used for SHOW COUNT(*) [ WARNINGS | ERROR].

  This will crash with a core dump if the variable doesn't exists.

  @param var_name		Variable name
*/

void create_select_for_variable(THD *thd, LEX_CSTRING *var_name)
{
  LEX *lex;
  Item *var;
  char buff[MAX_SYS_VAR_LENGTH*2+4+8], *end;
  DBUG_ENTER("create_select_for_variable");

  lex= thd->lex;
  mysql_init_select(lex);
  lex->sql_command= SQLCOM_SELECT;
  /*
    We set the name of Item to @@session.var_name because that then is used
    as the column name in the output.
  */
  if ((var= get_system_var(thd, OPT_SESSION, var_name, &null_clex_str)))
  {
    end= strxmov(buff, "@@session.", var_name->str, NullS);
    var->set_name(thd, buff, (uint)(end-buff), system_charset_info);
    add_item_to_list(thd, var);
  }
  DBUG_VOID_RETURN;
}


void mysql_init_multi_delete(LEX *lex)
{
  lex->sql_command=  SQLCOM_DELETE_MULTI;
  mysql_init_select(lex);
  lex->first_select_lex()->select_limit= 0;
  lex->unit.lim.set_unlimited();
  lex->first_select_lex()->table_list.
    save_and_clear(&lex->auxiliary_table_list);
  lex->query_tables= 0;
  lex->query_tables_last= &lex->query_tables;
}

#ifdef WITH_WSREP
static void wsrep_prepare_for_autocommit_retry(THD* thd,
                                               char* rawbuf,
                                               uint length,
                                               Parser_state* parser_state)
{
  thd->clear_error();
  close_thread_tables(thd);
  thd->wsrep_retry_counter++;            // grow
  wsrep_copy_query(thd);
  thd->set_time();
  parser_state->reset(rawbuf, length);

  /* PSI end */
  MYSQL_END_STATEMENT(thd->m_statement_psi, thd->get_stmt_da());
  thd->m_statement_psi= NULL;
  thd->m_digest= NULL;

  /* DTRACE end */
  if (MYSQL_QUERY_DONE_ENABLED())
  {
    MYSQL_QUERY_DONE(thd->is_error());
  }

  /* SHOW PROFILE end */
#if defined(ENABLED_PROFILING)
  thd->profiling.finish_current_query();
#endif

  /* SHOW PROFILE begin */
#if defined(ENABLED_PROFILING)
  thd->profiling.start_new_query("continuing");
  thd->profiling.set_query_source(rawbuf, length);
#endif

  /* DTRACE begin */
  MYSQL_QUERY_START(rawbuf, thd->thread_id,
                    thd->get_db(),
                    &thd->security_ctx->priv_user[0],
                    (char *) thd->security_ctx->host_or_ip);

  /* Performance Schema Interface instrumentation, begin */
  thd->m_statement_psi= MYSQL_REFINE_STATEMENT(thd->m_statement_psi,
                                               com_statement_info[thd->get_command()].m_key);
  MYSQL_SET_STATEMENT_TEXT(thd->m_statement_psi, thd->query(),
                           thd->query_length());
 
  DBUG_ASSERT(thd->wsrep_trx().active() == false);
  thd->wsrep_cs().reset_error();
  thd->set_query_id(next_query_id());
}

static bool wsrep_mysql_parse(THD *thd, char *rawbuf, uint length,
                              Parser_state *parser_state,
                              bool is_com_multi,
                              bool is_next_command)
{
  bool is_autocommit=
    !thd->in_multi_stmt_transaction_mode()                  &&
    wsrep_read_only_option(thd, thd->lex->query_tables);
  bool retry_autocommit;
  do
  {
    retry_autocommit= false;
    mysql_parse(thd, rawbuf, length, parser_state, is_com_multi, is_next_command);

    /*
      Convert all ER_QUERY_INTERRUPTED errors to ER_LOCK_DEADLOCK
      if the transaction was BF aborted. This can happen when the
      transaction is being BF aborted via thd->awake() while it is
      still executing.

      Note that this must be done before wsrep_after_statement() call
      since it clears the transaction for autocommit queries.
     */
    if (((thd->get_stmt_da()->is_error() &&
          thd->get_stmt_da()->sql_errno() == ER_QUERY_INTERRUPTED) ||
         !thd->get_stmt_da()->is_set()) &&
        thd->wsrep_trx().bf_aborted())
    {
      WSREP_DEBUG("overriding error: %d with DEADLOCK",
                  (thd->get_stmt_da()->is_error()) ?
                   thd->get_stmt_da()->sql_errno() : 0);

      thd->reset_kill_query();
      wsrep_override_error(thd, ER_LOCK_DEADLOCK);
    }

#ifdef ENABLED_DEBUG_SYNC
    /* we need the test otherwise we get stuck in the "SET DEBUG_SYNC" itself */
    if (thd->lex->sql_command != SQLCOM_SET_OPTION)
      DEBUG_SYNC(thd, "wsrep_after_statement_enter");
#endif

    if (wsrep_after_statement(thd) &&
        is_autocommit              &&
        thd_is_connection_alive(thd))
    {
      thd->reset_for_next_command();
      thd->reset_kill_query();
      if (is_autocommit                           &&
          thd->lex->sql_command != SQLCOM_SELECT  &&
          thd->wsrep_retry_counter < thd->variables.wsrep_retry_autocommit)
      {
	DBUG_EXECUTE_IF("sync.wsrep_retry_autocommit",
                    {
                      const char act[]=
                        "now "
                        "SIGNAL wsrep_retry_autocommit_reached "
                        "WAIT_FOR wsrep_retry_autocommit_continue";
                      DBUG_ASSERT(!debug_sync_set_action(thd, STRING_WITH_LEN(act)));
                    });
        WSREP_DEBUG("wsrep retrying AC query: %lu  %s",
                    thd->wsrep_retry_counter, WSREP_QUERY(thd));
        wsrep_prepare_for_autocommit_retry(thd, rawbuf, length, parser_state);
        if (thd->lex->explain)
          delete_explain_query(thd->lex);
        retry_autocommit= true;
      }
      else
      {
        WSREP_DEBUG("%s, thd: %llu is_AC: %d, retry: %lu - %lu SQL: %s",
                    wsrep_thd_transaction_state_str(thd),
                    thd->thread_id,
                    is_autocommit,
                    thd->wsrep_retry_counter,
                    thd->variables.wsrep_retry_autocommit,
                    WSREP_QUERY(thd));
        my_error(ER_LOCK_DEADLOCK, MYF(0));
        thd->reset_kill_query();
        thd->wsrep_retry_counter= 0;             //  reset
      }
    }
    else
    {
      set_if_smaller(thd->wsrep_retry_counter, 0); // reset; eventually ok
    }
  }  while (retry_autocommit);

  if (thd->wsrep_retry_query)
  {
    WSREP_DEBUG("releasing retry_query: "
                "conf %s sent %d kill %d  errno %d SQL %s",
                wsrep_thd_transaction_state_str(thd),
                thd->get_stmt_da()->is_sent(),
                thd->killed,
                thd->get_stmt_da()->is_error() ?
                thd->get_stmt_da()->sql_errno() : 0,
                thd->wsrep_retry_query);
    my_free(thd->wsrep_retry_query);
    thd->wsrep_retry_query      = NULL;
    thd->wsrep_retry_query_len  = 0;
    thd->wsrep_retry_command    = COM_CONNECT;
  }
  return false;
}
#endif /* WITH_WSREP */


/*
  When you modify mysql_parse(), you may need to modify
  mysql_test_parse_for_slave() in this same file.
*/

/**
  Parse a query.

  @param       thd     Current thread
  @param       rawbuf  Begining of the query text
  @param       length  Length of the query text
  @param[out]  found_semicolon For multi queries, position of the character of
                               the next query in the query text.
  @param is_next_command there will be more command in the COM_MULTI batch
*/

void mysql_parse(THD *thd, char *rawbuf, uint length,
                 Parser_state *parser_state,
                 bool is_com_multi,
                 bool is_next_command)
{
  DBUG_ENTER("mysql_parse");
  DBUG_EXECUTE_IF("parser_debug", turn_parser_debug_on_MYSQLparse(););
  DBUG_EXECUTE_IF("parser_debug", turn_parser_debug_on_ORAparse(););

  /*
    Warning.
    The purpose of query_cache_send_result_to_client() is to lookup the
    query in the query cache first, to avoid parsing and executing it.
    So, the natural implementation would be to:
    - first, call query_cache_send_result_to_client,
    - second, if caching failed, initialise the lexical and syntactic parser.
    The problem is that the query cache depends on a clean initialization
    of (among others) lex->safe_to_cache_query and thd->server_status,
    which are reset respectively in
    - lex_start()
    - THD::reset_for_next_command()
    So, initializing the lexical analyser *before* using the query cache
    is required for the cache to work properly.
    FIXME: cleanup the dependencies in the code to simplify this.
  */
  lex_start(thd);
  thd->reset_for_next_command();
  if (is_next_command)
  {
    thd->server_status|= SERVER_MORE_RESULTS_EXISTS;
    if (is_com_multi)
      thd->get_stmt_da()->set_skip_flush();
  }

  if (query_cache_send_result_to_client(thd, rawbuf, length) <= 0)
  {
    LEX *lex= thd->lex;

    bool err= parse_sql(thd, parser_state, NULL, true);

    if (likely(!err))
    {
      thd->m_statement_psi=
        MYSQL_REFINE_STATEMENT(thd->m_statement_psi,
                               sql_statement_info[thd->lex->sql_command].
                               m_key);
#ifndef NO_EMBEDDED_ACCESS_CHECKS
      if (mqh_used && thd->user_connect &&
	  check_mqh(thd, lex->sql_command))
      {
	thd->net.error = 0;
      }
      else
#endif
      {
	if (likely(! thd->is_error()))
	{
          const char *found_semicolon= parser_state->m_lip.found_semicolon;
          /*
            Binlog logs a string starting from thd->query and having length
            thd->query_length; so we set thd->query_length correctly (to not
            log several statements in one event, when we executed only first).
            We set it to not see the ';' (otherwise it would get into binlog
            and Query_log_event::print() would give ';;' output).
            This also helps display only the current query in SHOW
            PROCESSLIST.
          */
          if (found_semicolon && (ulong) (found_semicolon - thd->query()))
            thd->set_query(thd->query(),
                           (uint32) (found_semicolon - thd->query() - 1),
                           thd->charset());
          /* Actually execute the query */
          if (found_semicolon)
          {
            lex->safe_to_cache_query= 0;
            thd->server_status|= SERVER_MORE_RESULTS_EXISTS;
          }
          lex->set_trg_event_type_for_tables();
          MYSQL_QUERY_EXEC_START(thd->query(),
                                 thd->thread_id,
                                 thd->get_db(),
                                 &thd->security_ctx->priv_user[0],
                                 (char *) thd->security_ctx->host_or_ip,
                                 0);

          int error __attribute__((unused));
          error= mysql_execute_command(thd);
          MYSQL_QUERY_EXEC_DONE(error);
	}
      }
    }
    else
    {
      /* Instrument this broken statement as "statement/sql/error" */
      thd->m_statement_psi=
        MYSQL_REFINE_STATEMENT(thd->m_statement_psi,
                               sql_statement_info[SQLCOM_END].m_key);
      DBUG_ASSERT(thd->is_error());
      DBUG_PRINT("info",("Command aborted. Fatal_error: %d",
			 thd->is_fatal_error));

      query_cache_abort(thd, &thd->query_cache_tls);
    }
    THD_STAGE_INFO(thd, stage_freeing_items);
    sp_cache_enforce_limit(thd->sp_proc_cache, stored_program_cache_size);
    sp_cache_enforce_limit(thd->sp_func_cache, stored_program_cache_size);
    sp_cache_enforce_limit(thd->sp_package_spec_cache, stored_program_cache_size);
    sp_cache_enforce_limit(thd->sp_package_body_cache, stored_program_cache_size);
    thd->end_statement();
    thd->Item_change_list::rollback_item_tree_changes();
    thd->cleanup_after_query();
  }
  else
  {
    /* Update statistics for getting the query from the cache */
    thd->lex->sql_command= SQLCOM_SELECT;
    thd->m_statement_psi=
      MYSQL_REFINE_STATEMENT(thd->m_statement_psi,
                             sql_statement_info[SQLCOM_SELECT].m_key);
    status_var_increment(thd->status_var.com_stat[SQLCOM_SELECT]);
    thd->update_stats();
#ifdef WITH_WSREP
    if (WSREP_CLIENT(thd))
    {
      thd->wsrep_sync_wait_gtid= WSREP_GTID_UNDEFINED;
    }
#endif /* WITH_WSREP */
  }
  DBUG_VOID_RETURN;
}


#ifdef HAVE_REPLICATION
/*
  Usable by the replication SQL thread only: just parse a query to know if it
  can be ignored because of replicate-*-table rules.

  @retval
    0	cannot be ignored
  @retval
    1	can be ignored
*/

bool mysql_test_parse_for_slave(THD *thd, char *rawbuf, uint length)
{
  LEX *lex= thd->lex;
  bool error= 0;
  DBUG_ENTER("mysql_test_parse_for_slave");

  Parser_state parser_state;
  if (likely(!(error= parser_state.init(thd, rawbuf, length))))
  {
    lex_start(thd);
    thd->reset_for_next_command();

    if (!parse_sql(thd, & parser_state, NULL, true) &&
        all_tables_not_ok(thd, lex->first_select_lex()->table_list.first))
      error= 1;                  /* Ignore question */
    thd->end_statement();
  }
  thd->cleanup_after_query();
  DBUG_RETURN(error);
}
#endif


bool
add_proc_to_list(THD* thd, Item *item)
{
  ORDER *order;
  Item	**item_ptr;

  if (unlikely(!(order = (ORDER *) thd->alloc(sizeof(ORDER)+sizeof(Item*)))))
    return 1;
  item_ptr = (Item**) (order+1);
  *item_ptr= item;
  order->item=item_ptr;
  thd->lex->proc_list.link_in_list(order, &order->next);
  return 0;
}


/**
  save order by and tables in own lists.
*/

bool add_to_list(THD *thd, SQL_I_List<ORDER> &list, Item *item,bool asc)
{
  ORDER *order;
  DBUG_ENTER("add_to_list");
  if (unlikely(!(order = (ORDER *) thd->alloc(sizeof(ORDER)))))
    DBUG_RETURN(1);
  order->item_ptr= item;
  order->item= &order->item_ptr;
  order->direction= (asc ? ORDER::ORDER_ASC : ORDER::ORDER_DESC);
  order->used=0;
  order->counter_used= 0;
  order->fast_field_copier_setup= 0; 
  list.link_in_list(order, &order->next);
  DBUG_RETURN(0);
}


/**
  Add a table to list of used tables.

  @param table		Table to add
  @param alias		alias for table (or null if no alias)
  @param table_options	A set of the following bits:
                         - TL_OPTION_UPDATING : Table will be updated
                         - TL_OPTION_FORCE_INDEX : Force usage of index
                         - TL_OPTION_ALIAS : an alias in multi table DELETE
  @param lock_type	How table should be locked
  @param mdl_type       Type of metadata lock to acquire on the table.
  @param use_index	List of indexed used in USE INDEX
  @param ignore_index	List of indexed used in IGNORE INDEX

  @retval
      0		Error
  @retval
    \#	Pointer to TABLE_LIST element added to the total table list
*/

TABLE_LIST *st_select_lex::add_table_to_list(THD *thd,
					     Table_ident *table,
					     LEX_CSTRING *alias,
					     ulong table_options,
					     thr_lock_type lock_type,
					     enum_mdl_type mdl_type,
					     List<Index_hint> *index_hints_arg,
                                             List<String> *partition_names,
                                             LEX_STRING *option)
{
  TABLE_LIST *ptr;
  TABLE_LIST *UNINIT_VAR(previous_table_ref); /* The table preceding the current one. */
  LEX_CSTRING alias_str;
  LEX *lex= thd->lex;
  DBUG_ENTER("add_table_to_list");
  DBUG_PRINT("enter", ("Table '%s' (%p)  Select %p (%u)",
                        (alias ? alias->str : table->table.str),
                        table,
                        this, select_number));
  DBUG_ASSERT(!is_service_select  || (table_options & TL_OPTION_SEQUENCE));

  if (unlikely(!table))
    DBUG_RETURN(0);				// End of memory
  alias_str= alias ? *alias : table->table;
  DBUG_ASSERT(alias_str.str);
  if (!MY_TEST(table_options & TL_OPTION_ALIAS) &&
      unlikely(check_table_name(table->table.str, table->table.length, FALSE)))
  {
    my_error(ER_WRONG_TABLE_NAME, MYF(0), table->table.str);
    DBUG_RETURN(0);
  }

  if (unlikely(table->is_derived_table() == FALSE && table->db.str &&
               check_db_name((LEX_STRING*) &table->db)))
  {
    my_error(ER_WRONG_DB_NAME, MYF(0), table->db.str);
    DBUG_RETURN(0);
  }

  if (!alias)                            /* Alias is case sensitive */
  {
    if (unlikely(table->sel))
    {
      my_message(ER_DERIVED_MUST_HAVE_ALIAS,
                 ER_THD(thd, ER_DERIVED_MUST_HAVE_ALIAS), MYF(0));
      DBUG_RETURN(0);
    }
    /* alias_str points to table->table;  Let's make a copy */
    if (unlikely(!(alias_str.str= (char*) thd->memdup(alias_str.str, alias_str.length+1))))
      DBUG_RETURN(0);
  }
  if (unlikely(!(ptr = (TABLE_LIST *) thd->calloc(sizeof(TABLE_LIST)))))
    DBUG_RETURN(0);				/* purecov: inspected */
  if (table->db.str)
  {
    ptr->is_fqtn= TRUE;
    ptr->db= table->db;
  }
  else if (lex->copy_db_to(&ptr->db))
    DBUG_RETURN(0);
  else
    ptr->is_fqtn= FALSE;

  ptr->alias= alias_str;
  ptr->is_alias= alias ? TRUE : FALSE;
  if (lower_case_table_names)
  {
    if (table->table.length)
      table->table.length= my_casedn_str(files_charset_info,
                                         (char*) table->table.str);
    if (ptr->db.length && ptr->db.str != any_db)
      ptr->db.length= my_casedn_str(files_charset_info, (char*) ptr->db.str);
  }
      
  ptr->table_name= table->table;
  ptr->lock_type=   lock_type;
  ptr->updating=    MY_TEST(table_options & TL_OPTION_UPDATING);
  /* TODO: remove TL_OPTION_FORCE_INDEX as it looks like it's not used */
  ptr->force_index= MY_TEST(table_options & TL_OPTION_FORCE_INDEX);
  ptr->ignore_leaves= MY_TEST(table_options & TL_OPTION_IGNORE_LEAVES);
  ptr->sequence=      MY_TEST(table_options & TL_OPTION_SEQUENCE);
  ptr->derived=	    table->sel;
  if (!ptr->derived && is_infoschema_db(&ptr->db))
  {
    if (ptr->updating &&
        /* Special cases which are processed by commands itself */
        lex->sql_command != SQLCOM_CHECK &&
        lex->sql_command != SQLCOM_CHECKSUM)
    {
      my_error(ER_DBACCESS_DENIED_ERROR, MYF(0),
               thd->security_ctx->priv_user,
               thd->security_ctx->priv_host,
               INFORMATION_SCHEMA_NAME.str);
      DBUG_RETURN(0);
    }
    ST_SCHEMA_TABLE *schema_table;
    schema_table= find_schema_table(thd, &ptr->table_name);
    ptr->schema_table_name= ptr->table_name;
    ptr->schema_table= schema_table;
  }
  ptr->select_lex= this;
  /*
    We can't cache internal temporary tables between prepares as the
    table may be deleted before next exection.
 */
  ptr->cacheable_table= !table->is_derived_table();
  ptr->index_hints= index_hints_arg;
  ptr->option= option ? option->str : 0;
  /* check that used name is unique. Sequences are ignored */
  if (lock_type != TL_IGNORE && !ptr->sequence)
  {
    TABLE_LIST *first_table= table_list.first;
    if (lex->sql_command == SQLCOM_CREATE_VIEW)
      first_table= first_table ? first_table->next_local : NULL;
    for (TABLE_LIST *tables= first_table ;
	 tables ;
	 tables=tables->next_local)
    {
      if (unlikely(!my_strcasecmp(table_alias_charset, alias_str.str,
                                  tables->alias.str) &&
                   !cmp(&ptr->db, &tables->db) && ! tables->sequence))
      {
	my_error(ER_NONUNIQ_TABLE, MYF(0), alias_str.str); /* purecov: tested */
	DBUG_RETURN(0);				/* purecov: tested */
      }
    }
  }
  /* Store the table reference preceding the current one. */
  if (table_list.elements > 0 && likely(!ptr->sequence))
  {
    /*
      table_list.next points to the last inserted TABLE_LIST->next_local'
      element
      We don't use the offsetof() macro here to avoid warnings from gcc
    */
    previous_table_ref= (TABLE_LIST*) ((char*) table_list.next -
                                       ((char*) &(ptr->next_local) -
                                        (char*) ptr));
    /*
      Set next_name_resolution_table of the previous table reference to point
      to the current table reference. In effect the list
      TABLE_LIST::next_name_resolution_table coincides with
      TABLE_LIST::next_local. Later this may be changed in
      store_top_level_join_columns() for NATURAL/USING joins.
    */
    previous_table_ref->next_name_resolution_table= ptr;
  }

  /*
    Link the current table reference in a local list (list for current select).
    Notice that as a side effect here we set the next_local field of the
    previous table reference to 'ptr'. Here we also add one element to the
    list 'table_list'.
    We don't store sequences into the local list to hide them from INSERT
    and SELECT.
  */
  if (likely(!ptr->sequence))
    table_list.link_in_list(ptr, &ptr->next_local);
  ptr->next_name_resolution_table= NULL;
#ifdef WITH_PARTITION_STORAGE_ENGINE
  ptr->partition_names= partition_names;
#endif /* WITH_PARTITION_STORAGE_ENGINE */
  /* Link table in global list (all used tables) */
  lex->add_to_query_tables(ptr);

  // Pure table aliases do not need to be locked:
  if (ptr->db.str && !(table_options & TL_OPTION_ALIAS))
  {
    MDL_REQUEST_INIT(&ptr->mdl_request, MDL_key::TABLE, ptr->db.str,
                     ptr->table_name.str, mdl_type, MDL_TRANSACTION);
  }
  DBUG_RETURN(ptr);
}


/**
  Initialize a new table list for a nested join.

    The function initializes a structure of the TABLE_LIST type
    for a nested join. It sets up its nested join list as empty.
    The created structure is added to the front of the current
    join list in the st_select_lex object. Then the function
    changes the current nest level for joins to refer to the newly
    created empty list after having saved the info on the old level
    in the initialized structure.

  @param thd         current thread

  @retval
    0   if success
  @retval
    1   otherwise
*/

bool st_select_lex::init_nested_join(THD *thd)
{
  TABLE_LIST *ptr;
  NESTED_JOIN *nested_join;
  DBUG_ENTER("init_nested_join");

  if (unlikely(!(ptr= (TABLE_LIST*) thd->calloc(ALIGN_SIZE(sizeof(TABLE_LIST))+
                                                sizeof(NESTED_JOIN)))))
    DBUG_RETURN(1);
  nested_join= ptr->nested_join=
    ((NESTED_JOIN*) ((uchar*) ptr + ALIGN_SIZE(sizeof(TABLE_LIST))));

  ptr->embedding= embedding;
  ptr->join_list= join_list;
  ptr->alias.str="(nested_join)";
  ptr->alias.length= sizeof("(nested_join)")-1;
  embedding= ptr;
  join_list= &nested_join->join_list;
  join_list->empty();
  DBUG_RETURN(0);
}


/**
  End a nested join table list.

    The function returns to the previous join nest level.
    If the current level contains only one member, the function
    moves it one level up, eliminating the nest.

  @param thd         current thread

  @return
    - Pointer to TABLE_LIST element added to the total table list, if success
    - 0, otherwise
*/

TABLE_LIST *st_select_lex::end_nested_join(THD *thd)
{
  TABLE_LIST *ptr;
  NESTED_JOIN *nested_join;
  DBUG_ENTER("end_nested_join");

  DBUG_ASSERT(embedding);
  ptr= embedding;
  join_list= ptr->join_list;
  embedding= ptr->embedding;
  nested_join= ptr->nested_join;
  if (nested_join->join_list.elements == 1)
  {
    TABLE_LIST *embedded= nested_join->join_list.head();
    join_list->pop();
    embedded->join_list= join_list;
    embedded->embedding= embedding;
    join_list->push_front(embedded, thd->mem_root);
    ptr= embedded;
    embedded->lifted= 1;
  }
  else if (nested_join->join_list.elements == 0)
  {
    join_list->pop();
    ptr= 0;                                     // return value
  }
  DBUG_RETURN(ptr);
}


/**
  Nest last join operation.

    The function nest last join operation as if it was enclosed in braces.

  @param thd         current thread

  @retval
    0  Error
  @retval
    \#  Pointer to TABLE_LIST element created for the new nested join
*/

TABLE_LIST *st_select_lex::nest_last_join(THD *thd)
{
  TABLE_LIST *ptr;
  NESTED_JOIN *nested_join;
  List<TABLE_LIST> *embedded_list;
  DBUG_ENTER("nest_last_join");

  TABLE_LIST *head= join_list->head();
  if (head->nested_join && (head->nested_join->nest_type & REBALANCED_NEST))
  {
    head= join_list->pop();
    DBUG_RETURN(head);
  }

  if (unlikely(!(ptr= (TABLE_LIST*) thd->calloc(ALIGN_SIZE(sizeof(TABLE_LIST))+
                                                sizeof(NESTED_JOIN)))))
    DBUG_RETURN(0);
  nested_join= ptr->nested_join=
    ((NESTED_JOIN*) ((uchar*) ptr + ALIGN_SIZE(sizeof(TABLE_LIST))));

  ptr->embedding= embedding;
  ptr->join_list= join_list;
  ptr->alias.str= "(nest_last_join)";
  ptr->alias.length= sizeof("(nest_last_join)")-1;
  embedded_list= &nested_join->join_list;
  embedded_list->empty();
  nested_join->nest_type= JOIN_OP_NEST;

  for (uint i=0; i < 2; i++)
  {
    TABLE_LIST *table= join_list->pop();
    if (unlikely(!table))
      DBUG_RETURN(NULL);
    table->join_list= embedded_list;
    table->embedding= ptr;
    embedded_list->push_back(table);
    if (table->natural_join)
    {
      ptr->is_natural_join= TRUE;
      /*
        If this is a JOIN ... USING, move the list of joined fields to the
        table reference that describes the join.
      */
      if (prev_join_using)
        ptr->join_using_fields= prev_join_using;
    }
  }
  nested_join->used_tables= nested_join->not_null_tables= (table_map) 0;
  DBUG_RETURN(ptr);
}


/**
  Add a table to the current join list.

    The function puts a table in front of the current join list
    of st_select_lex object.
    Thus, joined tables are put into this list in the reverse order
    (the most outer join operation follows first).

  @param table       the table to add

  @return
    None
*/

void st_select_lex::add_joined_table(TABLE_LIST *table)
{
  DBUG_ENTER("add_joined_table");
  join_list->push_front(table, parent_lex->thd->mem_root);
  table->join_list= join_list;
  table->embedding= embedding;
  DBUG_VOID_RETURN;
}


/**
  @brief
    Create a node for JOIN/INNER JOIN/CROSS JOIN/STRAIGHT_JOIN operation

  @param left_op     the node for the left operand constructed by the parser
  @param right_op    the node for the right operand constructed by the parser
  @param straight_fl TRUE if STRAIGHT_JOIN is used

  @retval
    false on success
    true  otherwise

  @details

    JOIN operator can be left-associative with other join operators in one
    context and right-associative in another context.

    In this query
      SELECT * FROM t1 JOIN t2 LEFT JOIN t3 ON t2.a=t3.a  (Q1)
    JOIN is left-associative and the query Q1 is interpreted as
      SELECT * FROM (t1 JOIN t2) LEFT JOIN t3 ON t2.a=t3.a.
    While in this query
      SELECT * FROM t1 JOIN t2 LEFT JOIN t3 ON t2.a=t3.a ON t1.b=t2.b (Q2)
    JOIN is right-associative and the query Q2 is interpreted as
      SELECT * FROM t1 JOIN (t2 LEFT JOIN t3 ON t2.a=t3.a) ON t1.b=t2.b

    JOIN is right-associative if it is used with ON clause or with USING clause.
    Otherwise it is left-associative.
    When parsing a join expression with JOIN operator we can't determine
    whether this operation left or right associative until either we read the
    corresponding ON clause or we reach the end of the expression. This creates
    a problem for the parser to build a proper internal representation of the
    used join expression.

    For Q1 and Q2 the trees representing the used join expressions look like

            LJ - ON                   J - ON
           /  \                      / \
          J    t3   (TQ1)          t1   LJ - ON      (TQ2)
         / \                           /  \
       t1   t2                       t2    t3

    To build TQ1 the parser has to reduce the expression for JOIN right after
    it has read the reference to t2. To build TQ2 the parser reduces JOIN
    when he has read the whole join expression. There is no way to determine
    whether an early reduction is needed until the whole join expression is
    read.
    A solution here is always to do a late reduction. In this case the parser
    first builds an incorrect tree TQ1* that has to be rebalanced right after
    it has been constructed.

             J                               LJ - ON
            / \                             /  \
          t1   LJ - ON    (TQ1*)    =>     J    t3
              /  \                        / \
            t2    t3                    t1   t2

    Actually the transformation is performed over the nodes t1 and LJ before the
    node for J is created in the function st_select_lex::add_cross_joined_table.
    The function creates a node for J which replaces the node t2. Then it
    attaches the nodes t1 and t2 to this newly created node. The node LJ becomes
    the top node of the tree.

    For the query
      SELECT * FROM t1 JOIN t2 RIGHT JOIN t3 ON t2.a=t3.a  (Q3)
    the transformation looks slightly differently because the parser
    replaces the RIGHT JOIN tree for an equivalent LEFT JOIN tree.

             J                               LJ - ON
            / \                             /  \
          t1   LJ - ON    (TQ3*)    =>    t3    J
              /  \                             / \
            t3    t2                         t1   t2

    With several left associative JOINs
      SELECT * FROM t1 JOIN t2 JOIN t3 LEFT JOIN t4 ON t3.a=t4.a (Q4)
    the newly created node for JOIN replaces the left most node of the tree:

          J1                         LJ - ON
         /  \                       /  \
       t1    J2                    J2   t4
            /  \          =>      /  \
           t2  LJ - ON          J1    t3
              /  \             /  \
            t3   t4          t1    t2

    Here's another example:
      SELECT *
      FROM t1 JOIN t2 LEFT JOIN t3 JOIN t4 ON t3.a=t4.a ON t2.b=t3.b (Q5)

          J                       LJ - ON
         / \                     /   \
       t1   LJ - ON             J     J - ON
           /  \          =>    / \   / \
         t2    J - ON         t1 t2 t3 t4
              / \
            t3   t4

    If the transformed nested join node node is a natural join node like in
    the following query
      SELECT * FROM t1 JOIN t2 LEFT JOIN t3 USING(a)  (Q6)
    the transformation additionally has to take care about setting proper
    references in the field natural_join for both operands of the natural
    join operation.

    The queries that combine comma syntax for join operation with
    JOIN expression require a special care. Consider the query
      SELECT * FROM t1, t2 JOIN t3 LEFT JOIN t4 ON t3.a=t4.a (Q7)
    This query is equivalent to the query
      SELECT * FROM (t1, t2) JOIN t3 LEFT JOIN t4 ON t3.a=t4.a
    The latter is transformed in the same way as query Q1

             J                               LJ - ON
            / \                             /  \
      (t1,t2)  LJ - ON      =>             J    t4
              /  \                        / \
            t3    t4                (t1,t2)   t3

    A transformation similar to the transformation for Q3 is done for
    the following query with RIGHT JOIN
      SELECT * FROM t1, t2 JOIN t3 RIGHT JOIN t4 ON t3.a=t4.a (Q8)

             J                               LJ - ON
            / \                             /  \
          t3   LJ - ON      =>            t4    J
              /  \                             / \
            t4   (t1,t2)                 (t1,t2)  t3

    The function also has to change the name resolution context for ON
    expressions used in the transformed join expression to take into
    account the tables of the left_op node.

  TODO:
    A more elegant solution would be to implement the transformation that
    eliminates nests for cross join operations. For Q7 it would work like this:

             J                               LJ - ON
            / \                             /  \
      (t1,t2)  LJ - ON      =>     (t1,t2,t3)   t4
              /  \
            t3    t4

    For Q8 with RIGHT JOIN the transformation would work similarly:

             J                               LJ - ON
            / \                             /  \
          t3   LJ - ON      =>            t4   (t1,t2,t3)
              /  \
            t4   (t1,t2)

*/

bool st_select_lex::add_cross_joined_table(TABLE_LIST *left_op,
                                           TABLE_LIST *right_op,
                                           bool straight_fl)
{
  DBUG_ENTER("add_cross_joined_table");
  THD *thd= parent_lex->thd;
  if (!(right_op->nested_join &&
	(right_op->nested_join->nest_type & JOIN_OP_NEST)))
  {
    /*
      This handles the cases when the right operand is not a nested join.
      like in queries
        SELECT * FROM t1 JOIN t2;
        SELECT * FROM t1 LEFT JOIN t2 ON t1.a=t2.a JOIN t3
    */
    add_joined_table(left_op);
    add_joined_table(right_op);
    right_op->straight= straight_fl;
    DBUG_RETURN(false);
  }

  TABLE_LIST *tbl;
  List<TABLE_LIST> *right_op_jl= right_op->join_list;
  TABLE_LIST *cj_nest;

  /*
    Create the node NJ for a new nested join for the future inclusion
    of left_op in it. Initially the nest is empty.
  */
  if (unlikely(!(cj_nest=
                 (TABLE_LIST*) thd->calloc(ALIGN_SIZE(sizeof(TABLE_LIST))+
                                           sizeof(NESTED_JOIN)))))
    DBUG_RETURN(true);
  cj_nest->nested_join=
    ((NESTED_JOIN*) ((uchar*) cj_nest + ALIGN_SIZE(sizeof(TABLE_LIST))));
  cj_nest->nested_join->nest_type= JOIN_OP_NEST;
  List<TABLE_LIST> *cjl=  &cj_nest->nested_join->join_list;
  cjl->empty();

  List<TABLE_LIST> *jl= &right_op->nested_join->join_list;
  DBUG_ASSERT(jl->elements == 2);
  /* Look for the left most node tbl of the right_op tree */
  for ( ; ; )
  {
    TABLE_LIST *pair_tbl= 0;  /* useful only for operands of natural joins */

    List_iterator<TABLE_LIST> li(*jl);
    tbl= li++;

    /* Expand name resolution context */
    Name_resolution_context *on_context;
    if ((on_context= tbl->on_context))
    {
      on_context->first_name_resolution_table=
        left_op->first_leaf_for_name_resolution();
    }

    if (!(tbl->outer_join & JOIN_TYPE_RIGHT))
    {
      pair_tbl= tbl;
      tbl= li++;
    }
    if (tbl->nested_join &&
        tbl->nested_join->nest_type & JOIN_OP_NEST)
    {
      jl= &tbl->nested_join->join_list;
      continue;
    }

    /* Replace the tbl node in the tree for the newly created NJ node */
    cj_nest->outer_join= tbl->outer_join;
    cj_nest->on_expr= tbl->on_expr;
    cj_nest->embedding= tbl->embedding;
    cj_nest->join_list= jl;
    cj_nest->alias.str= "(nest_last_join)";
    cj_nest->alias.length= sizeof("(nest_last_join)")-1;
    li.replace(cj_nest);

    /*
      If tbl is an operand of a natural join set properly the references
      in the fields natural_join for both operands of the operation.
    */
    if(tbl->embedding && tbl->embedding->is_natural_join)
    {
      if (!pair_tbl)
        pair_tbl= li++;
      pair_tbl->natural_join= cj_nest;
      cj_nest->natural_join= pair_tbl;
    }
    break;
  }

  /* Attach tbl as the right operand of NJ */
  if (unlikely(cjl->push_back(tbl, thd->mem_root)))
    DBUG_RETURN(true);
  tbl->outer_join= 0;
  tbl->on_expr= 0;
  tbl->straight= straight_fl;
  tbl->natural_join= 0;
  tbl->embedding= cj_nest;
  tbl->join_list= cjl;

  /* Add left_op as the left operand of NJ */
  if (unlikely(cjl->push_back(left_op, thd->mem_root)))
    DBUG_RETURN(true);
  left_op->embedding= cj_nest;
  left_op->join_list= cjl;

  /*
    Mark right_op as a rebalanced nested join in order not to
    create a new top level nested join node.
  */
  right_op->nested_join->nest_type|= REBALANCED_NEST;
  if (unlikely(right_op_jl->push_front(right_op)))
    DBUG_RETURN(true);
  DBUG_RETURN(false);
}


/**
  Convert a right join into equivalent left join.

    The function takes the current join list t[0],t[1] ... and
    effectively converts it into the list t[1],t[0] ...
    Although the outer_join flag for the new nested table contains
    JOIN_TYPE_RIGHT, it will be handled as the inner table of a left join
    operation.

  EXAMPLES
  @verbatim
    SELECT * FROM t1 RIGHT JOIN t2 ON on_expr =>
      SELECT * FROM t2 LEFT JOIN t1 ON on_expr

    SELECT * FROM t1,t2 RIGHT JOIN t3 ON on_expr =>
      SELECT * FROM t1,t3 LEFT JOIN t2 ON on_expr

    SELECT * FROM t1,t2 RIGHT JOIN (t3,t4) ON on_expr =>
      SELECT * FROM t1,(t3,t4) LEFT JOIN t2 ON on_expr

    SELECT * FROM t1 LEFT JOIN t2 ON on_expr1 RIGHT JOIN t3  ON on_expr2 =>
      SELECT * FROM t3 LEFT JOIN (t1 LEFT JOIN t2 ON on_expr2) ON on_expr1
   @endverbatim

  @param thd         current thread

  @return
    - Pointer to the table representing the inner table, if success
    - 0, otherwise
*/

TABLE_LIST *st_select_lex::convert_right_join()
{
  TABLE_LIST *tab2= join_list->pop();
  TABLE_LIST *tab1= join_list->pop();
  DBUG_ENTER("convert_right_join");

  join_list->push_front(tab2, parent_lex->thd->mem_root);
  join_list->push_front(tab1, parent_lex->thd->mem_root);
  tab1->outer_join|= JOIN_TYPE_RIGHT;

  DBUG_RETURN(tab1);
}


void st_select_lex::prepare_add_window_spec(THD *thd)
{
  LEX *lex= thd->lex;
  lex->save_group_list= group_list;
  lex->save_order_list= order_list;
  lex->win_ref= NULL;
  lex->win_frame= NULL;
  lex->frame_top_bound= NULL;
  lex->frame_bottom_bound= NULL;
  group_list.empty();
  order_list.empty();
}

bool st_select_lex::add_window_def(THD *thd,
                                   LEX_CSTRING *win_name,
                                   LEX_CSTRING *win_ref,
                                   SQL_I_List<ORDER> win_partition_list,
                                   SQL_I_List<ORDER> win_order_list,
                                   Window_frame *win_frame)
{
  SQL_I_List<ORDER> *win_part_list_ptr=
    new (thd->mem_root) SQL_I_List<ORDER> (win_partition_list);
  SQL_I_List<ORDER> *win_order_list_ptr=
    new (thd->mem_root) SQL_I_List<ORDER> (win_order_list);
  if (!(win_part_list_ptr && win_order_list_ptr))
    return true;
  Window_def *win_def= new (thd->mem_root) Window_def(win_name,
                                                      win_ref,
                                                      win_part_list_ptr,
                                                      win_order_list_ptr,
                                                      win_frame);
  group_list= thd->lex->save_group_list;
  order_list= thd->lex->save_order_list;
  if (parsing_place != SELECT_LIST)
  {
    fields_in_window_functions+= win_part_list_ptr->elements +
                                 win_order_list_ptr->elements;
  }
  return (win_def == NULL || window_specs.push_back(win_def));
}

bool st_select_lex::add_window_spec(THD *thd, 
                                    LEX_CSTRING *win_ref,
                                    SQL_I_List<ORDER> win_partition_list,
                                    SQL_I_List<ORDER> win_order_list,
                                    Window_frame *win_frame)
{
  SQL_I_List<ORDER> *win_part_list_ptr=
    new (thd->mem_root) SQL_I_List<ORDER> (win_partition_list);
  SQL_I_List<ORDER> *win_order_list_ptr=
    new (thd->mem_root) SQL_I_List<ORDER> (win_order_list);
  if (!(win_part_list_ptr && win_order_list_ptr))
    return true;
  Window_spec *win_spec= new (thd->mem_root) Window_spec(win_ref,
                                                         win_part_list_ptr,
                                                         win_order_list_ptr,
                                                         win_frame);
  group_list= thd->lex->save_group_list;
  order_list= thd->lex->save_order_list;
  if (parsing_place != SELECT_LIST)
  {
    fields_in_window_functions+= win_part_list_ptr->elements +
                                 win_order_list_ptr->elements;
  }
  thd->lex->win_spec= win_spec;
  return (win_spec == NULL || window_specs.push_back(win_spec));
}

/**
  Set lock for all tables in current select level.

  @param lock_type			Lock to set for tables

  @note
    If lock is a write lock, then tables->updating is set 1
    This is to get tables_ok to know that the table is updated by the
    query
*/

void st_select_lex::set_lock_for_tables(thr_lock_type lock_type, bool for_update)
{
  DBUG_ENTER("set_lock_for_tables");
  DBUG_PRINT("enter", ("lock_type: %d  for_update: %d", lock_type,
		       for_update));
  for (TABLE_LIST *tables= table_list.first;
       tables;
       tables= tables->next_local)
  {
    tables->lock_type= lock_type;
    tables->updating=  for_update;
    tables->mdl_request.set_type((lock_type >= TL_WRITE_ALLOW_WRITE) ?
                                 MDL_SHARED_WRITE : MDL_SHARED_READ);
  }
  DBUG_VOID_RETURN;
}


/**
  Create a fake SELECT_LEX for a unit.

    The method create a fake SELECT_LEX object for a unit.
    This object is created for any union construct containing a union
    operation and also for any single select union construct of the form
    @verbatim
    (SELECT ... ORDER BY order_list [LIMIT n]) ORDER BY ... 
    @endvarbatim
    or of the form
    @varbatim
    (SELECT ... ORDER BY LIMIT n) ORDER BY ...
    @endvarbatim
  
  @param thd_arg		   thread handle

  @note
    The object is used to retrieve rows from the temporary table
    where the result on the union is obtained.

  @retval
    1     on failure to create the object
  @retval
    0     on success
*/

bool st_select_lex_unit::add_fake_select_lex(THD *thd_arg)
{
  SELECT_LEX *first_sl= first_select();
  DBUG_ENTER("st_select_lex_unit::add_fake_select_lex");
  DBUG_ASSERT(!fake_select_lex);

  if (!(fake_select_lex= new (thd_arg->mem_root) SELECT_LEX()))
      DBUG_RETURN(1);
  fake_select_lex->include_standalone(this, 
                                      (SELECT_LEX_NODE**)&fake_select_lex);
  fake_select_lex->select_number= INT_MAX;
  fake_select_lex->parent_lex= thd_arg->lex; /* Used in init_query. */
  fake_select_lex->make_empty_select();
  fake_select_lex->set_linkage(GLOBAL_OPTIONS_TYPE);
  fake_select_lex->select_limit= 0;

  fake_select_lex->no_table_names_allowed= 1;

  fake_select_lex->context.outer_context=first_sl->context.outer_context;
  /* allow item list resolving in fake select for ORDER BY */
  fake_select_lex->context.resolve_in_select_list= TRUE;
  fake_select_lex->context.select_lex= fake_select_lex;  

  fake_select_lex->nest_level_base= first_select()->nest_level_base;
  if (fake_select_lex->set_nest_level(first_select()->nest_level))
    DBUG_RETURN(1);

  if (!is_unit_op())
  {
    /* 
      This works only for 
      (SELECT ... ORDER BY list [LIMIT n]) ORDER BY order_list [LIMIT m],
      (SELECT ... LIMIT n) ORDER BY order_list [LIMIT m]
      just before the parser starts processing order_list
    */ 
    fake_select_lex->no_table_names_allowed= 1;
    thd_arg->lex->current_select= fake_select_lex;
  }
  //thd_arg->lex->pop_context("add fake");
  DBUG_RETURN(0);
}


/**
  Push a new name resolution context for a JOIN ... ON clause to the
  context stack of a query block.

    Create a new name resolution context for a JOIN ... ON clause,
    set the first and last leaves of the list of table references
    to be used for name resolution, and push the newly created
    context to the stack of contexts of the query.

  @param thd       pointer to current thread
  @param left_op   left  operand of the JOIN
  @param right_op  rigth operand of the JOIN

  @retval
    FALSE  if all is OK
  @retval
    TRUE   if a memory allocation error occurred
*/

bool
push_new_name_resolution_context(THD *thd,
                                 TABLE_LIST *left_op, TABLE_LIST *right_op)
{
  Name_resolution_context *on_context;
  if (!(on_context= new (thd->mem_root) Name_resolution_context))
    return TRUE;
  on_context->init();
  on_context->first_name_resolution_table=
    left_op->first_leaf_for_name_resolution();
  on_context->last_name_resolution_table=
    right_op->last_leaf_for_name_resolution();
  return thd->lex->push_context(on_context);
}


/**
  Fix condition which contains only field (f turns to  f <> 0 )

  @param cond            The condition to fix

  @return fixed condition
*/

Item *normalize_cond(THD *thd, Item *cond)
{
  if (cond)
  {
    Item::Type type= cond->type();
    if (type == Item::FIELD_ITEM || type == Item::REF_ITEM)
    {
      cond= new (thd->mem_root) Item_func_ne(thd, cond, new (thd->mem_root) Item_int(thd, 0));
    }
  }
  return cond;
}


/**
  Add an ON condition to the second operand of a JOIN ... ON.

    Add an ON condition to the right operand of a JOIN ... ON clause.

  @param b     the second operand of a JOIN ... ON
  @param expr  the condition to be added to the ON clause

  @retval
    FALSE  if there was some error
  @retval
    TRUE   if all is OK
*/

void add_join_on(THD *thd, TABLE_LIST *b, Item *expr)
{
  if (expr)
  {
    expr= normalize_cond(thd, expr);
    if (!b->on_expr)
      b->on_expr= expr;
    else
    {
      /*
        If called from the parser, this happens if you have both a
        right and left join. If called later, it happens if we add more
        than one condition to the ON clause.
      */
      b->on_expr= new (thd->mem_root) Item_cond_and(thd, b->on_expr,expr);
    }
    b->on_expr->top_level_item();
  }
}


/**
  Mark that there is a NATURAL JOIN or JOIN ... USING between two
  tables.

    This function marks that table b should be joined with a either via
    a NATURAL JOIN or via JOIN ... USING. Both join types are special
    cases of each other, so we treat them together. The function
    setup_conds() creates a list of equal condition between all fields
    of the same name for NATURAL JOIN or the fields in 'using_fields'
    for JOIN ... USING. The list of equality conditions is stored
    either in b->on_expr, or in JOIN::conds, depending on whether there
    was an outer join.

  EXAMPLE
  @verbatim
    SELECT * FROM t1 NATURAL LEFT JOIN t2
     <=>
    SELECT * FROM t1 LEFT JOIN t2 ON (t1.i=t2.i and t1.j=t2.j ... )

    SELECT * FROM t1 NATURAL JOIN t2 WHERE <some_cond>
     <=>
    SELECT * FROM t1, t2 WHERE (t1.i=t2.i and t1.j=t2.j and <some_cond>)

    SELECT * FROM t1 JOIN t2 USING(j) WHERE <some_cond>
     <=>
    SELECT * FROM t1, t2 WHERE (t1.j=t2.j and <some_cond>)
   @endverbatim

  @param a		  Left join argumentex
  @param b		  Right join argument
  @param using_fields    Field names from USING clause
*/

void add_join_natural(TABLE_LIST *a, TABLE_LIST *b, List<String> *using_fields,
                      SELECT_LEX *lex)
{
  b->natural_join= a;
  lex->prev_join_using= using_fields;
}


/**
  Find a thread by id and return it, locking it LOCK_thd_kill

  @param id  Identifier of the thread we're looking for
  @param query_id If true, search by query_id instead of thread_id

  @return NULL    - not found
          pointer - thread found, and its LOCK_thd_kill is locked.
*/

struct find_thread_callback_arg
{
  find_thread_callback_arg(longlong id_arg, bool query_id_arg):
    thd(0), id(id_arg), query_id(query_id_arg) {}
  THD *thd;
  longlong id;
  bool query_id;
};


my_bool find_thread_callback(THD *thd, find_thread_callback_arg *arg)
{
  if (thd->get_command() != COM_DAEMON &&
      arg->id == (arg->query_id ? thd->query_id : (longlong) thd->thread_id))
  {
    mysql_mutex_lock(&thd->LOCK_thd_kill);    // Lock from delete
    arg->thd= thd;
    return 1;
  }
  return 0;
}


THD *find_thread_by_id(longlong id, bool query_id)
{
  find_thread_callback_arg arg(id, query_id);
  server_threads.iterate(find_thread_callback, &arg);
  return arg.thd;
}

#ifdef WITH_WSREP
my_bool find_thread_with_thd_data_lock_callback(THD *thd, find_thread_callback_arg *arg)
{
  if (thd->get_command() != COM_DAEMON &&
      arg->id == (arg->query_id ? thd->query_id : (longlong) thd->thread_id))
  {
    if (WSREP(thd)) mysql_mutex_lock(&thd->LOCK_thd_data);
    mysql_mutex_lock(&thd->LOCK_thd_kill);    // Lock from delete
    arg->thd= thd;
    return 1;
  }
  return 0;
}
THD *find_thread_by_id_with_thd_data_lock(longlong id, bool query_id)
{
  find_thread_callback_arg arg(id, query_id);
  server_threads.iterate(find_thread_with_thd_data_lock_callback, &arg);
  return arg.thd;
}
#endif

/**
  kill one thread.

  @param thd			Thread class
  @param id                     Thread id or query id
  @param kill_signal            Should it kill the query or the connection
  @param type                   Type of id: thread id or query id
*/

uint
kill_one_thread(THD *thd, longlong id, killed_state kill_signal, killed_type type)
{
  THD *tmp;
  uint error= (type == KILL_TYPE_QUERY ? ER_NO_SUCH_QUERY : ER_NO_SUCH_THREAD);
  DBUG_ENTER("kill_one_thread");
  DBUG_PRINT("enter", ("id: %lld  signal: %u", id, (uint) kill_signal));
#ifdef WITH_WSREP
  if (id && (tmp= find_thread_by_id_with_thd_data_lock(id, type == KILL_TYPE_QUERY)))
#else
  if (id && (tmp= find_thread_by_id(id, type == KILL_TYPE_QUERY)))
#endif
  {
    /*
      If we're SUPER, we can KILL anything, including system-threads.
      No further checks.

      KILLer: thd->security_ctx->user could in theory be NULL while
      we're still in "unauthenticated" state. This is a theoretical
      case (the code suggests this could happen, so we play it safe).

      KILLee: tmp->security_ctx->user will be NULL for system threads.
      We need to check so Jane Random User doesn't crash the server
      when trying to kill a) system threads or b) unauthenticated users'
      threads (Bug#43748).

      If user of both killer and killee are non-NULL, proceed with
      slayage if both are string-equal.

      It's ok to also kill DELAYED threads with KILL_CONNECTION instead of
      KILL_SYSTEM_THREAD; The difference is that KILL_CONNECTION may be
      faster and do a harder kill than KILL_SYSTEM_THREAD;
    */

#ifdef WITH_WSREP
    if (((thd->security_ctx->master_access & PRIV_KILL_OTHER_USER_PROCESS) ||
        thd->security_ctx->user_matches(tmp->security_ctx)) &&
        !wsrep_thd_is_BF(tmp, false) && !tmp->wsrep_applier)
#else
    if ((thd->security_ctx->master_access & PRIV_KILL_OTHER_USER_PROCESS) ||
        thd->security_ctx->user_matches(tmp->security_ctx))
#endif /* WITH_WSREP */
    {
#ifdef WITH_WSREP
      DEBUG_SYNC(thd, "before_awake_no_mutex");
      if (tmp->wsrep_aborter && tmp->wsrep_aborter != thd->thread_id)
      {
        /* victim is in hit list already, bail out */
	WSREP_DEBUG("victim has wsrep aborter: %lu, skipping awake()",
                    tmp->wsrep_aborter);
        error= 0;
      }
      else
#endif /* WITH_WSREP */
      {
      WSREP_DEBUG("kill_one_thread %llu, victim: %llu wsrep_aborter %llu by signal %d",
                  thd->thread_id, id, tmp->wsrep_aborter, kill_signal);
        tmp->awake_no_mutex(kill_signal);
        WSREP_DEBUG("victim: %llu taken care of", id);
        error= 0;
      }
    }
    else
      error= (type == KILL_TYPE_QUERY ? ER_KILL_QUERY_DENIED_ERROR :
                                        ER_KILL_DENIED_ERROR);
#ifdef WITH_WSREP
    if (WSREP(tmp)) mysql_mutex_unlock(&tmp->LOCK_thd_data);
#endif
    mysql_mutex_unlock(&tmp->LOCK_thd_kill);
  }
  DBUG_PRINT("exit", ("%d", error));
  DBUG_RETURN(error);
}


/**
  kill all threads from one user

  @param thd			Thread class
  @param user_name		User name for threads we should kill
  @param only_kill_query        Should it kill the query or the connection

  @note
    If we can't kill all threads because of security issues, no threads
    are killed.
*/

struct kill_threads_callback_arg
{
  kill_threads_callback_arg(THD *thd_arg, LEX_USER *user_arg):
    thd(thd_arg), user(user_arg) {}
  THD *thd;
  LEX_USER *user;
  List<THD> threads_to_kill;
};


static my_bool kill_threads_callback(THD *thd, kill_threads_callback_arg *arg)
{
  if (thd->security_ctx->user)
  {
    /*
      Check that hostname (if given) and user name matches.

      host.str[0] == '%' means that host name was not given. See sql_yacc.yy
    */
    if (((arg->user->host.str[0] == '%' && !arg->user->host.str[1]) ||
         !strcmp(thd->security_ctx->host_or_ip, arg->user->host.str)) &&
        !strcmp(thd->security_ctx->user, arg->user->user.str))
    {
      if (!(arg->thd->security_ctx->master_access &
            PRIV_KILL_OTHER_USER_PROCESS) &&
          !arg->thd->security_ctx->user_matches(thd->security_ctx))
        return 1;
      if (!arg->threads_to_kill.push_back(thd, arg->thd->mem_root))
      {
        if (WSREP(thd)) mysql_mutex_lock(&thd->LOCK_thd_data);
        mysql_mutex_lock(&thd->LOCK_thd_kill); // Lock from delete
      }
    }
  }
  return 0;
}


static uint kill_threads_for_user(THD *thd, LEX_USER *user,
                                  killed_state kill_signal, ha_rows *rows)
{
  kill_threads_callback_arg arg(thd, user);
  DBUG_ENTER("kill_threads_for_user");

  *rows= 0;

  if (unlikely(thd->is_fatal_error))        // If we run out of memory
    DBUG_RETURN(ER_OUT_OF_RESOURCES);

  DBUG_PRINT("enter", ("user: %s  signal: %u", user->user.str,
                       (uint) kill_signal));

  if (server_threads.iterate(kill_threads_callback, &arg))
    DBUG_RETURN(ER_KILL_DENIED_ERROR);

  if (!arg.threads_to_kill.is_empty())
  {
    List_iterator_fast<THD> it2(arg.threads_to_kill);
    THD *next_ptr;
    THD *ptr= it2++;
    do
    {
      ptr->awake_no_mutex(kill_signal);
      /*
        Careful here: The list nodes are allocated on the memroots of the
        THDs to be awakened.
        But those THDs may be terminated and deleted as soon as we release
        LOCK_thd_kill, which will make the list nodes invalid.
        Since the operation "it++" dereferences the "next" pointer of the
        previous list node, we need to do this while holding LOCK_thd_kill.
      */
      next_ptr= it2++;
      mysql_mutex_unlock(&ptr->LOCK_thd_kill);
      if (WSREP(ptr)) mysql_mutex_unlock(&ptr->LOCK_thd_data);
      (*rows)++;
    } while ((ptr= next_ptr));
  }
  DBUG_RETURN(0);
}


/**
  kills a thread and sends response.

  @param thd                    Thread class
  @param id                     Thread id or query id
  @param state                  Should it kill the query or the connection
  @param type                   Type of id: thread id or query id
*/

static
void sql_kill(THD *thd, longlong id, killed_state state, killed_type type)
{
  uint error;
  if (likely(!(error= kill_one_thread(thd, id, state, type))))
  {
    if (!thd->killed)
      my_ok(thd);
    else
      thd->send_kill_message();
  }
  else
    my_error(error, MYF(0), id);
}


static void __attribute__ ((noinline))
sql_kill_user(THD *thd, LEX_USER *user, killed_state state)
{
  uint error;
  ha_rows rows;
  if (likely(!(error= kill_threads_for_user(thd, user, state, &rows))))
    my_ok(thd, rows);
  else
  {
    /*
      This is probably ER_OUT_OF_RESOURCES, but in the future we may
      want to write the name of the user we tried to kill
    */
    my_error(error, MYF(0), user->host.str, user->user.str);
  }
}


/** If pointer is not a null pointer, append filename to it. */

bool append_file_to_dir(THD *thd, const char **filename_ptr,
                        const LEX_CSTRING *table_name)
{
  char buff[FN_REFLEN],*ptr, *end;
  if (!*filename_ptr)
    return 0;					// nothing to do

  /* Check that the filename is not too long and it's a hard path */
  if (strlen(*filename_ptr)+table_name->length >= FN_REFLEN-1 ||
      !test_if_hard_path(*filename_ptr))
  {
    my_error(ER_WRONG_TABLE_NAME, MYF(0), *filename_ptr);
    return 1;
  }
  /* Fix is using unix filename format on dos */
  strmov(buff,*filename_ptr);
  end=convert_dirname(buff, *filename_ptr, NullS);
  if (unlikely(!(ptr= (char*) thd->alloc((size_t) (end-buff) +
                                         table_name->length + 1))))
    return 1;					// End of memory
  *filename_ptr=ptr;
  strxmov(ptr,buff,table_name->str,NullS);
  return 0;
}


Comp_creator *comp_eq_creator(bool invert)
{
  return invert?(Comp_creator *)&ne_creator:(Comp_creator *)&eq_creator;
}


Comp_creator *comp_ge_creator(bool invert)
{
  return invert?(Comp_creator *)&lt_creator:(Comp_creator *)&ge_creator;
}


Comp_creator *comp_gt_creator(bool invert)
{
  return invert?(Comp_creator *)&le_creator:(Comp_creator *)&gt_creator;
}


Comp_creator *comp_le_creator(bool invert)
{
  return invert?(Comp_creator *)&gt_creator:(Comp_creator *)&le_creator;
}


Comp_creator *comp_lt_creator(bool invert)
{
  return invert?(Comp_creator *)&ge_creator:(Comp_creator *)&lt_creator;
}


Comp_creator *comp_ne_creator(bool invert)
{
  return invert?(Comp_creator *)&eq_creator:(Comp_creator *)&ne_creator;
}


/**
  Construct ALL/ANY/SOME subquery Item.

  @param left_expr   pointer to left expression
  @param cmp         compare function creator
  @param all         true if we create ALL subquery
  @param select_lex  pointer on parsed subquery structure

  @return
    constructed Item (or 0 if out of memory)
*/
Item * all_any_subquery_creator(THD *thd, Item *left_expr,
				chooser_compare_func_creator cmp,
				bool all,
				SELECT_LEX *select_lex)
{
  if ((cmp == &comp_eq_creator) && !all)       //  = ANY <=> IN
    return new (thd->mem_root) Item_in_subselect(thd, left_expr, select_lex);

  if ((cmp == &comp_ne_creator) && all)        // <> ALL <=> NOT IN
    return new (thd->mem_root) Item_func_not(thd,
             new (thd->mem_root) Item_in_subselect(thd, left_expr, select_lex));

  Item_allany_subselect *it=
    new (thd->mem_root) Item_allany_subselect(thd, left_expr, cmp, select_lex,
                                              all);
  if (all) /* ALL */
    return it->upper_item= new (thd->mem_root) Item_func_not_all(thd, it);

  /* ANY/SOME */
  return it->upper_item= new (thd->mem_root) Item_func_nop_all(thd, it);
}


/**
  Multi update query pre-check.

  @param thd		Thread handler
  @param tables	Global/local table list (have to be the same)

  @retval
    FALSE OK
  @retval
    TRUE  Error
*/

bool multi_update_precheck(THD *thd, TABLE_LIST *tables)
{
  TABLE_LIST *table;
  LEX *lex= thd->lex;
  SELECT_LEX *select_lex= lex->first_select_lex();
  DBUG_ENTER("multi_update_precheck");

  if (select_lex->item_list.elements != lex->value_list.elements)
  {
    my_message(ER_WRONG_VALUE_COUNT, ER_THD(thd, ER_WRONG_VALUE_COUNT), MYF(0));
    DBUG_RETURN(TRUE);
  }
  /*
    Ensure that we have UPDATE or SELECT privilege for each table
    The exact privilege is checked in mysql_multi_update()
  */
  for (table= tables; table; table= table->next_local)
  {
    if (table->is_jtbm())
      continue;
    if (table->derived)
      table->grant.privilege= SELECT_ACL;
    else if ((check_access(thd, UPDATE_ACL, table->db.str,
                           &table->grant.privilege,
                           &table->grant.m_internal,
                           0, 1) ||
              check_grant(thd, UPDATE_ACL, table, FALSE, 1, TRUE)) &&
             (check_access(thd, SELECT_ACL, table->db.str,
                           &table->grant.privilege,
                           &table->grant.m_internal,
                           0, 0) ||
              check_grant(thd, SELECT_ACL, table, FALSE, 1, FALSE)))
      DBUG_RETURN(TRUE);

    table->grant.orig_want_privilege= NO_ACL;
    table->table_in_first_from_clause= 1;
  }
  /*
    Is there tables of subqueries?
  */
  if (lex->first_select_lex() != lex->all_selects_list)
  {
    DBUG_PRINT("info",("Checking sub query list"));
    for (table= tables; table; table= table->next_global)
    {
      if (!table->table_in_first_from_clause)
      {
	if (check_access(thd, SELECT_ACL, table->db.str,
                         &table->grant.privilege,
                         &table->grant.m_internal,
                         0, 0) ||
	    check_grant(thd, SELECT_ACL, table, FALSE, 1, FALSE))
	  DBUG_RETURN(TRUE);
      }
    }
  }

  DBUG_RETURN(FALSE);
}

/**
  Multi delete query pre-check.

  @param thd			Thread handler
  @param tables		Global/local table list

  @retval
    FALSE OK
  @retval
    TRUE  error
*/

bool multi_delete_precheck(THD *thd, TABLE_LIST *tables)
{
  SELECT_LEX *select_lex= thd->lex->first_select_lex();
  TABLE_LIST *aux_tables= thd->lex->auxiliary_table_list.first;
  TABLE_LIST **save_query_tables_own_last= thd->lex->query_tables_own_last;
  DBUG_ENTER("multi_delete_precheck");

  /*
    Temporary tables are pre-opened in 'tables' list only. Here we need to
    initialize TABLE instances in 'aux_tables' list.
  */
  for (TABLE_LIST *tl= aux_tables; tl; tl= tl->next_global)
  {
    if (tl->table)
      continue;

    if (tl->correspondent_table)
      tl->table= tl->correspondent_table->table;
  }

  /* sql_yacc guarantees that tables and aux_tables are not zero */
  DBUG_ASSERT(aux_tables != 0);
  if (check_table_access(thd, SELECT_ACL, tables, FALSE, UINT_MAX, FALSE))
    DBUG_RETURN(TRUE);

  /*
    Since aux_tables list is not part of LEX::query_tables list we
    have to juggle with LEX::query_tables_own_last value to be able
    call check_table_access() safely.
  */
  thd->lex->query_tables_own_last= 0;
  if (check_table_access(thd, DELETE_ACL, aux_tables, FALSE, UINT_MAX, FALSE))
  {
    thd->lex->query_tables_own_last= save_query_tables_own_last;
    DBUG_RETURN(TRUE);
  }
  thd->lex->query_tables_own_last= save_query_tables_own_last;

  if ((thd->variables.option_bits & OPTION_SAFE_UPDATES) && !select_lex->where)
  {
    my_message(ER_UPDATE_WITHOUT_KEY_IN_SAFE_MODE,
               ER_THD(thd, ER_UPDATE_WITHOUT_KEY_IN_SAFE_MODE), MYF(0));
    DBUG_RETURN(TRUE);
  }
  DBUG_RETURN(FALSE);
}


/*
  Given a table in the source list, find a correspondent table in the
  table references list.

  @param lex Pointer to LEX representing multi-delete.
  @param src Source table to match.
  @param ref Table references list.

  @remark The source table list (tables listed before the FROM clause
  or tables listed in the FROM clause before the USING clause) may
  contain table names or aliases that must match unambiguously one,
  and only one, table in the target table list (table references list,
  after FROM/USING clause).

  @return Matching table, NULL otherwise.
*/

static TABLE_LIST *multi_delete_table_match(LEX *lex, TABLE_LIST *tbl,
                                            TABLE_LIST *tables)
{
  TABLE_LIST *match= NULL;
  DBUG_ENTER("multi_delete_table_match");

  for (TABLE_LIST *elem= tables; elem; elem= elem->next_local)
  {
    int res;

    if (tbl->is_fqtn && elem->is_alias)
      continue; /* no match */
    if (tbl->is_fqtn && elem->is_fqtn)
      res= (my_strcasecmp(table_alias_charset, tbl->table_name.str, elem->table_name.str) ||
            cmp(&tbl->db, &elem->db));
    else if (elem->is_alias)
      res= my_strcasecmp(table_alias_charset, tbl->alias.str, elem->alias.str);
    else
      res= (my_strcasecmp(table_alias_charset, tbl->table_name.str, elem->table_name.str) ||
            cmp(&tbl->db, &elem->db));

    if (res)
      continue;

    if (match)
    {
      my_error(ER_NONUNIQ_TABLE, MYF(0), elem->alias.str);
      DBUG_RETURN(NULL);
    }

    match= elem;
  }

  if (!match)
    my_error(ER_UNKNOWN_TABLE, MYF(0), tbl->table_name.str, "MULTI DELETE");

  DBUG_RETURN(match);
}


/**
  Link tables in auxilary table list of multi-delete with corresponding
  elements in main table list, and set proper locks for them.

  @param lex   pointer to LEX representing multi-delete

  @retval
    FALSE   success
  @retval
    TRUE    error
*/

bool multi_delete_set_locks_and_link_aux_tables(LEX *lex)
{
  TABLE_LIST *tables= lex->first_select_lex()->table_list.first;
  TABLE_LIST *target_tbl;
  DBUG_ENTER("multi_delete_set_locks_and_link_aux_tables");

  lex->table_count= 0;

  for (target_tbl= lex->auxiliary_table_list.first;
       target_tbl; target_tbl= target_tbl->next_local)
  {
    lex->table_count++;
    /* All tables in aux_tables must be found in FROM PART */
    TABLE_LIST *walk= multi_delete_table_match(lex, target_tbl, tables);
    if (!walk)
      DBUG_RETURN(TRUE);
    if (!walk->derived)
      target_tbl->table_name= walk->table_name;
    walk->updating= target_tbl->updating;
    walk->lock_type= target_tbl->lock_type;
    /* We can assume that tables to be deleted from are locked for write. */
    DBUG_ASSERT(walk->lock_type >= TL_WRITE_ALLOW_WRITE);
    walk->mdl_request.set_type(MDL_SHARED_WRITE);
    target_tbl->correspondent_table= walk;	// Remember corresponding table
  }
  DBUG_RETURN(FALSE);
}


/**
  simple UPDATE query pre-check.

  @param thd		Thread handler
  @param tables	Global table list

  @retval
    FALSE OK
  @retval
    TRUE  Error
*/

bool update_precheck(THD *thd, TABLE_LIST *tables)
{
  DBUG_ENTER("update_precheck");
  if (thd->lex->first_select_lex()->item_list.elements !=
      thd->lex->value_list.elements)
  {
    my_message(ER_WRONG_VALUE_COUNT, ER_THD(thd, ER_WRONG_VALUE_COUNT), MYF(0));
    DBUG_RETURN(TRUE);
  }
  DBUG_RETURN(check_one_table_access(thd, UPDATE_ACL, tables));
}


/**
  simple DELETE query pre-check.

  @param thd		Thread handler
  @param tables	Global table list

  @retval
    FALSE  OK
  @retval
    TRUE   error
*/

bool delete_precheck(THD *thd, TABLE_LIST *tables)
{
  DBUG_ENTER("delete_precheck");
  if (tables->vers_conditions.delete_history)
  {
    if (check_one_table_access(thd, DELETE_HISTORY_ACL, tables))
      DBUG_RETURN(TRUE);
  }
  else
  {
    if (check_one_table_access(thd, DELETE_ACL, tables))
      DBUG_RETURN(TRUE);
    /* Set privilege for the WHERE clause */
    tables->grant.want_privilege=(SELECT_ACL & ~tables->grant.privilege);
  }
  DBUG_RETURN(FALSE);
}


/**
  simple INSERT query pre-check.

  @param thd		Thread handler
  @param tables	Global table list

  @retval
    FALSE  OK
  @retval
    TRUE   error
*/

bool insert_precheck(THD *thd, TABLE_LIST *tables)
{
  LEX *lex= thd->lex;
  DBUG_ENTER("insert_precheck");

  /*
    Check that we have modify privileges for the first table and
    select privileges for the rest
  */
  privilege_t privilege= (INSERT_ACL |
                    (lex->duplicates == DUP_REPLACE ? DELETE_ACL : NO_ACL) |
                    (lex->value_list.elements ? UPDATE_ACL : NO_ACL));

  if (check_one_table_access(thd, privilege, tables))
    DBUG_RETURN(TRUE);

  if (lex->update_list.elements != lex->value_list.elements)
  {
    my_message(ER_WRONG_VALUE_COUNT, ER_THD(thd, ER_WRONG_VALUE_COUNT), MYF(0));
    DBUG_RETURN(TRUE);
  }
  DBUG_RETURN(FALSE);
}


/**
   Set proper open mode and table type for element representing target table
   of CREATE TABLE statement, also adjust statement table list if necessary.
*/

void create_table_set_open_action_and_adjust_tables(LEX *lex)
{
  TABLE_LIST *create_table= lex->query_tables;

  if (lex->tmp_table())
    create_table->open_type= OT_TEMPORARY_ONLY;
  else
    create_table->open_type= OT_BASE_ONLY;

  if (!lex->first_select_lex()->item_list.elements)
  {
    /*
      Avoid opening and locking target table for ordinary CREATE TABLE
      or CREATE TABLE LIKE for write (unlike in CREATE ... SELECT we
      won't do any insertions in it anyway). Not doing this causes
      problems when running CREATE TABLE IF NOT EXISTS for already
      existing log table.
    */
    create_table->lock_type= TL_READ;
  }
}


/**
  CREATE TABLE query pre-check.

  @param thd			Thread handler
  @param tables		Global table list
  @param create_table	        Table which will be created

  @retval
    FALSE   OK
  @retval
    TRUE   Error
*/

bool create_table_precheck(THD *thd, TABLE_LIST *tables,
                           TABLE_LIST *create_table)
{
  LEX *lex= thd->lex;
  SELECT_LEX *select_lex= lex->first_select_lex();
  privilege_t want_priv(NO_ACL);
  bool error= TRUE;                                 // Error message is given
  DBUG_ENTER("create_table_precheck");

  /*
    Require CREATE [TEMPORARY] privilege on new table; for
    CREATE TABLE ... SELECT, also require INSERT.
  */

  want_priv= lex->tmp_table() ? CREATE_TMP_ACL :
             (CREATE_ACL | (select_lex->item_list.elements ? INSERT_ACL : NO_ACL));

  /* CREATE OR REPLACE on not temporary tables require DROP_ACL */
  if (lex->create_info.or_replace() && !lex->tmp_table())
    want_priv|= DROP_ACL;
                          
  if (check_access(thd, want_priv, create_table->db.str,
                   &create_table->grant.privilege,
                   &create_table->grant.m_internal,
                   0, 0))
    goto err;

  /* If it is a merge table, check privileges for merge children. */
  if (lex->create_info.merge_list)
  {
    /*
      The user must have (SELECT_ACL | UPDATE_ACL | DELETE_ACL) on the
      underlying base tables, even if there are temporary tables with the same
      names.

      From user's point of view, it might look as if the user must have these
      privileges on temporary tables to create a merge table over them. This is
      one of two cases when a set of privileges is required for operations on
      temporary tables (see also CREATE TABLE).

      The reason for this behavior stems from the following facts:

        - For merge tables, the underlying table privileges are checked only
          at CREATE TABLE / ALTER TABLE time.

          In other words, once a merge table is created, the privileges of
          the underlying tables can be revoked, but the user will still have
          access to the merge table (provided that the user has privileges on
          the merge table itself). 

        - Temporary tables shadow base tables.

          I.e. there might be temporary and base tables with the same name, and
          the temporary table takes the precedence in all operations.

        - For temporary MERGE tables we do not track if their child tables are
          base or temporary. As result we can't guarantee that privilege check
          which was done in presence of temporary child will stay relevant
          later as this temporary table might be removed.

      If SELECT_ACL | UPDATE_ACL | DELETE_ACL privileges were not checked for
      the underlying *base* tables, it would create a security breach as in
      Bug#12771903.
    */

    if (check_table_access(thd, SELECT_ACL | UPDATE_ACL | DELETE_ACL,
                           lex->create_info.merge_list, FALSE, UINT_MAX, FALSE))
      goto err;
  }

  if (want_priv != CREATE_TMP_ACL &&
      check_grant(thd, want_priv, create_table, FALSE, 1, FALSE))
    goto err;

  if (select_lex->item_list.elements)
  {
    /* Check permissions for used tables in CREATE TABLE ... SELECT */
    if (tables && check_table_access(thd, SELECT_ACL, tables, FALSE,
                                     UINT_MAX, FALSE))
      goto err;
  }
  else if (lex->create_info.like())
  {
    if (check_table_access(thd, SELECT_ACL, tables, FALSE, UINT_MAX, FALSE))
      goto err;
  }

  if (check_fk_parent_table_access(thd, &lex->create_info, &lex->alter_info,
                                   create_table->db.str))
    goto err;

  error= FALSE;

err:
  DBUG_RETURN(error);
}


/**
  Check privileges for LOCK TABLES statement.

  @param thd     Thread context.
  @param tables  List of tables to be locked.

  @retval FALSE - Success.
  @retval TRUE  - Failure.
*/

static bool lock_tables_precheck(THD *thd, TABLE_LIST *tables)
{
  TABLE_LIST *first_not_own_table= thd->lex->first_not_own_table();

  for (TABLE_LIST *table= tables; table != first_not_own_table && table;
       table= table->next_global)
  {
    if (is_temporary_table(table))
      continue;

    if (check_table_access(thd, PRIV_LOCK_TABLES, table,
                           FALSE, 1, FALSE))
      return TRUE;
  }

  return FALSE;
}


/**
  negate given expression.

  @param thd  thread handler
  @param expr expression for negation

  @return
    negated expression
*/

Item *negate_expression(THD *thd, Item *expr)
{
  Item *negated;
  if (expr->type() == Item::FUNC_ITEM &&
      ((Item_func *) expr)->functype() == Item_func::NOT_FUNC)
  {
    /* it is NOT(NOT( ... )) */
    Item *arg= ((Item_func *) expr)->arguments()[0];
    const Type_handler *fh= arg->fixed_type_handler();
    enum_parsing_place place= thd->lex->current_select->parsing_place;
    if ((fh && fh->is_bool_type()) || place == IN_WHERE || place == IN_HAVING)
      return arg;
    /*
      if it is not boolean function then we have to emulate value of
      not(not(a)), it will be a != 0
    */
    return new (thd->mem_root) Item_func_ne(thd, arg, new (thd->mem_root) Item_int(thd, (char*) "0", 0, 1));
  }

  if ((negated= expr->neg_transformer(thd)) != 0)
    return negated;
  return new (thd->mem_root) Item_func_not(thd, expr);
}

/**
  Set the specified definer to the default value, which is the
  current user in the thread.
 
  @param[in]  thd       thread handler
  @param[out] definer   definer
*/
 
void get_default_definer(THD *thd, LEX_USER *definer, bool role)
{
  const Security_context *sctx= thd->security_ctx;

  if (role)
  {
    definer->user.str= const_cast<char*>(sctx->priv_role);
    definer->host= empty_clex_str;
  }
  else
  {
    definer->user.str= const_cast<char*>(sctx->priv_user);
    definer->host.str= const_cast<char*>(sctx->priv_host);
    definer->host.length= strlen(definer->host.str);
  }
  definer->user.length= strlen(definer->user.str);
  definer->auth= NULL;
}


/**
  Create default definer for the specified THD.

  @param[in] thd         thread handler

  @return
    - On success, return a valid pointer to the created and initialized
    LEX_USER, which contains definer information.
    - On error, return 0.
*/

LEX_USER *create_default_definer(THD *thd, bool role)
{
  LEX_USER *definer;

  if (unlikely(! (definer= (LEX_USER*) thd->alloc(sizeof(LEX_USER)))))
    return 0;

  thd->get_definer(definer, role);

  if (role && definer->user.length == 0)
  {
    my_error(ER_MALFORMED_DEFINER, MYF(0));
    return 0;
  }
  else
    return definer;
}


/**
  Create definer with the given user and host names.

  @param[in] thd          thread handler
  @param[in] user_name    user name
  @param[in] host_name    host name

  @return
    - On success, return a valid pointer to the created and initialized
    LEX_USER, which contains definer information.
    - On error, return 0.
*/

LEX_USER *create_definer(THD *thd, LEX_CSTRING *user_name,
                         LEX_CSTRING *host_name)
{
  LEX_USER *definer;

  /* Create and initialize. */

  if (unlikely(!(definer= (LEX_USER*) thd->alloc(sizeof(LEX_USER)))))
    return 0;

  definer->user= *user_name;
  definer->host= *host_name;
  definer->auth= NULL;

  return definer;
}


/**
  Check that byte length of a string does not exceed some limit.

  @param str         string to be checked
  @param err_msg     Number of error message to be displayed if the string
		     is too long.  0 if empty error message.
  @param max_length  max length

  @retval
    FALSE   the passed string is not longer than max_length
  @retval
    TRUE    the passed string is longer than max_length

  NOTE
    The function is not used in existing code but can be useful later?
*/

bool check_string_byte_length(const LEX_CSTRING *str, uint err_msg,
                              size_t max_byte_length)
{
  if (str->length <= max_byte_length)
    return FALSE;

  my_error(ER_WRONG_STRING_LENGTH, MYF(0), str->str,
           err_msg ? ER(err_msg) : "", max_byte_length);

  return TRUE;
}


/*
  Check that char length of a string does not exceed some limit.

  SYNOPSIS
  check_string_char_length()
      str              string to be checked
      err_msg          Number of error message to be displayed if the string
		       is too long.  0 if empty error message.
      max_char_length  max length in symbols
      cs               string charset

  RETURN
    FALSE   the passed string is not longer than max_char_length
    TRUE    the passed string is longer than max_char_length
*/


bool check_string_char_length(const LEX_CSTRING *str, uint err_msg,
                              size_t max_char_length, CHARSET_INFO *cs,
                              bool no_error)
{
  Well_formed_prefix prefix(cs, str->str, str->length, max_char_length);
  if (likely(!prefix.well_formed_error_pos() &&
             str->length == prefix.length()))
    return FALSE;

  if (!no_error)
  {
    ErrConvString err(str->str, str->length, cs);
    my_error(ER_WRONG_STRING_LENGTH, MYF(0), err.ptr(),
             err_msg ? ER(err_msg) : "",
             max_char_length);
  }
  return TRUE;
}


bool check_ident_length(const LEX_CSTRING *ident)
{
  if (check_string_char_length(ident, 0, NAME_CHAR_LEN, system_charset_info, 1))
  {
    my_error(ER_TOO_LONG_IDENT, MYF(0), ident->str);
    return 1;
  }
  return 0;
}


/*
  Check if path does not contain mysql data home directory

  SYNOPSIS
    path_starts_from_data_home_dir()
    dir                     directory, with all symlinks resolved

  RETURN VALUES
    0	ok
    1	error ;  Given path contains data directory
*/
extern "C" {

int path_starts_from_data_home_dir(const char *path)
{
  size_t dir_len= strlen(path);
  DBUG_ENTER("path_starts_from_data_home_dir");

  if (mysql_unpacked_real_data_home_len<= dir_len)
  {
    if (dir_len > mysql_unpacked_real_data_home_len &&
        path[mysql_unpacked_real_data_home_len] != FN_LIBCHAR)
      DBUG_RETURN(0);

    if (lower_case_file_system)
    {
      if (!default_charset_info->strnncoll(path,
                                           mysql_unpacked_real_data_home_len,
                                           mysql_unpacked_real_data_home,
                                           mysql_unpacked_real_data_home_len))
      {
        DBUG_PRINT("error", ("Path is part of mysql_real_data_home"));
        DBUG_RETURN(1);
      }
    }
    else if (!memcmp(path, mysql_unpacked_real_data_home,
                     mysql_unpacked_real_data_home_len))
    {
      DBUG_PRINT("error", ("Path is part of mysql_real_data_home"));
      DBUG_RETURN(1);
    }
  }
  DBUG_RETURN(0);
}

}

/*
  Check if path does not contain mysql data home directory

  SYNOPSIS
    test_if_data_home_dir()
    dir                     directory

  RETURN VALUES
    0	ok
    1	error ;  Given path contains data directory
*/

int test_if_data_home_dir(const char *dir)
{
  char path[FN_REFLEN];
  DBUG_ENTER("test_if_data_home_dir");

  if (!dir)
    DBUG_RETURN(0);

  (void) fn_format(path, dir, "", "", MY_RETURN_REAL_PATH);
  DBUG_RETURN(path_starts_from_data_home_dir(path));
}


int error_if_data_home_dir(const char *path, const char *what)
{
  size_t dirlen;
  char   dirpath[FN_REFLEN];
  if (path)
  {
    dirname_part(dirpath, path, &dirlen);
    if (test_if_data_home_dir(dirpath))
    {
      my_error(ER_WRONG_ARGUMENTS, MYF(0), what);
      return 1;
    }
  }
  return 0;
}

/**
  Check that host name string is valid.

  @param[in] str string to be checked

  @return             Operation status
    @retval  FALSE    host name is ok
    @retval  TRUE     host name string is longer than max_length or
                      has invalid symbols
*/

bool check_host_name(LEX_CSTRING *str)
{
  const char *name= str->str;
  const char *end= str->str + str->length;
  if (check_string_byte_length(str, ER_HOSTNAME, HOSTNAME_LENGTH))
    return TRUE;

  while (name != end)
  {
    if (*name == '@')
    {
      my_printf_error(ER_UNKNOWN_ERROR, 
                      "Malformed hostname (illegal symbol: '%c')", MYF(0),
                      *name);
      return TRUE;
    }
    name++;
  }
  return FALSE;
}


extern int MYSQLparse(THD *thd); // from sql_yacc.cc
extern int ORAparse(THD *thd);   // from sql_yacc_ora.cc


/**
  This is a wrapper of MYSQLparse(). All the code should call parse_sql()
  instead of MYSQLparse().

  @param thd Thread context.
  @param parser_state Parser state.
  @param creation_ctx Object creation context.

  @return Error status.
    @retval FALSE on success.
    @retval TRUE on parsing error.
*/

bool parse_sql(THD *thd, Parser_state *parser_state,
               Object_creation_ctx *creation_ctx, bool do_pfs_digest)
{
  bool ret_value;
  DBUG_ENTER("parse_sql");
  DBUG_ASSERT(thd->m_parser_state == NULL);
  DBUG_ASSERT(thd->lex->m_sql_cmd == NULL);

  MYSQL_QUERY_PARSE_START(thd->query());
  /* Backup creation context. */

  Object_creation_ctx *backup_ctx= NULL;

  if (creation_ctx)
    backup_ctx= creation_ctx->set_n_backup(thd);

  /* Set parser state. */

  thd->m_parser_state= parser_state;

  parser_state->m_digest_psi= NULL;
  parser_state->m_lip.m_digest= NULL;

  if (do_pfs_digest)
  {
    /* Start Digest */
    parser_state->m_digest_psi= MYSQL_DIGEST_START(thd->m_statement_psi);

    if (parser_state->m_digest_psi != NULL)
    {
      /*
        If either:
        - the caller wants to compute a digest
        - the performance schema wants to compute a digest
        set the digest listener in the lexer.
      */
      parser_state->m_lip.m_digest= thd->m_digest;
      parser_state->m_lip.m_digest->m_digest_storage.m_charset_number= thd->charset()->number;
    }
  }

  /* Parse the query. */

  bool mysql_parse_status=
         ((thd->variables.sql_mode & MODE_ORACLE) ?
          ORAparse(thd) :
          MYSQLparse(thd)) != 0;
  DBUG_ASSERT(opt_bootstrap || mysql_parse_status ||
              thd->lex->select_stack_top == 0);
  thd->lex->current_select= thd->lex->first_select_lex();

  /*
    Check that if MYSQLparse() failed either thd->is_error() is set, or an
    internal error handler is set.

    The assert will not catch a situation where parsing fails without an
    error reported if an error handler exists. The problem is that the
    error handler might have intercepted the error, so thd->is_error() is
    not set. However, there is no way to be 100% sure here (the error
    handler might be for other errors than parsing one).
  */

  DBUG_ASSERT(!mysql_parse_status ||
              thd->is_error() ||
              thd->get_internal_handler());

  /* Reset parser state. */

  thd->m_parser_state= NULL;

  /* Restore creation context. */

  if (creation_ctx)
    creation_ctx->restore_env(thd, backup_ctx);

  /* That's it. */

  ret_value= mysql_parse_status || thd->is_fatal_error;

  if ((ret_value == 0) && (parser_state->m_digest_psi != NULL))
  {
    /*
      On parsing success, record the digest in the performance schema.
    */
    DBUG_ASSERT(do_pfs_digest);
    DBUG_ASSERT(thd->m_digest != NULL);
    MYSQL_DIGEST_END(parser_state->m_digest_psi,
                     & thd->m_digest->m_digest_storage);
  }

  MYSQL_QUERY_PARSE_DONE(ret_value);
  DBUG_RETURN(ret_value);
}

/**
  @} (end of group Runtime_Environment)
*/



/**
  Check and merge "CHARACTER SET cs [ COLLATE cl ]" clause

  @param cs character set pointer.
  @param cl collation pointer.

  Check if collation "cl" is applicable to character set "cs".

  If "cl" is NULL (e.g. when COLLATE clause is not specified),
  then simply "cs" is returned.
  
  @return Error status.
    @retval NULL, if "cl" is not applicable to "cs".
    @retval pointer to merged CHARSET_INFO on success.
*/


CHARSET_INFO*
merge_charset_and_collation(CHARSET_INFO *cs, CHARSET_INFO *cl)
{
  if (cl)
  {
    if (!my_charset_same(cs, cl))
    {
      my_error(ER_COLLATION_CHARSET_MISMATCH, MYF(0), cl->name, cs->csname);
      return NULL;
    }
    return cl;
  }
  return cs;
}

/** find a collation with binary comparison rules
*/
CHARSET_INFO *find_bin_collation(CHARSET_INFO *cs)
{
  const char *csname= cs->csname;
  cs= get_charset_by_csname(csname, MY_CS_BINSORT, MYF(0));
  if (!cs)
  {
    char tmp[65];
    strxnmov(tmp, sizeof(tmp)-1, csname, "_bin", NULL);
    my_error(ER_UNKNOWN_COLLATION, MYF(0), tmp);
  }
  return cs;
}

void LEX::mark_first_table_as_inserting()
{
  TABLE_LIST *t= first_select_lex()->table_list.first;
  DBUG_ENTER("Query_tables_list::mark_tables_with_important_flags");
  DBUG_ASSERT(sql_command_flags[sql_command] & CF_INSERTS_DATA);
  t->for_insert_data= TRUE;
  DBUG_PRINT("info", ("table_list: %p  name: %s  db: %s  command: %u",
                      t, t->table_name.str,t->db.str, sql_command));
  DBUG_VOID_RETURN;
}<|MERGE_RESOLUTION|>--- conflicted
+++ resolved
@@ -1,5 +1,5 @@
 /* Copyright (c) 2000, 2017, Oracle and/or its affiliates.
-   Copyright (c) 2008, 2020, MariaDB
+   Copyright (c) 2008, 2021, MariaDB
 
    This program is free software; you can redistribute it and/or modify
    it under the terms of the GNU General Public License as published by
@@ -1297,11 +1297,8 @@
     the error state until next command which is able to return
     a result to the client.
   */
-<<<<<<< HEAD
-  if (unlikely(wsrep_service_started) && wsrep_before_command(thd))
-=======
-  if (wsrep_before_command(thd, wsrep_command_no_result(command)))
->>>>>>> fd5e103a
+  if (unlikely(wsrep_service_started) &&
+      wsrep_before_command(thd, wsrep_command_no_result(command)))
   {
     /*
       Aborted by background rollbacker thread.
@@ -2431,38 +2428,14 @@
     Next test should really be WSREP(thd), but that causes a failure when doing
     'set WSREP_ON=0'
   */
-<<<<<<< HEAD
   if (unlikely(wsrep_service_started))
-=======
-  if (thd->killed == KILL_QUERY)
-  {
-    WSREP_DEBUG("THD is killed at dispatch_end");
-  }
-  wsrep_after_command_before_result(thd);
-  if (wsrep_current_error(thd) && !wsrep_command_no_result(command))
-  {
-    /* todo: Pass wsrep client state current error to override */
-    wsrep_override_error(thd, wsrep_current_error(thd),
-                         wsrep_current_error_status(thd));
-    WSREP_LOG_THD(thd, "leave");
-  }
-  if (WSREP(thd))
->>>>>>> fd5e103a
-  {
-    /*
-      BF aborted before sending response back to client
-    */
+  {
     if (thd->killed == KILL_QUERY)
     {
       WSREP_DEBUG("THD is killed at dispatch_end");
     }
     wsrep_after_command_before_result(thd);
-    if (wsrep_current_error(thd) &&
-        !(command == COM_STMT_PREPARE          ||
-          command == COM_STMT_FETCH            ||
-          command == COM_STMT_SEND_LONG_DATA   ||
-          command == COM_STMT_CLOSE
-          ))
+    if (wsrep_current_error(thd) && !wsrep_command_no_result(command))
     {
       /* todo: Pass wsrep client state current error to override */
       wsrep_override_error(thd, wsrep_current_error(thd),
