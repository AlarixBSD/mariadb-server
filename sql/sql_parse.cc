--- conflicted
+++ resolved
@@ -1578,12 +1578,8 @@
     if (thd->wsrep_conflict_state == ABORTED &&
         command != COM_STMT_CLOSE && command != COM_QUIT)
     {
-<<<<<<< HEAD
-      my_message(ER_LOCK_DEADLOCK, "wsrep aborted transaction", MYF(0));
-=======
       my_message(ER_LOCK_DEADLOCK, "Deadlock: wsrep aborted transaction",
                  MYF(0));
->>>>>>> 287d1053
       WSREP_DEBUG("Deadlock error for: %s", thd->query());
       mysql_mutex_unlock(&thd->LOCK_wsrep_thd);
       thd->reset_killed();
@@ -7813,12 +7809,8 @@
                       (longlong) thd->thread_id, is_autocommit,
                       thd->wsrep_retry_counter, 
                       thd->variables.wsrep_retry_autocommit, thd->query());
-<<<<<<< HEAD
-          my_message(ER_LOCK_DEADLOCK, "wsrep aborted transaction", MYF(0));
-=======
           my_message(ER_LOCK_DEADLOCK, "Deadlock: wsrep aborted transaction",
                      MYF(0));
->>>>>>> 287d1053
           thd->reset_killed();
           thd->wsrep_conflict_state= NO_CONFLICT;
           if (thd->wsrep_conflict_state != REPLAYING)
