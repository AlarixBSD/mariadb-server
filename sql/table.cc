--- conflicted
+++ resolved
@@ -2390,10 +2390,6 @@
 
       vcol_screen_pos+= FRM_VCOL_NEW_HEADER_SIZE;
       vcol_info->set_vcol_type((enum_vcol_info_type) type);
-<<<<<<< HEAD
-      vcol_info->name.length= name_length;
-=======
->>>>>>> c619fbea
       if (name_length)
       {
         vcol_info->name.str= strmake_root(&share->mem_root,
