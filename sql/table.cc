--- conflicted
+++ resolved
@@ -426,6 +426,18 @@
       info_it->flags= 0;
     }
   }
+  if (ha_data_destroy)
+  {
+    ha_data_destroy(ha_data);
+    ha_data_destroy= NULL;
+  }
+#ifdef WITH_PARTITION_STORAGE_ENGINE
+  if (ha_part_data_destroy)
+  {
+    ha_part_data_destroy(ha_part_data);
+    ha_part_data_destroy= NULL;
+  }
+#endif /* WITH_PARTITION_STORAGE_ENGINE */
   /*
     Make a copy since the share is allocated in its own root,
     and free_root() updates its argument after freeing the memory.
@@ -477,17 +489,6 @@
       for this thread to do the work.
     */
   }
-<<<<<<< HEAD
-=======
-  if (share->ha_data_destroy)
-  {
-    share->ha_data_destroy(share->ha_data);
-    share->ha_data_destroy= NULL;
-  }
-  /* We must copy mem_root from share because share is allocated through it */
-  memcpy((char*) &mem_root, (char*) &share->mem_root, sizeof(mem_root));
-  free_root(&mem_root, MYF(0));                 // Free's share
->>>>>>> 4ef9195e
   DBUG_VOID_RETURN;
 }
 
@@ -1713,22 +1714,19 @@
   my_free(disk_buff);
   delete crypted;
   delete handler_file;
-<<<<<<< HEAD
   my_hash_free(&share->name_hash);
   if (share->ha_data_destroy)
+  {
     share->ha_data_destroy(share->ha_data);
+    share->ha_data_destroy= NULL;
+  }
 #ifdef WITH_PARTITION_STORAGE_ENGINE
   if (share->ha_part_data_destroy)
+  {
     share->ha_part_data_destroy(share->ha_part_data);
-#endif
-=======
-  hash_free(&share->name_hash);
-  if (share->ha_data_destroy)
-  {
-    share->ha_data_destroy(share->ha_data);
     share->ha_data_destroy= NULL;
   }
->>>>>>> 4ef9195e
+#endif /* WITH_PARTITION_STORAGE_ENGINE */
 
   open_table_error(share, error, share->open_errno, errarg);
   DBUG_RETURN(error);
