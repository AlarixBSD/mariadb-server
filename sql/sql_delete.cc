--- conflicted
+++ resolved
@@ -130,17 +130,9 @@
 
     table->sort.io_cache = (IO_CACHE *) my_malloc(sizeof(IO_CACHE),
                                              MYF(MY_FAE | MY_ZEROFILL));
-<<<<<<< HEAD
-      if (thd->lex->select_lex.setup_ref_array(thd, 0) ||
-	  setup_order(thd, thd->lex->select_lex.ref_pointer_array, &tables, 
-		      fields, all_fields, order) ||
-	  !(sortorder=make_unireg_sortorder(order, &length)) ||
-=======
-      if (thd->lex.select_lex.setup_ref_array(thd, order->elements) ||
-	  setup_order(thd, thd->lex.select_lex.ref_pointer_array, &tables, 
+      if (thd->lex->select_lex.setup_ref_array(thd, order->elements) ||
 		      fields, all_fields, (ORDER*) order->first) ||
 	  !(sortorder=make_unireg_sortorder((ORDER*) order->first, &length)) ||
->>>>>>> 7592a736
 	  (table->sort.found_records = filesort(thd, table, sortorder, length,
 					   select, HA_POS_ERROR,
 					   &examined_rows))
