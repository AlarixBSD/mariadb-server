/*
   Copyright (c) 2005, 2012, Oracle and/or its affiliates.
   Copyright (c) 2010, 2013, Monty Program Ab

   This program is free software; you can redistribute it and/or modify
   it under the terms of the GNU General Public License as published by
   the Free Software Foundation; version 2 of the License.

   This program is distributed in the hope that it will be useful,
   but WITHOUT ANY WARRANTY; without even the implied warranty of
   MERCHANTABILITY or FITNESS FOR A PARTICULAR PURPOSE.  See the
   GNU General Public License for more details.

   You should have received a copy of the GNU General Public License
   along with this program; if not, write to the Free Software
   Foundation, Inc., 51 Franklin St, Fifth Floor, Boston, MA  02110-1301  USA */

#include "sql_priv.h"                         // SHOW_MY_BOOL
#include "unireg.h"
#include "my_global.h"                       // REQUIRED by m_string.h
#include "sql_class.h"                          // set_var.h: THD
#include "sys_vars_shared.h"
#include "sql_locale.h"
#include "sql_plugin.h"
#include "sql_parse.h"          // check_table_access
#include "sql_base.h"                           // close_mysql_tables
#include "key.h"                                // key_copy
#include "sql_show.h"           // remove_status_vars, add_status_vars
#include "strfunc.h"            // find_set
#include "sql_acl.h"                       // *_ACL
#include "records.h"          // init_read_record, end_read_record
#include <my_pthread.h>
#include <my_getopt.h>
#include "sql_audit.h"
#include <mysql/plugin_auth.h>
#include "lock.h"                               // MYSQL_LOCK_IGNORE_TIMEOUT
#include <mysql/plugin_auth.h>
#include "sql_plugin_compat.h"

#define REPORT_TO_LOG  1
#define REPORT_TO_USER 2

extern struct st_maria_plugin *mysql_optional_plugins[];
extern struct st_maria_plugin *mysql_mandatory_plugins[];

/**
  @note The order of the enumeration is critical.
  @see construct_options
*/
const char *global_plugin_typelib_names[]=
  { "OFF", "ON", "FORCE", "FORCE_PLUS_PERMANENT", NULL };
static TYPELIB global_plugin_typelib=
  { array_elements(global_plugin_typelib_names)-1,
    "", global_plugin_typelib_names, NULL };

char *opt_plugin_load= NULL;
char *opt_plugin_dir_ptr;
char opt_plugin_dir[FN_REFLEN];
ulong plugin_maturity;

/*
  not really needed now, this map will become essential when we add more
  maturity levels. We cannot change existing maturity constants,
  so the next value - even if it will be MariaDB_PLUGIN_MATURITY_VERY_BUGGY -
  will inevitably be larger than MariaDB_PLUGIN_MATURITY_STABLE.
  To be able to compare them we use this mapping array
*/
uint plugin_maturity_map[]=
{ 0, 1, 2, 3, 4, 5, 6 };

/*
  When you ad a new plugin type, add both a string and make sure that the
  init and deinit array are correctly updated.
*/
const LEX_STRING plugin_type_names[MYSQL_MAX_PLUGIN_TYPE_NUM]=
{
  { C_STRING_WITH_LEN("UDF") },
  { C_STRING_WITH_LEN("STORAGE ENGINE") },
  { C_STRING_WITH_LEN("FTPARSER") },
  { C_STRING_WITH_LEN("DAEMON") },
  { C_STRING_WITH_LEN("INFORMATION SCHEMA") },
  { C_STRING_WITH_LEN("AUDIT") },
  { C_STRING_WITH_LEN("REPLICATION") },
  { C_STRING_WITH_LEN("AUTHENTICATION") }
};

extern int initialize_schema_table(st_plugin_int *plugin);
extern int finalize_schema_table(st_plugin_int *plugin);

extern int initialize_audit_plugin(st_plugin_int *plugin);
extern int finalize_audit_plugin(st_plugin_int *plugin);

/*
  The number of elements in both plugin_type_initialize and
  plugin_type_deinitialize should equal to the number of plugins
  defined.
*/
plugin_type_init plugin_type_initialize[MYSQL_MAX_PLUGIN_TYPE_NUM]=
{
  0,ha_initialize_handlerton,0,0,initialize_schema_table,
  initialize_audit_plugin, 0, 0
};

plugin_type_init plugin_type_deinitialize[MYSQL_MAX_PLUGIN_TYPE_NUM]=
{
  0,ha_finalize_handlerton,0,0,finalize_schema_table,
  finalize_audit_plugin, 0, 0
};

#ifdef HAVE_DLOPEN
static const char *plugin_interface_version_sym=
                   "_mysql_plugin_interface_version_";
static const char *sizeof_st_plugin_sym=
                   "_mysql_sizeof_struct_st_plugin_";
static const char *plugin_declarations_sym= "_mysql_plugin_declarations_";
static int min_plugin_interface_version= MYSQL_PLUGIN_INTERFACE_VERSION & ~0xFF;
static const char *maria_plugin_interface_version_sym=
                   "_maria_plugin_interface_version_";
static const char *maria_sizeof_st_plugin_sym=
                   "_maria_sizeof_struct_st_plugin_";
static const char *maria_plugin_declarations_sym=
                   "_maria_plugin_declarations_";
static int min_maria_plugin_interface_version=
                   MARIA_PLUGIN_INTERFACE_VERSION & ~0xFF;
#endif

/* Note that 'int version' must be the first field of every plugin
   sub-structure (plugin->info).
*/
static int min_plugin_info_interface_version[MYSQL_MAX_PLUGIN_TYPE_NUM]=
{
  0x0000,
  MYSQL_HANDLERTON_INTERFACE_VERSION,
  MYSQL_FTPARSER_INTERFACE_VERSION,
  MYSQL_DAEMON_INTERFACE_VERSION,
  MYSQL_INFORMATION_SCHEMA_INTERFACE_VERSION,
  MYSQL_AUDIT_INTERFACE_VERSION,
  MYSQL_REPLICATION_INTERFACE_VERSION,
  MIN_AUTHENTICATION_INTERFACE_VERSION
};
static int cur_plugin_info_interface_version[MYSQL_MAX_PLUGIN_TYPE_NUM]=
{
  0x0000, /* UDF: not implemented */
  MYSQL_HANDLERTON_INTERFACE_VERSION,
  MYSQL_FTPARSER_INTERFACE_VERSION,
  MYSQL_DAEMON_INTERFACE_VERSION,
  MYSQL_INFORMATION_SCHEMA_INTERFACE_VERSION,
  MYSQL_AUDIT_INTERFACE_VERSION,
  MYSQL_REPLICATION_INTERFACE_VERSION,
  MYSQL_AUTHENTICATION_INTERFACE_VERSION
};

static struct
{
  const char *plugin_name;
  enum enum_plugin_load_option override;
} override_plugin_load_policy[]={
  /*
    If the performance schema is compiled in,
    treat the storage engine plugin as 'mandatory',
    to suppress any plugin-level options such as '--performance-schema'.
    This is specific to the performance schema, and is done on purpose:
    the server-level option '--performance-schema' controls the overall
    performance schema initialization, which consists of much more that
    the underlying storage engine initialization.
    See mysqld.cc, set_vars.cc.
    Suppressing ways to interfere directly with the storage engine alone
    prevents awkward situations where:
    - the user wants the performance schema functionality, by using
      '--enable-performance-schema' (the server option),
    - yet disable explicitly a component needed for the functionality
      to work, by using '--skip-performance-schema' (the plugin)
  */
  { "performance_schema", PLUGIN_FORCE },

  /* we disable few other plugins by default */
  { "ndbcluster", PLUGIN_OFF },
  { "feedback", PLUGIN_OFF }
};

/* support for Services */

#include "sql_plugin_services.h"

/*
  A mutex LOCK_plugin must be acquired before accessing the
  following variables/structures.
  We are always manipulating ref count, so a rwlock here is unneccessary.
*/
mysql_mutex_t LOCK_plugin;
static DYNAMIC_ARRAY plugin_dl_array;
static DYNAMIC_ARRAY plugin_array;
static HASH plugin_hash[MYSQL_MAX_PLUGIN_TYPE_NUM];
static MEM_ROOT plugin_mem_root;
static bool reap_needed= false;
static int plugin_array_version=0;

static bool initialized= 0;
ulong dlopen_count;


/*
  write-lock on LOCK_system_variables_hash is required before modifying
  the following variables/structures
*/
static MEM_ROOT plugin_vars_mem_root;
static uint global_variables_dynamic_size= 0;
static HASH bookmark_hash;


/*
  hidden part of opaque value passed to variable check functions.
  Used to provide a object-like structure to non C++ consumers.
*/
struct st_item_value_holder : public st_mysql_value
{
  Item *item;
};


/*
  stored in bookmark_hash, this structure is never removed from the
  hash and is used to mark a single offset for a thd local variable
  even if plugins have been uninstalled and reinstalled, repeatedly.
  This structure is allocated from plugin_mem_root.

  The key format is as follows:
    1 byte         - variable type code
    name_len bytes - variable name
    '\0'           - end of key
*/
struct st_bookmark
{
  uint name_len;
  int offset;
  uint version;
  char key[1];
};


/*
  skeleton of a plugin variable - portion of structure common to all.
*/
struct st_mysql_sys_var
{
  MYSQL_PLUGIN_VAR_HEADER;
};

static SHOW_TYPE pluginvar_show_type(st_mysql_sys_var *plugin_var);


/*
  sys_var class for access to all plugin variables visible to the user
*/
class sys_var_pluginvar: public sys_var
{
public:
  struct st_plugin_int *plugin;
  struct st_mysql_sys_var *plugin_var;
  /**
    variable name from whatever is hard-coded in the plugin source
    and doesn't have pluginname- prefix is replaced by an allocated name
    with a plugin prefix. When plugin is uninstalled we need to restore the
    pointer to point to the hard-coded value, because plugin may be
    installed/uninstalled many times without reloading the shared object.
  */
  const char *orig_pluginvar_name;

  static void *operator new(size_t size, MEM_ROOT *mem_root)
  { return (void*) alloc_root(mem_root, size); }
  static void operator delete(void *ptr_arg,size_t size)
  { TRASH(ptr_arg, size); }

  sys_var_pluginvar(sys_var_chain *chain, const char *name_arg,
                    struct st_mysql_sys_var *plugin_var_arg)
    :sys_var(chain, name_arg, plugin_var_arg->comment,
             (plugin_var_arg->flags & PLUGIN_VAR_THDLOCAL ? SESSION : GLOBAL) |
             (plugin_var_arg->flags & PLUGIN_VAR_READONLY ? READONLY : 0),
             0, -1, NO_ARG, pluginvar_show_type(plugin_var_arg), 0, 0,
             VARIABLE_NOT_IN_BINLOG, NULL, NULL, NULL),
    plugin_var(plugin_var_arg), orig_pluginvar_name(plugin_var_arg->name)
  { plugin_var->name= name_arg; }
  sys_var_pluginvar *cast_pluginvar() { return this; }
  bool check_update_type(Item_result type);
  SHOW_TYPE show_type();
  uchar* real_value_ptr(THD *thd, enum_var_type type);
  TYPELIB* plugin_var_typelib(void);
  uchar* do_value_ptr(THD *thd, enum_var_type type, LEX_STRING *base);
  uchar* session_value_ptr(THD *thd, LEX_STRING *base)
  { return do_value_ptr(thd, OPT_SESSION, base); }
  uchar* global_value_ptr(THD *thd, LEX_STRING *base)
  { return do_value_ptr(thd, OPT_GLOBAL, base); }
  bool do_check(THD *thd, set_var *var);
  virtual void session_save_default(THD *thd, set_var *var) {}
  virtual void global_save_default(THD *thd, set_var *var) {}
  bool session_update(THD *thd, set_var *var);
  bool global_update(THD *thd, set_var *var);
};


/* prototypes */
static void plugin_load(MEM_ROOT *tmp_root);
static bool plugin_load_list(MEM_ROOT *, const char *);
static int test_plugin_options(MEM_ROOT *, struct st_plugin_int *,
                               int *, char **);
static bool register_builtin(struct st_maria_plugin *, struct st_plugin_int *,
                             struct st_plugin_int **);
static void unlock_variables(THD *thd, struct system_variables *vars);
static void cleanup_variables(THD *thd, struct system_variables *vars);
static void plugin_vars_free_values(sys_var *vars);
static void restore_pluginvar_names(sys_var *first);
static plugin_ref intern_plugin_lock(LEX *lex, plugin_ref plugin);
static void intern_plugin_unlock(LEX *lex, plugin_ref plugin);
static void reap_plugins(void);

static void report_error(int where_to, uint error, ...)
{
  va_list args;
  DBUG_ASSERT(where_to & (REPORT_TO_USER | REPORT_TO_LOG));
  if (where_to & REPORT_TO_USER)
  {
    va_start(args, error);
    my_printv_error(error, ER(error), MYF(0), args);
    va_end(args);
  }
  if (where_to & REPORT_TO_LOG)
  {
    va_start(args, error);
    error_log_print(ERROR_LEVEL, ER_DEFAULT(error), args);
    va_end(args);
  }
}

/**
   Check if the provided path is valid in the sense that it does cause
   a relative reference outside the directory.

   @note Currently, this function only check if there are any
   characters in FN_DIRSEP in the string, but it might change in the
   future.

   @code
   check_valid_path("../foo.so") -> true
   check_valid_path("foo.so") -> false
   @endcode
 */
bool check_valid_path(const char *path, size_t len)
{
  size_t prefix= my_strcspn(files_charset_info, path, path + len, FN_DIRSEP);
  return  prefix < len;
}

static void fix_dl_name(MEM_ROOT *root, LEX_STRING *dl)
{
  const size_t so_ext_len= sizeof(SO_EXT) - 1;
  if (my_strcasecmp(&my_charset_latin1, dl->str + dl->length - so_ext_len,
                    SO_EXT))
  {
    char *s= (char*)alloc_root(root, dl->length + so_ext_len + 1);
    memcpy(s, dl->str, dl->length);
    strcpy(s + dl->length, SO_EXT);
    dl->str= s;
    dl->length+= so_ext_len;
  }
}


/****************************************************************************
  Value type thunks, allows the C world to play in the C++ world
****************************************************************************/

static int item_value_type(struct st_mysql_value *value)
{
  switch (((st_item_value_holder*)value)->item->result_type()) {
  case INT_RESULT:
    return MYSQL_VALUE_TYPE_INT;
  case REAL_RESULT:
    return MYSQL_VALUE_TYPE_REAL;
  default:
    return MYSQL_VALUE_TYPE_STRING;
  }
}

static const char *item_val_str(struct st_mysql_value *value,
                                char *buffer, int *length)
{
  String str(buffer, *length, system_charset_info), *res;
  if (!(res= ((st_item_value_holder*)value)->item->val_str(&str)))
    return NULL;
  *length= res->length();
  if (res->c_ptr_quick() == buffer)
    return buffer;

  /*
    Lets be nice and create a temporary string since the
    buffer was too small
  */
  return current_thd->strmake(res->ptr(), res->length());
}


static int item_val_int(struct st_mysql_value *value, long long *buf)
{
  Item *item= ((st_item_value_holder*)value)->item;
  *buf= item->val_int();
  if (item->is_null())
    return 1;
  return 0;
}

static int item_is_unsigned(struct st_mysql_value *value)
{
  Item *item= ((st_item_value_holder*)value)->item;
  return item->unsigned_flag;
}

static int item_val_real(struct st_mysql_value *value, double *buf)
{
  Item *item= ((st_item_value_holder*)value)->item;
  *buf= item->val_real();
  if (item->is_null())
    return 1;
  return 0;
}


/****************************************************************************
  Plugin support code
****************************************************************************/

#ifdef HAVE_DLOPEN

static struct st_plugin_dl *plugin_dl_find(const LEX_STRING *dl)
{
  uint i;
  struct st_plugin_dl *tmp;
  DBUG_ENTER("plugin_dl_find");
  for (i= 0; i < plugin_dl_array.elements; i++)
  {
    tmp= *dynamic_element(&plugin_dl_array, i, struct st_plugin_dl **);
    if (tmp->ref_count &&
        ! my_strnncoll(files_charset_info,
                       (const uchar *)dl->str, dl->length,
                       (const uchar *)tmp->dl.str, tmp->dl.length))
      DBUG_RETURN(tmp);
  }
  DBUG_RETURN(0);
}


static st_plugin_dl *plugin_dl_insert_or_reuse(struct st_plugin_dl *plugin_dl)
{
  uint i;
  struct st_plugin_dl *tmp;
  DBUG_ENTER("plugin_dl_insert_or_reuse");
  for (i= 0; i < plugin_dl_array.elements; i++)
  {
    tmp= *dynamic_element(&plugin_dl_array, i, struct st_plugin_dl **);
    if (! tmp->ref_count)
    {
      memcpy(tmp, plugin_dl, sizeof(struct st_plugin_dl));
      DBUG_RETURN(tmp);
    }
  }
  if (insert_dynamic(&plugin_dl_array, (uchar*)&plugin_dl))
    DBUG_RETURN(0);
  tmp= *dynamic_element(&plugin_dl_array, plugin_dl_array.elements - 1,
                        struct st_plugin_dl **)=
      (struct st_plugin_dl *) memdup_root(&plugin_mem_root, (uchar*)plugin_dl,
                                           sizeof(struct st_plugin_dl));
  DBUG_RETURN(tmp);
}
#endif /* HAVE_DLOPEN */


static inline void free_plugin_mem(struct st_plugin_dl *p)
{
#ifdef HAVE_DLOPEN
  if (p->handle)
    dlclose(p->handle);
#endif
  my_free(p->dl.str);
  if (p->allocated)
    my_free(p->plugins);
}


/**
  Reads data from mysql plugin interface

  @param plugin_dl       Structure where the data should be put
  @param sym             Reverence on version info
  @param dlpath          Path to the module
  @param report          What errors should be reported

  @retval FALSE OK
  @retval TRUE  ERROR
*/

#ifdef HAVE_DLOPEN
static my_bool read_mysql_plugin_info(struct st_plugin_dl *plugin_dl,
                                      void *sym, char *dlpath,
                                      int report)
{
  DBUG_ENTER("read_maria_plugin_info");
  /* Determine interface version */
  if (!sym)
  {
    report_error(report, ER_CANT_FIND_DL_ENTRY, plugin_interface_version_sym);
    DBUG_RETURN(TRUE);
  }
  plugin_dl->mariaversion= 0;
  plugin_dl->mysqlversion= *(int *)sym;
  /* Versioning */
  if (plugin_dl->mysqlversion < min_plugin_interface_version ||
      (plugin_dl->mysqlversion >> 8) > (MYSQL_PLUGIN_INTERFACE_VERSION >> 8))
  {
    report_error(report, ER_CANT_OPEN_LIBRARY, dlpath, 0,
                 "plugin interface version mismatch");
    DBUG_RETURN(TRUE);
  }
  /* Find plugin declarations */
  if (!(sym= dlsym(plugin_dl->handle, plugin_declarations_sym)))
  {
    report_error(report, ER_CANT_FIND_DL_ENTRY, plugin_declarations_sym);
    DBUG_RETURN(TRUE);
  }

  /* convert mysql declaration to maria one */
  {
    int i;
    uint sizeof_st_plugin;
    struct st_mysql_plugin *old;
    struct st_maria_plugin *cur;
    char *ptr= (char *)sym;

    if ((sym= dlsym(plugin_dl->handle, sizeof_st_plugin_sym)))
      sizeof_st_plugin= *(int *)sym;
    else
    {
      DBUG_ASSERT(min_plugin_interface_version == 0);
      sizeof_st_plugin= (int)offsetof(struct st_mysql_plugin, version);
    }

    for (i= 0;
         ((struct st_mysql_plugin *)(ptr + i * sizeof_st_plugin))->info;
         i++)
      /* no op */;

    cur= (struct st_maria_plugin*)
          my_malloc((i + 1) * sizeof(struct st_maria_plugin),
                    MYF(MY_ZEROFILL|MY_WME));
    if (!cur)
    {
      report_error(report, ER_OUTOFMEMORY,
                   static_cast<int>(plugin_dl->dl.length));
      DBUG_RETURN(TRUE);
    }
    /*
      All st_plugin fields not initialized in the plugin explicitly, are
      set to 0. It matches C standard behaviour for struct initializers that
      have less values than the struct definition.
    */
    for (i=0;
         (old= (struct st_mysql_plugin *)(ptr + i * sizeof_st_plugin))->info;
         i++)
    {

      cur[i].type= old->type;
      cur[i].info= old->info;
      cur[i].name= old->name;
      cur[i].author= old->author;
      cur[i].descr= old->descr;
      cur[i].license= old->license;
      cur[i].init= old->init;
      cur[i].deinit= old->deinit;
      cur[i].version= old->version;
      cur[i].status_vars= old->status_vars;
      cur[i].system_vars= old->system_vars;
      /*
        Something like this should be added to process
        new mysql plugin versions:
        if (plugin_dl->mysqlversion > 0x0101)
        {
           cur[i].newfield= CONSTANT_MEANS_UNKNOWN;
        }
        else
        {
           cur[i].newfield= old->newfield;
        }
      */
      /* Maria only fields */
      cur[i].version_info= "Unknown";
      cur[i].maturity= MariaDB_PLUGIN_MATURITY_UNKNOWN;
    }
    plugin_dl->allocated= true;
    plugin_dl->plugins= (struct st_maria_plugin *)cur;
  }

  DBUG_RETURN(FALSE);
}


/**
  Reads data from maria plugin interface

  @param plugin_dl       Structure where the data should be put
  @param sym             Reverence on version info
  @param dlpath          Path to the module
  @param report          what errors should be reported

  @retval FALSE OK
  @retval TRUE  ERROR
*/

static my_bool read_maria_plugin_info(struct st_plugin_dl *plugin_dl,
                                      void *sym, char *dlpath,
                                      int report)
{
  DBUG_ENTER("read_maria_plugin_info");

  /* Determine interface version */
  if (!(sym))
  {
    /*
      Actually this branch impossible because in case of absence of maria
      version we try mysql version.
    */
    report_error(report, ER_CANT_FIND_DL_ENTRY,
                 maria_plugin_interface_version_sym);
    DBUG_RETURN(TRUE);
  }
  plugin_dl->mariaversion= *(int *)sym;
  plugin_dl->mysqlversion= 0;
  /* Versioning */
  if (plugin_dl->mariaversion < min_maria_plugin_interface_version ||
      (plugin_dl->mariaversion >> 8) > (MARIA_PLUGIN_INTERFACE_VERSION >> 8))
  {
    report_error(report, ER_CANT_OPEN_LIBRARY, dlpath, ENOEXEC,
                 "plugin interface version mismatch");
    DBUG_RETURN(TRUE);
  }
  /* Find plugin declarations */
  if (!(sym= dlsym(plugin_dl->handle, maria_plugin_declarations_sym)))
  {
    report_error(report, ER_CANT_FIND_DL_ENTRY, maria_plugin_declarations_sym);
    DBUG_RETURN(TRUE);
  }
  if (plugin_dl->mariaversion != MARIA_PLUGIN_INTERFACE_VERSION)
  {
    uint sizeof_st_plugin;
    struct st_maria_plugin *old, *cur;
    char *ptr= (char *)sym;

    if ((sym= dlsym(plugin_dl->handle, maria_sizeof_st_plugin_sym)))
      sizeof_st_plugin= *(int *)sym;
    else
    {
      report_error(report, ER_CANT_FIND_DL_ENTRY, maria_sizeof_st_plugin_sym);
      DBUG_RETURN(TRUE);
    }

    if (sizeof_st_plugin != sizeof(st_mysql_plugin))
    {
      int i;
      for (i= 0;
           ((struct st_maria_plugin *)(ptr + i * sizeof_st_plugin))->info;
           i++)
        /* no op */;

      cur= (struct st_maria_plugin*)
        my_malloc((i + 1) * sizeof(struct st_maria_plugin),
                  MYF(MY_ZEROFILL|MY_WME));
      if (!cur)
      {
        report_error(report, ER_OUTOFMEMORY,
                     static_cast<int>(plugin_dl->dl.length));
        DBUG_RETURN(TRUE);
      }
      /*
        All st_plugin fields not initialized in the plugin explicitly, are
        set to 0. It matches C standard behaviour for struct initializers that
        have less values than the struct definition.
      */
      for (i=0;
           (old= (struct st_maria_plugin *)(ptr + i * sizeof_st_plugin))->info;
           i++)
        memcpy(cur + i, old, min(sizeof(cur[i]), sizeof_st_plugin));

      sym= cur;
      plugin_dl->allocated= true;
    }
    else
      sym= ptr;
  }
  plugin_dl->plugins= (struct st_maria_plugin *)sym;

  DBUG_RETURN(FALSE);
}
#endif /* HAVE_DLOPEN */

static st_plugin_dl *plugin_dl_add(const LEX_STRING *dl, int report)
{
#ifdef HAVE_DLOPEN
  char dlpath[FN_REFLEN];
  uint plugin_dir_len, dummy_errors, dlpathlen, i;
  struct st_plugin_dl *tmp= 0, plugin_dl;
  void *sym;
  DBUG_ENTER("plugin_dl_add");
  DBUG_PRINT("enter", ("dl->str: '%s', dl->length: %d",
                       dl->str, (int) dl->length));
  mysql_mutex_assert_owner(&LOCK_plugin);
  plugin_dir_len= strlen(opt_plugin_dir);
  /*
    Ensure that the dll doesn't have a path.
    This is done to ensure that only approved libraries from the
    plugin directory are used (to make this even remotely secure).
  */
  if (check_valid_path(dl->str, dl->length) ||
      check_string_char_length((LEX_STRING *) dl, "", NAME_CHAR_LEN,
                               system_charset_info, 1) ||
      plugin_dir_len + dl->length + 1 >= FN_REFLEN)
  {
    report_error(report, ER_UDF_NO_PATHS);
    DBUG_RETURN(0);
  }
  /* If this dll is already loaded just increase ref_count. */
  if ((tmp= plugin_dl_find(dl)))
  {
    tmp->ref_count++;
    DBUG_RETURN(tmp);
  }
  bzero(&plugin_dl, sizeof(plugin_dl));
  /* Compile dll path */
  strxnmov(dlpath, sizeof(dlpath) - 1, opt_plugin_dir, "/", dl->str, NullS);
  (void) unpack_filename(dlpath, dlpath);
  plugin_dl.ref_count= 1;
  /* Open new dll handle */
  if (!(plugin_dl.handle= dlopen(dlpath, RTLD_NOW)))
  {
    const char *errmsg=dlerror();
    dlpathlen= strlen(dlpath);
    if (!strncmp(dlpath, errmsg, dlpathlen))
    { // if errmsg starts from dlpath, trim this prefix.
      errmsg+=dlpathlen;
      if (*errmsg == ':') errmsg++;
      if (*errmsg == ' ') errmsg++;
    }
    report_error(report, ER_CANT_OPEN_LIBRARY, dlpath, errno, errmsg);
    goto ret;
  }
  dlopen_count++;

  /* Checks which plugin interface present and reads info */
  if (!(sym= dlsym(plugin_dl.handle, maria_plugin_interface_version_sym)))
  {
    if (read_mysql_plugin_info(&plugin_dl,
                               dlsym(plugin_dl.handle,
                                     plugin_interface_version_sym),
                               dlpath,
                               report))
      goto ret;
  }
  else
  {
    if (read_maria_plugin_info(&plugin_dl, sym, dlpath, report))
      goto ret;
  }

  /* link the services in */
  for (i= 0; i < array_elements(list_of_services); i++)
  {
    if ((sym= dlsym(plugin_dl.handle, list_of_services[i].name)))
    {
      uint ver= (uint)(intptr)*(void**)sym;
      if (ver > list_of_services[i].version ||
        (ver >> 8) < (list_of_services[i].version >> 8))
      {
        char buf[MYSQL_ERRMSG_SIZE];
        my_snprintf(buf, sizeof(buf),
                    "service '%s' interface version mismatch",
                    list_of_services[i].name);
        report_error(report, ER_CANT_OPEN_LIBRARY, dlpath, ENOEXEC, buf);
        goto ret;
      }
      *(void**)sym= list_of_services[i].service;
    }
  }

  /* Duplicate and convert dll name */
  plugin_dl.dl.length= dl->length * files_charset_info->mbmaxlen + 1;
  if (! (plugin_dl.dl.str= (char*) my_malloc(plugin_dl.dl.length, MYF(0))))
  {
    report_error(report, ER_OUTOFMEMORY,
                 static_cast<int>(plugin_dl.dl.length));
    goto ret;
  }
  plugin_dl.dl.length= copy_and_convert(plugin_dl.dl.str, plugin_dl.dl.length,
    files_charset_info, dl->str, dl->length, system_charset_info,
    &dummy_errors);
  plugin_dl.dl.str[plugin_dl.dl.length]= 0;
  /* Add this dll to array */
  if (! (tmp= plugin_dl_insert_or_reuse(&plugin_dl)))
  {
    report_error(report, ER_OUTOFMEMORY,
                 static_cast<int>(sizeof(struct st_plugin_dl)));
    goto ret;
  }

ret:
  if (!tmp)
    free_plugin_mem(&plugin_dl);

  DBUG_RETURN(tmp);

#else
  DBUG_ENTER("plugin_dl_add");
  report_error(report, ER_FEATURE_DISABLED, "plugin", "HAVE_DLOPEN");
  DBUG_RETURN(0);
#endif
}


static void plugin_dl_del(struct st_plugin_dl *plugin_dl)
{
  DBUG_ENTER("plugin_dl_del");

  if (!plugin_dl)
    DBUG_VOID_RETURN;

  mysql_mutex_assert_owner(&LOCK_plugin);

  /* Do not remove this element, unless no other plugin uses this dll. */
  if (! --plugin_dl->ref_count)
  {
    free_plugin_mem(plugin_dl);
    bzero(plugin_dl, sizeof(struct st_plugin_dl));
  }

  DBUG_VOID_RETURN;
}


static struct st_plugin_int *plugin_find_internal(const LEX_STRING *name, int type)
{
  uint i;
  DBUG_ENTER("plugin_find_internal");
  if (! initialized)
    DBUG_RETURN(0);

  mysql_mutex_assert_owner(&LOCK_plugin);

  if (type == MYSQL_ANY_PLUGIN)
  {
    for (i= 0; i < MYSQL_MAX_PLUGIN_TYPE_NUM; i++)
    {
      struct st_plugin_int *plugin= (st_plugin_int *)
        my_hash_search(&plugin_hash[i], (const uchar *)name->str, name->length);
      if (plugin)
        DBUG_RETURN(plugin);
    }
  }
  else
    DBUG_RETURN((st_plugin_int *)
        my_hash_search(&plugin_hash[type], (const uchar *)name->str,
                       name->length));
  DBUG_RETURN(0);
}


static SHOW_COMP_OPTION plugin_status(const LEX_STRING *name, int type)
{
  SHOW_COMP_OPTION rc= SHOW_OPTION_NO;
  struct st_plugin_int *plugin;
  DBUG_ENTER("plugin_is_ready");
  mysql_mutex_lock(&LOCK_plugin);
  if ((plugin= plugin_find_internal(name, type)))
  {
    rc= SHOW_OPTION_DISABLED;
    if (plugin->state == PLUGIN_IS_READY)
      rc= SHOW_OPTION_YES;
  }
  mysql_mutex_unlock(&LOCK_plugin);
  DBUG_RETURN(rc);
}


bool plugin_is_ready(const LEX_STRING *name, int type)
{
  bool rc= FALSE;
  if (plugin_status(name, type) == SHOW_OPTION_YES)
    rc= TRUE;
  return rc;
}


SHOW_COMP_OPTION plugin_status(const char *name, size_t len, int type)
{
  LEX_STRING plugin_name= { (char *) name, len };
  return plugin_status(&plugin_name, type);
}


static plugin_ref intern_plugin_lock(LEX *lex, plugin_ref rc)
{
  st_plugin_int *pi= plugin_ref_to_int(rc);
  DBUG_ENTER("intern_plugin_lock");

  mysql_mutex_assert_owner(&LOCK_plugin);

  if (pi->state & (PLUGIN_IS_READY | PLUGIN_IS_UNINITIALIZED |
                   PLUGIN_IS_DELETED))
  {
    plugin_ref plugin;
#ifdef DBUG_OFF
    /*
      In optimized builds we don't do reference counting for built-in
      (plugin->plugin_dl == 0) plugins.
    */
    if (!pi->plugin_dl)
      DBUG_RETURN(pi);

    plugin= pi;
#else
    /*
      For debugging, we do an additional malloc which allows the
      memory manager and/or valgrind to track locked references and
      double unlocks to aid resolving reference counting problems.
    */
    if (!(plugin= (plugin_ref) my_malloc(sizeof(pi), MYF(MY_WME))))
      DBUG_RETURN(NULL);

    *plugin= pi;
#endif
    pi->ref_count++;
    DBUG_PRINT("lock",("thd: 0x%lx  plugin: \"%s\" LOCK ref_count: %d",
                       (long) current_thd, pi->name.str, pi->ref_count));

    if (lex)
      insert_dynamic(&lex->plugins, (uchar*)&plugin);
    DBUG_RETURN(plugin);
  }
  DBUG_RETURN(NULL);
}


plugin_ref plugin_lock(THD *thd, plugin_ref ptr)
{
  LEX *lex= thd ? thd->lex : 0;
  plugin_ref rc;
  DBUG_ENTER("plugin_lock");

#ifdef DBUG_OFF
  /*
    In optimized builds we don't do reference counting for built-in
    (plugin->plugin_dl == 0) plugins.

    Note that we access plugin->plugin_dl outside of LOCK_plugin, and for
    dynamic plugins a 'plugin' could correspond to plugin that was unloaded
    meanwhile!  But because st_plugin_int is always allocated on
    plugin_mem_root, the pointer can never be invalid - the memory is never
    freed.
    Of course, the memory that 'plugin' points to can be overwritten by
    another plugin being loaded, but plugin->plugin_dl can never change
    from zero to non-zero or vice versa.
    That is, it's always safe to check for plugin->plugin_dl==0 even
    without a mutex.
  */
  if (! plugin_dlib(ptr))
  {
    plugin_ref_to_int(ptr)->locks_total++;
    DBUG_RETURN(ptr);
  }
#endif
  mysql_mutex_lock(&LOCK_plugin);
  plugin_ref_to_int(ptr)->locks_total++;
  rc= intern_plugin_lock(lex, ptr);
  mysql_mutex_unlock(&LOCK_plugin);
  DBUG_RETURN(rc);
}


plugin_ref plugin_lock_by_name(THD *thd, const LEX_STRING *name, int type)
{
  LEX *lex= thd ? thd->lex : 0;
  plugin_ref rc= NULL;
  st_plugin_int *plugin;
  DBUG_ENTER("plugin_lock_by_name");
  mysql_mutex_lock(&LOCK_plugin);
  if ((plugin= plugin_find_internal(name, type)))
    rc= intern_plugin_lock(lex, plugin_int_to_ref(plugin));
  mysql_mutex_unlock(&LOCK_plugin);
  DBUG_RETURN(rc);
}


static st_plugin_int *plugin_insert_or_reuse(struct st_plugin_int *plugin)
{
  uint i;
  struct st_plugin_int *tmp;
  DBUG_ENTER("plugin_insert_or_reuse");
  for (i= 0; i < plugin_array.elements; i++)
  {
    tmp= *dynamic_element(&plugin_array, i, struct st_plugin_int **);
    if (tmp->state == PLUGIN_IS_FREED)
    {
      memcpy(tmp, plugin, sizeof(struct st_plugin_int));
      DBUG_RETURN(tmp);
    }
  }
  if (insert_dynamic(&plugin_array, (uchar*)&plugin))
    DBUG_RETURN(0);
  tmp= *dynamic_element(&plugin_array, plugin_array.elements - 1,
                        struct st_plugin_int **)=
       (struct st_plugin_int *) memdup_root(&plugin_mem_root, (uchar*)plugin,
                                            sizeof(struct st_plugin_int));
  DBUG_RETURN(tmp);
}


/*
  NOTE
    Requires that a write-lock is held on LOCK_system_variables_hash
*/
static bool plugin_add(MEM_ROOT *tmp_root,
                       const LEX_STRING *name, LEX_STRING *dl, int report)
{
  struct st_plugin_int tmp;
  struct st_maria_plugin *plugin;
  uint oks= 0, errs= 0;
  DBUG_ENTER("plugin_add");
  DBUG_PRINT("enter", ("name: %s  dl: %s", name->str, dl->str));

  if (name->str && plugin_find_internal(name, MYSQL_ANY_PLUGIN))
  {
    report_error(report, ER_UDF_EXISTS, name->str);
    DBUG_RETURN(TRUE);
  }
  /* Clear the whole struct to catch future extensions. */
  bzero((char*) &tmp, sizeof(tmp));
  fix_dl_name(tmp_root, dl);
  if (! (tmp.plugin_dl= plugin_dl_add(dl, report)))
    DBUG_RETURN(TRUE);
  /* Find plugin by name */
  for (plugin= tmp.plugin_dl->plugins; plugin->info; plugin++)
  {
    tmp.name.str= (char *)plugin->name;
    tmp.name.length= strlen(plugin->name);

    if (plugin->type < 0 || plugin->type >= MYSQL_MAX_PLUGIN_TYPE_NUM)
      continue; // invalid plugin

    if (name->str && my_strnncoll(system_charset_info,
                                  (const uchar *)name->str, name->length,
                                  (const uchar *)tmp.name.str, tmp.name.length))
      continue; // plugin name doesn't match

    if (!name->str && plugin_find_internal(&tmp.name, MYSQL_ANY_PLUGIN))
      continue; // already installed

      struct st_plugin_int *tmp_plugin_ptr;
      if (*(int*)plugin->info <
          min_plugin_info_interface_version[plugin->type] ||
          ((*(int*)plugin->info) >> 8) >
          (cur_plugin_info_interface_version[plugin->type] >> 8))
      {
        char buf[256];
        strxnmov(buf, sizeof(buf) - 1, "API version for ",
                 plugin_type_names[plugin->type].str,
                 " plugin ", tmp.name.str,
                 " not supported by this version of the server", NullS);
        report_error(report, ER_CANT_OPEN_LIBRARY, dl->str, ENOEXEC, buf);
        goto err;
      }
      if (plugin_maturity_map[plugin->maturity] < plugin_maturity)
      {
        char buf[256];
        strxnmov(buf, sizeof(buf) - 1, "Loading of ",
                 plugin_maturity_names[plugin->maturity],
                 " plugin ", tmp.name.str,
                 " is prohibited by --plugin-maturity=",
                 plugin_maturity_names[plugin_maturity],
                 NullS);
        report_error(report, ER_CANT_OPEN_LIBRARY, dl->str, EPERM, buf);
        goto err;
      }
      tmp.plugin= plugin;
      tmp.ref_count= 0;
      tmp.state= PLUGIN_IS_UNINITIALIZED;
      tmp.load_option= PLUGIN_ON;

      if (!(tmp_plugin_ptr= plugin_insert_or_reuse(&tmp)))
        goto err;
      plugin_array_version++;
      if (my_hash_insert(&plugin_hash[plugin->type], (uchar*)tmp_plugin_ptr))
        tmp_plugin_ptr->state= PLUGIN_IS_FREED;
      init_alloc_root(&tmp_plugin_ptr->mem_root, 4096, 4096, MYF(0));

    if (name->str)
      DBUG_RETURN(FALSE); // all done

    oks++;
    tmp.plugin_dl->ref_count++;
    continue; // otherwise - go on

err:
    errs++;
    if (name->str)
      break;
  }

  if (errs == 0 && oks == 0) // no plugin was found
    report_error(report, ER_CANT_FIND_DL_ENTRY, name->str);

  plugin_dl_del(tmp.plugin_dl);
  DBUG_RETURN(errs > 0 || oks == 0);
}


static void plugin_deinitialize(struct st_plugin_int *plugin, bool ref_check)
{
  /*
    we don't want to hold the LOCK_plugin mutex as it may cause
    deinitialization to deadlock if plugins have worker threads
    with plugin locks
  */
  mysql_mutex_assert_not_owner(&LOCK_plugin);

  if (plugin->plugin->status_vars)
  {
    /*
      historical ndb behavior caused MySQL plugins to specify
      status var names in full, with the plugin name prefix.
      this was never fixed in MySQL.
      MariaDB fixes that but support MySQL style too.
    */
    SHOW_VAR *show_vars= plugin->plugin->status_vars;
    SHOW_VAR tmp_array[2]= {
      {plugin->plugin->name, (char*)plugin->plugin->status_vars, SHOW_ARRAY},
      {0, 0, SHOW_UNDEF}
    };
    if (strncasecmp(show_vars->name, plugin->name.str, plugin->name.length))
      show_vars= tmp_array;

    remove_status_vars(show_vars);
  }

  if (plugin_type_deinitialize[plugin->plugin->type])
  {
    if ((*plugin_type_deinitialize[plugin->plugin->type])(plugin))
    {
      sql_print_error("Plugin '%s' of type %s failed deinitialization",
                      plugin->name.str, plugin_type_names[plugin->plugin->type].str);
    }
  }
  else if (plugin->plugin->deinit)
  {
    DBUG_PRINT("info", ("Deinitializing plugin: '%s'", plugin->name.str));
    if (plugin->plugin->deinit(plugin))
    {
      DBUG_PRINT("warning", ("Plugin '%s' deinit function returned error.",
                             plugin->name.str));
    }
  }
  plugin->state= PLUGIN_IS_UNINITIALIZED;

  /* maintain the obsolete @@have_innodb variable */
  if (!my_strcasecmp(&my_charset_latin1, plugin->name.str, "InnoDB"))
    have_innodb= SHOW_OPTION_DISABLED;

  /*
    We do the check here because NDB has a worker THD which doesn't
    exit until NDB is shut down.
  */
  if (ref_check && plugin->ref_count)
    sql_print_error("Plugin '%s' has ref_count=%d after deinitialization.",
                    plugin->name.str, plugin->ref_count);

  restore_pluginvar_names(plugin->system_vars);
}

static void plugin_del(struct st_plugin_int *plugin)
{
  DBUG_ENTER("plugin_del");
  mysql_mutex_assert_owner(&LOCK_plugin);
  /* Free allocated strings before deleting the plugin. */
  plugin_vars_free_values(plugin->system_vars);
  my_hash_delete(&plugin_hash[plugin->plugin->type], (uchar*)plugin);
  plugin_dl_del(plugin->plugin_dl);
  plugin->state= PLUGIN_IS_FREED;
  plugin_array_version++;
  free_root(&plugin->mem_root, MYF(0));
  DBUG_VOID_RETURN;
}

static void reap_plugins(void)
{
  uint count, idx;
  struct st_plugin_int *plugin, **reap, **list;

  mysql_mutex_assert_owner(&LOCK_plugin);

  if (!reap_needed)
    return;

  reap_needed= false;
  count= plugin_array.elements;
  reap= (struct st_plugin_int **)my_alloca(sizeof(plugin)*(count+1));
  *(reap++)= NULL;

  for (idx= 0; idx < count; idx++)
  {
    plugin= *dynamic_element(&plugin_array, idx, struct st_plugin_int **);
    if (plugin->state == PLUGIN_IS_DELETED && !plugin->ref_count)
    {
      /* change the status flag to prevent reaping by another thread */
      plugin->state= PLUGIN_IS_DYING;
      *(reap++)= plugin;
    }
  }

  mysql_mutex_unlock(&LOCK_plugin);

  list= reap;
  while ((plugin= *(--list)))
    plugin_deinitialize(plugin, true);

  mysql_mutex_lock(&LOCK_plugin);

  while ((plugin= *(--reap)))
    plugin_del(plugin);

  my_afree(reap);
}

static void intern_plugin_unlock(LEX *lex, plugin_ref plugin)
{
  int i;
  st_plugin_int *pi;
  DBUG_ENTER("intern_plugin_unlock");

  mysql_mutex_assert_owner(&LOCK_plugin);

  if (!plugin)
    DBUG_VOID_RETURN;

  pi= plugin_ref_to_int(plugin);

#ifdef DBUG_OFF
  if (!pi->plugin_dl)
    DBUG_VOID_RETURN;
#else
  my_free(plugin);
#endif

  if (lex)
  {
    /*
      Remove one instance of this plugin from the use list.
      We are searching backwards so that plugins locked last
      could be unlocked faster - optimizing for LIFO semantics.
    */
    for (i= lex->plugins.elements - 1; i >= 0; i--)
      if (plugin == *dynamic_element(&lex->plugins, i, plugin_ref*))
      {
        delete_dynamic_element(&lex->plugins, i);
        break;
      }
    DBUG_ASSERT(i >= 0);
  }

  DBUG_ASSERT(pi->ref_count);
  pi->ref_count--;

  DBUG_PRINT("lock",("thd: 0x%lx  plugin: \"%s\" UNLOCK ref_count: %d",
                     (long) current_thd, pi->name.str, pi->ref_count));

  if (pi->state == PLUGIN_IS_DELETED && !pi->ref_count)
    reap_needed= true;

  DBUG_VOID_RETURN;
}


void plugin_unlock(THD *thd, plugin_ref plugin)
{
  LEX *lex= thd ? thd->lex : 0;
  DBUG_ENTER("plugin_unlock");
  if (!plugin)
    DBUG_VOID_RETURN;
#ifdef DBUG_OFF
  /* built-in plugins don't need ref counting */
  if (!plugin_dlib(plugin))
    DBUG_VOID_RETURN;
#endif
  mysql_mutex_lock(&LOCK_plugin);
  intern_plugin_unlock(lex, plugin);
  reap_plugins();
  mysql_mutex_unlock(&LOCK_plugin);
  DBUG_VOID_RETURN;
}


void plugin_unlock_list(THD *thd, plugin_ref *list, uint count)
{
  LEX *lex= thd ? thd->lex : 0;
  DBUG_ENTER("plugin_unlock_list");
  if (count == 0)
    DBUG_VOID_RETURN;

  DBUG_ASSERT(list);
  mysql_mutex_lock(&LOCK_plugin);
  while (count--)
    intern_plugin_unlock(lex, *list++);
  reap_plugins();
  mysql_mutex_unlock(&LOCK_plugin);
  DBUG_VOID_RETURN;
}


static int plugin_initialize(MEM_ROOT *tmp_root, struct st_plugin_int *plugin,
                             int *argc, char **argv, bool options_only)
{
  int ret= 1;
  DBUG_ENTER("plugin_initialize");

  mysql_mutex_assert_owner(&LOCK_plugin);
  uint state= plugin->state;
  DBUG_ASSERT(state == PLUGIN_IS_UNINITIALIZED);

  mysql_mutex_unlock(&LOCK_plugin);

  mysql_rwlock_wrlock(&LOCK_system_variables_hash);
  if (test_plugin_options(tmp_root, plugin, argc, argv))
    state= PLUGIN_IS_DISABLED;
  mysql_rwlock_unlock(&LOCK_system_variables_hash);

  if (options_only || state == PLUGIN_IS_DISABLED)
  {
    ret= 0;
    goto err;
  }

  if (plugin_type_initialize[plugin->plugin->type])
  {
    if ((*plugin_type_initialize[plugin->plugin->type])(plugin))
    {
      sql_print_error("Plugin '%s' registration as a %s failed.",
                      plugin->name.str, plugin_type_names[plugin->plugin->type].str);
      goto err;
    }
  }
  else if (plugin->plugin->init)
  {
    if (plugin->plugin->init(plugin))
    {
      sql_print_error("Plugin '%s' init function returned error.",
                      plugin->name.str);
      goto err;
    }
  }
  state= PLUGIN_IS_READY; // plugin->init() succeeded

  if (plugin->plugin->status_vars)
  {
    /*
      historical ndb behavior caused MySQL plugins to specify
      status var names in full, with the plugin name prefix.
      this was never fixed in MySQL.
      MariaDB fixes that, but supports MySQL style too.
    */
    SHOW_VAR *show_vars= plugin->plugin->status_vars;
    SHOW_VAR tmp_array[2]= {
      {plugin->plugin->name, (char*)plugin->plugin->status_vars, SHOW_ARRAY},
      {0, 0, SHOW_UNDEF}
    };
    if (strncasecmp(show_vars->name, plugin->name.str, plugin->name.length))
      show_vars= tmp_array;

    if (add_status_vars(show_vars))
      goto err;
  }

  /*
    set the plugin attribute of plugin's sys vars so they are pointing
    to the active plugin
  */
  if (plugin->system_vars)
  {
    sys_var_pluginvar *var= plugin->system_vars->cast_pluginvar();
    for (;;)
    {
      var->plugin= plugin;
      if (!var->next)
        break;
      var= var->next->cast_pluginvar();
    }
  }

  ret= 0;

err:
  if (ret)
    restore_pluginvar_names(plugin->system_vars);

  mysql_mutex_lock(&LOCK_plugin);
  plugin->state= state;

  /* maintain the obsolete @@have_innodb variable */
  if (!my_strcasecmp(&my_charset_latin1, plugin->name.str, "InnoDB"))
    have_innodb= state & PLUGIN_IS_READY ? SHOW_OPTION_YES
                                         : SHOW_OPTION_DISABLED;

  DBUG_RETURN(ret);
}


extern "C" uchar *get_plugin_hash_key(const uchar *, size_t *, my_bool);
extern "C" uchar *get_bookmark_hash_key(const uchar *, size_t *, my_bool);


uchar *get_plugin_hash_key(const uchar *buff, size_t *length,
                           my_bool not_used __attribute__((unused)))
{
  struct st_plugin_int *plugin= (st_plugin_int *)buff;
  *length= (uint)plugin->name.length;
  return((uchar *)plugin->name.str);
}


uchar *get_bookmark_hash_key(const uchar *buff, size_t *length,
                             my_bool not_used __attribute__((unused)))
{
  struct st_bookmark *var= (st_bookmark *)buff;
  *length= var->name_len + 1;
  return (uchar*) var->key;
}

static inline void convert_dash_to_underscore(char *str, int len)
{
  for (char *p= str; p <= str+len; p++)
    if (*p == '-')
      *p= '_';
}

static inline void convert_underscore_to_dash(char *str, int len)
{
  for (char *p= str; p <= str+len; p++)
    if (*p == '_')
      *p= '-';
}

#ifdef HAVE_PSI_INTERFACE
static PSI_mutex_key key_LOCK_plugin;

static PSI_mutex_info all_plugin_mutexes[]=
{
  { &key_LOCK_plugin, "LOCK_plugin", PSI_FLAG_GLOBAL}
};

static void init_plugin_psi_keys(void)
{
  const char* category= "sql";
  int count;

  if (PSI_server == NULL)
    return;

  count= array_elements(all_plugin_mutexes);
  PSI_server->register_mutex(category, all_plugin_mutexes, count);
}
#endif /* HAVE_PSI_INTERFACE */

/*
  The logic is that we first load and initialize all compiled in plugins.
  From there we load up the dynamic types (assuming we have not been told to
  skip this part).

  Finally we initialize everything, aka the dynamic that have yet to initialize.
*/
int plugin_init(int *argc, char **argv, int flags)
{
  uint i;
  bool is_myisam;
  struct st_maria_plugin **builtins;
  struct st_maria_plugin *plugin;
  struct st_plugin_int tmp, *plugin_ptr, **reap;
  MEM_ROOT tmp_root;
  bool reaped_mandatory_plugin= false;
  bool mandatory= true;
  DBUG_ENTER("plugin_init");

  if (initialized)
    DBUG_RETURN(0);

  dlopen_count =0;

#ifdef HAVE_PSI_INTERFACE
  init_plugin_psi_keys();
#endif

<<<<<<< HEAD
  init_alloc_root(&plugin_mem_root, 4096, 4096, MYF(0));
  init_alloc_root(&tmp_root, 4096, 4096, MYF(0));
=======
  init_alloc_root(&plugin_mem_root, 4096, 4096);
  init_alloc_root(&plugin_vars_mem_root, 4096, 4096);
  init_alloc_root(&tmp_root, 4096, 4096);
>>>>>>> 6b6d40fa

  if (my_hash_init(&bookmark_hash, &my_charset_bin, 16, 0, 0,
                   get_bookmark_hash_key, NULL, HASH_UNIQUE))
      goto err;


  mysql_mutex_init(key_LOCK_plugin, &LOCK_plugin, MY_MUTEX_INIT_FAST);

  if (my_init_dynamic_array(&plugin_dl_array,
                            sizeof(struct st_plugin_dl *), 16, 16, MYF(0)) ||
      my_init_dynamic_array(&plugin_array,
                            sizeof(struct st_plugin_int *), 16, 16, MYF(0)))
    goto err;

  for (i= 0; i < MYSQL_MAX_PLUGIN_TYPE_NUM; i++)
  {
    if (my_hash_init(&plugin_hash[i], system_charset_info, 16, 0, 0,
                     get_plugin_hash_key, NULL, HASH_UNIQUE))
      goto err;
  }

  /* prepare debug_sync service */
  DBUG_ASSERT(strcmp(list_of_services[4].name, "debug_sync_service") == 0);
  list_of_services[4].service= *(void**)&debug_sync_C_callback_ptr;

  mysql_mutex_lock(&LOCK_plugin);

  initialized= 1;

  /*
    First we register builtin plugins
  */
  for (builtins= mysql_mandatory_plugins; *builtins || mandatory; builtins++)
  {
    if (!*builtins)
    {
      builtins= mysql_optional_plugins;
      mandatory= false;
      if (!*builtins)
        break;
    }
    for (plugin= *builtins; plugin->info; plugin++)
    {
      if (opt_ignore_builtin_innodb &&
          !my_strnncoll(&my_charset_latin1, (const uchar*) plugin->name,
                        6, (const uchar*) "InnoDB", 6))
        continue;

      bzero(&tmp, sizeof(tmp));
      tmp.plugin= plugin;
      tmp.name.str= (char *)plugin->name;
      tmp.name.length= strlen(plugin->name);
      tmp.state= 0;
      tmp.load_option= mandatory ? PLUGIN_FORCE : PLUGIN_ON;

      for (i=0; i < array_elements(override_plugin_load_policy); i++)
      {
        if (!my_strcasecmp(&my_charset_latin1, plugin->name,
                           override_plugin_load_policy[i].plugin_name))
        {
          tmp.load_option= override_plugin_load_policy[i].override;
          break;
        }
      }

      free_root(&tmp_root, MYF(MY_MARK_BLOCKS_FREE));
      tmp.state= PLUGIN_IS_UNINITIALIZED;
      if (register_builtin(plugin, &tmp, &plugin_ptr))
        goto err_unlock;

      is_myisam= !my_strcasecmp(&my_charset_latin1, plugin->name, "MyISAM");

      /*
        strictly speaking, we should to initialize all plugins,
        even for mysqld --help, because important subsystems
        may be disabled otherwise, and the help will be incomplete.
        For example, if the mysql.plugin table is not MyISAM.
        But for now it's an unlikely corner case, and to optimize
        mysqld --help for all other users, we will only initialize
        MyISAM here.
      */
      if (plugin_initialize(&tmp_root, plugin_ptr, argc, argv, !is_myisam &&
                            (flags & PLUGIN_INIT_SKIP_INITIALIZATION)))
      {
        if (mandatory)
          goto err_unlock;
        plugin_ptr->state= PLUGIN_IS_DISABLED;
      }

      /*
        initialize the global default storage engine so that it may
        not be null in any child thread.
      */
      if (is_myisam)
      {
        DBUG_ASSERT(!global_system_variables.table_plugin);
        global_system_variables.table_plugin=
          intern_plugin_lock(NULL, plugin_int_to_ref(plugin_ptr));
        DBUG_ASSERT(plugin_ptr->ref_count == 1);
      }
    }
  }

  /* should now be set to MyISAM storage engine */
  DBUG_ASSERT(global_system_variables.table_plugin);

  mysql_mutex_unlock(&LOCK_plugin);

  /* Register all dynamic plugins */
  if (!(flags & PLUGIN_INIT_SKIP_DYNAMIC_LOADING))
  {
    if (opt_plugin_load)
      plugin_load_list(&tmp_root, opt_plugin_load);
    if (!(flags & PLUGIN_INIT_SKIP_PLUGIN_TABLE))
      plugin_load(&tmp_root);
  }

  /*
    Now we initialize all remaining plugins
  */

  mysql_mutex_lock(&LOCK_plugin);
  reap= (st_plugin_int **) my_alloca((plugin_array.elements+1) * sizeof(void*));
  *(reap++)= NULL;

  for (i= 0; i < plugin_array.elements; i++)
  {
    plugin_ptr= *dynamic_element(&plugin_array, i, struct st_plugin_int **);
    if (plugin_ptr->plugin_dl && plugin_ptr->state == PLUGIN_IS_UNINITIALIZED)
    {
      if (plugin_initialize(&tmp_root, plugin_ptr, argc, argv,
                            (flags & PLUGIN_INIT_SKIP_INITIALIZATION)))
      {
        plugin_ptr->state= PLUGIN_IS_DYING;
        *(reap++)= plugin_ptr;
      }
    }
  }

  /*
    Check if any plugins have to be reaped
  */
  while ((plugin_ptr= *(--reap)))
  {
    mysql_mutex_unlock(&LOCK_plugin);
    if (plugin_ptr->load_option == PLUGIN_FORCE ||
        plugin_ptr->load_option == PLUGIN_FORCE_PLUS_PERMANENT)
      reaped_mandatory_plugin= TRUE;
    plugin_deinitialize(plugin_ptr, true);
    mysql_mutex_lock(&LOCK_plugin);
    plugin_del(plugin_ptr);
  }

  mysql_mutex_unlock(&LOCK_plugin);
  my_afree(reap);
  if (reaped_mandatory_plugin)
    goto err;

  free_root(&tmp_root, MYF(0));

  DBUG_RETURN(0);

err_unlock:
  mysql_mutex_unlock(&LOCK_plugin);
err:
  free_root(&tmp_root, MYF(0));
  DBUG_RETURN(1);
}


static bool register_builtin(struct st_maria_plugin *plugin,
                             struct st_plugin_int *tmp,
                             struct st_plugin_int **ptr)
{
  DBUG_ENTER("register_builtin");
  tmp->ref_count= 0;
  tmp->plugin_dl= 0;

  if (insert_dynamic(&plugin_array, (uchar*)&tmp))
    DBUG_RETURN(1);

  *ptr= *dynamic_element(&plugin_array, plugin_array.elements - 1,
                         struct st_plugin_int **)=
        (struct st_plugin_int *) memdup_root(&plugin_mem_root, (uchar*)tmp,
                                             sizeof(struct st_plugin_int));

  if (my_hash_insert(&plugin_hash[plugin->type],(uchar*) *ptr))
    DBUG_RETURN(1);

  DBUG_RETURN(0);
}


/*
  called only by plugin_init()
*/
static void plugin_load(MEM_ROOT *tmp_root)
{
  TABLE_LIST tables;
  TABLE *table;
  READ_RECORD read_record_info;
  int error;
  THD *new_thd= new THD;
  bool result;
  DBUG_ENTER("plugin_load");

  new_thd->thread_stack= (char*) &tables;
  new_thd->store_globals();
  new_thd->db= my_strdup("mysql", MYF(0));
  new_thd->db_length= 5;
  bzero((char*) &new_thd->net, sizeof(new_thd->net));
  tables.init_one_table("mysql", 5, "plugin", 6, "plugin", TL_READ);
  tables.open_strategy= TABLE_LIST:: IF_EMBEDDED(OPEN_IF_EXISTS, OPEN_NORMAL);

  result= open_and_lock_tables(new_thd, &tables, FALSE, MYSQL_LOCK_IGNORE_TIMEOUT);

  table= tables.table;
  if (IF_EMBEDDED(!table, false))
    goto end;

  if (result)
  {
    DBUG_PRINT("error",("Can't open plugin table"));
    if (!opt_help)
      sql_print_error("Can't open the mysql.plugin table. Please "
                      "run mysql_upgrade to create it.");
    else
      sql_print_warning("Could not open mysql.plugin table. Some options may be missing from the help text");
    goto end;
  }

  if (init_read_record(&read_record_info, new_thd, table, NULL, 1, 0, FALSE))
  {
    sql_print_error("Could not initialize init_read_record; Plugins not "
                    "loaded");
    goto end;
  }
  table->use_all_columns();
  while (!(error= read_record_info.read_record(&read_record_info)))
  {
    DBUG_PRINT("info", ("init plugin record"));
    String str_name, str_dl;
    get_field(tmp_root, table->field[0], &str_name);
    get_field(tmp_root, table->field[1], &str_dl);

    LEX_STRING name= {(char *)str_name.ptr(), str_name.length()};
    LEX_STRING dl= {(char *)str_dl.ptr(), str_dl.length()};

    /*
      there're no other threads running yet, so we don't need a mutex.
      but plugin_add() before is designed to work in multi-threaded
      environment, and it uses mysql_mutex_assert_owner(), so we lock
      the mutex here to satisfy the assert
    */
    mysql_mutex_lock(&LOCK_plugin);
    if (plugin_add(tmp_root, &name, &dl, REPORT_TO_LOG))
      sql_print_warning("Couldn't load plugin named '%s' with soname '%s'.",
                        str_name.c_ptr(), str_dl.c_ptr());
    free_root(tmp_root, MYF(MY_MARK_BLOCKS_FREE));
    mysql_mutex_unlock(&LOCK_plugin);
  }
  if (error > 0)
    sql_print_error(ER(ER_GET_ERRNO), my_errno, table->file->table_type());
  end_read_record(&read_record_info);
  table->m_needs_reopen= TRUE;                  // Force close to free memory
  close_mysql_tables(new_thd);
end:
  /* Remember that we don't have a THD */
  delete new_thd;
  set_current_thd(0);
  DBUG_VOID_RETURN;
}


/*
  called only by plugin_init()
*/
static bool plugin_load_list(MEM_ROOT *tmp_root, const char *list)
{
  char buffer[FN_REFLEN];
  LEX_STRING name= {buffer, 0}, dl= {NULL, 0}, *str= &name;
  char *p= buffer;
  DBUG_ENTER("plugin_load_list");
  while (list)
  {
    if (p == buffer + sizeof(buffer) - 1)
    {
      sql_print_error("plugin-load parameter too long");
      DBUG_RETURN(TRUE);
    }

    switch ((*(p++)= *(list++))) {
    case '\0':
      list= NULL; /* terminate the loop */
      /* fall through */
#ifndef __WIN__
    case ':':     /* can't use this as delimiter as it may be drive letter */
#endif
    case ';':
      str->str[str->length]= '\0';
      if (str == &name)  // load all plugins in named module
      {
        if (!name.length)
        {
          p--;    /* reset pointer */
          continue;
        }

        dl= name;
        mysql_mutex_lock(&LOCK_plugin);
        free_root(tmp_root, MYF(MY_MARK_BLOCKS_FREE));
        name.str= 0; // load everything
        if (plugin_add(tmp_root, &name, &dl, REPORT_TO_LOG))
          goto error;
      }
      else
      {
        free_root(tmp_root, MYF(MY_MARK_BLOCKS_FREE));
        mysql_mutex_lock(&LOCK_plugin);
        if (plugin_add(tmp_root, &name, &dl, REPORT_TO_LOG))
          goto error;
      }
      mysql_mutex_unlock(&LOCK_plugin);
      name.length= dl.length= 0;
      dl.str= NULL; name.str= p= buffer;
      str= &name;
      continue;
    case '=':
    case '#':
      if (str == &name)
      {
        name.str[name.length]= '\0';
        str= &dl;
        str->str= p;
        continue;
      }
    default:
      str->length++;
      continue;
    }
  }
  DBUG_RETURN(FALSE);
error:
  mysql_mutex_unlock(&LOCK_plugin);
  if (name.str)
    sql_print_error("Couldn't load plugin '%s' from '%s'.",
                    name.str, dl.str);
  else
    sql_print_error("Couldn't load plugins from '%s'.", dl.str);
  DBUG_RETURN(TRUE);
}


void plugin_shutdown(void)
{
  uint i, count= plugin_array.elements;
  struct st_plugin_int **plugins, *plugin;
  struct st_plugin_dl **dl;
  DBUG_ENTER("plugin_shutdown");

  if (initialized)
  {
    mysql_mutex_lock(&LOCK_plugin);

    reap_needed= true;

    /*
      We want to shut down plugins in a reasonable order, this will
      become important when we have plugins which depend upon each other.
      Circular references cannot be reaped so they are forced afterwards.
      TODO: Have an additional step here to notify all active plugins that
      shutdown is requested to allow plugins to deinitialize in parallel.
    */
    while (reap_needed && (count= plugin_array.elements))
    {
      reap_plugins();
      for (i= 0; i < count; i++)
      {
        plugin= *dynamic_element(&plugin_array, i, struct st_plugin_int **);
        if (plugin->state == PLUGIN_IS_READY)
        {
          plugin->state= PLUGIN_IS_DELETED;
          reap_needed= true;
        }
      }
      if (!reap_needed)
      {
        /*
          release any plugin references held.
        */
        unlock_variables(NULL, &global_system_variables);
        unlock_variables(NULL, &max_system_variables);
      }
    }

    plugins= (struct st_plugin_int **) my_alloca(sizeof(void*) * (count+1));

    /*
      If we have any plugins which did not die cleanly, we force shutdown
    */
    for (i= 0; i < count; i++)
    {
      plugins[i]= *dynamic_element(&plugin_array, i, struct st_plugin_int **);
      /* change the state to ensure no reaping races */
      if (plugins[i]->state == PLUGIN_IS_DELETED)
        plugins[i]->state= PLUGIN_IS_DYING;
    }
    mysql_mutex_unlock(&LOCK_plugin);

    /*
      We loop through all plugins and call deinit() if they have one.
    */
    for (i= 0; i < count; i++)
      if (!(plugins[i]->state & (PLUGIN_IS_UNINITIALIZED | PLUGIN_IS_FREED |
                                 PLUGIN_IS_DISABLED)))
      {
        sql_print_warning("Plugin '%s' will be forced to shutdown",
                          plugins[i]->name.str);
        /*
          We are forcing deinit on plugins so we don't want to do a ref_count
          check until we have processed all the plugins.
        */
        plugin_deinitialize(plugins[i], false);
      }

    /*
      It's perfectly safe not to lock LOCK_plugin, as there're no
      concurrent threads anymore. But some functions called from here
      use mysql_mutex_assert_owner(), so we lock the mutex to satisfy it
    */
    mysql_mutex_lock(&LOCK_plugin);

    /*
      We defer checking ref_counts until after all plugins are deinitialized
      as some may have worker threads holding on to plugin references.
    */
    for (i= 0; i < count; i++)
    {
      if (plugins[i]->ref_count)
        sql_print_error("Plugin '%s' has ref_count=%d after shutdown.",
                        plugins[i]->name.str, plugins[i]->ref_count);
      if (plugins[i]->state & PLUGIN_IS_UNINITIALIZED ||
          plugins[i]->state & PLUGIN_IS_DISABLED)
        plugin_del(plugins[i]);
    }

    /*
      Now we can deallocate all memory.
    */

    cleanup_variables(NULL, &global_system_variables);
    cleanup_variables(NULL, &max_system_variables);
    mysql_mutex_unlock(&LOCK_plugin);

    initialized= 0;
    mysql_mutex_destroy(&LOCK_plugin);

    my_afree(plugins);
  }

  /* Dispose of the memory */

  for (i= 0; i < MYSQL_MAX_PLUGIN_TYPE_NUM; i++)
    my_hash_free(&plugin_hash[i]);
  delete_dynamic(&plugin_array);

  count= plugin_dl_array.elements;
  dl= (struct st_plugin_dl **)my_alloca(sizeof(void*) * count);
  for (i= 0; i < count; i++)
    dl[i]= *dynamic_element(&plugin_dl_array, i, struct st_plugin_dl **);
  for (i= 0; i < plugin_dl_array.elements; i++)
    free_plugin_mem(dl[i]);
  my_afree(dl);
  delete_dynamic(&plugin_dl_array);

  my_hash_free(&bookmark_hash);
  free_root(&plugin_mem_root, MYF(0));
  free_root(&plugin_vars_mem_root, MYF(0));

  global_variables_dynamic_size= 0;

  DBUG_VOID_RETURN;
}

/**
  complete plugin installation (after plugin_add).

  That is, initialize it, and update mysql.plugin table
*/
static bool finalize_install(THD *thd, TABLE *table, const LEX_STRING *name,
                             int *argc, char **argv)
{
  struct st_plugin_int *tmp= plugin_find_internal(name, MYSQL_ANY_PLUGIN);
  int error;
  DBUG_ASSERT(tmp);
  mysql_mutex_assert_owner(&LOCK_plugin); // because of tmp->state

  if (tmp->state != PLUGIN_IS_UNINITIALIZED)
  {
    /* already installed */
    return 0;
  }
  else
  {
    if (plugin_initialize(thd->mem_root, tmp, argc, argv, false))
    {
      report_error(REPORT_TO_USER, ER_CANT_INITIALIZE_UDF, name->str,
                   "Plugin initialization function failed.");
      tmp->state= PLUGIN_IS_DELETED;
      return 1;
    }
  }
  if (tmp->state == PLUGIN_IS_DISABLED)
  {
    if (global_system_variables.log_warnings)
      push_warning_printf(thd, MYSQL_ERROR::WARN_LEVEL_WARN,
                          ER_CANT_INITIALIZE_UDF, ER(ER_CANT_INITIALIZE_UDF),
                          name->str, "Plugin is disabled");
  }

  /*
    We do not replicate the INSTALL PLUGIN statement. Disable binlogging
    of the insert into the plugin table, so that it is not replicated in
    row based mode.
  */
  tmp_disable_binlog(thd);
  table->use_all_columns();
  restore_record(table, s->default_values);
  table->field[0]->store(name->str, name->length, system_charset_info);
  table->field[1]->store(tmp->plugin_dl->dl.str, tmp->plugin_dl->dl.length,
                         files_charset_info);
  error= table->file->ha_write_row(table->record[0]);
  reenable_binlog(thd);
  if (error)
  {
    table->file->print_error(error, MYF(0));
    tmp->state= PLUGIN_IS_DELETED;
    return 1;
  }
  return 0;
}

bool mysql_install_plugin(THD *thd, const LEX_STRING *name,
                          const LEX_STRING *dl_arg)
{
  TABLE_LIST tables;
  TABLE *table;
  LEX_STRING dl= *dl_arg;
  bool error;
  int argc=orig_argc;
  char **argv=orig_argv;
  DBUG_ENTER("mysql_install_plugin");

  if (opt_noacl)
  {
    my_error(ER_OPTION_PREVENTS_STATEMENT, MYF(0), "--skip-grant-tables");
    DBUG_RETURN(TRUE);
  }

  tables.init_one_table("mysql", 5, "plugin", 6, "plugin", TL_WRITE);
  if (check_table_access(thd, INSERT_ACL, &tables, FALSE, 1, FALSE))
    DBUG_RETURN(TRUE);

  /* need to open before acquiring LOCK_plugin or it will deadlock */
  if (! (table = open_ltable(thd, &tables, TL_WRITE,
                             MYSQL_LOCK_IGNORE_TIMEOUT)))
    DBUG_RETURN(TRUE);

  if (my_load_defaults(MYSQL_CONFIG_NAME, load_default_groups, &argc, &argv, NULL))
  {
    report_error(REPORT_TO_USER, ER_PLUGIN_IS_NOT_LOADED, name->str);
    DBUG_RETURN(TRUE);
  }

  /*
    Pre-acquire audit plugins for events that may potentially occur
    during [UN]INSTALL PLUGIN.

    When audit event is triggered, audit subsystem acquires interested
    plugins by walking through plugin list. Evidently plugin list
    iterator protects plugin list by acquiring LOCK_plugin, see
    plugin_foreach_with_mask().

    On the other hand [UN]INSTALL PLUGIN is acquiring LOCK_plugin
    rather for a long time.

    When audit event is triggered during [UN]INSTALL PLUGIN, plugin
    list iterator acquires the same lock (within the same thread)
    second time.

    This hack should be removed when LOCK_plugin is fixed so it
    protects only what it supposed to protect.

    See also mysql_uninstall_plugin() and initialize_audit_plugin()
  */
  unsigned long event_class_mask[MYSQL_AUDIT_CLASS_MASK_SIZE] =
  { MYSQL_AUDIT_GENERAL_CLASSMASK };
  mysql_audit_acquire_plugins(thd, event_class_mask);

  mysql_mutex_lock(&LOCK_plugin);
  error= plugin_add(thd->mem_root, name, &dl, REPORT_TO_USER);
  if (error)
    goto err;

  if (name->str)
    error= finalize_install(thd, table, name, &argc, argv);
  else
  {
    st_plugin_dl *plugin_dl= plugin_dl_find(&dl);
    struct st_maria_plugin *plugin;
    for (plugin= plugin_dl->plugins; plugin->info; plugin++)
    {
      LEX_STRING str= { const_cast<char*>(plugin->name), strlen(plugin->name) };
      error|= finalize_install(thd, table, &str, &argc, argv);
    }
  }

  if (error)
  {
    reap_needed= true;
    reap_plugins();
  }
err:
  mysql_mutex_unlock(&LOCK_plugin);
  if (argv)
    free_defaults(argv);
  DBUG_RETURN(error);
}


static bool do_uninstall(THD *thd, TABLE *table, const LEX_STRING *name)
{
  struct st_plugin_int *plugin;
  mysql_mutex_assert_owner(&LOCK_plugin);

  if (!(plugin= plugin_find_internal(name, MYSQL_ANY_PLUGIN)) ||
      plugin->state & (PLUGIN_IS_UNINITIALIZED | PLUGIN_IS_DYING))
  {
    my_error(ER_SP_DOES_NOT_EXIST, MYF(0), "PLUGIN", name->str);
    return 1;
  }
  if (!plugin->plugin_dl)
  {
    my_error(ER_PLUGIN_DELETE_BUILTIN, MYF(0));
    return 1;
  }
  if (plugin->load_option == PLUGIN_FORCE_PLUS_PERMANENT)
  {
    my_error(ER_PLUGIN_IS_PERMANENT, MYF(0), name->str);
    return 1;
  }

  plugin->state= PLUGIN_IS_DELETED;
  if (plugin->ref_count)
    push_warning(thd, MYSQL_ERROR::WARN_LEVEL_WARN,
                 WARN_PLUGIN_BUSY, ER(WARN_PLUGIN_BUSY));
  else
    reap_needed= true;

  uchar user_key[MAX_KEY_LENGTH];
  table->use_all_columns();
  table->field[0]->store(name->str, name->length, system_charset_info);
  key_copy(user_key, table->record[0], table->key_info,
           table->key_info->key_length);
  if (! table->file->ha_index_read_idx_map(table->record[0], 0, user_key,
                                           HA_WHOLE_KEY, HA_READ_KEY_EXACT))
  {
    int error;
    /*
      We do not replicate the UNINSTALL PLUGIN statement. Disable binlogging
      of the delete from the plugin table, so that it is not replicated in
      row based mode.
    */
    tmp_disable_binlog(thd);
    error= table->file->ha_delete_row(table->record[0]);
    reenable_binlog(thd);
    if (error)
    {
      table->file->print_error(error, MYF(0));
      return 1;
    }
  }
  return 0;
}


bool mysql_uninstall_plugin(THD *thd, const LEX_STRING *name,
                            const LEX_STRING *dl_arg)
{
  TABLE *table;
  TABLE_LIST tables;
  LEX_STRING dl= *dl_arg;
  bool error= false;
  DBUG_ENTER("mysql_uninstall_plugin");

  if (opt_noacl)
  {
    my_error(ER_OPTION_PREVENTS_STATEMENT, MYF(0), "--skip-grant-tables");
    DBUG_RETURN(TRUE);
  }

  tables.init_one_table("mysql", 5, "plugin", 6, "plugin", TL_WRITE);

  if (check_table_access(thd, DELETE_ACL, &tables, FALSE, 1, FALSE))
    DBUG_RETURN(TRUE);

  /* need to open before acquiring LOCK_plugin or it will deadlock */
  if (! (table= open_ltable(thd, &tables, TL_WRITE, MYSQL_LOCK_IGNORE_TIMEOUT)))
    DBUG_RETURN(TRUE);

  /*
    Pre-acquire audit plugins for events that may potentially occur
    during [UN]INSTALL PLUGIN.

    When audit event is triggered, audit subsystem acquires interested
    plugins by walking through plugin list. Evidently plugin list
    iterator protects plugin list by acquiring LOCK_plugin, see
    plugin_foreach_with_mask().

    On the other hand [UN]INSTALL PLUGIN is acquiring LOCK_plugin
    rather for a long time.

    When audit event is triggered during [UN]INSTALL PLUGIN, plugin
    list iterator acquires the same lock (within the same thread)
    second time.

    This hack should be removed when LOCK_plugin is fixed so it
    protects only what it supposed to protect.

    See also mysql_install_plugin() and initialize_audit_plugin()
  */
  unsigned long event_class_mask[MYSQL_AUDIT_CLASS_MASK_SIZE] =
  { MYSQL_AUDIT_GENERAL_CLASSMASK };
  mysql_audit_acquire_plugins(thd, event_class_mask);

  mysql_mutex_lock(&LOCK_plugin);

  if (name->str)
    error= do_uninstall(thd, table, name);
  else
  {
    fix_dl_name(thd->mem_root, &dl);
    st_plugin_dl *plugin_dl= plugin_dl_find(&dl);
    if (plugin_dl)
    {
      for (struct st_maria_plugin *plugin= plugin_dl->plugins;
           plugin->info; plugin++)
      {
        LEX_STRING str= { const_cast<char*>(plugin->name), strlen(plugin->name) };
        error|= do_uninstall(thd, table, &str);
      }
    }
    else
    {
      my_error(ER_SP_DOES_NOT_EXIST, MYF(0), "SONAME", dl.str);
      error= true;
    }
  }
  reap_plugins();

  mysql_mutex_unlock(&LOCK_plugin);
  DBUG_RETURN(error);
}


bool plugin_foreach_with_mask(THD *thd, plugin_foreach_func *func,
                       int type, uint state_mask, void *arg)
{
  uint idx, total;
  struct st_plugin_int *plugin, **plugins;
  int version=plugin_array_version;
  DBUG_ENTER("plugin_foreach_with_mask");

  if (!initialized)
    DBUG_RETURN(FALSE);

  state_mask= ~state_mask; // do it only once

  mysql_mutex_lock(&LOCK_plugin);
  total= type == MYSQL_ANY_PLUGIN ? plugin_array.elements
                                  : plugin_hash[type].records;
  /*
    Do the alloca out here in case we do have a working alloca:
        leaving the nested stack frame invalidates alloca allocation.
  */
  plugins=(struct st_plugin_int **)my_alloca(total*sizeof(plugin));
  if (type == MYSQL_ANY_PLUGIN)
  {
    for (idx= 0; idx < total; idx++)
    {
      plugin= *dynamic_element(&plugin_array, idx, struct st_plugin_int **);
      plugins[idx]= !(plugin->state & state_mask) ? plugin : NULL;
    }
  }
  else
  {
    HASH *hash= plugin_hash + type;
    for (idx= 0; idx < total; idx++)
    {
      plugin= (struct st_plugin_int *) my_hash_element(hash, idx);
      plugins[idx]= !(plugin->state & state_mask) ? plugin : NULL;
    }
  }
  mysql_mutex_unlock(&LOCK_plugin);

  for (idx= 0; idx < total; idx++)
  {
    if (unlikely(version != plugin_array_version))
    {
      mysql_mutex_lock(&LOCK_plugin);
      for (uint i=idx; i < total; i++)
        if (plugins[i] && plugins[i]->state & state_mask)
          plugins[i]=0;
      mysql_mutex_unlock(&LOCK_plugin);
    }
    plugin= plugins[idx];
    /* It will stop iterating on first engine error when "func" returns TRUE */
    if (plugin && func(thd, plugin_int_to_ref(plugin), arg))
        goto err;
  }

  my_afree(plugins);
  DBUG_RETURN(FALSE);
err:
  my_afree(plugins);
  DBUG_RETURN(TRUE);
}


static bool plugin_dl_foreach_internal(THD *thd, st_plugin_dl *plugin_dl,
                                       st_maria_plugin *plug,
                                       plugin_foreach_func *func, void *arg)
{
  for (; plug->name; plug++)
  {
    st_plugin_int tmp, *plugin;

    tmp.name.str= const_cast<char*>(plug->name);
    tmp.name.length= strlen(plug->name);
    tmp.plugin= plug;
    tmp.plugin_dl= plugin_dl;

    mysql_mutex_lock(&LOCK_plugin);
    if ((plugin= plugin_find_internal(&tmp.name, MYSQL_ANY_PLUGIN)) &&
        plugin->plugin == plug)

    {
      tmp.state= plugin->state;
      tmp.load_option= plugin->load_option;
    }
    else
    {
      tmp.state= PLUGIN_IS_FREED;
      tmp.load_option= PLUGIN_OFF;
    }
    mysql_mutex_unlock(&LOCK_plugin);

    plugin= &tmp;
    if (func(thd, plugin_int_to_ref(plugin), arg))
      return 1;
  }
  return 0;
}

bool plugin_dl_foreach(THD *thd, const LEX_STRING *dl,
                       plugin_foreach_func *func, void *arg)
{
  bool err= 0;

  if (dl)
  {
    mysql_mutex_lock(&LOCK_plugin);
    st_plugin_dl *plugin_dl= plugin_dl_add(dl, REPORT_TO_USER);
    mysql_mutex_unlock(&LOCK_plugin);

    if (!plugin_dl)
      return 1;

    err= plugin_dl_foreach_internal(thd, plugin_dl, plugin_dl->plugins,
                                    func, arg);

    mysql_mutex_lock(&LOCK_plugin);
    plugin_dl_del(plugin_dl);
    mysql_mutex_unlock(&LOCK_plugin);
  }
  else
  {
    struct st_maria_plugin **builtins;
    for (builtins= mysql_mandatory_plugins; !err && *builtins; builtins++)
      err= plugin_dl_foreach_internal(thd, 0, *builtins, func, arg);
    for (builtins= mysql_optional_plugins; !err && *builtins; builtins++)
      err= plugin_dl_foreach_internal(thd, 0, *builtins, func, arg);
  }
  return err;
}


/****************************************************************************
  Internal type declarations for variables support
****************************************************************************/

#undef MYSQL_SYSVAR_NAME
#define MYSQL_SYSVAR_NAME(name) name
#define PLUGIN_VAR_TYPEMASK 0x7f
#define BOOKMARK_MEMALLOC   0x80

static inline char plugin_var_bookmark_key(uint flags)
{
  return (flags & PLUGIN_VAR_TYPEMASK) |
         (flags & PLUGIN_VAR_MEMALLOC ? BOOKMARK_MEMALLOC : 0);
}

#define EXTRA_OPTIONS 3 /* options for: 'foo', 'plugin-foo' and NULL */

typedef DECLARE_MYSQL_SYSVAR_BASIC(sysvar_bool_t, my_bool);
typedef DECLARE_MYSQL_THDVAR_BASIC(thdvar_bool_t, my_bool);
typedef DECLARE_MYSQL_SYSVAR_BASIC(sysvar_str_t, char *);
typedef DECLARE_MYSQL_THDVAR_BASIC(thdvar_str_t, char *);

typedef DECLARE_MYSQL_SYSVAR_TYPELIB(sysvar_enum_t, unsigned long);
typedef DECLARE_MYSQL_THDVAR_TYPELIB(thdvar_enum_t, unsigned long);
typedef DECLARE_MYSQL_SYSVAR_TYPELIB(sysvar_set_t, ulonglong);
typedef DECLARE_MYSQL_THDVAR_TYPELIB(thdvar_set_t, ulonglong);

typedef DECLARE_MYSQL_SYSVAR_SIMPLE(sysvar_int_t, int);
typedef DECLARE_MYSQL_SYSVAR_SIMPLE(sysvar_long_t, long);
typedef DECLARE_MYSQL_SYSVAR_SIMPLE(sysvar_longlong_t, longlong);
typedef DECLARE_MYSQL_SYSVAR_SIMPLE(sysvar_uint_t, uint);
typedef DECLARE_MYSQL_SYSVAR_SIMPLE(sysvar_ulong_t, ulong);
typedef DECLARE_MYSQL_SYSVAR_SIMPLE(sysvar_ulonglong_t, ulonglong);
typedef DECLARE_MYSQL_SYSVAR_SIMPLE(sysvar_double_t, double);

typedef DECLARE_MYSQL_THDVAR_SIMPLE(thdvar_int_t, int);
typedef DECLARE_MYSQL_THDVAR_SIMPLE(thdvar_long_t, long);
typedef DECLARE_MYSQL_THDVAR_SIMPLE(thdvar_longlong_t, longlong);
typedef DECLARE_MYSQL_THDVAR_SIMPLE(thdvar_uint_t, uint);
typedef DECLARE_MYSQL_THDVAR_SIMPLE(thdvar_ulong_t, ulong);
typedef DECLARE_MYSQL_THDVAR_SIMPLE(thdvar_ulonglong_t, ulonglong);
typedef DECLARE_MYSQL_THDVAR_SIMPLE(thdvar_double_t, double);


/****************************************************************************
  default variable data check and update functions
****************************************************************************/

static int check_func_bool(THD *thd, struct st_mysql_sys_var *var,
                           void *save, st_mysql_value *value)
{
  char buff[STRING_BUFFER_USUAL_SIZE];
  const char *str;
  int result, length;
  long long tmp;

  if (value->value_type(value) == MYSQL_VALUE_TYPE_STRING)
  {
    length= sizeof(buff);
    if (!(str= value->val_str(value, buff, &length)) ||
        (result= find_type(&bool_typelib, str, length, 1)-1) < 0)
      goto err;
  }
  else
  {
    if (value->val_int(value, &tmp) < 0)
      goto err;
    if (tmp != 0 && tmp != 1)
      goto err;
    result= (int) tmp;
  }
  *(my_bool *) save= result ? 1 : 0;
  return 0;
err:
  return 1;
}


static int check_func_int(THD *thd, struct st_mysql_sys_var *var,
                          void *save, st_mysql_value *value)
{
  my_bool fixed1, fixed2;
  long long orig, val;
  struct my_option options;
  value->val_int(value, &orig);
  val= orig;
  plugin_opt_set_limits(&options, var);

  if (var->flags & PLUGIN_VAR_UNSIGNED)
  {
    if ((fixed1= (!value->is_unsigned(value) && val < 0)))
      val=0;
    *(uint *)save= (uint) getopt_ull_limit_value((ulonglong) val, &options,
                                                   &fixed2);
  }
  else
  {
    if ((fixed1= (value->is_unsigned(value) && val < 0)))
      val=LONGLONG_MAX;
    *(int *)save= (int) getopt_ll_limit_value(val, &options, &fixed2);
  }

  return throw_bounds_warning(thd, var->name, fixed1 || fixed2,
                              value->is_unsigned(value), (longlong) orig);
}


static int check_func_long(THD *thd, struct st_mysql_sys_var *var,
                          void *save, st_mysql_value *value)
{
  my_bool fixed1, fixed2;
  long long orig, val;
  struct my_option options;
  value->val_int(value, &orig);
  val= orig;
  plugin_opt_set_limits(&options, var);

  if (var->flags & PLUGIN_VAR_UNSIGNED)
  {
    if ((fixed1= (!value->is_unsigned(value) && val < 0)))
      val=0;
    *(ulong *)save= (ulong) getopt_ull_limit_value((ulonglong) val, &options,
                                                   &fixed2);
  }
  else
  {
    if ((fixed1= (value->is_unsigned(value) && val < 0)))
      val=LONGLONG_MAX;
    *(long *)save= (long) getopt_ll_limit_value(val, &options, &fixed2);
  }

  return throw_bounds_warning(thd, var->name, fixed1 || fixed2,
                              value->is_unsigned(value), (longlong) orig);
}


static int check_func_longlong(THD *thd, struct st_mysql_sys_var *var,
                               void *save, st_mysql_value *value)
{
  my_bool fixed1, fixed2;
  long long orig, val;
  struct my_option options;
  value->val_int(value, &orig);
  val= orig;
  plugin_opt_set_limits(&options, var);

  if (var->flags & PLUGIN_VAR_UNSIGNED)
  {
    if ((fixed1= (!value->is_unsigned(value) && val < 0)))
      val=0;
    *(ulonglong *)save= getopt_ull_limit_value((ulonglong) val, &options,
                                               &fixed2);
  }
  else
  {
    if ((fixed1= (value->is_unsigned(value) && val < 0)))
      val=LONGLONG_MAX;
    *(longlong *)save= getopt_ll_limit_value(val, &options, &fixed2);
  }

  return throw_bounds_warning(thd, var->name, fixed1 || fixed2,
                              value->is_unsigned(value), (longlong) orig);
}

static int check_func_str(THD *thd, struct st_mysql_sys_var *var,
                          void *save, st_mysql_value *value)
{
  char buff[STRING_BUFFER_USUAL_SIZE];
  const char *str;
  int length;

  length= sizeof(buff);
  if ((str= value->val_str(value, buff, &length)))
    str= thd->strmake(str, length);
  *(const char**)save= str;
  return 0;
}


static int check_func_enum(THD *thd, struct st_mysql_sys_var *var,
                           void *save, st_mysql_value *value)
{
  char buff[STRING_BUFFER_USUAL_SIZE];
  const char *str;
  TYPELIB *typelib;
  long long tmp;
  long result;
  int length;

  if (var->flags & PLUGIN_VAR_THDLOCAL)
    typelib= ((thdvar_enum_t*) var)->typelib;
  else
    typelib= ((sysvar_enum_t*) var)->typelib;

  if (value->value_type(value) == MYSQL_VALUE_TYPE_STRING)
  {
    length= sizeof(buff);
    if (!(str= value->val_str(value, buff, &length)))
      goto err;
    if ((result= (long)find_type(typelib, str, length, 0) - 1) < 0)
      goto err;
  }
  else
  {
    if (value->val_int(value, &tmp))
      goto err;
    if (tmp < 0 || tmp >= typelib->count)
      goto err;
    result= (long) tmp;
  }
  *(long*)save= result;
  return 0;
err:
  return 1;
}


static int check_func_set(THD *thd, struct st_mysql_sys_var *var,
                          void *save, st_mysql_value *value)
{
  char buff[STRING_BUFFER_USUAL_SIZE], *error= 0;
  const char *str;
  TYPELIB *typelib;
  ulonglong result;
  uint error_len= 0;                            // init as only set on error
  bool not_used;
  int length;

  if (var->flags & PLUGIN_VAR_THDLOCAL)
    typelib= ((thdvar_set_t*) var)->typelib;
  else
    typelib= ((sysvar_set_t*)var)->typelib;

  if (value->value_type(value) == MYSQL_VALUE_TYPE_STRING)
  {
    length= sizeof(buff);
    if (!(str= value->val_str(value, buff, &length)))
      goto err;
    result= find_set(typelib, str, length, NULL,
                     &error, &error_len, &not_used);
    if (error_len)
      goto err;
  }
  else
  {
    if (value->val_int(value, (long long *)&result))
      goto err;
    if (unlikely((result >= (1ULL << typelib->count)) &&
                 (typelib->count < sizeof(long)*8)))
      goto err;
  }
  *(ulonglong*)save= result;
  return 0;
err:
  return 1;
}

static int check_func_double(THD *thd, struct st_mysql_sys_var *var,
                             void *save, st_mysql_value *value)
{
  double v;
  my_bool fixed;
  struct my_option option;

  value->val_real(value, &v);
  plugin_opt_set_limits(&option, var);
  *(double *) save= getopt_double_limit_value(v, &option, &fixed);

  return throw_bounds_warning(thd, var->name, fixed, v);
}


static void update_func_bool(THD *thd, struct st_mysql_sys_var *var,
                             void *tgt, const void *save)
{
  *(my_bool *) tgt= *(my_bool *) save ? 1 : 0;
}


static void update_func_int(THD *thd, struct st_mysql_sys_var *var,
                             void *tgt, const void *save)
{
  *(int *)tgt= *(int *) save;
}


static void update_func_long(THD *thd, struct st_mysql_sys_var *var,
                             void *tgt, const void *save)
{
  *(long *)tgt= *(long *) save;
}


static void update_func_longlong(THD *thd, struct st_mysql_sys_var *var,
                             void *tgt, const void *save)
{
  *(longlong *)tgt= *(ulonglong *) save;
}


static void update_func_str(THD *thd, struct st_mysql_sys_var *var,
                             void *tgt, const void *save)
{
  char *value= *(char**) save;
  if (var->flags & PLUGIN_VAR_MEMALLOC)
  {
    char *old= *(char**) tgt;
    if (value)
      *(char**) tgt= my_strdup(value, MYF(0));
    else
      *(char**) tgt= 0;
    my_free(old);
  }
  else
    *(char**) tgt= value;
}

static void update_func_double(THD *thd, struct st_mysql_sys_var *var,
                               void *tgt, const void *save)
{
  *(double *) tgt= *(double *) save;
}

/****************************************************************************
  System Variables support
****************************************************************************/


sys_var *find_sys_var(THD *thd, const char *str, uint length)
{
  sys_var *var;
  sys_var_pluginvar *pi= NULL;
  plugin_ref plugin;
  DBUG_ENTER("find_sys_var");

  mysql_mutex_lock(&LOCK_plugin);
  mysql_rwlock_rdlock(&LOCK_system_variables_hash);
  if ((var= intern_find_sys_var(str, length)) &&
      (pi= var->cast_pluginvar()))
  {
    mysql_rwlock_unlock(&LOCK_system_variables_hash);
    LEX *lex= thd ? thd->lex : 0;
    if (!(plugin= intern_plugin_lock(lex, plugin_int_to_ref(pi->plugin))))
      var= NULL; /* failed to lock it, it must be uninstalling */
    else
    if (!(plugin_state(plugin) & PLUGIN_IS_READY))
    {
      /* initialization not completed */
      var= NULL;
      intern_plugin_unlock(lex, plugin);
    }
  }
  else
    mysql_rwlock_unlock(&LOCK_system_variables_hash);
  mysql_mutex_unlock(&LOCK_plugin);

  if (!var)
    my_error(ER_UNKNOWN_SYSTEM_VARIABLE, MYF(0), (char*) str);
  DBUG_RETURN(var);
}


/*
  called by register_var, construct_options and test_plugin_options.
  Returns the 'bookmark' for the named variable.
  LOCK_system_variables_hash should be at least read locked
*/
static st_bookmark *find_bookmark(const char *plugin, const char *name,
                                  int flags)
{
  st_bookmark *result= NULL;
  uint namelen, length, pluginlen= 0;
  char *varname, *p;

  if (!(flags & PLUGIN_VAR_THDLOCAL))
    return NULL;

  namelen= strlen(name);
  if (plugin)
    pluginlen= strlen(plugin) + 1;
  length= namelen + pluginlen + 2;
  varname= (char*) my_alloca(length);

  if (plugin)
  {
    strxmov(varname + 1, plugin, "_", name, NullS);
    for (p= varname + 1; *p; p++)
      if (*p == '-')
        *p= '_';
  }
  else
    memcpy(varname + 1, name, namelen + 1);

  varname[0]= plugin_var_bookmark_key(flags);

  result= (st_bookmark*) my_hash_search(&bookmark_hash,
                                        (const uchar*) varname, length - 1);

  my_afree(varname);
  return result;
}


/*
  returns a bookmark for thd-local variables, creating if neccessary.
  returns null for non thd-local variables.
  Requires that a write lock is obtained on LOCK_system_variables_hash
*/
static st_bookmark *register_var(const char *plugin, const char *name,
                                 int flags)
{
  uint length= strlen(plugin) + strlen(name) + 3, size= 0, offset, new_size;
  st_bookmark *result;
  char *varname, *p;

  if (!(flags & PLUGIN_VAR_THDLOCAL))
    return NULL;

  switch (flags & PLUGIN_VAR_TYPEMASK) {
  case PLUGIN_VAR_BOOL:
    size= sizeof(my_bool);
    break;
  case PLUGIN_VAR_INT:
    size= sizeof(int);
    break;
  case PLUGIN_VAR_LONG:
  case PLUGIN_VAR_ENUM:
    size= sizeof(long);
    break;
  case PLUGIN_VAR_LONGLONG:
  case PLUGIN_VAR_SET:
    size= sizeof(ulonglong);
    break;
  case PLUGIN_VAR_STR:
    size= sizeof(char*);
    break;
  case PLUGIN_VAR_DOUBLE:
    size= sizeof(double);
    break;
  default:
    DBUG_ASSERT(0);
    return NULL;
  };

  varname= ((char*) my_alloca(length));
  strxmov(varname + 1, plugin, "_", name, NullS);
  for (p= varname + 1; *p; p++)
    if (*p == '-')
      *p= '_';

  if (!(result= find_bookmark(NULL, varname + 1, flags)))
  {
    result= (st_bookmark*) alloc_root(&plugin_vars_mem_root,
                                      sizeof(struct st_bookmark) + length-1);
    varname[0]= plugin_var_bookmark_key(flags);
    memcpy(result->key, varname, length);
    result->name_len= length - 2;
    result->offset= -1;

    DBUG_ASSERT(size && !(size & (size-1))); /* must be power of 2 */

    offset= global_system_variables.dynamic_variables_size;
    offset= (offset + size - 1) & ~(size - 1);
    result->offset= (int) offset;

    new_size= (offset + size + 63) & ~63;

    if (new_size > global_variables_dynamic_size)
    {
      global_system_variables.dynamic_variables_ptr= (char*)
        my_realloc(global_system_variables.dynamic_variables_ptr, new_size,
                   MYF(MY_WME | MY_FAE | MY_ALLOW_ZERO_PTR));
      max_system_variables.dynamic_variables_ptr= (char*)
        my_realloc(max_system_variables.dynamic_variables_ptr, new_size,
                   MYF(MY_WME | MY_FAE | MY_ALLOW_ZERO_PTR));
      /*
        Clear the new variable value space. This is required for string
        variables. If their value is non-NULL, it must point to a valid
        string.
      */
      bzero(global_system_variables.dynamic_variables_ptr +
            global_variables_dynamic_size,
            new_size - global_variables_dynamic_size);
      bzero(max_system_variables.dynamic_variables_ptr +
            global_variables_dynamic_size,
            new_size - global_variables_dynamic_size);
      global_variables_dynamic_size= new_size;
    }

    global_system_variables.dynamic_variables_head= offset;
    max_system_variables.dynamic_variables_head= offset;
    global_system_variables.dynamic_variables_size= offset + size;
    max_system_variables.dynamic_variables_size= offset + size;
    global_system_variables.dynamic_variables_version++;
    max_system_variables.dynamic_variables_version++;

    result->version= global_system_variables.dynamic_variables_version;

    /* this should succeed because we have already checked if a dup exists */
    if (my_hash_insert(&bookmark_hash, (uchar*) result))
    {
      fprintf(stderr, "failed to add placeholder to hash");
      DBUG_ASSERT(0);
    }
  }
  my_afree(varname);
  return result;
}

static void restore_pluginvar_names(sys_var *first)
{
  mysql_del_sys_var_chain(first);
  for (sys_var *var= first; var; var= var->next)
  {
    sys_var_pluginvar *pv= var->cast_pluginvar();
    pv->plugin_var->name= pv->orig_pluginvar_name;
  }
}


/*
  returns a pointer to the memory which holds the thd-local variable or
  a pointer to the global variable if thd==null.
  If required, will sync with global variables if the requested variable
  has not yet been allocated in the current thread.
*/
static uchar *intern_sys_var_ptr(THD* thd, int offset, bool global_lock)
{
  DBUG_ENTER("intern_sys_var_ptr");
  DBUG_ASSERT(offset >= 0);
  DBUG_ASSERT((uint)offset <= global_system_variables.dynamic_variables_head);

  if (!thd)
    DBUG_RETURN((uchar*) global_system_variables.dynamic_variables_ptr + offset);

  /*
    dynamic_variables_head points to the largest valid offset
  */
  if (!thd->variables.dynamic_variables_ptr ||
      (uint)offset > thd->variables.dynamic_variables_head)
  {
    uint idx;

    mysql_rwlock_rdlock(&LOCK_system_variables_hash);

    thd->variables.dynamic_variables_ptr= (char*)
      my_realloc(thd->variables.dynamic_variables_ptr,
                 global_variables_dynamic_size,
                 MYF(MY_WME | MY_FAE | MY_ALLOW_ZERO_PTR));

    if (global_lock)
      mysql_mutex_lock(&LOCK_global_system_variables);

    mysql_mutex_assert_owner(&LOCK_global_system_variables);

    memcpy(thd->variables.dynamic_variables_ptr +
             thd->variables.dynamic_variables_size,
           global_system_variables.dynamic_variables_ptr +
             thd->variables.dynamic_variables_size,
           global_system_variables.dynamic_variables_size -
             thd->variables.dynamic_variables_size);

    /*
      now we need to iterate through any newly copied 'defaults'
      and if it is a string type with MEMALLOC flag, we need to strdup
    */
    for (idx= 0; idx < bookmark_hash.records; idx++)
    {
      sys_var_pluginvar *pi;
      sys_var *var;
      st_bookmark *v= (st_bookmark*) my_hash_element(&bookmark_hash,idx);

      if (v->version <= thd->variables.dynamic_variables_version)
        continue; /* already in thd->variables */

      if (!(var= intern_find_sys_var(v->key + 1, v->name_len)) ||
          !(pi= var->cast_pluginvar()) ||
          v->key[0] != plugin_var_bookmark_key(pi->plugin_var->flags))
        continue;

      /* Here we do anything special that may be required of the data types */

      if ((pi->plugin_var->flags & PLUGIN_VAR_TYPEMASK) == PLUGIN_VAR_STR &&
          pi->plugin_var->flags & PLUGIN_VAR_MEMALLOC)
      {
         char **pp= (char**) (thd->variables.dynamic_variables_ptr +
                             *(int*)(pi->plugin_var + 1));
         if ((*pp= *(char**) (global_system_variables.dynamic_variables_ptr +
                             *(int*)(pi->plugin_var + 1))))
           *pp= my_strdup(*pp, MYF(MY_WME|MY_FAE));
      }
    }

    if (global_lock)
      mysql_mutex_unlock(&LOCK_global_system_variables);

    thd->variables.dynamic_variables_version=
           global_system_variables.dynamic_variables_version;
    thd->variables.dynamic_variables_head=
           global_system_variables.dynamic_variables_head;
    thd->variables.dynamic_variables_size=
           global_system_variables.dynamic_variables_size;

    mysql_rwlock_unlock(&LOCK_system_variables_hash);
  }
  DBUG_RETURN((uchar*)thd->variables.dynamic_variables_ptr + offset);
}


/**
  For correctness and simplicity's sake, a pointer to a function
  must be compatible with pointed-to type, that is, the return and
  parameters types must be the same. Thus, a callback function is
  defined for each scalar type. The functions are assigned in
  construct_options to their respective types.
*/

static char *mysql_sys_var_char(THD* thd, int offset)
{
  return (char *) intern_sys_var_ptr(thd, offset, true);
}

static int *mysql_sys_var_int(THD* thd, int offset)
{
  return (int *) intern_sys_var_ptr(thd, offset, true);
}

static long *mysql_sys_var_long(THD* thd, int offset)
{
  return (long *) intern_sys_var_ptr(thd, offset, true);
}

static unsigned long *mysql_sys_var_ulong(THD* thd, int offset)
{
  return (unsigned long *) intern_sys_var_ptr(thd, offset, true);
}

static long long *mysql_sys_var_longlong(THD* thd, int offset)
{
  return (long long *) intern_sys_var_ptr(thd, offset, true);
}

static unsigned long long *mysql_sys_var_ulonglong(THD* thd, int offset)
{
  return (unsigned long long *) intern_sys_var_ptr(thd, offset, true);
}

static char **mysql_sys_var_str(THD* thd, int offset)
{
  return (char **) intern_sys_var_ptr(thd, offset, true);
}

static double *mysql_sys_var_double(THD* thd, int offset)
{
  return (double *) intern_sys_var_ptr(thd, offset, true);
}

void plugin_thdvar_init(THD *thd)
{
  plugin_ref old_table_plugin= thd->variables.table_plugin;
  DBUG_ENTER("plugin_thdvar_init");
  
  thd->variables.table_plugin= NULL;
  cleanup_variables(thd, &thd->variables);
  
  thd->variables= global_system_variables;
  thd->variables.table_plugin= NULL;

  /* we are going to allocate these lazily */
  thd->variables.dynamic_variables_version= 0;
  thd->variables.dynamic_variables_size= 0;
  thd->variables.dynamic_variables_ptr= 0;

  mysql_mutex_lock(&LOCK_plugin);
  thd->variables.table_plugin=
        intern_plugin_lock(NULL, global_system_variables.table_plugin);
  intern_plugin_unlock(NULL, old_table_plugin);
  mysql_mutex_unlock(&LOCK_plugin);
  DBUG_VOID_RETURN;
}


/*
  Unlocks all system variables which hold a reference
*/
static void unlock_variables(THD *thd, struct system_variables *vars)
{
  intern_plugin_unlock(NULL, vars->table_plugin);
  vars->table_plugin= NULL;
}


/*
  Frees memory used by system variables

  Unlike plugin_vars_free_values() it frees all variables of all plugins,
  it's used on shutdown.
*/
static void cleanup_variables(THD *thd, struct system_variables *vars)
{
  st_bookmark *v;
  uint idx;

  mysql_rwlock_rdlock(&LOCK_system_variables_hash);
  for (idx= 0; idx < bookmark_hash.records; idx++)
  {
    v= (st_bookmark*) my_hash_element(&bookmark_hash, idx);

    if (v->version > vars->dynamic_variables_version)
      continue; /* not in vars */

    DBUG_ASSERT((uint)v->offset <= vars->dynamic_variables_head);

    if ((v->key[0] & PLUGIN_VAR_TYPEMASK) == PLUGIN_VAR_STR &&
         v->key[0] & BOOKMARK_MEMALLOC)
    {
      char **ptr= (char**)(vars->dynamic_variables_ptr + v->offset);
      my_free(*ptr);
      *ptr= NULL;
    }
  }
  mysql_rwlock_unlock(&LOCK_system_variables_hash);

  DBUG_ASSERT(vars->table_plugin == NULL);

  my_free(vars->dynamic_variables_ptr);
  vars->dynamic_variables_ptr= NULL;
  vars->dynamic_variables_size= 0;
  vars->dynamic_variables_version= 0;
}


void plugin_thdvar_cleanup(THD *thd)
{
  uint idx;
  plugin_ref *list;
  DBUG_ENTER("plugin_thdvar_cleanup");

  mysql_mutex_lock(&LOCK_plugin);

  unlock_variables(thd, &thd->variables);
  cleanup_variables(thd, &thd->variables);

  if ((idx= thd->lex->plugins.elements))
  {
    list= ((plugin_ref*) thd->lex->plugins.buffer) + idx - 1;
    DBUG_PRINT("info",("unlocking %d plugins", idx));
    while ((uchar*) list >= thd->lex->plugins.buffer)
      intern_plugin_unlock(NULL, *list--);
  }

  reap_plugins();
  mysql_mutex_unlock(&LOCK_plugin);

  reset_dynamic(&thd->lex->plugins);

  DBUG_VOID_RETURN;
}


/**
  @brief Free values of thread variables of a plugin.

  This must be called before a plugin is deleted. Otherwise its
  variables are no longer accessible and the value space is lost. Note
  that only string values with PLUGIN_VAR_MEMALLOC are allocated and
  must be freed.

  @param[in]        vars        Chain of system variables of a plugin
*/

static void plugin_vars_free_values(sys_var *vars)
{
  DBUG_ENTER("plugin_vars_free_values");

  for (sys_var *var= vars; var; var= var->next)
  {
    sys_var_pluginvar *piv= var->cast_pluginvar();
    if (piv &&
        ((piv->plugin_var->flags & PLUGIN_VAR_TYPEMASK) == PLUGIN_VAR_STR) &&
        (piv->plugin_var->flags & PLUGIN_VAR_MEMALLOC))
    {
      /* Free the string from global_system_variables. */
      char **valptr= (char**) piv->real_value_ptr(NULL, OPT_GLOBAL);
      DBUG_PRINT("plugin", ("freeing value for: '%s'  addr: 0x%lx",
                            var->name.str, (long) valptr));
      my_free(*valptr);
      *valptr= NULL;
    }
  }
  DBUG_VOID_RETURN;
}

static SHOW_TYPE pluginvar_show_type(st_mysql_sys_var *plugin_var)
{
  switch (plugin_var->flags & PLUGIN_VAR_TYPEMASK) {
  case PLUGIN_VAR_BOOL:
    return SHOW_MY_BOOL;
  case PLUGIN_VAR_INT:
    return SHOW_INT;
  case PLUGIN_VAR_LONG:
    return SHOW_LONG;
  case PLUGIN_VAR_LONGLONG:
    return SHOW_LONGLONG;
  case PLUGIN_VAR_STR:
    return SHOW_CHAR_PTR;
  case PLUGIN_VAR_ENUM:
  case PLUGIN_VAR_SET:
    return SHOW_CHAR;
  case PLUGIN_VAR_DOUBLE:
    return SHOW_DOUBLE;
  default:
    DBUG_ASSERT(0);
    return SHOW_UNDEF;
  }
}


bool sys_var_pluginvar::check_update_type(Item_result type)
{
  switch (plugin_var->flags & PLUGIN_VAR_TYPEMASK) {
  case PLUGIN_VAR_INT:
  case PLUGIN_VAR_LONG:
  case PLUGIN_VAR_LONGLONG:
    return type != INT_RESULT;
  case PLUGIN_VAR_STR:
    return type != STRING_RESULT;
  case PLUGIN_VAR_ENUM:
  case PLUGIN_VAR_BOOL:
  case PLUGIN_VAR_SET:
    return type != STRING_RESULT && type != INT_RESULT;
  case PLUGIN_VAR_DOUBLE:
    return type != INT_RESULT && type != REAL_RESULT && type != DECIMAL_RESULT;
  default:
    return true;
  }
}


uchar* sys_var_pluginvar::real_value_ptr(THD *thd, enum_var_type type)
{
  DBUG_ASSERT(thd || (type == OPT_GLOBAL));
  if (plugin_var->flags & PLUGIN_VAR_THDLOCAL)
  {
    if (type == OPT_GLOBAL)
      thd= NULL;

    return intern_sys_var_ptr(thd, *(int*) (plugin_var+1), false);
  }
  return *(uchar**) (plugin_var+1);
}


TYPELIB* sys_var_pluginvar::plugin_var_typelib(void)
{
  switch (plugin_var->flags & (PLUGIN_VAR_TYPEMASK | PLUGIN_VAR_THDLOCAL)) {
  case PLUGIN_VAR_ENUM:
    return ((sysvar_enum_t *)plugin_var)->typelib;
  case PLUGIN_VAR_SET:
    return ((sysvar_set_t *)plugin_var)->typelib;
  case PLUGIN_VAR_ENUM | PLUGIN_VAR_THDLOCAL:
    return ((thdvar_enum_t *)plugin_var)->typelib;
  case PLUGIN_VAR_SET | PLUGIN_VAR_THDLOCAL:
    return ((thdvar_set_t *)plugin_var)->typelib;
  default:
    return NULL;
  }
  return NULL;	/* Keep compiler happy */
}


uchar* sys_var_pluginvar::do_value_ptr(THD *thd, enum_var_type type,
                                       LEX_STRING *base)
{
  uchar* result;

  result= real_value_ptr(thd, type);

  if ((plugin_var->flags & PLUGIN_VAR_TYPEMASK) == PLUGIN_VAR_ENUM)
    result= (uchar*) get_type(plugin_var_typelib(), *(ulong*)result);
  else if ((plugin_var->flags & PLUGIN_VAR_TYPEMASK) == PLUGIN_VAR_SET)
    result= (uchar*) set_to_string(thd, 0, *(ulonglong*) result,
                                   plugin_var_typelib()->type_names);
  return result;
}

bool sys_var_pluginvar::do_check(THD *thd, set_var *var)
{
  st_item_value_holder value;
  DBUG_ASSERT(!is_readonly());
  DBUG_ASSERT(plugin_var->check);

  value.value_type= item_value_type;
  value.val_str= item_val_str;
  value.val_int= item_val_int;
  value.val_real= item_val_real;
  value.is_unsigned= item_is_unsigned;
  value.item= var->value;

  return plugin_var->check(thd, plugin_var, &var->save_result, &value);
}

bool sys_var_pluginvar::session_update(THD *thd, set_var *var)
{
  DBUG_ASSERT(!is_readonly());
  DBUG_ASSERT(plugin_var->flags & PLUGIN_VAR_THDLOCAL);
  DBUG_ASSERT(thd == current_thd);

  mysql_mutex_lock(&LOCK_global_system_variables);
  void *tgt= real_value_ptr(thd, var->type);
  const void *src= var->value ? (void*)&var->save_result
                              : (void*)real_value_ptr(thd, OPT_GLOBAL);
  mysql_mutex_unlock(&LOCK_global_system_variables);

  plugin_var->update(thd, plugin_var, tgt, src);
 
  return false;
}

bool sys_var_pluginvar::global_update(THD *thd, set_var *var)
{
  DBUG_ASSERT(!is_readonly());
  mysql_mutex_assert_owner(&LOCK_global_system_variables);

  void *tgt= real_value_ptr(thd, var->type);
  const void *src= &var->save_result;

  if (!var->value)
  {
    switch (plugin_var->flags & (PLUGIN_VAR_TYPEMASK | PLUGIN_VAR_THDLOCAL)) {
    case PLUGIN_VAR_INT:
      src= &((sysvar_uint_t*) plugin_var)->def_val;
      break;
    case PLUGIN_VAR_LONG:
      src= &((sysvar_ulong_t*) plugin_var)->def_val;
      break;
    case PLUGIN_VAR_LONGLONG:
      src= &((sysvar_ulonglong_t*) plugin_var)->def_val;
      break;
    case PLUGIN_VAR_ENUM:
      src= &((sysvar_enum_t*) plugin_var)->def_val;
      break;
    case PLUGIN_VAR_SET:
      src= &((sysvar_set_t*) plugin_var)->def_val;
      break;
    case PLUGIN_VAR_BOOL:
      src= &((sysvar_bool_t*) plugin_var)->def_val;
      break;
    case PLUGIN_VAR_STR:
      src= &((sysvar_str_t*) plugin_var)->def_val;
      break;
    case PLUGIN_VAR_DOUBLE:
      src= &((sysvar_double_t*) plugin_var)->def_val;
      break;
    case PLUGIN_VAR_INT | PLUGIN_VAR_THDLOCAL:
      src= &((thdvar_uint_t*) plugin_var)->def_val;
      break;
    case PLUGIN_VAR_LONG | PLUGIN_VAR_THDLOCAL:
      src= &((thdvar_ulong_t*) plugin_var)->def_val;
      break;
    case PLUGIN_VAR_LONGLONG | PLUGIN_VAR_THDLOCAL:
      src= &((thdvar_ulonglong_t*) plugin_var)->def_val;
      break;
    case PLUGIN_VAR_ENUM | PLUGIN_VAR_THDLOCAL:
      src= &((thdvar_enum_t*) plugin_var)->def_val;
      break;
    case PLUGIN_VAR_SET | PLUGIN_VAR_THDLOCAL:
      src= &((thdvar_set_t*) plugin_var)->def_val;
      break;
    case PLUGIN_VAR_BOOL | PLUGIN_VAR_THDLOCAL:
      src= &((thdvar_bool_t*) plugin_var)->def_val;
      break;
    case PLUGIN_VAR_STR | PLUGIN_VAR_THDLOCAL:
      src= &((thdvar_str_t*) plugin_var)->def_val;
      break;
    case PLUGIN_VAR_DOUBLE | PLUGIN_VAR_THDLOCAL:
      src= &((thdvar_double_t*) plugin_var)->def_val;
      break;
    default:
      DBUG_ASSERT(0);
    }
  }

  plugin_var->update(thd, plugin_var, tgt, src);
  return false;
}


#define OPTION_SET_LIMITS(type, options, opt) \
  options->var_type= type; \
  options->def_value= (opt)->def_val; \
  options->min_value= (opt)->min_val; \
  options->max_value= (opt)->max_val; \
  options->block_size= (long) (opt)->blk_sz

#define OPTION_SET_LIMITS_DOUBLE(options, opt) \
  options->var_type= GET_DOUBLE; \
  options->def_value= (longlong) getopt_double2ulonglong((opt)->def_val); \
  options->min_value= (longlong) getopt_double2ulonglong((opt)->min_val); \
  options->max_value= getopt_double2ulonglong((opt)->max_val); \
  options->block_size= (long) (opt)->blk_sz;


void plugin_opt_set_limits(struct my_option *options,
                           const struct st_mysql_sys_var *opt)
{
  options->sub_size= 0;

  switch (opt->flags & (PLUGIN_VAR_TYPEMASK |
                        PLUGIN_VAR_UNSIGNED | PLUGIN_VAR_THDLOCAL)) {
  /* global system variables */
  case PLUGIN_VAR_INT:
    OPTION_SET_LIMITS(GET_INT, options, (sysvar_int_t*) opt);
    break;
  case PLUGIN_VAR_INT | PLUGIN_VAR_UNSIGNED:
    OPTION_SET_LIMITS(GET_UINT, options, (sysvar_uint_t*) opt);
    break;
  case PLUGIN_VAR_LONG:
    OPTION_SET_LIMITS(GET_LONG, options, (sysvar_long_t*) opt);
    break;
  case PLUGIN_VAR_LONG | PLUGIN_VAR_UNSIGNED:
    OPTION_SET_LIMITS(GET_ULONG, options, (sysvar_ulong_t*) opt);
    break;
  case PLUGIN_VAR_LONGLONG:
    OPTION_SET_LIMITS(GET_LL, options, (sysvar_longlong_t*) opt);
    break;
  case PLUGIN_VAR_LONGLONG | PLUGIN_VAR_UNSIGNED:
    OPTION_SET_LIMITS(GET_ULL, options, (sysvar_ulonglong_t*) opt);
    break;
  case PLUGIN_VAR_ENUM:
    options->var_type= GET_ENUM;
    options->typelib= ((sysvar_enum_t*) opt)->typelib;
    options->def_value= ((sysvar_enum_t*) opt)->def_val;
    options->min_value= options->block_size= 0;
    options->max_value= options->typelib->count - 1;
    break;
  case PLUGIN_VAR_SET:
    options->var_type= GET_SET;
    options->typelib= ((sysvar_set_t*) opt)->typelib;
    options->def_value= ((sysvar_set_t*) opt)->def_val;
    options->min_value= options->block_size= 0;
    options->max_value= (1ULL << options->typelib->count) - 1;
    break;
  case PLUGIN_VAR_BOOL:
    options->var_type= GET_BOOL;
    options->def_value= ((sysvar_bool_t*) opt)->def_val;
    break;
  case PLUGIN_VAR_STR:
    options->var_type= ((opt->flags & PLUGIN_VAR_MEMALLOC) ?
                        GET_STR_ALLOC : GET_STR);
    options->def_value= (intptr) ((sysvar_str_t*) opt)->def_val;
    break;
  case PLUGIN_VAR_DOUBLE:
    OPTION_SET_LIMITS_DOUBLE(options, (sysvar_double_t*) opt);
    break;
  /* threadlocal variables */
  case PLUGIN_VAR_INT | PLUGIN_VAR_THDLOCAL:
    OPTION_SET_LIMITS(GET_INT, options, (thdvar_int_t*) opt);
    break;
  case PLUGIN_VAR_INT | PLUGIN_VAR_UNSIGNED | PLUGIN_VAR_THDLOCAL:
    OPTION_SET_LIMITS(GET_UINT, options, (thdvar_uint_t*) opt);
    break;
  case PLUGIN_VAR_LONG | PLUGIN_VAR_THDLOCAL:
    OPTION_SET_LIMITS(GET_LONG, options, (thdvar_long_t*) opt);
    break;
  case PLUGIN_VAR_LONG | PLUGIN_VAR_UNSIGNED | PLUGIN_VAR_THDLOCAL:
    OPTION_SET_LIMITS(GET_ULONG, options, (thdvar_ulong_t*) opt);
    break;
  case PLUGIN_VAR_LONGLONG | PLUGIN_VAR_THDLOCAL:
    OPTION_SET_LIMITS(GET_LL, options, (thdvar_longlong_t*) opt);
    break;
  case PLUGIN_VAR_LONGLONG | PLUGIN_VAR_UNSIGNED | PLUGIN_VAR_THDLOCAL:
    OPTION_SET_LIMITS(GET_ULL, options, (thdvar_ulonglong_t*) opt);
    break;
  case PLUGIN_VAR_DOUBLE | PLUGIN_VAR_THDLOCAL:
    OPTION_SET_LIMITS_DOUBLE(options, (thdvar_double_t*) opt);
    break;
  case PLUGIN_VAR_ENUM | PLUGIN_VAR_THDLOCAL:
    options->var_type= GET_ENUM;
    options->typelib= ((thdvar_enum_t*) opt)->typelib;
    options->def_value= ((thdvar_enum_t*) opt)->def_val;
    options->min_value= options->block_size= 0;
    options->max_value= options->typelib->count - 1;
    break;
  case PLUGIN_VAR_SET | PLUGIN_VAR_THDLOCAL:
    options->var_type= GET_SET;
    options->typelib= ((thdvar_set_t*) opt)->typelib;
    options->def_value= ((thdvar_set_t*) opt)->def_val;
    options->min_value= options->block_size= 0;
    options->max_value= (1ULL << options->typelib->count) - 1;
    break;
  case PLUGIN_VAR_BOOL | PLUGIN_VAR_THDLOCAL:
    options->var_type= GET_BOOL;
    options->def_value= ((thdvar_bool_t*) opt)->def_val;
    break;
  case PLUGIN_VAR_STR | PLUGIN_VAR_THDLOCAL:
    options->var_type= ((opt->flags & PLUGIN_VAR_MEMALLOC) ?
                        GET_STR_ALLOC : GET_STR);
    options->def_value= (intptr) ((thdvar_str_t*) opt)->def_val;
    break;
  default:
    DBUG_ASSERT(0);
  }
  options->arg_type= REQUIRED_ARG;
  if (opt->flags & PLUGIN_VAR_NOCMDARG)
    options->arg_type= NO_ARG;
  if (opt->flags & PLUGIN_VAR_OPCMDARG)
    options->arg_type= OPT_ARG;
}

/**
  Creates a set of my_option objects associated with a specified plugin-
  handle.

  @param mem_root Memory allocator to be used.
  @param tmp A pointer to a plugin handle
  @param[out] options A pointer to a pre-allocated static array

  The set is stored in the pre-allocated static array supplied to the function.
  The size of the array is calculated as (number_of_plugin_varaibles*2+3). The
  reason is that each option can have a prefix '--plugin-' in addtion to the
  shorter form '--&lt;plugin-name&gt;'. There is also space allocated for
  terminating NULL pointers.

  @return
    @retval -1 An error occurred
    @retval 0 Success
*/

static int construct_options(MEM_ROOT *mem_root, struct st_plugin_int *tmp,
                             my_option *options)
{
  const char *plugin_name= tmp->plugin->name;
  const LEX_STRING plugin_dash = { C_STRING_WITH_LEN("plugin-") };
  uint plugin_name_len= strlen(plugin_name);
  uint optnamelen;
  const int max_comment_len= 180;
  char *comment= (char *) alloc_root(mem_root, max_comment_len + 1);
  char *optname;

  int index= 0, offset= 0;
  st_mysql_sys_var *opt, **plugin_option;
  st_bookmark *v;

  /** Used to circumvent the const attribute on my_option::name */
  char *plugin_name_ptr, *plugin_name_with_prefix_ptr;

  DBUG_ENTER("construct_options");

  plugin_name_ptr= (char*) alloc_root(mem_root, plugin_name_len + 1);
  strcpy(plugin_name_ptr, plugin_name);
  my_casedn_str(&my_charset_latin1, plugin_name_ptr);
  convert_underscore_to_dash(plugin_name_ptr, plugin_name_len);
  plugin_name_with_prefix_ptr= (char*) alloc_root(mem_root,
                                                  plugin_name_len +
                                                  plugin_dash.length + 1);
  strxmov(plugin_name_with_prefix_ptr, plugin_dash.str, plugin_name_ptr, NullS);

  if (tmp->load_option != PLUGIN_FORCE &&
      tmp->load_option != PLUGIN_FORCE_PLUS_PERMANENT)
  {
    /* support --skip-plugin-foo syntax */
    options[0].name= plugin_name_ptr;
    options[1].name= plugin_name_with_prefix_ptr;
    options[0].id= options[1].id= 0;
    options[0].var_type= options[1].var_type= GET_ENUM;
    options[0].arg_type= options[1].arg_type= OPT_ARG;
    options[0].def_value= options[1].def_value= 1; /* ON */
    options[0].typelib= options[1].typelib= &global_plugin_typelib;

    strxnmov(comment, max_comment_len, "Enable or disable ", plugin_name,
            " plugin. Possible values are ON, OFF, FORCE (don't start "
            "if the plugin fails to load).", NullS);
    options[0].comment= comment;
    /*
      Allocate temporary space for the value of the tristate.
      This option will have a limited lifetime and is not used beyond
      server initialization.
      GET_ENUM value is an unsigned long integer.
    */
    options[0].value= options[1].value=
                      (uchar **)alloc_root(mem_root, sizeof(ulong));
    *((ulong*) options[0].value)= (ulong) options[0].def_value;

    options+= 2;
  }

  if (!my_strcasecmp(&my_charset_latin1, plugin_name_ptr, "NDBCLUSTER"))
  {
    plugin_name_ptr= const_cast<char*>("ndb"); // Use legacy "ndb" prefix
    plugin_name_len= 3;
  }

  /*
    Two passes as the 2nd pass will take pointer addresses for use
    by my_getopt and register_var() in the first pass uses realloc
  */

  for (plugin_option= tmp->plugin->system_vars;
       plugin_option && *plugin_option; plugin_option++, index++)
  {
    opt= *plugin_option;
    if (!(opt->flags & PLUGIN_VAR_THDLOCAL))
      continue;
    if (!(register_var(plugin_name_ptr, opt->name, opt->flags)))
      continue;
    switch (opt->flags & PLUGIN_VAR_TYPEMASK) {
    case PLUGIN_VAR_BOOL:
      ((thdvar_bool_t *) opt)->resolve= mysql_sys_var_char;
      break;
    case PLUGIN_VAR_INT:
      ((thdvar_int_t *) opt)->resolve= mysql_sys_var_int;
      break;
    case PLUGIN_VAR_LONG:
      ((thdvar_long_t *) opt)->resolve= mysql_sys_var_long;
      break;
    case PLUGIN_VAR_LONGLONG:
      ((thdvar_longlong_t *) opt)->resolve= mysql_sys_var_longlong;
      break;
    case PLUGIN_VAR_STR:
      ((thdvar_str_t *) opt)->resolve= mysql_sys_var_str;
      break;
    case PLUGIN_VAR_ENUM:
      ((thdvar_enum_t *) opt)->resolve= mysql_sys_var_ulong;
      break;
    case PLUGIN_VAR_SET:
      ((thdvar_set_t *) opt)->resolve= mysql_sys_var_ulonglong;
      break;
    case PLUGIN_VAR_DOUBLE:
      ((thdvar_double_t *) opt)->resolve= mysql_sys_var_double;
      break;
    default:
      sql_print_error("Unknown variable type code 0x%x in plugin '%s'.",
                      opt->flags, plugin_name);
      DBUG_RETURN(-1);
    };
  }

  for (plugin_option= tmp->plugin->system_vars;
       plugin_option && *plugin_option; plugin_option++, index++)
  {
    switch ((opt= *plugin_option)->flags & PLUGIN_VAR_TYPEMASK) {
    case PLUGIN_VAR_BOOL:
      if (!opt->check)
        opt->check= check_func_bool;
      if (!opt->update)
        opt->update= update_func_bool;
      break;
    case PLUGIN_VAR_INT:
      if (!opt->check)
        opt->check= check_func_int;
      if (!opt->update)
        opt->update= update_func_int;
      break;
    case PLUGIN_VAR_LONG:
      if (!opt->check)
        opt->check= check_func_long;
      if (!opt->update)
        opt->update= update_func_long;
      break;
    case PLUGIN_VAR_LONGLONG:
      if (!opt->check)
        opt->check= check_func_longlong;
      if (!opt->update)
        opt->update= update_func_longlong;
      break;
    case PLUGIN_VAR_STR:
      if (!opt->check)
        opt->check= check_func_str;
      if (!opt->update)
      {
        opt->update= update_func_str;
        if (!(opt->flags & (PLUGIN_VAR_MEMALLOC | PLUGIN_VAR_READONLY)))
        {
          opt->flags|= PLUGIN_VAR_READONLY;
          sql_print_warning("Server variable %s of plugin %s was forced "
                            "to be read-only: string variable without "
                            "update_func and PLUGIN_VAR_MEMALLOC flag",
                            opt->name, plugin_name);
        }
      }
      break;
    case PLUGIN_VAR_ENUM:
      if (!opt->check)
        opt->check= check_func_enum;
      if (!opt->update)
        opt->update= update_func_long;
      break;
    case PLUGIN_VAR_SET:
      if (!opt->check)
        opt->check= check_func_set;
      if (!opt->update)
        opt->update= update_func_longlong;
      break;
    case PLUGIN_VAR_DOUBLE:
      if (!opt->check)
        opt->check= check_func_double;
      if (!opt->update)
        opt->update= update_func_double;
      break;
    default:
      sql_print_error("Unknown variable type code 0x%x in plugin '%s'.",
                      opt->flags, plugin_name);
      DBUG_RETURN(-1);
    }

    if ((opt->flags & (PLUGIN_VAR_NOCMDOPT | PLUGIN_VAR_THDLOCAL))
                    == PLUGIN_VAR_NOCMDOPT)
      continue;

    if (!opt->name)
    {
      sql_print_error("Missing variable name in plugin '%s'.",
                      plugin_name);
      DBUG_RETURN(-1);
    }

    if (!(opt->flags & PLUGIN_VAR_THDLOCAL))
    {
      optnamelen= strlen(opt->name);
      optname= (char*) alloc_root(mem_root, plugin_name_len + optnamelen + 2);
      strxmov(optname, plugin_name_ptr, "-", opt->name, NullS);
      optnamelen= plugin_name_len + optnamelen + 1;
    }
    else
    {
      /* this should not fail because register_var should create entry */
      if (!(v= find_bookmark(plugin_name_ptr, opt->name, opt->flags)))
      {
        sql_print_error("Thread local variable '%s' not allocated "
                        "in plugin '%s'.", opt->name, plugin_name);
        DBUG_RETURN(-1);
      }

      *(int*)(opt + 1)= offset= v->offset;

      if (opt->flags & PLUGIN_VAR_NOCMDOPT)
        continue;

      optname= (char*) memdup_root(mem_root, v->key + 1, 
                                   (optnamelen= v->name_len) + 1);
    }

    convert_underscore_to_dash(optname, optnamelen);

    options->name= optname;
    options->comment= opt->comment;
    options->app_type= opt;
    options->id= 0;

    plugin_opt_set_limits(options, opt);

    if (opt->flags & PLUGIN_VAR_THDLOCAL)
      options->value= options->u_max_value= (uchar**)
        (global_system_variables.dynamic_variables_ptr + offset);
    else
      options->value= options->u_max_value= *(uchar***) (opt + 1);

    char *option_name_ptr;
    options[1]= options[0];
    options[1].name= option_name_ptr= (char*) alloc_root(mem_root,
                                                        plugin_dash.length +
                                                        optnamelen + 1);
    options[1].comment= 0; /* Hidden from the help text */
    strxmov(option_name_ptr, plugin_dash.str, optname, NullS);

    options+= 2;
  }

  DBUG_RETURN(0);
}


static my_option *construct_help_options(MEM_ROOT *mem_root,
                                         struct st_plugin_int *p)
{
  st_mysql_sys_var **opt;
  my_option *opts;
  uint count= EXTRA_OPTIONS;
  DBUG_ENTER("construct_help_options");

  for (opt= p->plugin->system_vars; opt && *opt; opt++, count+= 2)
    ;

  if (!(opts= (my_option*) alloc_root(mem_root, sizeof(my_option) * count)))
    DBUG_RETURN(NULL);

  bzero(opts, sizeof(my_option) * count);

  /**
    some plugin variables (those that don't have PLUGIN_VAR_NOSYSVAR flag)
    have their names prefixed with the plugin name. Restore the names here
    to get the correct (not double-prefixed) help text.
    We won't need @@sysvars anymore and don't care about their proper names.
  */
  restore_pluginvar_names(p->system_vars);

  if (construct_options(mem_root, p, opts))
    DBUG_RETURN(NULL);

  DBUG_RETURN(opts);
}

/**
  Create and register system variables supplied from the plugin and
  assigns initial values from corresponding command line arguments.

  @param tmp_root Temporary scratch space
  @param[out] plugin Internal plugin structure
  @param argc Number of command line arguments
  @param argv Command line argument vector

  The plugin will be updated with a policy on how to handle errors during
  initialization.

  @note Requires that a write-lock is held on LOCK_system_variables_hash

  @return How initialization of the plugin should be handled.
    @retval  0 Initialization should proceed.
    @retval  1 Plugin is disabled.
    @retval -1 An error has occurred.
*/

static int test_plugin_options(MEM_ROOT *tmp_root, struct st_plugin_int *tmp,
                               int *argc, char **argv)
{
  struct sys_var_chain chain= { NULL, NULL };
  bool disable_plugin;
  enum_plugin_load_option plugin_load_option= tmp->load_option;

  MEM_ROOT *mem_root= alloc_root_inited(&tmp->mem_root) ?
                      &tmp->mem_root : &plugin_vars_mem_root;
  st_mysql_sys_var **opt;
  my_option *opts= NULL;
  LEX_STRING plugin_name;
  char *varname;
  int error;
  sys_var *v __attribute__((unused));
  struct st_bookmark *var;
  uint len, count= EXTRA_OPTIONS;
  DBUG_ENTER("test_plugin_options");
  DBUG_ASSERT(tmp->plugin && tmp->name.str);

  for (opt= tmp->plugin->system_vars; opt && *opt; opt++)
    count+= 2; /* --{plugin}-{optname} and --plugin-{plugin}-{optname} */

  if (count > EXTRA_OPTIONS || (*argc > 1))
  {
    if (!(opts= (my_option*) alloc_root(tmp_root, sizeof(my_option) * count)))
    {
      sql_print_error("Out of memory for plugin '%s'.", tmp->name.str);
      DBUG_RETURN(-1);
    }
    bzero(opts, sizeof(my_option) * count);

    if (construct_options(tmp_root, tmp, opts))
    {
      sql_print_error("Bad options for plugin '%s'.", tmp->name.str);
      DBUG_RETURN(-1);
    }

    /*
      We adjust the default value to account for the hardcoded exceptions
      we have set for the federated and ndbcluster storage engines.
    */
    if (tmp->load_option != PLUGIN_FORCE &&
        tmp->load_option != PLUGIN_FORCE_PLUS_PERMANENT)
      opts[0].def_value= opts[1].def_value= plugin_load_option;

    error= handle_options(argc, &argv, opts, NULL);
    (*argc)++; /* add back one for the program name */

    if (error)
    {
       sql_print_error("Parsing options for plugin '%s' failed.",
                       tmp->name.str);
       goto err;
    }
    /*
     Set plugin loading policy from option value. First element in the option
     list is always the <plugin name> option value.
    */
    if (tmp->load_option != PLUGIN_FORCE &&
        tmp->load_option != PLUGIN_FORCE_PLUS_PERMANENT)
      plugin_load_option= (enum_plugin_load_option) *(ulong*) opts[0].value;
  }

  disable_plugin= (plugin_load_option == PLUGIN_OFF);
  tmp->load_option= plugin_load_option;

  /*
    If the plugin is disabled it should not be initialized.
  */
  if (disable_plugin)
  {
    if (global_system_variables.log_warnings)
      sql_print_information("Plugin '%s' is disabled.",
                            tmp->name.str);
    if (opts)
      my_cleanup_options(opts);
    DBUG_RETURN(1);
  }

  if (!my_strcasecmp(&my_charset_latin1, tmp->name.str, "NDBCLUSTER"))
  {
    plugin_name.str= const_cast<char*>("ndb"); // Use legacy "ndb" prefix
    plugin_name.length= 3;
  }
  else
    plugin_name= tmp->name;

  error= 1;
  for (opt= tmp->plugin->system_vars; opt && *opt; opt++)
  {
    st_mysql_sys_var *o= *opt;

    /*
      PLUGIN_VAR_STR command-line options without PLUGIN_VAR_MEMALLOC, point
      directly to values in the argv[] array. For plugins started at the
      server startup, argv[] array is allocated with load_defaults(), and
      freed when the server is shut down.  But for plugins loaded with
      INSTALL PLUGIN, the memory allocated with load_defaults() is freed with
      freed() at the end of mysql_install_plugin(). Which means we cannot
      allow any pointers into that area.
      Thus, for all plugins loaded after the server was started,
      we copy string values to a plugin's memroot.
    */
    if (mysqld_server_started &&
        ((o->flags & (PLUGIN_VAR_STR | PLUGIN_VAR_NOCMDOPT |
                       PLUGIN_VAR_MEMALLOC)) == PLUGIN_VAR_STR))
    {
      sysvar_str_t* str= (sysvar_str_t *)o;
      if (*str->value)
        *str->value= strdup_root(mem_root, *str->value);
    }

    if (o->flags & PLUGIN_VAR_NOSYSVAR)
      continue;
    if ((var= find_bookmark(plugin_name.str, o->name, o->flags)))
      v= new (mem_root) sys_var_pluginvar(&chain, var->key + 1, o);
    else
    {
      len= plugin_name.length + strlen(o->name) + 2;
      varname= (char*) alloc_root(mem_root, len);
      strxmov(varname, plugin_name.str, "-", o->name, NullS);
      my_casedn_str(&my_charset_latin1, varname);
      convert_dash_to_underscore(varname, len-1);
      v= new (mem_root) sys_var_pluginvar(&chain, varname, o);
    }
    DBUG_ASSERT(v); /* check that an object was actually constructed */
  } /* end for */
  if (chain.first)
  {
    chain.last->next = NULL;
    if (mysql_add_sys_var_chain(chain.first))
    {
      sql_print_error("Plugin '%s' has conflicting system variables",
                      tmp->name.str);
      goto err;
    }
    tmp->system_vars= chain.first;
  }
  DBUG_RETURN(0);
  
err:
  if (opts)
    my_cleanup_options(opts);
  DBUG_RETURN(error);
}


/****************************************************************************
  Help Verbose text with Plugin System Variables
****************************************************************************/


void add_plugin_options(DYNAMIC_ARRAY *options, MEM_ROOT *mem_root)
{
  struct st_plugin_int *p;
  my_option *opt;

  if (!initialized)
    return;

  for (uint idx= 0; idx < plugin_array.elements; idx++)
  {
    p= *dynamic_element(&plugin_array, idx, struct st_plugin_int **);

    if (!(opt= construct_help_options(mem_root, p)))
      continue;

    /* Only options with a non-NULL comment are displayed in help text */
    for (;opt->name; opt++)
      if (opt->comment)
        insert_dynamic(options, (uchar*) opt);
  }
}


/**
  Returns a sys_var corresponding to a particular MYSQL_SYSVAR(...)
*/
sys_var *find_plugin_sysvar(st_plugin_int *plugin, st_mysql_sys_var *plugin_var)
{
  for (sys_var *var= plugin->system_vars; var; var= var->next)
  {
    sys_var_pluginvar *pvar=var->cast_pluginvar();
    if (pvar->plugin_var == plugin_var)
      return var;
  }
  return 0;
}
<|MERGE_RESOLUTION|>--- conflicted
+++ resolved
@@ -1499,14 +1499,9 @@
   init_plugin_psi_keys();
 #endif
 
-<<<<<<< HEAD
   init_alloc_root(&plugin_mem_root, 4096, 4096, MYF(0));
+  init_alloc_root(&plugin_vars_mem_root, 4096, 4096, MYF(0));
   init_alloc_root(&tmp_root, 4096, 4096, MYF(0));
-=======
-  init_alloc_root(&plugin_mem_root, 4096, 4096);
-  init_alloc_root(&plugin_vars_mem_root, 4096, 4096);
-  init_alloc_root(&tmp_root, 4096, 4096);
->>>>>>> 6b6d40fa
 
   if (my_hash_init(&bookmark_hash, &my_charset_bin, 16, 0, 0,
                    get_bookmark_hash_key, NULL, HASH_UNIQUE))
