/* Copyright (C) 2002 MySQL AB

   This program is free software; you can redistribute it and/or modify
   it under the terms of the GNU General Public License as published by
   the Free Software Foundation; version 2 of the License.

   This program is distributed in the hope that it will be useful,
   but WITHOUT ANY WARRANTY; without even the implied warranty of
   MERCHANTABILITY or FITNESS FOR A PARTICULAR PURPOSE.  See the
   GNU General Public License for more details.

   You should have received a copy of the GNU General Public License
   along with this program; if not, write to the Free Software
   Foundation, Inc., 59 Temple Place, Suite 330, Boston, MA  02111-1307  USA */

#include "mysql_priv.h"
#ifdef USE_PRAGMA_IMPLEMENTATION
#pragma implementation
#endif

#if defined(WIN32) || defined(__WIN__)
#undef SAFEMALLOC				/* Problems with threads */
#endif

#include "sp_pcontext.h"
#include "sp_head.h"

/* Initial size for the dynamic arrays in sp_pcontext */
#define PCONTEXT_ARRAY_INIT_ALLOC 16
/* Increment size for the dynamic arrays in sp_pcontext */
#define PCONTEXT_ARRAY_INCREMENT_ALLOC 8

/*
  Sanity check for SQLSTATEs. Will not check if it's really an existing
  state (there are just too many), but will check length and bad characters.
  Returns TRUE if it's ok, FALSE if it's bad.
*/
bool
sp_cond_check(LEX_STRING *sqlstate)
{
  int i;
  const char *p;

  if (sqlstate->length != 5)
    return FALSE;
  for (p= sqlstate->str, i= 0 ; i < 5 ; i++)
  {
    char c = p[i];

    if ((c < '0' || '9' < c) &&
	(c < 'A' || 'Z' < c))
      return FALSE;
  }
  if (strcmp(sqlstate->str, "00000") == 0)
    return FALSE;
  return TRUE;
}

sp_pcontext::sp_pcontext()
  : Sql_alloc(),
  m_max_var_index(0), m_max_cursor_index(0), m_max_handler_index(0),
  m_context_handlers(0), m_parent(NULL), m_pboundary(0),
  m_label_scope(LABEL_DEFAULT_SCOPE)
{
  VOID(my_init_dynamic_array(&m_vars, sizeof(sp_variable_t *),
                             PCONTEXT_ARRAY_INIT_ALLOC,
                             PCONTEXT_ARRAY_INCREMENT_ALLOC));
  VOID(my_init_dynamic_array(&m_case_expr_id_lst, sizeof(int),
                             PCONTEXT_ARRAY_INIT_ALLOC,
                             PCONTEXT_ARRAY_INCREMENT_ALLOC));
  VOID(my_init_dynamic_array(&m_conds, sizeof(sp_cond_type_t *),
                             PCONTEXT_ARRAY_INIT_ALLOC,
                             PCONTEXT_ARRAY_INCREMENT_ALLOC));
  VOID(my_init_dynamic_array(&m_cursors, sizeof(LEX_STRING),
                             PCONTEXT_ARRAY_INIT_ALLOC,
                             PCONTEXT_ARRAY_INCREMENT_ALLOC));
  VOID(my_init_dynamic_array(&m_handlers, sizeof(sp_cond_type_t *),
                             PCONTEXT_ARRAY_INIT_ALLOC,
                             PCONTEXT_ARRAY_INCREMENT_ALLOC));
  m_label.empty();
  m_children.empty();

  m_var_offset= m_cursor_offset= 0;
  m_num_case_exprs= 0;
}

sp_pcontext::sp_pcontext(sp_pcontext *prev, label_scope_type label_scope)
  : Sql_alloc(),
  m_max_var_index(0), m_max_cursor_index(0), m_max_handler_index(0),
  m_context_handlers(0), m_parent(prev), m_pboundary(0),
  m_label_scope(label_scope)
{
  VOID(my_init_dynamic_array(&m_vars, sizeof(sp_variable_t *),
                             PCONTEXT_ARRAY_INIT_ALLOC,
                             PCONTEXT_ARRAY_INCREMENT_ALLOC));
  VOID(my_init_dynamic_array(&m_case_expr_id_lst, sizeof(int),
                             PCONTEXT_ARRAY_INIT_ALLOC,
                             PCONTEXT_ARRAY_INCREMENT_ALLOC));
  VOID(my_init_dynamic_array(&m_conds, sizeof(sp_cond_type_t *),
                             PCONTEXT_ARRAY_INIT_ALLOC,
                             PCONTEXT_ARRAY_INCREMENT_ALLOC));
  VOID(my_init_dynamic_array(&m_cursors, sizeof(LEX_STRING),
                             PCONTEXT_ARRAY_INIT_ALLOC,
                             PCONTEXT_ARRAY_INCREMENT_ALLOC));
  VOID(my_init_dynamic_array(&m_handlers, sizeof(sp_cond_type_t *),
                             PCONTEXT_ARRAY_INIT_ALLOC,
                             PCONTEXT_ARRAY_INCREMENT_ALLOC));
  m_label.empty();
  m_children.empty();

  m_var_offset= prev->m_var_offset + prev->m_max_var_index;
  m_cursor_offset= prev->current_cursor_count();
  m_num_case_exprs= prev->get_num_case_exprs();
}

void
sp_pcontext::destroy()
{
  List_iterator_fast<sp_pcontext> li(m_children);
  sp_pcontext *child;

  while ((child= li++))
    child->destroy();

  m_children.empty();
  m_label.empty();
  delete_dynamic(&m_vars);
  delete_dynamic(&m_case_expr_id_lst);
  delete_dynamic(&m_conds);
  delete_dynamic(&m_cursors);
  delete_dynamic(&m_handlers);
}

sp_pcontext *
sp_pcontext::push_context(label_scope_type label_scope)
{
  sp_pcontext *child= new sp_pcontext(this, label_scope);

  if (child)
    m_children.push_back(child);
  return child;
}

sp_pcontext *
sp_pcontext::pop_context()
{
  m_parent->m_max_var_index+= m_max_var_index;

  uint submax= max_handler_index();
  if (submax > m_parent->m_max_handler_index)
    m_parent->m_max_handler_index= submax;

  submax= max_cursor_index();
  if (submax > m_parent->m_max_cursor_index)
    m_parent->m_max_cursor_index= submax;

  if (m_num_case_exprs > m_parent->m_num_case_exprs)
    m_parent->m_num_case_exprs= m_num_case_exprs;

  return m_parent;
}

uint
sp_pcontext::diff_handlers(sp_pcontext *ctx, bool exclusive)
{
  uint n= 0;
  sp_pcontext *pctx= this;
  sp_pcontext *last_ctx= NULL;

  while (pctx && pctx != ctx)
  {
    n+= pctx->m_context_handlers;
    last_ctx= pctx;
    pctx= pctx->parent_context();
  }
  if (pctx)
    return (exclusive && last_ctx ? n - last_ctx->m_context_handlers : n);
  return 0;			// Didn't find ctx
}

uint
sp_pcontext::diff_cursors(sp_pcontext *ctx, bool exclusive)
{
  uint n= 0;
  sp_pcontext *pctx= this;
  sp_pcontext *last_ctx= NULL;

  while (pctx && pctx != ctx)
  {
    n+= pctx->m_cursors.elements;
    last_ctx= pctx;
    pctx= pctx->parent_context();
  }
  if (pctx)
    return  (exclusive && last_ctx ? n - last_ctx->m_cursors.elements : n);
  return 0;			// Didn't find ctx
}

/*
  This does a linear search (from newer to older variables, in case
  we have shadowed names).
  It's possible to have a more efficient allocation and search method,
  but it might not be worth it. The typical number of parameters and
  variables will in most cases be low (a handfull).
  ...and, this is only called during parsing.
*/
sp_variable_t *
sp_pcontext::find_variable(LEX_STRING *name, my_bool scoped)
{
  uint i= m_vars.elements - m_pboundary;

  while (i--)
  {
    sp_variable_t *p;

    get_dynamic(&m_vars, (uchar*)&p, i);
    if (my_strnncoll(system_charset_info,
		     (const uchar *)name->str, name->length,
		     (const uchar *)p->name.str, p->name.length) == 0)
    {
      return p;
    }
  }
  if (!scoped && m_parent)
    return m_parent->find_variable(name, scoped);
  return NULL;
}

/*
  Find a variable by offset from the top.
  This used for two things:
  - When evaluating parameters at the beginning, and setting out parameters
    at the end, of invokation. (Top frame only, so no recursion then.)
  - For printing of sp_instr_set. (Debug mode only.)
*/
sp_variable_t *
sp_pcontext::find_variable(uint offset)
{
  if (m_var_offset <= offset && offset < m_var_offset + m_vars.elements)
  {                           // This frame
    sp_variable_t *p;

    get_dynamic(&m_vars, (uchar*)&p, offset - m_var_offset);
    return p;
  }
  if (m_parent)
    return m_parent->find_variable(offset); // Some previous frame
  return NULL;                  // index out of bounds
}

sp_variable_t *
sp_pcontext::push_variable(LEX_STRING *name, enum enum_field_types type,
                           sp_param_mode_t mode)
{
  sp_variable_t *p= (sp_variable_t *)sql_alloc(sizeof(sp_variable_t));

  if (!p)
    return NULL;

  ++m_max_var_index;

  p->name.str= name->str;
  p->name.length= name->length;
  p->type= type;
  p->mode= mode;
  p->offset= current_var_count();
  p->dflt= NULL;
<<<<<<< HEAD
  insert_dynamic(&m_vars, (uchar*)&p);
=======
  if (insert_dynamic(&m_vars, (gptr)&p))
    return NULL;
>>>>>>> ddc9a195

  return p;
}


sp_label_t *
sp_pcontext::push_label(char *name, uint ip)
{
  sp_label_t *lab = (sp_label_t *)sql_alloc(sizeof(sp_label_t));

  if (lab)
  {
    lab->name= name;
    lab->ip= ip;
    lab->type= SP_LAB_IMPL;
    lab->ctx= this;
    m_label.push_front(lab);
  }
  return lab;
}

sp_label_t *
sp_pcontext::find_label(char *name)
{
  List_iterator_fast<sp_label_t> li(m_label);
  sp_label_t *lab;

  while ((lab= li++))
    if (my_strcasecmp(system_charset_info, name, lab->name) == 0)
      return lab;

  /*
    Note about exception handlers.
    See SQL:2003 SQL/PSM (ISO/IEC 9075-4:2003),
    section 13.1 <compound statement>,
    syntax rule 4.
    In short, a DECLARE HANDLER block can not refer
    to labels from the parent context, as they are out of scope.
  */
  if (m_parent && (m_label_scope == LABEL_DEFAULT_SCOPE))
    return m_parent->find_label(name);
  return NULL;
}

int
sp_pcontext::push_cond(LEX_STRING *name, sp_cond_type_t *val)
{
  sp_cond_t *p= (sp_cond_t *)sql_alloc(sizeof(sp_cond_t));

<<<<<<< HEAD
  if (p)
  {
    p->name.str= name->str;
    p->name.length= name->length;
    p->val= val;
    insert_dynamic(&m_conds, (uchar*)&p);
  }
=======
  if (p == NULL)
    return 1;
  p->name.str= name->str;
  p->name.length= name->length;
  p->val= val;
  return insert_dynamic(&m_conds, (gptr)&p);
>>>>>>> ddc9a195
}

/*
  See comment for find_variable() above
*/
sp_cond_type_t *
sp_pcontext::find_cond(LEX_STRING *name, my_bool scoped)
{
  uint i= m_conds.elements;

  while (i--)
  {
    sp_cond_t *p;

    get_dynamic(&m_conds, (uchar*)&p, i);
    if (my_strnncoll(system_charset_info,
		     (const uchar *)name->str, name->length,
		     (const uchar *)p->name.str, p->name.length) == 0)
    {
      return p->val;
    }
  }
  if (!scoped && m_parent)
    return m_parent->find_cond(name, scoped);
  return NULL;
}

/*
  This only searches the current context, for error checking of
  duplicates.
  Returns TRUE if found.
*/
bool
sp_pcontext::find_handler(sp_cond_type_t *cond)
{
  uint i= m_handlers.elements;

  while (i--)
  {
    sp_cond_type_t *p;

    get_dynamic(&m_handlers, (uchar*)&p, i);
    if (cond->type == p->type)
    {
      switch (p->type)
      {
      case sp_cond_type_t::number:
	if (cond->mysqlerr == p->mysqlerr)
	  return TRUE;
	break;
      case sp_cond_type_t::state:
	if (strcmp(cond->sqlstate, p->sqlstate) == 0)
	  return TRUE;
	break;
      default:
	return TRUE;
      }
    }
  }
  return FALSE;
}

int
sp_pcontext::push_cursor(LEX_STRING *name)
{
  LEX_STRING n;

  if (m_cursors.elements == m_max_cursor_index)
    m_max_cursor_index+= 1;
  n.str= name->str;
  n.length= name->length;
<<<<<<< HEAD
  insert_dynamic(&m_cursors, (uchar*)&n);
=======
  return insert_dynamic(&m_cursors, (gptr)&n);
>>>>>>> ddc9a195
}

/*
  See comment for find_variable() above
*/
my_bool
sp_pcontext::find_cursor(LEX_STRING *name, uint *poff, my_bool scoped)
{
  uint i= m_cursors.elements;

  while (i--)
  {
    LEX_STRING n;

    get_dynamic(&m_cursors, (uchar*)&n, i);
    if (my_strnncoll(system_charset_info,
		     (const uchar *)name->str, name->length,
		     (const uchar *)n.str, n.length) == 0)
    {
      *poff= m_cursor_offset + i;
      return TRUE;
    }
  }
  if (!scoped && m_parent)
    return m_parent->find_cursor(name, poff, scoped);
  return FALSE;
}


void
sp_pcontext::retrieve_field_definitions(List<Create_field> *field_def_lst)
{
  /* Put local/context fields in the result list. */

  for (uint i = 0; i < m_vars.elements; ++i)
  {
    sp_variable_t *var_def;
    get_dynamic(&m_vars, (uchar*) &var_def, i);

    field_def_lst->push_back(&var_def->field_def);
  }

  /* Put the fields of the enclosed contexts in the result list. */

  List_iterator_fast<sp_pcontext> li(m_children);
  sp_pcontext *ctx;

  while ((ctx = li++))
    ctx->retrieve_field_definitions(field_def_lst);
}

/*
  Find a cursor by offset from the top.
  This is only used for debugging.
*/
my_bool
sp_pcontext::find_cursor(uint offset, LEX_STRING *n)
{
  if (m_cursor_offset <= offset &&
      offset < m_cursor_offset + m_cursors.elements)
  {                           // This frame
    get_dynamic(&m_cursors, (uchar*)n, offset - m_cursor_offset);
    return TRUE;
  }
  if (m_parent)
    return m_parent->find_cursor(offset, n); // Some previous frame
  return FALSE;                 // index out of bounds
}<|MERGE_RESOLUTION|>--- conflicted
+++ resolved
@@ -265,13 +265,8 @@
   p->mode= mode;
   p->offset= current_var_count();
   p->dflt= NULL;
-<<<<<<< HEAD
-  insert_dynamic(&m_vars, (uchar*)&p);
-=======
-  if (insert_dynamic(&m_vars, (gptr)&p))
+  if (insert_dynamic(&m_vars, (uchar*)&p))
     return NULL;
->>>>>>> ddc9a195
-
   return p;
 }
 
@@ -320,22 +315,12 @@
 {
   sp_cond_t *p= (sp_cond_t *)sql_alloc(sizeof(sp_cond_t));
 
-<<<<<<< HEAD
-  if (p)
-  {
-    p->name.str= name->str;
-    p->name.length= name->length;
-    p->val= val;
-    insert_dynamic(&m_conds, (uchar*)&p);
-  }
-=======
   if (p == NULL)
     return 1;
   p->name.str= name->str;
   p->name.length= name->length;
   p->val= val;
-  return insert_dynamic(&m_conds, (gptr)&p);
->>>>>>> ddc9a195
+  return insert_dynamic(&m_conds, (uchar *)&p);
 }
 
 /*
@@ -407,11 +392,7 @@
     m_max_cursor_index+= 1;
   n.str= name->str;
   n.length= name->length;
-<<<<<<< HEAD
-  insert_dynamic(&m_cursors, (uchar*)&n);
-=======
-  return insert_dynamic(&m_cursors, (gptr)&n);
->>>>>>> ddc9a195
+  return insert_dynamic(&m_cursors, (uchar *)&n);
 }
 
 /*
