/* Copyright (c) 2000, 2015, Oracle and/or its affiliates.
   Copyright (c) 2009, 2020, MariaDB

   This program is free software; you can redistribute it and/or modify
   it under the terms of the GNU General Public License as published by
   the Free Software Foundation; version 2 of the License.

   This program is distributed in the hope that it will be useful,
   but WITHOUT ANY WARRANTY; without even the implied warranty of
   MERCHANTABILITY or FITNESS FOR A PARTICULAR PURPOSE.  See the
   GNU General Public License for more details.

   You should have received a copy of the GNU General Public License
   along with this program; if not, write to the Free Software
   Foundation, Inc., 51 Franklin St, Fifth Floor, Boston, MA 02110-1335  USA */

/**
  @file

  @brief
  This file defines all numerical functions
*/

#ifdef USE_PRAGMA_IMPLEMENTATION
#pragma implementation				// gcc: Class implementation
#endif

#include "sql_plugin.h"
#include "sql_priv.h"
/*
  It is necessary to include set_var.h instead of item.h because there
  are dependencies on include order for set_var.h and item.h. This
  will be resolved later.
*/
#include "sql_class.h"                          // set_var.h: THD
#include "set_var.h"
#include "slave.h"				// for wait_for_master_pos
#include "sql_show.h"                           // append_identifier
#include "strfunc.h"                            // find_type
#include "sql_parse.h"                          // is_update_query
#include "sql_acl.h"                            // EXECUTE_ACL
#include "mysqld.h"                             // LOCK_short_uuid_generator
#include "rpl_mi.h"
#include "sql_time.h"
#include <m_ctype.h>
#include <hash.h>
#include <time.h>
#include <ft_global.h>
#include <my_bit.h>

#include "sp_head.h"
#include "sp_rcontext.h"
#include "sp.h"
#include "set_var.h"
#include "debug_sync.h"
#include "sql_base.h"
#include "sql_cte.h"

#ifdef NO_EMBEDDED_ACCESS_CHECKS
#define sp_restore_security_context(A,B) while (0) {}
#endif

bool check_reserved_words(const LEX_CSTRING *name)
{
  if (lex_string_eq(name, STRING_WITH_LEN("GLOBAL")) ||
      lex_string_eq(name, STRING_WITH_LEN("LOCAL")) ||
      lex_string_eq(name, STRING_WITH_LEN("SESSION")))
    return TRUE;
  return FALSE;
}


/**
   Test if the sum of arguments overflows the ulonglong range.
*/
static inline bool test_if_sum_overflows_ull(ulonglong arg1, ulonglong arg2)
{
  return ULONGLONG_MAX - arg1 < arg2;
}


/**
  Allocate memory for arguments using tmp_args or thd->alloc().
  @retval false  - success
  @retval true   - error (arg_count is set to 0 for conveniece)
*/
bool Item_args::alloc_arguments(THD *thd, uint count)
{
  if (count <= 2)
  {
    args= tmp_arg;
    return false;
  }
  if ((args= (Item**) thd->alloc(sizeof(Item*) * count)) == NULL)
  {
    arg_count= 0;
    return true;
  }
  return false;
}


void Item_args::set_arguments(THD *thd, List<Item> &list)
{
  if (alloc_arguments(thd, list.elements))
    return;
  List_iterator_fast<Item> li(list);
  Item *item;
  for (arg_count= 0; (item= li++); )
    args[arg_count++]= item;
}


Item_args::Item_args(THD *thd, const Item_args *other)
  :arg_count(other->arg_count)
{
  if (arg_count <= 2)
  {
    args= tmp_arg;
  }
  else if (!(args= (Item**) thd->alloc(sizeof(Item*) * arg_count)))
  {
    arg_count= 0;
    return;
  }
  if (arg_count)
    memcpy(args, other->args, sizeof(Item*) * arg_count);
}


void Item_func::sync_with_sum_func_and_with_field(List<Item> &list)
{
  List_iterator_fast<Item> li(list);
  Item *item;
  while ((item= li++))
  {
    join_with_sum_func(item);
    with_window_func|= item->with_window_func;
    with_field|= item->with_field;
    with_param|= item->with_param;
  }
}


bool Item_func::check_argument_types_like_args0() const
{
  if (arg_count < 2)
    return false;
  uint cols= args[0]->cols();
  bool is_scalar= args[0]->type_handler()->is_scalar_type();
  for (uint i= 1; i < arg_count; i++)
  {
    if (is_scalar != args[i]->type_handler()->is_scalar_type())
    {
      my_error(ER_ILLEGAL_PARAMETER_DATA_TYPES2_FOR_OPERATION, MYF(0),
               args[0]->type_handler()->name().ptr(),
               args[i]->type_handler()->name().ptr(), func_name());
      return true;
    }
    if (args[i]->check_cols(cols))
      return true;
  }
  return false;
}


bool Item_func::check_argument_types_or_binary(const Type_handler *handler,
                                               uint start, uint end) const
{
  for (uint i= start; i < end ; i++)
  {
    DBUG_ASSERT(i < arg_count);
    if (args[i]->check_type_or_binary(func_name(), handler))
      return true;
  }
  return false;
}


bool Item_func::check_argument_types_traditional_scalar(uint start,
                                                        uint end) const
{
  for (uint i= start; i < end ; i++)
  {
    DBUG_ASSERT(i < arg_count);
    if (args[i]->check_type_traditional_scalar(func_name()))
      return true;
  }
  return false;
}


bool Item_func::check_argument_types_can_return_int(uint start,
                                                    uint end) const
{
  for (uint i= start; i < end ; i++)
  {
    DBUG_ASSERT(i < arg_count);
    if (args[i]->check_type_can_return_int(func_name()))
      return true;
  }
  return false;
}


bool Item_func::check_argument_types_can_return_real(uint start,
                                                     uint end) const
{
  for (uint i= start; i < end ; i++)
  {
    DBUG_ASSERT(i < arg_count);
    if (args[i]->check_type_can_return_real(func_name()))
      return true;
  }
  return false;
}


bool Item_func::check_argument_types_can_return_text(uint start,
                                                     uint end) const
{
  for (uint i= start; i < end ; i++)
  {
    DBUG_ASSERT(i < arg_count);
    if (args[i]->check_type_can_return_text(func_name()))
      return true;
  }
  return false;
}


bool Item_func::check_argument_types_can_return_str(uint start,
                                                    uint end) const
{
  for (uint i= start; i < end ; i++)
  {
    DBUG_ASSERT(i < arg_count);
    if (args[i]->check_type_can_return_str(func_name()))
      return true;
  }
  return false;
}


bool Item_func::check_argument_types_can_return_date(uint start,
                                                     uint end) const
{
  for (uint i= start; i < end ; i++)
  {
    DBUG_ASSERT(i < arg_count);
    if (args[i]->check_type_can_return_date(func_name()))
      return true;
  }
  return false;
}


bool Item_func::check_argument_types_can_return_time(uint start,
                                                     uint end) const
{
  for (uint i= start; i < end ; i++)
  {
    DBUG_ASSERT(i < arg_count);
    if (args[i]->check_type_can_return_time(func_name()))
      return true;
  }
  return false;
}


bool Item_func::check_argument_types_scalar(uint start, uint end) const
{
  for (uint i= start; i < end; i++)
  {
    DBUG_ASSERT(i < arg_count);
    if (args[i]->check_type_scalar(func_name()))
      return true;
  }
  return false;
}


/*
  Resolve references to table column for a function and its argument

  SYNOPSIS:
  fix_fields()
  thd		Thread object
  ref		Pointer to where this object is used.  This reference
		is used if we want to replace this object with another
		one (for example in the summary functions).

  DESCRIPTION
    Call fix_fields() for all arguments to the function.  The main intention
    is to allow all Item_field() objects to setup pointers to the table fields.

    Sets as a side effect the following class variables:
      maybe_null        Set if any argument may return NULL
      with_sum_func     Set if any of the arguments contains a sum function
      with_window_func  Set if any of the arguments contain a window function
      with_field        Set if any of the arguments contains or is a field
      used_tables_cache Set to union of the tables used by arguments

      str_value.charset If this is a string function, set this to the
			character set for the first argument.
			If any argument is binary, this is set to binary

   If for any item any of the defaults are wrong, then this can
   be fixed in the fix_length_and_dec() function that is called
   after this one or by writing a specialized fix_fields() for the
   item.

  RETURN VALUES
  FALSE	ok
  TRUE	Got error.  Stored with my_error().
*/

bool
Item_func::fix_fields(THD *thd, Item **ref)
{
  DBUG_ASSERT(fixed == 0);
  Item **arg,**arg_end;
  uchar buff[STACK_BUFF_ALLOC];			// Max argument in function

  /*
    The Used_tables_and_const_cache of "this" was initialized by
    the constructor, or by Item_func::cleanup().
  */
  DBUG_ASSERT(used_tables_cache == 0);
  DBUG_ASSERT(const_item_cache == true);

  not_null_tables_cache= 0;

  /*
    Use stack limit of STACK_MIN_SIZE * 2 since
    on some platforms a recursive call to fix_fields
    requires more than STACK_MIN_SIZE bytes (e.g. for
    MIPS, it takes about 22kB to make one recursive
    call to Item_func::fix_fields())
  */
  if (check_stack_overrun(thd, STACK_MIN_SIZE * 2, buff))
    return TRUE;				// Fatal error if flag is set!
  if (arg_count)
  {						// Print purify happy
    for (arg=args, arg_end=args+arg_count; arg != arg_end ; arg++)
    {
      Item *item;
      /*
	We can't yet set item to *arg as fix_fields may change *arg
	We shouldn't call fix_fields() twice, so check 'fixed' field first
      */
      if ((*arg)->fix_fields_if_needed(thd, arg))
	return TRUE;				/* purecov: inspected */
      item= *arg;

      if (item->maybe_null)
	maybe_null=1;

      join_with_sum_func(item);
      with_param= with_param || item->with_param;
      with_window_func= with_window_func || item->with_window_func;
      with_field= with_field || item->with_field;
      used_tables_and_const_cache_join(item);
      not_null_tables_cache|= item->not_null_tables();
      m_with_subquery|= item->with_subquery();
    }
  }
  if (check_arguments())
    return true;
  if (fix_length_and_dec())
    return TRUE;
  fixed= 1;
  return FALSE;
}

void
Item_func::quick_fix_field()
{
  Item **arg,**arg_end;
  if (arg_count)
  {
    for (arg=args, arg_end=args+arg_count; arg != arg_end ; arg++)
    {
      if (!(*arg)->is_fixed())
        (*arg)->quick_fix_field();
    }
  }
  fixed= 1;
}


bool
Item_func::eval_not_null_tables(void *opt_arg)
{
  Item **arg,**arg_end;
  not_null_tables_cache= 0;
  if (arg_count)
  {		
    for (arg=args, arg_end=args+arg_count; arg != arg_end ; arg++)
    {
      not_null_tables_cache|= (*arg)->not_null_tables();
    }
  }
  return FALSE;
}


void Item_func::fix_after_pullout(st_select_lex *new_parent, Item **ref,
                                  bool merge)
{
  Item **arg,**arg_end;

  used_tables_and_const_cache_init();
  not_null_tables_cache= 0;

  if (arg_count)
  {
    for (arg=args, arg_end=args+arg_count; arg != arg_end ; arg++)
    {
      (*arg)->fix_after_pullout(new_parent, arg, merge);
      Item *item= *arg;

      used_tables_and_const_cache_join(item);
      not_null_tables_cache|= item->not_null_tables();
    }
  }
}


void Item_func::traverse_cond(Cond_traverser traverser,
                              void *argument, traverse_order order)
{
  if (arg_count)
  {
    Item **arg,**arg_end;

    switch (order) {
    case(PREFIX):
      (*traverser)(this, argument);
      for (arg= args, arg_end= args+arg_count; arg != arg_end; arg++)
      {
	(*arg)->traverse_cond(traverser, argument, order);
      }
      break;
    case (POSTFIX):
      for (arg= args, arg_end= args+arg_count; arg != arg_end; arg++)
      {
	(*arg)->traverse_cond(traverser, argument, order);
      }
      (*traverser)(this, argument);
    }
  }
  else
    (*traverser)(this, argument);
}


bool Item_args::transform_args(THD *thd, Item_transformer transformer, uchar *arg)
{
  for (uint i= 0; i < arg_count; i++)
  {
    Item *new_item= args[i]->transform(thd, transformer, arg);
    if (!new_item)
      return true;
    /*
      THD::change_item_tree() should be called only if the tree was
      really transformed, i.e. when a new item has been created.
      Otherwise we'll be allocating a lot of unnecessary memory for
      change records at each execution.
    */
    if (args[i] != new_item)
      thd->change_item_tree(&args[i], new_item);
  }
  return false;
}


/**
  Transform an Item_func object with a transformer callback function.

    The function recursively applies the transform method to each
    argument of the Item_func node.
    If the call of the method for an argument item returns a new item
    the old item is substituted for a new one.
    After this the transformer is applied to the root node
    of the Item_func object. 
  @param transformer   the transformer callback function to be applied to
                       the nodes of the tree of the object
  @param argument      parameter to be passed to the transformer

  @return
    Item returned as the result of transformation of the root node
*/

Item *Item_func::transform(THD *thd, Item_transformer transformer, uchar *argument)
{
  DBUG_ASSERT(!thd->stmt_arena->is_stmt_prepare());
  if (transform_args(thd, transformer, argument))
    return 0;
  return (this->*transformer)(thd, argument);
}


/**
  Compile Item_func object with a processor and a transformer
  callback functions.

    First the function applies the analyzer to the root node of
    the Item_func object. Then if the analizer succeeeds (returns TRUE)
    the function recursively applies the compile method to each argument
    of the Item_func node.
    If the call of the method for an argument item returns a new item
    the old item is substituted for a new one.
    After this the transformer is applied to the root node
    of the Item_func object. 
    The compile function is not called if the analyzer returns NULL
    in the parameter arg_p. 

  @param analyzer      the analyzer callback function to be applied to the
                       nodes of the tree of the object
  @param[in,out] arg_p parameter to be passed to the processor
  @param transformer   the transformer callback function to be applied to the
                       nodes of the tree of the object
  @param arg_t         parameter to be passed to the transformer

  @return
    Item returned as the result of transformation of the root node
*/

Item *Item_func::compile(THD *thd, Item_analyzer analyzer, uchar **arg_p,
                         Item_transformer transformer, uchar *arg_t)
{
  if (!(this->*analyzer)(arg_p))
    return 0;
  if (*arg_p && arg_count)
  {
    Item **arg,**arg_end;
    for (arg= args, arg_end= args+arg_count; arg != arg_end; arg++)
    {
      /* 
        The same parameter value of arg_p must be passed
        to analyze any argument of the condition formula.
      */
      uchar *arg_v= *arg_p;
      Item *new_item= (*arg)->compile(thd, analyzer, &arg_v, transformer,
                                      arg_t);
      if (new_item && *arg != new_item)
        thd->change_item_tree(arg, new_item);
    }
  }
  return (this->*transformer)(thd, arg_t);
}


void Item_args::propagate_equal_fields(THD *thd,
                                       const Item::Context &ctx,
                                       COND_EQUAL *cond)
{
  uint i;
  for (i= 0; i < arg_count; i++)
    args[i]->propagate_equal_fields_and_change_item_tree(thd, ctx, cond,
                                                         &args[i]);
}


Sql_mode_dependency Item_args::value_depends_on_sql_mode_bit_or() const
{
  Sql_mode_dependency res;
  for (uint i= 0; i < arg_count; i++)
    res|= args[i]->value_depends_on_sql_mode();
  return res;
}


/**
  See comments in Item_cond::split_sum_func()
*/

void Item_func::split_sum_func(THD *thd,  Ref_ptr_array ref_pointer_array,
                               List<Item> &fields, uint flags)
{
  Item **arg, **arg_end;
  for (arg= args, arg_end= args+arg_count; arg != arg_end ; arg++)
    (*arg)->split_sum_func2(thd, ref_pointer_array, fields, arg,
                            flags | SPLIT_SUM_SKIP_REGISTERED);
}


table_map Item_func::not_null_tables() const
{
  return not_null_tables_cache;
}


void Item_func::print(String *str, enum_query_type query_type)
{
  str->append(func_name());
  str->append('(');
  print_args(str, 0, query_type);
  str->append(')');
}


void Item_func::print_args(String *str, uint from, enum_query_type query_type)
{
  for (uint i=from ; i < arg_count ; i++)
  {
    if (i != from)
      str->append(',');
    args[i]->print(str, query_type);
  }
}


void Item_func::print_op(String *str, enum_query_type query_type)
{
  for (uint i=0 ; i < arg_count-1 ; i++)
  {
    args[i]->print_parenthesised(str, query_type, precedence());
    str->append(' ');
    str->append(func_name());
    str->append(' ');
  }
  args[arg_count-1]->print_parenthesised(str, query_type,
                                         (enum precedence)(precedence() + 1));
}


bool Item_func::eq(const Item *item, bool binary_cmp) const
{
  /* Assume we don't have rtti */
  if (this == item)
    return 1;
  /*
    Ensure that we are comparing two functions and that the function
    is deterministic.
  */
  if (item->type() != FUNC_ITEM || (used_tables() & RAND_TABLE_BIT))
    return 0;
  Item_func *item_func=(Item_func*) item;
  Item_func::Functype func_type;
  if ((func_type= functype()) != item_func->functype() ||
      arg_count != item_func->arg_count ||
      (func_type != Item_func::FUNC_SP &&
       func_name() != item_func->func_name()) ||
      (func_type == Item_func::FUNC_SP &&
       my_strcasecmp(system_charset_info, func_name(), item_func->func_name())))
    return 0;
  return Item_args::eq(item_func, binary_cmp);
}


/*
bool Item_func::is_expensive_processor(uchar *arg)
{
  return is_expensive();
}
*/

my_decimal *Item_func::val_decimal(my_decimal *decimal_value)
{
  DBUG_ASSERT(fixed);
  longlong nr= val_int();
  if (null_value)
    return 0; /* purecov: inspected */
  int2my_decimal(E_DEC_FATAL_ERROR, nr, unsigned_flag, decimal_value);
  return decimal_value;
}


bool Item_hybrid_func::fix_attributes(Item **items, uint nitems)
{
  bool rc= Item_hybrid_func::type_handler()->
             Item_hybrid_func_fix_attributes(current_thd,
                                             func_name(), this, this,
                                             items, nitems);
  DBUG_ASSERT(!rc || current_thd->is_error());
  return rc;
}


String *Item_real_func::val_str(String *str)
{
  DBUG_ASSERT(fixed == 1);
  double nr= val_real();
  if (null_value)
    return 0; /* purecov: inspected */
  str->set_real(nr, decimals, collation.collation);
  return str;
}


my_decimal *Item_real_func::val_decimal(my_decimal *decimal_value)
{
  DBUG_ASSERT(fixed);
  double nr= val_real();
  if (null_value)
    return 0; /* purecov: inspected */
  double2my_decimal(E_DEC_FATAL_ERROR, nr, decimal_value);
  return decimal_value;
}


#ifdef HAVE_DLOPEN
void Item_udf_func::fix_num_length_and_dec()
{
  uint fl_length= 0;
  decimals=0;
  for (uint i=0 ; i < arg_count ; i++)
  {
    set_if_bigger(decimals,args[i]->decimals);
    set_if_bigger(fl_length, args[i]->max_length);
  }
  max_length=float_length(decimals);
  if (fl_length > max_length)
  {
    decimals= NOT_FIXED_DEC;
    max_length= float_length(NOT_FIXED_DEC);
  }
}
#endif


void Item_func::signal_divide_by_null()
{
  THD *thd= current_thd;
  if (thd->variables.sql_mode & MODE_ERROR_FOR_DIVISION_BY_ZERO)
    push_warning(thd, Sql_condition::WARN_LEVEL_WARN, ER_DIVISION_BY_ZERO,
                 ER_THD(thd, ER_DIVISION_BY_ZERO));
  null_value= 1;
}


Item *Item_func::get_tmp_table_item(THD *thd)
{
  if (!Item_func::with_sum_func() && !const_item())
    return new (thd->mem_root) Item_temptable_field(thd, result_field);
  return copy_or_same(thd);
}

double Item_int_func::val_real()
{
  DBUG_ASSERT(fixed == 1);

  return unsigned_flag ? (double) ((ulonglong) val_int()) : (double) val_int();
}


String *Item_int_func::val_str(String *str)
{
  DBUG_ASSERT(fixed == 1);
  longlong nr=val_int();
  if (null_value)
    return 0;
  str->set_int(nr, unsigned_flag, collation.collation);
  return str;
}


bool Item_func_connection_id::fix_length_and_dec()
{
  if (Item_long_func::fix_length_and_dec())
    return TRUE;
  max_length= 10;
  return FALSE;
}


bool Item_func_connection_id::fix_fields(THD *thd, Item **ref)
{
  if (Item_int_func::fix_fields(thd, ref))
    return TRUE;
  thd->thread_specific_used= TRUE;
  value= thd->variables.pseudo_thread_id;
  return FALSE;
}


bool Item_num_op::fix_type_handler(const Type_aggregator *aggregator)
{
  DBUG_ASSERT(arg_count == 2);
  const Type_handler *h0= args[0]->cast_to_int_type_handler();
  const Type_handler *h1= args[1]->cast_to_int_type_handler();
  if (!aggregate_for_num_op(aggregator, h0, h1))
    return false;
  my_error(ER_ILLEGAL_PARAMETER_DATA_TYPES2_FOR_OPERATION, MYF(0),
           h0->name().ptr(), h1->name().ptr(), func_name());
  return true;
}


bool Item_func_plus::fix_length_and_dec(void)
{
  DBUG_ENTER("Item_func_plus::fix_length_and_dec");
  DBUG_PRINT("info", ("name %s", func_name()));
  const Type_aggregator *aggregator= &type_handler_data->m_type_aggregator_for_plus;
  DBUG_EXECUTE_IF("num_op", aggregator= &type_handler_data->m_type_aggregator_for_result;);
  DBUG_ASSERT(aggregator->is_commutative());
  if (fix_type_handler(aggregator))
    DBUG_RETURN(TRUE);
  if (Item_func_plus::type_handler()->Item_func_plus_fix_length_and_dec(this))
    DBUG_RETURN(TRUE);
  DBUG_PRINT("info", ("Type: %s", type_handler()->name().ptr()));
  DBUG_RETURN(FALSE);
}


String *Item_func_hybrid_field_type::val_str_from_int_op(String *str)
{
  longlong nr= int_op();
  if (null_value)
    return 0; /* purecov: inspected */
  str->set_int(nr, unsigned_flag, collation.collation);
  return str;
}

double Item_func_hybrid_field_type::val_real_from_int_op()
{
  longlong result= int_op();
  return unsigned_flag ? (double) ((ulonglong) result) : (double) result;
}

my_decimal *
Item_func_hybrid_field_type::val_decimal_from_int_op(my_decimal *dec)
{
  longlong result= int_op();
  if (null_value)
    return NULL;
  int2my_decimal(E_DEC_FATAL_ERROR, result, unsigned_flag, dec);
  return dec;
}


String *Item_func_hybrid_field_type::val_str_from_real_op(String *str)
{
  double nr= real_op();
  if (null_value)
    return 0; /* purecov: inspected */
  str->set_real(nr, decimals, collation.collation);
  return str;
}

longlong Item_func_hybrid_field_type::val_int_from_real_op()
{
  return Converter_double_to_longlong(real_op(), unsigned_flag).result();
}

my_decimal *
Item_func_hybrid_field_type::val_decimal_from_real_op(my_decimal *dec)
{
  double result= (double) real_op();
  if (null_value)
    return NULL;
  double2my_decimal(E_DEC_FATAL_ERROR, result, dec);
  return dec;
}


String *Item_func_hybrid_field_type::val_str_from_date_op(String *str)
{
  MYSQL_TIME ltime;
  if (date_op_with_null_check(current_thd, &ltime) ||
      (null_value= str->alloc(MAX_DATE_STRING_REP_LENGTH)))
    return (String *) 0;
  str->length(my_TIME_to_str(&ltime, const_cast<char*>(str->ptr()), decimals));
  str->set_charset(&my_charset_bin);
  DBUG_ASSERT(!null_value);
  return str;
}

double Item_func_hybrid_field_type::val_real_from_date_op()
{
  MYSQL_TIME ltime;
  if (date_op_with_null_check(current_thd, &ltime))
    return 0;
  return TIME_to_double(&ltime);
}

longlong Item_func_hybrid_field_type::val_int_from_date_op()
{
  MYSQL_TIME ltime;
  if (date_op_with_null_check(current_thd, &ltime))
    return 0;
  return TIME_to_ulonglong(&ltime);
}

my_decimal *
Item_func_hybrid_field_type::val_decimal_from_date_op(my_decimal *dec)
{
  MYSQL_TIME ltime;
  if (date_op_with_null_check(current_thd, &ltime))
  {
    my_decimal_set_zero(dec);
    return 0;
  }
  return date2my_decimal(&ltime, dec);
}


String *Item_func_hybrid_field_type::val_str_from_time_op(String *str)
{
  MYSQL_TIME ltime;
  if (time_op_with_null_check(current_thd, &ltime) ||
      (null_value= my_TIME_to_str(&ltime, str, decimals)))
    return NULL;
  return str;
}

double Item_func_hybrid_field_type::val_real_from_time_op()
{
  MYSQL_TIME ltime;
  return time_op_with_null_check(current_thd, &ltime) ? 0 :
         TIME_to_double(&ltime);
}

longlong Item_func_hybrid_field_type::val_int_from_time_op()
{
  MYSQL_TIME ltime;
  return time_op_with_null_check(current_thd, &ltime) ? 0 :
         TIME_to_ulonglong(&ltime);
}

my_decimal *
Item_func_hybrid_field_type::val_decimal_from_time_op(my_decimal *dec)
{
  MYSQL_TIME ltime;
  if (time_op_with_null_check(current_thd, &ltime))
  {
    my_decimal_set_zero(dec);
    return 0;
  }
  return date2my_decimal(&ltime, dec);
}


double Item_func_hybrid_field_type::val_real_from_str_op()
{
  String *res= str_op_with_null_check(&str_value);
  return res ? double_from_string_with_check(res) : 0.0;
}

longlong Item_func_hybrid_field_type::val_int_from_str_op()
{
  String *res= str_op_with_null_check(&str_value);
  return res ? longlong_from_string_with_check(res) : 0;
}

my_decimal *
Item_func_hybrid_field_type::val_decimal_from_str_op(my_decimal *decimal_value)
{
  String *res= str_op_with_null_check(&str_value);
  return res ? decimal_from_string_with_check(decimal_value, res) : 0;
}


void Item_func_signed::print(String *str, enum_query_type query_type)
{
  str->append(STRING_WITH_LEN("cast("));
  args[0]->print(str, query_type);
  str->append(STRING_WITH_LEN(" as signed)"));

}


void Item_func_unsigned::print(String *str, enum_query_type query_type)
{
  str->append(STRING_WITH_LEN("cast("));
  args[0]->print(str, query_type);
  str->append(STRING_WITH_LEN(" as unsigned)"));

}


my_decimal *Item_decimal_typecast::val_decimal(my_decimal *dec)
{
  VDec tmp(args[0]);
  bool sign;
  uint precision;

  if ((null_value= tmp.is_null()))
    return NULL;
  tmp.round_to(dec, decimals, HALF_UP);
  sign= dec->sign();
  if (unsigned_flag)
  {
    if (sign)
    {
      my_decimal_set_zero(dec);
      goto err;
    }
  }
  precision= my_decimal_length_to_precision(max_length,
                                            decimals, unsigned_flag);
  if (precision - decimals < (uint) my_decimal_intg(dec))
  {
    max_my_decimal(dec, precision, decimals);
    dec->sign(sign);
    goto err;
  }
  return dec;

err:
  THD *thd= current_thd;
  push_warning_printf(thd, Sql_condition::WARN_LEVEL_WARN,
                      ER_WARN_DATA_OUT_OF_RANGE,
                      ER_THD(thd, ER_WARN_DATA_OUT_OF_RANGE),
                      name.str, 1L);
  return dec;
}


void Item_decimal_typecast::print(String *str, enum_query_type query_type)
{
  char len_buf[20*3 + 1];
  char *end;

  uint precision= my_decimal_length_to_precision(max_length, decimals,
                                                 unsigned_flag);
  str->append(STRING_WITH_LEN("cast("));
  args[0]->print(str, query_type);
  str->append(STRING_WITH_LEN(" as decimal("));

  end=int10_to_str(precision, len_buf,10);
  str->append(len_buf, (uint32) (end - len_buf));

  str->append(',');

  end=int10_to_str(decimals, len_buf,10);
  str->append(len_buf, (uint32) (end - len_buf));

  str->append(')');
  str->append(')');
}


double Item_real_typecast::val_real_with_truncate(double max_value)
{
  int error;
  double tmp= args[0]->val_real();
  if ((null_value= args[0]->null_value))
    return 0.0;

  if (unlikely((error= truncate_double(&tmp, max_length, decimals,
                                       false/*unsigned_flag*/, max_value))))
  {
    /*
      We don't want automatic escalation from a warning to an error
      in this scenario:
        INSERT INTO t1 (float_field) VALUES (CAST(1e100 AS FLOAT));
      The above statement should work even in the strict mode.
      So let's use a note rather than a warning.
    */
    THD *thd= current_thd;
    push_warning_printf(thd,
                        Sql_condition::WARN_LEVEL_NOTE,
                        ER_WARN_DATA_OUT_OF_RANGE,
                        ER_THD(thd, ER_WARN_DATA_OUT_OF_RANGE),
                        name.str, (ulong) 1);
    if (error < 0)
    {
      null_value= 1;                            // Illegal value
      tmp= 0.0;
    }
  }
  return tmp;
}


void Item_real_typecast::print(String *str, enum_query_type query_type)
{
  char len_buf[20*3 + 1];
  char *end;

  str->append(STRING_WITH_LEN("cast("));
  args[0]->print(str, query_type);
  str->append(STRING_WITH_LEN(" as "));
  str->append(type_handler()->name().ptr());
  if (decimals != NOT_FIXED_DEC)
  {
    str->append('(');
    end= int10_to_str(max_length, len_buf,10);
    str->append(len_buf, (uint32) (end - len_buf));
    str->append(',');
    end= int10_to_str(decimals, len_buf,10);
    str->append(len_buf, (uint32) (end - len_buf));
    str->append(')');
  }
  str->append(')');
}

double Item_func_plus::real_op()
{
  double value= args[0]->val_real() + args[1]->val_real();
  if ((null_value=args[0]->null_value || args[1]->null_value))
    return 0.0;
  return check_float_overflow(value);
}


longlong Item_func_plus::int_op()
{
  longlong val0= args[0]->val_int();
  longlong val1= args[1]->val_int();
  longlong res= val0 + val1;
  bool     res_unsigned= FALSE;

  if ((null_value= args[0]->null_value || args[1]->null_value))
    return 0;

  /*
    First check whether the result can be represented as a
    (bool unsigned_flag, longlong value) pair, then check if it is compatible
    with this Item's unsigned_flag by calling check_integer_overflow().
  */
  if (args[0]->unsigned_flag)
  {
    if (args[1]->unsigned_flag || val1 >= 0)
    {
      if (test_if_sum_overflows_ull((ulonglong) val0, (ulonglong) val1))
        goto err;
      res_unsigned= TRUE;
    }
    else
    {
      /* val1 is negative */
      if ((ulonglong) val0 > (ulonglong) LONGLONG_MAX)
        res_unsigned= TRUE;
    }
  }
  else
  {
    if (args[1]->unsigned_flag)
    {
      if (val0 >= 0)
      {
        if (test_if_sum_overflows_ull((ulonglong) val0, (ulonglong) val1))
          goto err;
        res_unsigned= TRUE;
      }
      else
      {
        if ((ulonglong) val1 > (ulonglong) LONGLONG_MAX)
          res_unsigned= TRUE;
      }
    }
    else
    {
      if (val0 >=0 && val1 >= 0)
        res_unsigned= TRUE;
      else if (val0 < 0 && val1 < 0 && res >= 0)
        goto err;
    }
  }
  return check_integer_overflow(res, res_unsigned);

err:
  return raise_integer_overflow();
}


/**
  Calculate plus of two decimals.

  @param decimal_value	Buffer that can be used to store result

  @retval
    0  Value was NULL;  In this case null_value is set
  @retval
    \# Value of operation as a decimal
*/

my_decimal *Item_func_plus::decimal_op(my_decimal *decimal_value)
{
  VDec2_lazy val(args[0], args[1]);
  if (!(null_value= (val.has_null() ||
                     check_decimal_overflow(my_decimal_add(E_DEC_FATAL_ERROR &
                                                           ~E_DEC_OVERFLOW,
                                                           decimal_value,
                                                           val.m_a.ptr(),
                                                           val.m_b.ptr())) > 3)))
    return decimal_value;
  return 0;
}

/**
  Set precision of results for additive operations (+ and -)
*/
void Item_func_additive_op::result_precision()
{
  decimals= MY_MAX(args[0]->decimal_scale(), args[1]->decimal_scale());
  int arg1_int= args[0]->decimal_precision() - args[0]->decimal_scale();
  int arg2_int= args[1]->decimal_precision() - args[1]->decimal_scale();
  int precision= MY_MAX(arg1_int, arg2_int) + 1 + decimals;

  DBUG_ASSERT(arg1_int >= 0);
  DBUG_ASSERT(arg2_int >= 0);

  max_length= my_decimal_precision_to_length_no_truncation(precision, decimals,
                                                           unsigned_flag);
}


/**
  The following function is here to allow the user to force
  subtraction of UNSIGNED BIGINT to return negative values.
*/
void Item_func_minus::fix_unsigned_flag()
{
  if (unsigned_flag &&
      (current_thd->variables.sql_mode & MODE_NO_UNSIGNED_SUBTRACTION))
    unsigned_flag=0;
}


bool Item_func_minus::fix_length_and_dec()
{
  DBUG_ENTER("Item_func_minus::fix_length_and_dec");
  DBUG_PRINT("info", ("name %s", func_name()));
  const Type_aggregator *aggregator= &type_handler_data->m_type_aggregator_for_minus;
  DBUG_EXECUTE_IF("num_op", aggregator= &type_handler_data->m_type_aggregator_non_commutative_test;);
  DBUG_ASSERT(!aggregator->is_commutative());
  if (fix_type_handler(aggregator))
    DBUG_RETURN(TRUE);
  if (Item_func_minus::type_handler()->Item_func_minus_fix_length_and_dec(this))
    DBUG_RETURN(TRUE);
  DBUG_PRINT("info", ("Type: %s", type_handler()->name().ptr()));
  if ((m_depends_on_sql_mode_no_unsigned_subtraction= unsigned_flag) &&
      (current_thd->variables.sql_mode & MODE_NO_UNSIGNED_SUBTRACTION))
    unsigned_flag= false;
  DBUG_RETURN(FALSE);
}


Sql_mode_dependency Item_func_minus::value_depends_on_sql_mode() const
{
  Sql_mode_dependency dep= Item_func_additive_op::value_depends_on_sql_mode();
  if (m_depends_on_sql_mode_no_unsigned_subtraction)
    dep|= Sql_mode_dependency(0, MODE_NO_UNSIGNED_SUBTRACTION);
  return dep;
}


double Item_func_minus::real_op()
{
  double value= args[0]->val_real() - args[1]->val_real();
  if ((null_value=args[0]->null_value || args[1]->null_value))
    return 0.0;
  return check_float_overflow(value);
}


longlong Item_func_minus::int_op()
{
  longlong val0= args[0]->val_int();
  longlong val1= args[1]->val_int();
  longlong res= val0 - val1;
  bool     res_unsigned= FALSE;

  if ((null_value= args[0]->null_value || args[1]->null_value))
    return 0;

  /*
    First check whether the result can be represented as a
    (bool unsigned_flag, longlong value) pair, then check if it is compatible
    with this Item's unsigned_flag by calling check_integer_overflow().
  */
  if (args[0]->unsigned_flag)
  {
    if (args[1]->unsigned_flag)
    {
      if ((ulonglong) val0 < (ulonglong) val1)
      {
        if (res >= 0)
          goto err;
      }
      else
        res_unsigned= TRUE;
    }
    else
    {
      if (val1 >= 0)
      {
        if ((ulonglong) val0 > (ulonglong) val1)
          res_unsigned= TRUE;
      }
      else
      {
        if (test_if_sum_overflows_ull((ulonglong) val0, (ulonglong) -val1))
          goto err;
        res_unsigned= TRUE;
      }
    }
  }
  else
  {
    if (args[1]->unsigned_flag)
    {
      if ((ulonglong) (val0 - LONGLONG_MIN) < (ulonglong) val1)
        goto err;
    }
    else
    {
      if (val0 > 0 && val1 < 0)
        res_unsigned= TRUE;
      else if (val0 < 0 && val1 > 0 && res >= 0)
        goto err;
    }
  }
  return check_integer_overflow(res, res_unsigned);

err:
  return raise_integer_overflow();
}


/**
  See Item_func_plus::decimal_op for comments.
*/

my_decimal *Item_func_minus::decimal_op(my_decimal *decimal_value)
{
  VDec2_lazy val(args[0], args[1]);
  if (!(null_value= (val.has_null() ||
                     check_decimal_overflow(my_decimal_sub(E_DEC_FATAL_ERROR &
                                                           ~E_DEC_OVERFLOW,
                                                           decimal_value,
                                                           val.m_a.ptr(),
                                                           val.m_b.ptr())) > 3)))
    return decimal_value;
  return 0;
}


double Item_func_mul::real_op()
{
  DBUG_ASSERT(fixed == 1);
  double value= args[0]->val_real() * args[1]->val_real();
  if ((null_value=args[0]->null_value || args[1]->null_value))
    return 0.0;
  return check_float_overflow(value);
}


longlong Item_func_mul::int_op()
{
  DBUG_ASSERT(fixed == 1);
  longlong a= args[0]->val_int();
  longlong b= args[1]->val_int();
  longlong res;
  ulonglong res0, res1;
  ulong a0, a1, b0, b1;
  bool     res_unsigned= FALSE;
  bool     a_negative= FALSE, b_negative= FALSE;

  if ((null_value= args[0]->null_value || args[1]->null_value))
    return 0;

  /*
    First check whether the result can be represented as a
    (bool unsigned_flag, longlong value) pair, then check if it is compatible
    with this Item's unsigned_flag by calling check_integer_overflow().

    Let a = a1 * 2^32 + a0 and b = b1 * 2^32 + b0. Then
    a * b = (a1 * 2^32 + a0) * (b1 * 2^32 + b0) = a1 * b1 * 2^64 +
            + (a1 * b0 + a0 * b1) * 2^32 + a0 * b0;
    We can determine if the above sum overflows the ulonglong range by
    sequentially checking the following conditions:
    1. If both a1 and b1 are non-zero.
    2. Otherwise, if (a1 * b0 + a0 * b1) is greater than ULONG_MAX.
    3. Otherwise, if (a1 * b0 + a0 * b1) * 2^32 + a0 * b0 is greater than
    ULONGLONG_MAX.

    Since we also have to take the unsigned_flag for a and b into account,
    it is easier to first work with absolute values and set the
    correct sign later.
  */
  if (!args[0]->unsigned_flag && a < 0)
  {
    a_negative= TRUE;
    a= -a;
  }
  if (!args[1]->unsigned_flag && b < 0)
  {
    b_negative= TRUE;
    b= -b;
  }

  a0= 0xFFFFFFFFUL & a;
  a1= ((ulonglong) a) >> 32;
  b0= 0xFFFFFFFFUL & b;
  b1= ((ulonglong) b) >> 32;

  if (a1 && b1)
    goto err;

  res1= (ulonglong) a1 * b0 + (ulonglong) a0 * b1;
  if (res1 > 0xFFFFFFFFUL)
    goto err;

  res1= res1 << 32;
  res0= (ulonglong) a0 * b0;

  if (test_if_sum_overflows_ull(res1, res0))
    goto err;
  res= res1 + res0;

  if (a_negative != b_negative)
  {
    if ((ulonglong) res > (ulonglong) LONGLONG_MIN + 1)
      goto err;
    res= -res;
  }
  else
    res_unsigned= TRUE;

  return check_integer_overflow(res, res_unsigned);

err:
  return raise_integer_overflow();
}


/** See Item_func_plus::decimal_op for comments. */

my_decimal *Item_func_mul::decimal_op(my_decimal *decimal_value)
{
  VDec2_lazy val(args[0], args[1]);
  if (!(null_value= (val.has_null() ||
                     check_decimal_overflow(my_decimal_mul(E_DEC_FATAL_ERROR &
                                                           ~E_DEC_OVERFLOW,
                                                           decimal_value,
                                                           val.m_a.ptr(),
                                                           val.m_b.ptr())) > 3)))
    return decimal_value;
  return 0;
}


void Item_func_mul::result_precision()
{
  decimals= MY_MIN(args[0]->decimal_scale() + args[1]->decimal_scale(),
                   DECIMAL_MAX_SCALE);
  uint est_prec = args[0]->decimal_precision() + args[1]->decimal_precision();
  uint precision= MY_MIN(est_prec, DECIMAL_MAX_PRECISION);
  max_length= my_decimal_precision_to_length_no_truncation(precision, decimals,
                                                           unsigned_flag);
}


bool Item_func_mul::fix_length_and_dec(void)
{
  DBUG_ENTER("Item_func_mul::fix_length_and_dec");
  DBUG_PRINT("info", ("name %s", func_name()));
  const Type_aggregator *aggregator= &type_handler_data->m_type_aggregator_for_mul;
  DBUG_EXECUTE_IF("num_op", aggregator= &type_handler_data->m_type_aggregator_for_result;);
  DBUG_ASSERT(aggregator->is_commutative());
  if (fix_type_handler(aggregator))
    DBUG_RETURN(TRUE);
  if (Item_func_mul::type_handler()->Item_func_mul_fix_length_and_dec(this))
    DBUG_RETURN(TRUE);
  DBUG_PRINT("info", ("Type: %s", type_handler()->name().ptr()));
  DBUG_RETURN(FALSE);
}


double Item_func_div::real_op()
{
  DBUG_ASSERT(fixed == 1);
  double value= args[0]->val_real();
  double val2= args[1]->val_real();
  if ((null_value= args[0]->null_value || args[1]->null_value))
    return 0.0;
  if (val2 == 0.0)
  {
    signal_divide_by_null();
    return 0.0;
  }
  return check_float_overflow(value/val2);
}


my_decimal *Item_func_div::decimal_op(my_decimal *decimal_value)
{
  int err;
  VDec2_lazy val(args[0], args[1]);
  if ((null_value= val.has_null()))
    return 0;
  if ((err= check_decimal_overflow(my_decimal_div(E_DEC_FATAL_ERROR &
                                                  ~E_DEC_OVERFLOW &
                                                  ~E_DEC_DIV_ZERO,
                                                  decimal_value,
                                                  val.m_a.ptr(), val.m_b.ptr(),
                                                  prec_increment))) > 3)
  {
    if (err == E_DEC_DIV_ZERO)
      signal_divide_by_null();
    null_value= 1;
    return 0;
  }
  return decimal_value;
}


void Item_func_div::result_precision()
{
  /*
    We need to add args[1]->divisor_precision_increment(),
    to properly handle the cases like this:
      SELECT 5.05 / 0.014; -> 360.714286
    i.e. when the divisor has a zero integer part
    and non-zero digits appear only after the decimal point.
    Precision in this example is calculated as
      args[0]->decimal_precision()           +  // 3
      args[1]->divisor_precision_increment() +  // 3
      prec_increment                            // 4
    which gives 10 decimals digits.
  */
  uint precision=MY_MIN(args[0]->decimal_precision() + 
                     args[1]->divisor_precision_increment() + prec_increment,
                     DECIMAL_MAX_PRECISION);
  decimals= MY_MIN(args[0]->decimal_scale() + prec_increment, DECIMAL_MAX_SCALE);
  max_length= my_decimal_precision_to_length_no_truncation(precision, decimals,
                                                           unsigned_flag);
}


void Item_func_div::fix_length_and_dec_double(void)
{
  Item_num_op::fix_length_and_dec_double();
  decimals= MY_MAX(args[0]->decimals, args[1]->decimals) + prec_increment;
  set_if_smaller(decimals, NOT_FIXED_DEC);
  uint tmp= float_length(decimals);
  if (decimals == NOT_FIXED_DEC)
    max_length= tmp;
  else
  {
    max_length=args[0]->max_length - args[0]->decimals + decimals;
    set_if_smaller(max_length, tmp);
  }
}


void Item_func_div::fix_length_and_dec_int(void)
{
  set_handler(&type_handler_newdecimal);
  DBUG_PRINT("info", ("Type changed: %s", type_handler()->name().ptr()));
  Item_num_op::fix_length_and_dec_decimal();
}


bool Item_func_div::fix_length_and_dec()
{
  DBUG_ENTER("Item_func_div::fix_length_and_dec");
  DBUG_PRINT("info", ("name %s", func_name()));
  prec_increment= current_thd->variables.div_precincrement;
  maybe_null= 1; // devision by zero

  const Type_aggregator *aggregator= &type_handler_data->m_type_aggregator_for_div;
  DBUG_EXECUTE_IF("num_op", aggregator= &type_handler_data->m_type_aggregator_non_commutative_test;);
  DBUG_ASSERT(!aggregator->is_commutative());
  if (fix_type_handler(aggregator))
    DBUG_RETURN(TRUE);
  if (Item_func_div::type_handler()->Item_func_div_fix_length_and_dec(this))
    DBUG_RETURN(TRUE);
  DBUG_PRINT("info", ("Type: %s", type_handler()->name().ptr()));
  DBUG_RETURN(FALSE);
}


/* Integer division */
longlong Item_func_int_div::val_int()
{
  DBUG_ASSERT(fixed == 1);

  /*
    Perform division using DECIMAL math if either of the operands has a
    non-integer type
  */
  if (args[0]->result_type() != INT_RESULT ||
      args[1]->result_type() != INT_RESULT)
  {
    VDec2_lazy val(args[0], args[1]);
    if ((null_value= val.has_null()))
      return 0;

    int err;
    my_decimal tmp;
    if ((err= my_decimal_div(E_DEC_FATAL_ERROR & ~E_DEC_DIV_ZERO, &tmp,
                             val.m_a.ptr(), val.m_b.ptr(), 0)) > 3)
    {
      if (err == E_DEC_DIV_ZERO)
        signal_divide_by_null();
      return 0;
    }

    my_decimal truncated;
    if (tmp.round_to(&truncated, 0, TRUNCATE))
      DBUG_ASSERT(false);

    longlong res;
    if (my_decimal2int(E_DEC_FATAL_ERROR, &truncated, unsigned_flag, &res) &
        E_DEC_OVERFLOW)
      raise_integer_overflow();
    return res;
  }

  Longlong_hybrid val0= args[0]->to_longlong_hybrid();
  Longlong_hybrid val1= args[1]->to_longlong_hybrid();
  if ((null_value= (args[0]->null_value || args[1]->null_value)))
    return 0;
  if (val1 == 0)
  {
    signal_divide_by_null();
    return 0;
  }

  bool res_negative= val0.neg() != val1.neg();
  ulonglong res= val0.abs() / val1.abs();
  if (res_negative)
  {
    if (res > (ulonglong) LONGLONG_MAX)
      return raise_integer_overflow();
    res= (ulonglong) (-(longlong) res);
  }
  return check_integer_overflow(res, !res_negative);
}


bool Item_func_int_div::fix_length_and_dec()
{
  uint32 prec= args[0]->decimal_int_part();
  set_if_smaller(prec, MY_INT64_NUM_DECIMAL_DIGITS);
  fix_char_length(prec);
  maybe_null=1;
  unsigned_flag=args[0]->unsigned_flag | args[1]->unsigned_flag;
  return false;
}


longlong Item_func_mod::int_op()
{
  DBUG_ASSERT(fixed == 1);
  Longlong_hybrid val0= args[0]->to_longlong_hybrid();
  Longlong_hybrid val1= args[1]->to_longlong_hybrid();

  if ((null_value= args[0]->null_value || args[1]->null_value))
    return 0; /* purecov: inspected */
  if (val1 == 0)
  {
    signal_divide_by_null();
    return 0;
  }

  /*
    '%' is calculated by integer division internally. Since dividing
    LONGLONG_MIN by -1 generates SIGFPE, we calculate using unsigned values and
    then adjust the sign appropriately.
  */
  ulonglong res= val0.abs() % val1.abs();
  return check_integer_overflow(val0.neg() ? -(longlong) res : res,
                                !val0.neg());
}

double Item_func_mod::real_op()
{
  DBUG_ASSERT(fixed == 1);
  double value= args[0]->val_real();
  double val2=  args[1]->val_real();
  if ((null_value= args[0]->null_value || args[1]->null_value))
    return 0.0; /* purecov: inspected */
  if (val2 == 0.0)
  {
    signal_divide_by_null();
    return 0.0;
  }
  return fmod(value,val2);
}


my_decimal *Item_func_mod::decimal_op(my_decimal *decimal_value)
{
  VDec2_lazy val(args[0], args[1]);
  if ((null_value= val.has_null()))
    return 0;
  switch (my_decimal_mod(E_DEC_FATAL_ERROR & ~E_DEC_DIV_ZERO, decimal_value,
                         val.m_a.ptr(), val.m_b.ptr())) {
  case E_DEC_TRUNCATED:
  case E_DEC_OK:
    return decimal_value;
  case E_DEC_DIV_ZERO:
    signal_divide_by_null();
    /* fall through */
  default:
    null_value= 1;
    return 0;
  }
}


void Item_func_mod::result_precision()
{
  unsigned_flag= args[0]->unsigned_flag;
  decimals= MY_MAX(args[0]->decimal_scale(), args[1]->decimal_scale());
  uint prec= MY_MAX(args[0]->decimal_precision(), args[1]->decimal_precision());
  fix_char_length(my_decimal_precision_to_length_no_truncation(prec, decimals,
                                                               unsigned_flag));
}


bool Item_func_mod::fix_length_and_dec()
{
  DBUG_ENTER("Item_func_mod::fix_length_and_dec");
  DBUG_PRINT("info", ("name %s", func_name()));
  maybe_null= true; // division by zero
  const Type_aggregator *aggregator= &type_handler_data->m_type_aggregator_for_mod;
  DBUG_EXECUTE_IF("num_op", aggregator= &type_handler_data->m_type_aggregator_non_commutative_test;);
  DBUG_ASSERT(!aggregator->is_commutative());
  if (fix_type_handler(aggregator))
    DBUG_RETURN(TRUE);
  if (Item_func_mod::type_handler()->Item_func_mod_fix_length_and_dec(this))
    DBUG_RETURN(TRUE);
  DBUG_PRINT("info", ("Type: %s", type_handler()->name().ptr()));
  DBUG_RETURN(FALSE);
}

static void calc_hash_for_unique(ulong &nr1, ulong &nr2, String *str)
{
  CHARSET_INFO *cs;
  uchar l[4];
  int4store(l, str->length());
  cs= str->charset();
  cs->coll->hash_sort(cs, l, sizeof(l), &nr1, &nr2);
  cs= str->charset();
  cs->coll->hash_sort(cs, (uchar *)str->ptr(), str->length(), &nr1, &nr2);
}

longlong  Item_func_hash::val_int()
{
  DBUG_EXECUTE_IF("same_long_unique_hash", return 9;);
  unsigned_flag= true;
  ulong nr1= 1,nr2= 4;
  String * str;
  for(uint i= 0;i<arg_count;i++)
  {
    str = args[i]->val_str();
    if(args[i]->null_value)
    {
      null_value= 1;
      return 0;
    }
   calc_hash_for_unique(nr1, nr2, str);
  }
  null_value= 0;
  return   (longlong)nr1;
}


bool Item_func_hash::fix_length_and_dec()
{
  decimals= 0;
  max_length= 8;
  return false;
}



double Item_func_neg::real_op()
{
  double value= args[0]->val_real();
  null_value= args[0]->null_value;
  return -value;
}


longlong Item_func_neg::int_op()
{
  longlong value= args[0]->val_int();
  if ((null_value= args[0]->null_value))
    return 0;
  if (args[0]->unsigned_flag &&
      (ulonglong) value > (ulonglong) LONGLONG_MAX + 1)
    return raise_integer_overflow();

  if (value == LONGLONG_MIN)
  {
    if (args[0]->unsigned_flag != unsigned_flag)
      /* negation of LONGLONG_MIN is LONGLONG_MIN. */
      return LONGLONG_MIN; 
    else
      return raise_integer_overflow();
  }

  return check_integer_overflow(-value, !args[0]->unsigned_flag && value < 0);
}


my_decimal *Item_func_neg::decimal_op(my_decimal *decimal_value)
{
  VDec value(args[0]);
  if (!(null_value= value.is_null()))
  {
    my_decimal2decimal(value.ptr(), decimal_value);
    my_decimal_neg(decimal_value);
    return decimal_value;
  }
  return 0;
}


void Item_func_neg::fix_length_and_dec_int()
{
  max_length= args[0]->max_length + 1;
  set_handler(type_handler_long_or_longlong());

  /*
    If this is in integer context keep the context as integer if possible
    (This is how multiplication and other integer functions works)
    Use val() to get value as arg_type doesn't mean that item is
    Item_int or Item_float due to existence of Item_param.
  */
  if (args[0]->const_item())
  {
    longlong val= args[0]->val_int();
    if ((ulonglong) val >= (ulonglong) LONGLONG_MIN &&
        ((ulonglong) val != (ulonglong) LONGLONG_MIN ||
         !args[0]->is_of_type(CONST_ITEM, INT_RESULT)))
    {
      /*
        Ensure that result is converted to DECIMAL, as longlong can't hold
        the negated number
      */
      set_handler_by_result_type(DECIMAL_RESULT);
      DBUG_PRINT("info", ("Type changed: DECIMAL_RESULT"));
    }
  }
  unsigned_flag= false;
}


void Item_func_neg::fix_length_and_dec_double()
{
  set_handler(&type_handler_double);
  decimals= args[0]->decimals; // Preserve NOT_FIXED_DEC
  max_length= args[0]->max_length + 1;
  // Limit length with something reasonable
  uint32 mlen= type_handler()->max_display_length(this);
  set_if_smaller(max_length, mlen);
  unsigned_flag= false;
}


void Item_func_neg::fix_length_and_dec_decimal()
{
  set_handler(&type_handler_newdecimal);
  decimals= args[0]->decimal_scale(); // Do not preserve NOT_FIXED_DEC
  max_length= args[0]->max_length + 1;
  unsigned_flag= false;
}


bool Item_func_neg::fix_length_and_dec()
{
  DBUG_ENTER("Item_func_neg::fix_length_and_dec");
  DBUG_PRINT("info", ("name %s", func_name()));
  if (args[0]->cast_to_int_type_handler()->
      Item_func_neg_fix_length_and_dec(this))
    DBUG_RETURN(TRUE);
  DBUG_PRINT("info", ("Type: %s", type_handler()->name().ptr()));
  DBUG_RETURN(FALSE);
}


double Item_func_abs::real_op()
{
  double value= args[0]->val_real();
  null_value= args[0]->null_value;
  return fabs(value);
}


longlong Item_func_abs::int_op()
{
  longlong value= args[0]->val_int();
  if ((null_value= args[0]->null_value))
    return 0;
  if (unsigned_flag)
    return value;
  /* -LONGLONG_MIN = LONGLONG_MAX + 1 => outside of signed longlong range */
  if (value == LONGLONG_MIN)
    return raise_integer_overflow();
  return (value >= 0) ? value : -value;
}


my_decimal *Item_func_abs::decimal_op(my_decimal *decimal_value)
{
  VDec value(args[0]);
  if (!(null_value= value.is_null()))
  {
    my_decimal2decimal(value.ptr(), decimal_value);
    if (decimal_value->sign())
      my_decimal_neg(decimal_value);
    return decimal_value;
  }
  return 0;
}

void Item_func_abs::fix_length_and_dec_int()
{
  max_length= args[0]->max_length;
  unsigned_flag= args[0]->unsigned_flag;
  set_handler(type_handler_long_or_longlong());
}


void Item_func_abs::fix_length_and_dec_double()
{
  set_handler(&type_handler_double);
  decimals= args[0]->decimals; // Preserve NOT_FIXED_DEC
  max_length= float_length(decimals);
  unsigned_flag= args[0]->unsigned_flag;
}


void Item_func_abs::fix_length_and_dec_decimal()
{
  set_handler(&type_handler_newdecimal);
  decimals= args[0]->decimal_scale(); // Do not preserve NOT_FIXED_DEC
  max_length= args[0]->max_length;
  unsigned_flag= args[0]->unsigned_flag;
}


bool Item_func_abs::fix_length_and_dec()
{
  DBUG_ENTER("Item_func_abs::fix_length_and_dec");
  DBUG_PRINT("info", ("name %s", func_name()));
  if (args[0]->cast_to_int_type_handler()->
      Item_func_abs_fix_length_and_dec(this))
    DBUG_RETURN(TRUE);
  DBUG_PRINT("info", ("Type: %s", type_handler()->name().ptr()));
  DBUG_RETURN(FALSE);
}


/** Gateway to natural LOG function. */
double Item_func_ln::val_real()
{
  DBUG_ASSERT(fixed == 1);
  double value= args[0]->val_real();
  if ((null_value= args[0]->null_value))
    return 0.0;
  if (value <= 0.0)
  {
    signal_divide_by_null();
    return 0.0;
  }
  return log(value);
}

/** 
  Extended but so slower LOG function.

  We have to check if all values are > zero and first one is not one
  as these are the cases then result is not a number.
*/ 
double Item_func_log::val_real()
{
  DBUG_ASSERT(fixed == 1);
  double value= args[0]->val_real();
  if ((null_value= args[0]->null_value))
    return 0.0;
  if (value <= 0.0)
  {
    signal_divide_by_null();
    return 0.0;
  }
  if (arg_count == 2)
  {
    double value2= args[1]->val_real();
    if ((null_value= args[1]->null_value))
      return 0.0;
    if (value2 <= 0.0 || value == 1.0)
    {
      signal_divide_by_null();
      return 0.0;
    }
    return log(value2) / log(value);
  }
  return log(value);
}

double Item_func_log2::val_real()
{
  DBUG_ASSERT(fixed == 1);
  double value= args[0]->val_real();

  if ((null_value=args[0]->null_value))
    return 0.0;
  if (value <= 0.0)
  {
    signal_divide_by_null();
    return 0.0;
  }
  return log(value) / M_LN2;
}

double Item_func_log10::val_real()
{
  DBUG_ASSERT(fixed == 1);
  double value= args[0]->val_real();
  if ((null_value= args[0]->null_value))
    return 0.0;
  if (value <= 0.0)
  {
    signal_divide_by_null();
    return 0.0;
  }
  return log10(value);
}

double Item_func_exp::val_real()
{
  DBUG_ASSERT(fixed == 1);
  double value= args[0]->val_real();
  if ((null_value=args[0]->null_value))
    return 0.0; /* purecov: inspected */
  return check_float_overflow(exp(value));
}

double Item_func_sqrt::val_real()
{
  DBUG_ASSERT(fixed == 1);
  double value= args[0]->val_real();
  if ((null_value=(args[0]->null_value || value < 0)))
    return 0.0; /* purecov: inspected */
  return sqrt(value);
}

double Item_func_pow::val_real()
{
  DBUG_ASSERT(fixed == 1);
  double value= args[0]->val_real();
  double val2= args[1]->val_real();
  if ((null_value=(args[0]->null_value || args[1]->null_value)))
    return 0.0; /* purecov: inspected */
  return check_float_overflow(pow(value,val2));
}

// Trigonometric functions

double Item_func_acos::val_real()
{
  DBUG_ASSERT(fixed == 1);
  /* One can use this to defer SELECT processing. */
  DEBUG_SYNC(current_thd, "before_acos_function");
  // the volatile's for BUG #2338 to calm optimizer down (because of gcc's bug)
  volatile double value= args[0]->val_real();
  if ((null_value=(args[0]->null_value || (value < -1.0 || value > 1.0))))
    return 0.0;
  return acos(value);
}

double Item_func_asin::val_real()
{
  DBUG_ASSERT(fixed == 1);
  // the volatile's for BUG #2338 to calm optimizer down (because of gcc's bug)
  volatile double value= args[0]->val_real();
  if ((null_value=(args[0]->null_value || (value < -1.0 || value > 1.0))))
    return 0.0;
  return asin(value);
}

double Item_func_atan::val_real()
{
  DBUG_ASSERT(fixed == 1);
  double value= args[0]->val_real();
  if ((null_value=args[0]->null_value))
    return 0.0;
  if (arg_count == 2)
  {
    double val2= args[1]->val_real();
    if ((null_value=args[1]->null_value))
      return 0.0;
    return check_float_overflow(atan2(value,val2));
  }
  return atan(value);
}

double Item_func_cos::val_real()
{
  DBUG_ASSERT(fixed == 1);
  double value= args[0]->val_real();
  if ((null_value=args[0]->null_value))
    return 0.0;
  return cos(value);
}

double Item_func_sin::val_real()
{
  DBUG_ASSERT(fixed == 1);
  double value= args[0]->val_real();
  if ((null_value=args[0]->null_value))
    return 0.0;
  return sin(value);
}

double Item_func_tan::val_real()
{
  DBUG_ASSERT(fixed == 1);
  double value= args[0]->val_real();
  if ((null_value=args[0]->null_value))
    return 0.0;
  return check_float_overflow(tan(value));
}


double Item_func_cot::val_real()
{
  DBUG_ASSERT(fixed == 1);
  double value= args[0]->val_real();
  if ((null_value=args[0]->null_value))
    return 0.0;
  return check_float_overflow(1.0 / tan(value));
}


// Shift-functions, same as << and >> in C/C++


longlong Item_func_shift_left::val_int()
{
  DBUG_ASSERT(fixed == 1);
  uint shift;
  ulonglong res= ((ulonglong) args[0]->val_int() <<
		  (shift=(uint) args[1]->val_int()));
  if (args[0]->null_value || args[1]->null_value)
  {
    null_value=1;
    return 0;
  }
  null_value=0;
  return (shift < sizeof(longlong)*8 ? (longlong) res : 0);
}

longlong Item_func_shift_right::val_int()
{
  DBUG_ASSERT(fixed == 1);
  uint shift;
  ulonglong res= (ulonglong) args[0]->val_int() >>
    (shift=(uint) args[1]->val_int());
  if (args[0]->null_value || args[1]->null_value)
  {
    null_value=1;
    return 0;
  }
  null_value=0;
  return (shift < sizeof(longlong)*8 ? (longlong) res : 0);
}


longlong Item_func_bit_neg::val_int()
{
  DBUG_ASSERT(fixed == 1);
  ulonglong res= (ulonglong) args[0]->val_int();
  if ((null_value=args[0]->null_value))
    return 0;
  return ~res;
}


// Conversion functions

void Item_func_int_val::fix_length_and_dec_int_or_decimal()
{
  ulonglong tmp_max_length= (ulonglong ) args[0]->max_length - 
    (args[0]->decimals ? args[0]->decimals + 1 : 0) + 2;
  max_length= tmp_max_length > (ulonglong) UINT_MAX32 ?
    (uint32) UINT_MAX32 : (uint32) tmp_max_length;
  uint tmp= float_length(decimals);
  set_if_smaller(max_length,tmp);
  decimals= 0;

  /*
    -2 because in most high position can't be used any digit for longlong
    and one position for increasing value during operation
  */
  if (args[0]->max_length - args[0]->decimals >= DECIMAL_LONGLONG_DIGITS - 2)
  {
    set_handler(&type_handler_newdecimal);
  }
  else
  {
    unsigned_flag= args[0]->unsigned_flag;
    set_handler(type_handler_long_or_longlong());
  }
}


void Item_func_int_val::fix_length_and_dec_double()
{
  set_handler(&type_handler_double);
  max_length= float_length(0);
  decimals= 0;
}


bool Item_func_int_val::fix_length_and_dec()
{
  DBUG_ENTER("Item_func_int_val::fix_length_and_dec");
  DBUG_PRINT("info", ("name %s", func_name()));
  if (args[0]->cast_to_int_type_handler()->
      Item_func_int_val_fix_length_and_dec(this))
    DBUG_RETURN(TRUE);
  DBUG_PRINT("info", ("Type: %s", type_handler()->name().ptr()));
  DBUG_RETURN(FALSE);
}


longlong Item_func_ceiling::int_op()
{
  switch (args[0]->result_type()) {
  case INT_RESULT:
    return val_int_from_item(args[0]);
  case DECIMAL_RESULT:
    return VDec_op(this).to_longlong(unsigned_flag);
  default:
    break;
  }
  return (longlong) Item_func_ceiling::real_op();
}


double Item_func_ceiling::real_op()
{
  /*
    the volatile's for BUG #3051 to calm optimizer down (because of gcc's
    bug)
  */
  volatile double value= args[0]->val_real();
  null_value= args[0]->null_value;
  return ceil(value);
}


my_decimal *Item_func_ceiling::decimal_op(my_decimal *decimal_value)
{
  VDec value(args[0]);
  if (!(null_value= (value.is_null() ||
                     value.round_to(decimal_value, 0, CEILING) > 1)))
    return decimal_value;
  return 0;
}


longlong Item_func_floor::int_op()
{
  switch (args[0]->result_type()) {
  case INT_RESULT:
    return val_int_from_item(args[0]);
  case DECIMAL_RESULT:
  {
    my_decimal dec_buf, *dec;
    return (!(dec= Item_func_floor::decimal_op(&dec_buf))) ? 0 :
           dec->to_longlong(unsigned_flag);
  }
  default:
    break;
  }
  return (longlong) Item_func_floor::real_op();
}


double Item_func_floor::real_op()
{
  /*
    the volatile's for BUG #3051 to calm optimizer down (because of gcc's
    bug)
  */
  volatile double value= args[0]->val_real();
  null_value= args[0]->null_value;
  return floor(value);
}


my_decimal *Item_func_floor::decimal_op(my_decimal *decimal_value)
{
  VDec value(args[0]);
  if (!(null_value= (value.is_null() ||
                     value.round_to(decimal_value, 0, FLOOR) > 1)))
    return decimal_value;
  return 0;
}


void Item_func_round::fix_length_and_dec_decimal(uint decimals_to_set)
{
  int decimals_delta= args[0]->decimals - decimals_to_set;
  int length_increase= (decimals_delta <= 0 || truncate) ? 0 : 1;
  int precision= args[0]->decimal_precision() + length_increase -
                                                decimals_delta;
  DBUG_ASSERT(decimals_to_set <= DECIMAL_MAX_SCALE);
  set_handler(&type_handler_newdecimal);
  unsigned_flag= args[0]->unsigned_flag;
  decimals= decimals_to_set;
  max_length= my_decimal_precision_to_length_no_truncation(precision,
                                                           decimals,
                                                           unsigned_flag);
}

void Item_func_round::fix_length_and_dec_double(uint decimals_to_set)
{
  set_handler(&type_handler_double);
  unsigned_flag= args[0]->unsigned_flag;
  decimals= decimals_to_set;
  max_length= float_length(decimals_to_set);
}


void Item_func_round::fix_arg_decimal()
{
  if (args[1]->const_item())
  {
    Longlong_hybrid dec= args[1]->to_longlong_hybrid();
    if (args[1]->null_value)
      fix_length_and_dec_double(NOT_FIXED_DEC);
    else
      fix_length_and_dec_decimal(dec.to_uint(DECIMAL_MAX_SCALE));
  }
  else
  {
    set_handler(&type_handler_newdecimal);
    unsigned_flag= args[0]->unsigned_flag;
    decimals= args[0]->decimals;
    max_length= float_length(args[0]->decimals) + 1;
  }
}


void Item_func_round::fix_arg_double()
{
  if (args[1]->const_item())
  {
    Longlong_hybrid dec= args[1]->to_longlong_hybrid();
    fix_length_and_dec_double(args[1]->null_value ? NOT_FIXED_DEC :
                              dec.to_uint(NOT_FIXED_DEC));
  }
  else
    fix_length_and_dec_double(args[0]->decimals);
}


void Item_func_round::fix_arg_temporal(const Type_handler *h,
                                       uint int_part_length)
{
  set_handler(h);
  if (args[1]->const_item() && !args[1]->is_expensive())
  {
    Longlong_hybrid_null dec= args[1]->to_longlong_hybrid_null();
    fix_attributes_temporal(int_part_length,
                            dec.is_null() ? args[0]->decimals :
                            dec.to_uint(TIME_SECOND_PART_DIGITS));
  }
  else
    fix_attributes_temporal(int_part_length, args[0]->decimals);
}


void Item_func_round::fix_arg_time()
{
  fix_arg_temporal(&type_handler_time2, MIN_TIME_WIDTH);
}


void Item_func_round::fix_arg_datetime()
{
  /*
    Day increment operations are not supported for '0000-00-00',
    see get_date_from_daynr() for details. Therefore, expressions like
      ROUND('0000-00-00 23:59:59.999999')
    return NULL.
  */
  if (!truncate)
    maybe_null= true;
  fix_arg_temporal(&type_handler_datetime2, MAX_DATETIME_WIDTH);
}


void Item_func_round::fix_arg_int()
{
  if (args[1]->const_item())
  {
    Longlong_hybrid val1= args[1]->to_longlong_hybrid();
    if (args[1]->null_value)
      fix_length_and_dec_double(NOT_FIXED_DEC);
    else if ((!val1.to_uint(DECIMAL_MAX_SCALE) && truncate) ||
             args[0]->decimal_precision() < DECIMAL_LONGLONG_DIGITS)
    {
      // Length can increase in some cases: ROUND(9,-1) -> 10
      int length_can_increase= MY_TEST(!truncate && val1.neg());
      max_length= args[0]->max_length + length_can_increase;
      // Here we can keep INT_RESULT
      unsigned_flag= args[0]->unsigned_flag;
      decimals= 0;
      set_handler(type_handler_long_or_longlong());
    }
    else
      fix_length_and_dec_decimal(val1.to_uint(DECIMAL_MAX_SCALE));
  }
  else
    fix_length_and_dec_double(args[0]->decimals);
}


double my_double_round(double value, longlong dec, bool dec_unsigned,
                       bool truncate)
{
  double tmp;
  bool dec_negative= (dec < 0) && !dec_unsigned;
  ulonglong abs_dec= dec_negative ? -dec : dec;
  /*
    tmp2 is here to avoid return the value with 80 bit precision
    This will fix that the test round(0.1,1) = round(0.1,1) is true
    Tagging with volatile is no guarantee, it may still be optimized away...
  */
  volatile double tmp2;

  tmp=(abs_dec < array_elements(log_10) ?
       log_10[abs_dec] : pow(10.0,(double) abs_dec));

  // Pre-compute these, to avoid optimizing away e.g. 'floor(v/tmp) * tmp'.
  volatile double value_div_tmp= value / tmp;
  volatile double value_mul_tmp= value * tmp;

  if (!dec_negative && std::isinf(tmp)) // "dec" is too large positive number
    return value;

  if (dec_negative && std::isinf(tmp))
    tmp2= 0.0;
  else if (!dec_negative && std::isinf(value_mul_tmp))
    tmp2= value;
  else if (truncate)
  {
    if (value >= 0.0)
      tmp2= dec < 0 ? floor(value_div_tmp) * tmp : floor(value_mul_tmp) / tmp;
    else
      tmp2= dec < 0 ? ceil(value_div_tmp) * tmp : ceil(value_mul_tmp) / tmp;
  }
  else
    tmp2=dec < 0 ? rint(value_div_tmp) * tmp : rint(value_mul_tmp) / tmp;

  return tmp2;
}


double Item_func_round::real_op()
{
  double value= args[0]->val_real();

  if (!(null_value= args[0]->null_value))
  {
    longlong dec= args[1]->val_int();
    if (!(null_value= args[1]->null_value))
      return my_double_round(value, dec, args[1]->unsigned_flag, truncate);
  }
  return 0.0;
}

/*
  Rounds a given value to a power of 10 specified as the 'to' argument,
  avoiding overflows when the value is close to the ulonglong range boundary.
*/

static inline ulonglong my_unsigned_round(ulonglong value, ulonglong to)
{
  ulonglong tmp= value / to * to;
  return (value - tmp < (to >> 1)) ? tmp : tmp + to;
}


longlong Item_func_round::int_op()
{
  longlong value= args[0]->val_int();
  longlong dec= args[1]->val_int();
  decimals= 0;
  ulonglong abs_dec;
  if ((null_value= args[0]->null_value || args[1]->null_value))
    return 0;
  if ((dec >= 0) || args[1]->unsigned_flag)
    return value; // integer have not digits after point

  abs_dec= -dec;
  longlong tmp;
  
  if(abs_dec >= array_elements(log_10_int))
    return 0;
  
  tmp= log_10_int[abs_dec];
  
  if (truncate)
    value= (unsigned_flag) ?
      ((ulonglong) value / tmp) * tmp : (value / tmp) * tmp;
  else
    value= (unsigned_flag || value >= 0) ?
      my_unsigned_round((ulonglong) value, tmp) :
      -(longlong) my_unsigned_round((ulonglong) -value, tmp);
  return value;
}


my_decimal *Item_func_round::decimal_op(my_decimal *decimal_value)
{
  VDec value(args[0]);
  longlong dec= args[1]->val_int();
  if (dec >= 0 || args[1]->unsigned_flag)
    dec= MY_MIN((ulonglong) dec, decimals);
  else if (dec < INT_MIN)
    dec= INT_MIN;
    
  if (!(null_value= (value.is_null() || args[1]->null_value ||
                     value.round_to(decimal_value, (uint) dec,
                                    truncate ? TRUNCATE : HALF_UP) > 1)))
    return decimal_value;
  return 0;
}


bool Item_func_round::time_op(THD *thd, MYSQL_TIME *to)
{
  DBUG_ASSERT(args[0]->type_handler()->mysql_timestamp_type() ==
              MYSQL_TIMESTAMP_TIME);
  Time::Options opt(Time::default_flags_for_get_date(),
                    truncate ? TIME_FRAC_TRUNCATE : TIME_FRAC_ROUND,
                    Time::DATETIME_TO_TIME_DISALLOW);
  Longlong_hybrid_null dec= args[1]->to_longlong_hybrid_null();
  Time *tm= new (to) Time(thd, args[0], opt,
                          dec.to_uint(TIME_SECOND_PART_DIGITS));
  null_value= !tm->is_valid_time() || dec.is_null();
  DBUG_ASSERT(maybe_null || !null_value);
  return null_value;
}


bool Item_func_round::date_op(THD *thd, MYSQL_TIME *to, date_mode_t fuzzydate)
{
  DBUG_ASSERT(args[0]->type_handler()->mysql_timestamp_type() ==
              MYSQL_TIMESTAMP_DATETIME);
  Datetime::Options opt(thd, truncate ? TIME_FRAC_TRUNCATE : TIME_FRAC_ROUND);
  Longlong_hybrid_null dec= args[1]->to_longlong_hybrid_null();
  Datetime *tm= new (to) Datetime(thd, args[0], opt,
                                  dec.to_uint(TIME_SECOND_PART_DIGITS));
  null_value= !tm->is_valid_datetime() || dec.is_null();
  DBUG_ASSERT(maybe_null || !null_value);
  return null_value;
}


void Item_func_rand::seed_random(Item *arg)
{
  /*
    TODO: do not do reinit 'rand' for every execute of PS/SP if
    args[0] is a constant.
  */
  uint32 tmp= (uint32) arg->val_int();
#ifdef WITH_WSREP
  if (WSREP_ON)
  {
<<<<<<< HEAD
    if (wsrep_thd_is_applying(thd))
      tmp= thd->wsrep_rand;
    else
      tmp= thd->wsrep_rand= (uint32) arg->val_int();
   }
  else
=======
    THD *thd= current_thd;
    if (WSREP(thd))
    {
      if (thd->wsrep_exec_mode==REPL_RECV)
        tmp= thd->wsrep_rand;
      else
        thd->wsrep_rand= tmp;
    }
  }
>>>>>>> 3568fad5
#endif /* WITH_WSREP */

  my_rnd_init(rand, (uint32) (tmp*0x10001L+55555555L),
             (uint32) (tmp*0x10000001L));
}


bool Item_func_rand::fix_fields(THD *thd,Item **ref)
{
  if (Item_real_func::fix_fields(thd, ref))
    return TRUE;
  used_tables_cache|= RAND_TABLE_BIT;
  if (arg_count)
  {					// Only use argument once in query
    /*
      Allocate rand structure once: we must use thd->stmt_arena
      to create rand in proper mem_root if it's a prepared statement or
      stored procedure.

      No need to send a Rand log event if seed was given eg: RAND(seed),
      as it will be replicated in the query as such.
    */
    if (!rand && !(rand= (struct my_rnd_struct*)
                   thd->stmt_arena->alloc(sizeof(*rand))))
      return TRUE;
  }
  else
  {
    /*
      Save the seed only the first time RAND() is used in the query
      Once events are forwarded rather than recreated,
      the following can be skipped if inside the slave thread
    */
    if (!thd->rand_used)
    {
      thd->rand_used= 1;
      thd->rand_saved_seed1= thd->rand.seed1;
      thd->rand_saved_seed2= thd->rand.seed2;
    }
    rand= &thd->rand;
  }
  return FALSE;
}

void Item_func_rand::update_used_tables()
{
  Item_real_func::update_used_tables();
  used_tables_cache|= RAND_TABLE_BIT;
}


double Item_func_rand::val_real()
{
  DBUG_ASSERT(fixed == 1);
  if (arg_count)
  {
    if (!args[0]->const_item())
      seed_random(args[0]);
    else if (first_eval)
    {
      /*
        Constantness of args[0] may be set during JOIN::optimize(), if arg[0]
        is a field item of "constant" table. Thus, we have to evaluate
        seed_random() for constant arg there but not at the fix_fields method.
      */
      first_eval= FALSE;
      seed_random(args[0]);
    }
  }
  return my_rnd(rand);
}

longlong Item_func_sign::val_int()
{
  DBUG_ASSERT(fixed == 1);
  double value= args[0]->val_real();
  null_value=args[0]->null_value;
  return value < 0.0 ? -1 : (value > 0 ? 1 : 0);
}


double Item_func_units::val_real()
{
  DBUG_ASSERT(fixed == 1);
  double value= args[0]->val_real();
  if ((null_value=args[0]->null_value))
    return 0;
  return check_float_overflow(value * mul + add);
}


bool Item_func_min_max::fix_attributes(Item **items, uint nitems)
{
  bool rc= Item_func_min_max::type_handler()->
             Item_func_min_max_fix_attributes(current_thd, this, items, nitems);
  DBUG_ASSERT(!rc || current_thd->is_error());
  return rc;
}


/*
  Compare item arguments using DATETIME/DATE/TIME representation.

  DESCRIPTION
    Compare item arguments as DATETIME values and return the index of the
    least/greatest argument in the arguments array.
    The correct DATE/DATETIME value of the found argument is
    stored to the value pointer, if latter is provided.

  RETURN
   1	If one of arguments is NULL or there was a execution error
   0    Otherwise
*/

bool Item_func_min_max::get_date_native(THD *thd, MYSQL_TIME *ltime,
                                        date_mode_t fuzzydate)
{
  longlong UNINIT_VAR(min_max);
  DBUG_ASSERT(fixed == 1);

  for (uint i=0; i < arg_count ; i++)
  {
    longlong res= args[i]->val_datetime_packed(thd);

    /* Check if we need to stop (because of error or KILL) and stop the loop */
    if (unlikely(args[i]->null_value))
      return (null_value= 1);

    if (i == 0 || (res < min_max ? cmp_sign : -cmp_sign) > 0)
      min_max= res;
  }
  unpack_time(min_max, ltime, mysql_timestamp_type());

  if (!(fuzzydate & TIME_TIME_ONLY) &&
      unlikely((null_value= check_date_with_warn(thd, ltime, fuzzydate,
                                         MYSQL_TIMESTAMP_ERROR))))
    return true;

  return (null_value= 0);
}


bool Item_func_min_max::get_time_native(THD *thd, MYSQL_TIME *ltime)
{
  DBUG_ASSERT(fixed == 1);

  Time value(thd, args[0], Time::Options(thd), decimals);
  if (!value.is_valid_time())
    return (null_value= true);

  for (uint i= 1; i < arg_count ; i++)
  {
    Time tmp(thd, args[i], Time::Options(thd), decimals);
    if (!tmp.is_valid_time())
      return (null_value= true);

    int cmp= value.cmp(&tmp);
    if ((cmp_sign < 0 ? cmp : -cmp) < 0)
      value= tmp;
  }
  value.copy_to_mysql_time(ltime);
  return (null_value= 0);
}


String *Item_func_min_max::val_str_native(String *str)
{
  String *UNINIT_VAR(res);
  for (uint i=0; i < arg_count ; i++)
  {
    if (i == 0)
      res=args[i]->val_str(str);
    else
    {
      String *res2;
      res2= args[i]->val_str(res == str ? &tmp_value : str);
      if (res2)
      {
        int cmp= sortcmp(res,res2,collation.collation);
        if ((cmp_sign < 0 ? cmp : -cmp) < 0)
          res=res2;
      }
    }
    if ((null_value= args[i]->null_value))
      return 0;
  }
  res->set_charset(collation.collation);
  return res;
}


double Item_func_min_max::val_real_native()
{
  double value=0.0;
  for (uint i=0; i < arg_count ; i++)
  {
    if (i == 0)
      value= args[i]->val_real();
    else
    {
      double tmp= args[i]->val_real();
      if (!args[i]->null_value && (tmp < value ? cmp_sign : -cmp_sign) > 0)
	value=tmp;
    }
    if ((null_value= args[i]->null_value))
      break;
  }
  return value;
}


longlong Item_func_min_max::val_int_native()
{
  DBUG_ASSERT(fixed == 1);
  longlong value=0;
  for (uint i=0; i < arg_count ; i++)
  {
    if (i == 0)
      value=args[i]->val_int();
    else
    {
      longlong tmp=args[i]->val_int();
      if (!args[i]->null_value && (tmp < value ? cmp_sign : -cmp_sign) > 0)
	value=tmp;
    }
    if ((null_value= args[i]->null_value))
      break;
  }
  return value;
}


my_decimal *Item_func_min_max::val_decimal_native(my_decimal *dec)
{
  DBUG_ASSERT(fixed == 1);
  my_decimal tmp_buf, *tmp, *UNINIT_VAR(res);

  for (uint i=0; i < arg_count ; i++)
  {
    if (i == 0)
      res= args[i]->val_decimal(dec);
    else
    {
      tmp= args[i]->val_decimal(&tmp_buf);      // Zero if NULL
      if (tmp && (my_decimal_cmp(tmp, res) * cmp_sign) < 0)
      {
        if (tmp == &tmp_buf)
        {
          /* Move value out of tmp_buf as this will be reused on next loop */
          my_decimal2decimal(tmp, dec);
          res= dec;
        }
        else
          res= tmp;
      }
    }
    if ((null_value= args[i]->null_value))
    {
      res= 0;
      break;
    }
  }
  return res;
}


bool Item_func_min_max::val_native(THD *thd, Native *native)
{
  DBUG_ASSERT(fixed == 1);
  const Type_handler *handler= Item_hybrid_func::type_handler();
  NativeBuffer<STRING_BUFFER_USUAL_SIZE> cur;
  for (uint i= 0; i < arg_count; i++)
  {
    if (val_native_with_conversion_from_item(thd, args[i],
                                             i == 0 ? native : &cur,
                                             handler))
      return true;
    if (i > 0)
    {
      int cmp= handler->cmp_native(*native, cur);
      if ((cmp_sign < 0 ? cmp : -cmp) < 0 && native->copy(cur))
        return null_value= true;
    }
  }
  return null_value= false;
}


longlong Item_func_bit_length::val_int()
{
  DBUG_ASSERT(fixed == 1);
  String *res= args[0]->val_str(&value);
  return (null_value= !res) ? 0 : (longlong) res->length() * 8;
}


longlong Item_func_octet_length::val_int()
{
  DBUG_ASSERT(fixed == 1);
  String *res=args[0]->val_str(&value);
  if (!res)
  {
    null_value=1;
    return 0; /* purecov: inspected */
  }
  null_value=0;
  return (longlong) res->length();
}


longlong Item_func_char_length::val_int()
{
  DBUG_ASSERT(fixed == 1);
  String *res=args[0]->val_str(&value);
  if (!res)
  {
    null_value=1;
    return 0; /* purecov: inspected */
  }
  null_value=0;
  return (longlong) res->numchars();
}


longlong Item_func_coercibility::val_int()
{
  DBUG_ASSERT(fixed == 1);
  null_value= 0;
  return (longlong) args[0]->collation.derivation;
}


longlong Item_func_locate::val_int()
{
  DBUG_ASSERT(fixed == 1);
  String *a=args[0]->val_str(&value1);
  String *b=args[1]->val_str(&value2);
  if (!a || !b)
  {
    null_value=1;
    return 0; /* purecov: inspected */
  }
  null_value=0;
  /* must be longlong to avoid truncation */
  longlong start=  0; 
  longlong start0= 0;
  my_match_t match;

  if (arg_count == 3)
  {
    start0= start= args[2]->val_int() - 1;

    if ((start < 0) || (start > a->length()))
      return 0;

    /* start is now sufficiently valid to pass to charpos function */
    start= a->charpos((int) start);

    if (start + b->length() > a->length())
      return 0;
  }

  if (!b->length())				// Found empty string at start
    return start + 1;
  
  if (!cmp_collation.collation->coll->instr(cmp_collation.collation,
                                            a->ptr()+start,
                                            (uint) (a->length()-start),
                                            b->ptr(), b->length(),
                                            &match, 1))
    return 0;
  return (longlong) match.mb_len + start0 + 1;
}


void Item_func_locate::print(String *str, enum_query_type query_type)
{
  str->append(STRING_WITH_LEN("locate("));
  args[1]->print(str, query_type);
  str->append(',');
  args[0]->print(str, query_type);
  if (arg_count == 3)
  {
    str->append(',');
    args[2]->print(str, query_type);
  }
  str->append(')');
}


longlong Item_func_field::val_int()
{
  DBUG_ASSERT(fixed == 1);

  if (cmp_type == STRING_RESULT)
  {
    String *field;
    if (!(field= args[0]->val_str(&value)))
      return 0;
    for (uint i=1 ; i < arg_count ; i++)
    {
      String *tmp_value=args[i]->val_str(&tmp);
      if (tmp_value && !sortcmp(field,tmp_value,cmp_collation.collation))
        return (longlong) (i);
    }
  }
  else if (cmp_type == INT_RESULT)
  {
    longlong val= args[0]->val_int();
    if (args[0]->null_value)
      return 0;
    for (uint i=1; i < arg_count ; i++)
    {
      if (val == args[i]->val_int() && !args[i]->null_value)
        return (longlong) (i);
    }
  }
  else if (cmp_type == DECIMAL_RESULT)
  {
    VDec dec(args[0]);
    if (dec.is_null())
      return 0;
    my_decimal dec_arg_buf;
    for (uint i=1; i < arg_count; i++)
    {
      my_decimal *dec_arg= args[i]->val_decimal(&dec_arg_buf);
      if (!args[i]->null_value && !dec.cmp(dec_arg))
        return (longlong) (i);
    }
  }
  else
  {
    double val= args[0]->val_real();
    if (args[0]->null_value)
      return 0;
    for (uint i=1; i < arg_count ; i++)
    {
      if (val == args[i]->val_real() && !args[i]->null_value)
        return (longlong) (i);
    }
  }
  return 0;
}


bool Item_func_field::fix_length_and_dec()
{
  maybe_null=0; max_length=3;
  cmp_type= args[0]->result_type();
  for (uint i=1; i < arg_count ; i++)
    cmp_type= item_cmp_type(cmp_type, args[i]->result_type());
  if (cmp_type == STRING_RESULT)
    return agg_arg_charsets_for_comparison(cmp_collation, args, arg_count);
  return FALSE;
}


longlong Item_func_ascii::val_int()
{
  DBUG_ASSERT(fixed == 1);
  String *res=args[0]->val_str(&value);
  if (!res)
  {
    null_value=1;
    return 0;
  }
  null_value=0;
  return (longlong) (res->length() ? (uchar) (*res)[0] : (uchar) 0);
}

longlong Item_func_ord::val_int()
{
  DBUG_ASSERT(fixed == 1);
  String *res=args[0]->val_str(&value);
  if (!res)
  {
    null_value=1;
    return 0;
  }
  null_value=0;
  if (!res->length()) return 0;
#ifdef USE_MB
  if (use_mb(res->charset()))
  {
    const char *str=res->ptr();
    uint32 n=0, l=my_ismbchar(res->charset(),str,str+res->length());
    if (!l)
      return (longlong)((uchar) *str);
    while (l--)
      n=(n<<8)|(uint32)((uchar) *str++);
    return (longlong) n;
  }
#endif
  return (longlong) ((uchar) (*res)[0]);
}

	/* Search after a string in a string of strings separated by ',' */
	/* Returns number of found type >= 1 or 0 if not found */
	/* This optimizes searching in enums to bit testing! */

bool Item_func_find_in_set::fix_length_and_dec()
{
  decimals=0;
  max_length=3;					// 1-999
  if (args[0]->const_item() && args[1]->type() == FIELD_ITEM)
  {
    Field *field= ((Item_field*) args[1])->field;
    if (field->real_type() == MYSQL_TYPE_SET)
    {
      String *find=args[0]->val_str(&value);
      if (find)
      {
        // find is not NULL pointer so args[0] is not a null-value
        DBUG_ASSERT(!args[0]->null_value);
	enum_value= find_type(((Field_enum*) field)->typelib,find->ptr(),
			      find->length(), 0);
	enum_bit=0;
	if (enum_value)
	  enum_bit=1LL << (enum_value-1);
      }
    }
  }
  return agg_arg_charsets_for_comparison(cmp_collation, args, 2);
}

static const char separator=',';

longlong Item_func_find_in_set::val_int()
{
  DBUG_ASSERT(fixed == 1);
  if (enum_value)
  {
    // enum_value is set iff args[0]->const_item() in fix_length_and_dec().
    DBUG_ASSERT(args[0]->const_item());

    ulonglong tmp= (ulonglong) args[1]->val_int();
    null_value= args[1]->null_value;
    /* 
      No need to check args[0]->null_value since enum_value is set iff
      args[0] is a non-null const item. Note: no DBUG_ASSERT on
      args[0]->null_value here because args[0] may have been replaced
      by an Item_cache on which val_int() has not been called. See
      BUG#11766317
    */
    if (!null_value)
    {
      if (tmp & enum_bit)
        return enum_value;
    }
    return 0L;
  }

  String *find=args[0]->val_str(&value);
  String *buffer=args[1]->val_str(&value2);
  if (!find || !buffer)
  {
    null_value=1;
    return 0; /* purecov: inspected */
  }
  null_value=0;

  if ((int) (buffer->length() - find->length()) >= 0)
  {
    my_wc_t wc= 0;
    CHARSET_INFO *cs= cmp_collation.collation;
    const char *str_begin= buffer->ptr();
    const char *str_end= buffer->ptr();
    const char *real_end= str_end+buffer->length();
    const uchar *find_str= (const uchar *) find->ptr();
    uint find_str_len= find->length();
    int position= 0;
    while (1)
    {
      int symbol_len;
      if ((symbol_len= cs->cset->mb_wc(cs, &wc, (uchar*) str_end, 
                                       (uchar*) real_end)) > 0)
      {
        const char *substr_end= str_end + symbol_len;
        bool is_last_item= (substr_end == real_end);
        bool is_separator= (wc == (my_wc_t) separator);
        if (is_separator || is_last_item)
        {
          position++;
          if (is_last_item && !is_separator)
            str_end= substr_end;
          if (!my_strnncoll(cs, (const uchar *) str_begin,
                            (uint) (str_end - str_begin),
                            find_str, find_str_len))
            return (longlong) position;
          else
            str_begin= substr_end;
        }
        str_end= substr_end;
      }
      else if (str_end - str_begin == 0 &&
               find_str_len == 0 &&
               wc == (my_wc_t) separator)
        return (longlong) ++position;
      else
        return 0;
    }
  }
  return 0;
}

longlong Item_func_bit_count::val_int()
{
  DBUG_ASSERT(fixed == 1);
  ulonglong value= (ulonglong) args[0]->val_int();
  if ((null_value= args[0]->null_value))
    return 0; /* purecov: inspected */
  return (longlong) my_count_bits(value);
}


/****************************************************************************
** Functions to handle dynamic loadable functions
** Original source by: Alexis Mikhailov <root@medinf.chuvashia.su>
** Rewritten by monty.
****************************************************************************/

#ifdef HAVE_DLOPEN

void udf_handler::cleanup()
{
  if (!not_original)
  {
    if (initialized)
    {
      if (u_d->func_deinit != NULL)
      {
        Udf_func_deinit deinit= u_d->func_deinit;
        (*deinit)(&initid);
      }
      free_udf(u_d);
      initialized= FALSE;
    }
    if (buffers)				// Because of bug in ecc
      delete [] buffers;
    buffers= 0;
  }
}


bool
udf_handler::fix_fields(THD *thd, Item_func_or_sum *func,
			uint arg_count, Item **arguments)
{
  uchar buff[STACK_BUFF_ALLOC];			// Max argument in function
  DBUG_ENTER("Item_udf_func::fix_fields");

  if (check_stack_overrun(thd, STACK_MIN_SIZE, buff))
    DBUG_RETURN(TRUE);				// Fatal error flag is set!

  udf_func *tmp_udf=find_udf(u_d->name.str,u_d->name.length,1);

  if (!tmp_udf)
  {
    my_error(ER_CANT_FIND_UDF, MYF(0), u_d->name.str);
    DBUG_RETURN(TRUE);
  }
  u_d=tmp_udf;
  args=arguments;

  /* Fix all arguments */
  func->maybe_null=0;
  func->used_tables_and_const_cache_init();

  if ((f_args.arg_count=arg_count))
  {
    if (!(f_args.arg_type= (Item_result*)
	  thd->alloc(f_args.arg_count*sizeof(Item_result))))

    {
      free_udf(u_d);
      DBUG_RETURN(TRUE);
    }
    uint i;
    Item **arg,**arg_end;
    With_sum_func_cache *with_sum_func_cache= func->get_with_sum_func_cache();
    for (i=0, arg=arguments, arg_end=arguments+arg_count;
	 arg != arg_end ;
	 arg++,i++)
    {
      if ((*arg)->fix_fields_if_needed_for_scalar(thd, arg))
	DBUG_RETURN(true);
      // we can't assign 'item' before, because fix_fields() can change arg
      Item *item= *arg;
      /*
	TODO: We should think about this. It is not always
	right way just to set an UDF result to return my_charset_bin
	if one argument has binary sorting order.
	The result collation should be calculated according to arguments
	derivations in some cases and should not in other cases.
	Moreover, some arguments can represent a numeric input
	which doesn't effect the result character set and collation.
	There is no a general rule for UDF. Everything depends on
        the particular user defined function.
      */
      if (item->collation.collation->state & MY_CS_BINSORT)
	func->collation.set(&my_charset_bin);
      if (item->maybe_null)
	func->maybe_null=1;
      if (with_sum_func_cache)
        with_sum_func_cache->join_with_sum_func(item);
      func->with_window_func= func->with_window_func ||
                              item->with_window_func;
      func->with_field= func->with_field || item->with_field;
      func->with_param= func->with_param || item->with_param;
      func->With_subquery_cache::join(item);
      func->used_tables_and_const_cache_join(item);
      f_args.arg_type[i]=item->result_type();
    }
    if (!(buffers=new (thd->mem_root) String[arg_count]) ||
        !multi_alloc_root(thd->mem_root,
                          &f_args.args,              arg_count * sizeof(char *),
                          &f_args.lengths,           arg_count * sizeof(long),
                          &f_args.maybe_null,        arg_count * sizeof(char),
                          &num_buffer,               arg_count * sizeof(double),
                          &f_args.attributes,        arg_count * sizeof(char *),
                          &f_args.attribute_lengths, arg_count * sizeof(long),
                          NullS))
    {
      free_udf(u_d);
      DBUG_RETURN(TRUE);
    }
  }
  if (func->fix_length_and_dec())
    DBUG_RETURN(TRUE);
  initid.max_length=func->max_length;
  initid.maybe_null=func->maybe_null;
  initid.const_item=func->const_item_cache;
  initid.decimals=func->decimals;
  initid.ptr=0;
  for (uint i1= 0 ; i1 < arg_count ; i1++)
    buffers[i1].set_thread_specific();

  if (u_d->func_init)
  {
    char init_msg_buff[MYSQL_ERRMSG_SIZE];
    char *to=num_buffer;
    for (uint i=0; i < arg_count; i++)
    {
      /*
       For a constant argument i, args->args[i] points to the argument value. 
       For non-constant, args->args[i] is NULL.
      */
      f_args.args[i]= NULL;         /* Non-const unless updated below. */

      f_args.lengths[i]= arguments[i]->max_length;
      f_args.maybe_null[i]= (char) arguments[i]->maybe_null;
      f_args.attributes[i]= arguments[i]->name.str;
      f_args.attribute_lengths[i]= (ulong)arguments[i]->name.length;

      if (arguments[i]->const_item())
      {
        switch (arguments[i]->result_type()) {
        case STRING_RESULT:
        case DECIMAL_RESULT:
        {
          String *res= arguments[i]->val_str(&buffers[i]);
          if (arguments[i]->null_value)
            continue;
          f_args.args[i]= (char*) res->c_ptr_safe();
          f_args.lengths[i]= res->length();
          break;
        }
        case INT_RESULT:
          *((longlong*) to)= arguments[i]->val_int();
          if (arguments[i]->null_value)
            continue;
          f_args.args[i]= to;
          to+= ALIGN_SIZE(sizeof(longlong));
          break;
        case REAL_RESULT:
          *((double*) to)= arguments[i]->val_real();
          if (arguments[i]->null_value)
            continue;
          f_args.args[i]= to;
          to+= ALIGN_SIZE(sizeof(double));
          break;
        case ROW_RESULT:
        case TIME_RESULT:
          DBUG_ASSERT(0);          // This case should never be chosen
          break;
        }
      }
    }
    Udf_func_init init= u_d->func_init;
    if (unlikely((error=(uchar) init(&initid, &f_args, init_msg_buff))))
    {
      my_error(ER_CANT_INITIALIZE_UDF, MYF(0),
               u_d->name.str, init_msg_buff);
      free_udf(u_d);
      DBUG_RETURN(TRUE);
    }
    func->max_length=MY_MIN(initid.max_length,MAX_BLOB_WIDTH);
    func->maybe_null=initid.maybe_null;
    /*
      The above call for init() can reset initid.const_item to "false",
      e.g. when the UDF function wants to be non-deterministic.
      See sequence_init() in udf_example.cc.
    */
    func->const_item_cache= initid.const_item;
    func->decimals=MY_MIN(initid.decimals,NOT_FIXED_DEC);
  }
  initialized=1;
  if (unlikely(error))
  {
    my_error(ER_CANT_INITIALIZE_UDF, MYF(0),
             u_d->name.str, ER_THD(thd, ER_UNKNOWN_ERROR));
    DBUG_RETURN(TRUE);
  }
  DBUG_RETURN(FALSE);
}


bool udf_handler::get_arguments()
{
  if (unlikely(error))
    return 1;					// Got an error earlier
  char *to= num_buffer;
  uint str_count=0;
  for (uint i=0; i < f_args.arg_count; i++)
  {
    f_args.args[i]=0;
    switch (f_args.arg_type[i]) {
    case STRING_RESULT:
    case DECIMAL_RESULT:
      {
	String *res=args[i]->val_str(&buffers[str_count++]);
	if (!(args[i]->null_value))
	{
	  f_args.args[i]=    (char*) res->ptr();
	  f_args.lengths[i]= res->length();
	}
	else
	{
	  f_args.lengths[i]= 0;
	}
	break;
      }
    case INT_RESULT:
      *((longlong*) to) = args[i]->val_int();
      if (!args[i]->null_value)
      {
	f_args.args[i]=to;
	to+= ALIGN_SIZE(sizeof(longlong));
      }
      break;
    case REAL_RESULT:
      *((double*) to)= args[i]->val_real();
      if (!args[i]->null_value)
      {
	f_args.args[i]=to;
	to+= ALIGN_SIZE(sizeof(double));
      }
      break;
    case ROW_RESULT:
    case TIME_RESULT:
      DBUG_ASSERT(0);              // This case should never be chosen
      break;
    }
  }
  return 0;
}

/**
  @return
    (String*)NULL in case of NULL values
*/
String *udf_handler::val_str(String *str,String *save_str)
{
  uchar is_null_tmp=0;
  ulong res_length;
  DBUG_ENTER("udf_handler::val_str");

  if (get_arguments())
    DBUG_RETURN(0);
  char * (*func)(UDF_INIT *, UDF_ARGS *, char *, ulong *, uchar *, uchar *)=
    (char* (*)(UDF_INIT *, UDF_ARGS *, char *, ulong *, uchar *, uchar *))
    u_d->func;

  if ((res_length=str->alloced_length()) < MAX_FIELD_WIDTH)
  {						// This happens VERY seldom
    if (str->alloc(MAX_FIELD_WIDTH))
    {
      error=1;
      DBUG_RETURN(0);
    }
  }
  char *res=func(&initid, &f_args, (char*) str->ptr(), &res_length,
		 &is_null_tmp, &error);
  DBUG_PRINT("info", ("udf func returned, res_length: %lu", res_length));
  if (is_null_tmp || !res || unlikely(error))	// The !res is for safety
  {
    DBUG_PRINT("info", ("Null or error"));
    DBUG_RETURN(0);
  }
  if (res == str->ptr())
  {
    str->length(res_length);
    DBUG_PRINT("exit", ("str: %*.s", (int) str->length(), str->ptr()));
    DBUG_RETURN(str);
  }
  save_str->set(res, res_length, str->charset());
  DBUG_PRINT("exit", ("save_str: %s", save_str->ptr()));
  DBUG_RETURN(save_str);
}


/*
  For the moment, UDF functions are returning DECIMAL values as strings
*/

my_decimal *udf_handler::val_decimal(my_bool *null_value, my_decimal *dec_buf)
{
  char buf[DECIMAL_MAX_STR_LENGTH+1], *end;
  ulong res_length= DECIMAL_MAX_STR_LENGTH;

  if (get_arguments())
  {
    *null_value=1;
    return 0;
  }
  char *(*func)(UDF_INIT *, UDF_ARGS *, char *, ulong *, uchar *, uchar *)=
    (char* (*)(UDF_INIT *, UDF_ARGS *, char *, ulong *, uchar *, uchar *))
    u_d->func;

  char *res= func(&initid, &f_args, buf, &res_length, &is_null, &error);
  if (is_null || unlikely(error))
  {
    *null_value= 1;
    return 0;
  }
  end= res+ res_length;
  str2my_decimal(E_DEC_FATAL_ERROR, res, dec_buf, &end);
  return dec_buf;
}


void Item_udf_func::cleanup()
{
  udf.cleanup();
  Item_func::cleanup();
}


void Item_udf_func::print(String *str, enum_query_type query_type)
{
  str->append(func_name());
  str->append('(');
  for (uint i=0 ; i < arg_count ; i++)
  {
    if (i != 0)
      str->append(',');
    args[i]->print_item_w_name(str, query_type);
  }
  str->append(')');
}


double Item_func_udf_float::val_real()
{
  double res;
  my_bool tmp_null_value;
  DBUG_ASSERT(fixed == 1);
  DBUG_ENTER("Item_func_udf_float::val");
  DBUG_PRINT("info",("result_type: %d  arg_count: %d",
		     args[0]->result_type(), arg_count));
  res= udf.val(&tmp_null_value);
  null_value= tmp_null_value;
  DBUG_RETURN(res);
}


String *Item_func_udf_float::val_str(String *str)
{
  DBUG_ASSERT(fixed == 1);
  double nr= val_real();
  if (null_value)
    return 0;					/* purecov: inspected */
  str->set_real(nr,decimals,&my_charset_bin);
  return str;
}


longlong Item_func_udf_int::val_int()
{
  longlong res;
  my_bool tmp_null_value;
  DBUG_ASSERT(fixed == 1);
  DBUG_ENTER("Item_func_udf_int::val_int");
  res= udf.val_int(&tmp_null_value);
  null_value= tmp_null_value;
  DBUG_RETURN(res);
}


String *Item_func_udf_int::val_str(String *str)
{
  DBUG_ASSERT(fixed == 1);
  longlong nr=val_int();
  if (null_value)
    return 0;
  str->set_int(nr, unsigned_flag, &my_charset_bin);
  return str;
}


my_decimal *Item_func_udf_decimal::val_decimal(my_decimal *dec_buf)
{
  my_decimal *res;
  my_bool tmp_null_value;
  DBUG_ASSERT(fixed == 1);
  DBUG_ENTER("Item_func_udf_decimal::val_decimal");
  DBUG_PRINT("info",("result_type: %d  arg_count: %d",
                     args[0]->result_type(), arg_count));

  res= udf.val_decimal(&tmp_null_value, dec_buf);
  null_value= tmp_null_value;
  DBUG_RETURN(res);
}


/* Default max_length is max argument length */

bool Item_func_udf_str::fix_length_and_dec()
{
  DBUG_ENTER("Item_func_udf_str::fix_length_and_dec");
  max_length=0;
  for (uint i = 0; i < arg_count; i++)
    set_if_bigger(max_length,args[i]->max_length);
  DBUG_RETURN(FALSE);
}

String *Item_func_udf_str::val_str(String *str)
{
  DBUG_ASSERT(fixed == 1);
  String *res=udf.val_str(str,&str_value);
  null_value = !res;
  return res;
}


/**
  @note
  This has to come last in the udf_handler methods, or C for AIX
  version 6.0.0.0 fails to compile with debugging enabled. (Yes, really.)
*/

udf_handler::~udf_handler()
{
  /* Everything should be properly cleaned up by this moment. */
  DBUG_ASSERT(not_original || !(initialized || buffers));
}

#else
bool udf_handler::get_arguments() { return 0; }
#endif /* HAVE_DLOPEN */


longlong Item_master_pos_wait::val_int()
{
  DBUG_ASSERT(fixed == 1);
  THD* thd = current_thd;
  String *log_name = args[0]->val_str(&value);
  int event_count= 0;

  null_value=0;
  if (thd->slave_thread || !log_name || !log_name->length())
  {
    null_value = 1;
    return 0;
  }
#ifdef HAVE_REPLICATION
  longlong pos = (ulong)args[1]->val_int();
  longlong timeout = (arg_count>=3) ? args[2]->val_int() : 0 ;
  String connection_name_buff;
  LEX_CSTRING connection_name;
  Master_info *mi= NULL;
  if (arg_count >= 4)
  {
    String *con;
    if (!(con= args[3]->val_str(&connection_name_buff)))
      goto err;

    connection_name.str= con->ptr();
    connection_name.length= con->length();
    if (check_master_connection_name(&connection_name))
    {
      my_error(ER_WRONG_ARGUMENTS, MYF(ME_WARNING),
               "MASTER_CONNECTION_NAME");
      goto err;
    }
  }
  else
    connection_name= thd->variables.default_master_connection;

  if (!(mi= get_master_info(&connection_name, Sql_condition::WARN_LEVEL_WARN)))
    goto err;

  if ((event_count = mi->rli.wait_for_pos(thd, log_name, pos, timeout)) == -2)
  {
    null_value = 1;
    event_count=0;
  }
  mi->release();
#endif
  return event_count;

#ifdef HAVE_REPLICATION
err:
  {
    null_value = 1;
    return 0;
  }
#endif
}


longlong Item_master_gtid_wait::val_int()
{
  DBUG_ASSERT(fixed == 1);
  longlong result= 0;
  String *gtid_pos __attribute__((unused)) = args[0]->val_str(&value);

  if (args[0]->null_value)
  {
    null_value= 1;
    return 0;
  }

  null_value=0;
#ifdef HAVE_REPLICATION
  THD* thd= current_thd;
  longlong timeout_us;

  if (arg_count==2 && !args[1]->null_value)
    timeout_us= (longlong)(1e6*args[1]->val_real());
  else
    timeout_us= (longlong)-1;

  result= rpl_global_gtid_waiting.wait_for_pos(thd, gtid_pos, timeout_us);
#else
  null_value= 0;
#endif /* REPLICATION */
  return result;
}


/**
  Enables a session to wait on a condition until a timeout or a network
  disconnect occurs.

  @remark The connection is polled every m_interrupt_interval nanoseconds.
*/

class Interruptible_wait
{
  THD *m_thd;
  struct timespec m_abs_timeout;
  static const ulonglong m_interrupt_interval;

  public:
    Interruptible_wait(THD *thd)
    : m_thd(thd) {}

    ~Interruptible_wait() {}

  public:
    /**
      Set the absolute timeout.

      @param timeout The amount of time in nanoseconds to wait
    */
    void set_timeout(ulonglong timeout)
    {
      /*
        Calculate the absolute system time at the start so it can
        be controlled in slices. It relies on the fact that once
        the absolute time passes, the timed wait call will fail
        automatically with a timeout error.
      */
      set_timespec_nsec(m_abs_timeout, timeout);
    }

    /** The timed wait. */
    int wait(mysql_cond_t *, mysql_mutex_t *);
};


/** Time to wait before polling the connection status. */
const ulonglong Interruptible_wait::m_interrupt_interval= 5 * 1000000000ULL;


/**
  Wait for a given condition to be signaled.

  @param cond   The condition variable to wait on.
  @param mutex  The associated mutex.

  @remark The absolute timeout is preserved across calls.

  @retval return value from mysql_cond_timedwait
*/

int Interruptible_wait::wait(mysql_cond_t *cond, mysql_mutex_t *mutex)
{
  int error;
  struct timespec timeout;

  while (1)
  {
    /* Wait for a fixed interval. */
    set_timespec_nsec(timeout, m_interrupt_interval);

    /* But only if not past the absolute timeout. */
    if (cmp_timespec(timeout, m_abs_timeout) > 0)
      timeout= m_abs_timeout;

    error= mysql_cond_timedwait(cond, mutex, &timeout);
    if (error == ETIMEDOUT || error == ETIME)
    {
      /* Return error if timed out or connection is broken. */
      if (!cmp_timespec(timeout, m_abs_timeout) || !m_thd->is_connected())
        break;
    }
    /* Otherwise, propagate status to the caller. */
    else
      break;
  }

  return error;
}


/**
  For locks with EXPLICIT duration, MDL returns a new ticket
  every time a lock is granted. This allows to implement recursive
  locks without extra allocation or additional data structures, such
  as below. However, if there are too many tickets in the same
  MDL_context, MDL_context::find_ticket() is getting too slow,
  since it's using a linear search.
  This is why a separate structure is allocated for a user
  level lock, and before requesting a new lock from MDL,
  GET_LOCK() checks thd->ull_hash if such lock is already granted,
  and if so, simply increments a reference counter.
*/

class User_level_lock
{
public:
  MDL_ticket *lock;
  int refs;
};


/** Extract a hash key from User_level_lock. */

uchar *ull_get_key(const uchar *ptr, size_t *length,
                   my_bool not_used __attribute__((unused)))
{
  User_level_lock *ull = (User_level_lock*) ptr;
  MDL_key *key = ull->lock->get_key();
  *length= key->length();
  return (uchar*) key->ptr();
}


/**
  Release all user level locks for this THD.
*/

void mysql_ull_cleanup(THD *thd)
{
  User_level_lock *ull;
  DBUG_ENTER("mysql_ull_cleanup");

  for (uint i= 0; i < thd->ull_hash.records; i++)
  {
    ull = (User_level_lock*) my_hash_element(&thd->ull_hash, i);
    thd->mdl_context.release_lock(ull->lock);
    my_free(ull);
  }

  my_hash_free(&thd->ull_hash);

  DBUG_VOID_RETURN;
}


/**
  Set explicit duration for metadata locks corresponding to
  user level locks to protect them from being released at the end
  of transaction.
*/

void mysql_ull_set_explicit_lock_duration(THD *thd)
{
  User_level_lock *ull;
  DBUG_ENTER("mysql_ull_set_explicit_lock_duration");

  for (uint i= 0; i < thd->ull_hash.records; i++)
  {
    ull= (User_level_lock*) my_hash_element(&thd->ull_hash, i);
    thd->mdl_context.set_lock_duration(ull->lock, MDL_EXPLICIT);
  }
  DBUG_VOID_RETURN;
}


/**
  When MDL detects a lock wait timeout, it pushes
  an error into the statement diagnostics area.
  For GET_LOCK(), lock wait timeout is not an error,
  but a special return value (0).
  Similarly, killing get_lock wait is not an error either,
  but a return value NULL.
  Capture and suppress lock wait timeouts and kills.
*/

class Lock_wait_timeout_handler: public Internal_error_handler
{
public:
  Lock_wait_timeout_handler() :m_lock_wait_timeout(false) {}

  bool m_lock_wait_timeout;

  bool handle_condition(THD * /* thd */, uint sql_errno,
                        const char * /* sqlstate */,
                        Sql_condition::enum_warning_level* /* level */,
                        const char *message,
                        Sql_condition ** /* cond_hdl */);
};

bool
Lock_wait_timeout_handler::
handle_condition(THD *thd, uint sql_errno,
                 const char * /* sqlstate */,
                 Sql_condition::enum_warning_level* /* level */,
                 const char *message,
                 Sql_condition ** /* cond_hdl */)
{
  if (sql_errno == ER_LOCK_WAIT_TIMEOUT)
  {
    m_lock_wait_timeout= true;
    return true;                                /* condition handled */
  }
  if (thd->is_killed())
    return true;

  return false;
}


static int ull_name_ok(String *name)
{
  if (!name || !name->length())
    return 0;

  if (name->length() > NAME_LEN)
  {
    my_error(ER_TOO_LONG_IDENT, MYF(0), name->c_ptr_safe());
    return 0;
  }
  return 1;
}


/**
  Get a user level lock.

  @retval
    1    : Got lock
  @retval
    0    : Timeout
  @retval
    NULL : Error
*/

longlong Item_func_get_lock::val_int()
{
  DBUG_ASSERT(fixed == 1);
  String *res= args[0]->val_str(&value);
  double timeout= args[1]->val_real();
  THD *thd= current_thd;
  User_level_lock *ull;
  DBUG_ENTER("Item_func_get_lock::val_int");

  null_value= 1;
  /*
    In slave thread no need to get locks, everything is serialized. Anyway
    there is no way to make GET_LOCK() work on slave like it did on master
    (i.e. make it return exactly the same value) because we don't have the
    same other concurrent threads environment. No matter what we return here,
    it's not guaranteed to be same as on master.
  */
  if (thd->slave_thread)
  {
    null_value= 0;
    DBUG_RETURN(1);
  }

  if (args[1]->null_value ||
      (!args[1]->unsigned_flag && ((longlong) timeout < 0)))
  {
    char buf[22];
    if (args[1]->null_value)
      strmov(buf, "NULL");
    else
      llstr(((longlong) timeout), buf);
    push_warning_printf(thd, Sql_condition::WARN_LEVEL_WARN,
                        ER_WRONG_VALUE_FOR_TYPE, ER(ER_WRONG_VALUE_FOR_TYPE),
                        "timeout", buf, "get_lock");
    null_value= 1;
    DBUG_RETURN(0);
  }

  if (!ull_name_ok(res))
    DBUG_RETURN(0);
  DBUG_PRINT("enter", ("lock: %.*s", res->length(), res->ptr()));
  /* HASH entries are of type User_level_lock. */
  if (! my_hash_inited(&thd->ull_hash) &&
        my_hash_init(&thd->ull_hash, &my_charset_bin,
                     16 /* small hash */, 0, 0, ull_get_key, NULL, 0))
  {
    DBUG_RETURN(0);
  }

  MDL_request ull_request;
  ull_request.init(MDL_key::USER_LOCK, res->c_ptr_safe(), "",
                   MDL_SHARED_NO_WRITE, MDL_EXPLICIT);
  MDL_key *ull_key = &ull_request.key;


  if ((ull= (User_level_lock*)
       my_hash_search(&thd->ull_hash, ull_key->ptr(), ull_key->length())))
  {
    /* Recursive lock */
    ull->refs++;
    null_value = 0;
    DBUG_PRINT("info", ("recursive lock, ref-count: %d", (int) ull->refs));
    DBUG_RETURN(1);
  }

  Lock_wait_timeout_handler lock_wait_timeout_handler;
  thd->push_internal_handler(&lock_wait_timeout_handler);
  bool error= thd->mdl_context.acquire_lock(&ull_request, timeout);
  (void) thd->pop_internal_handler();
  if (unlikely(error))
  {
    if (lock_wait_timeout_handler.m_lock_wait_timeout)
      null_value= 0;
    DBUG_RETURN(0);
  }

  ull= (User_level_lock*) my_malloc(sizeof(User_level_lock),
                                    MYF(MY_WME|MY_THREAD_SPECIFIC));
  if (ull == NULL)
  {
    thd->mdl_context.release_lock(ull_request.ticket);
    DBUG_RETURN(0);
  }

  ull->lock= ull_request.ticket;
  ull->refs= 1;

  if (my_hash_insert(&thd->ull_hash, (uchar*) ull))
  {
    thd->mdl_context.release_lock(ull->lock);
    my_free(ull);
    DBUG_RETURN(0);
  }
  null_value= 0;

  DBUG_RETURN(1);
}


/**
  Release a user level lock.
  @return
    - 1 if lock released
    - 0 if lock wasn't held
    - (SQL) NULL if no such lock
*/

longlong Item_func_release_lock::val_int()
{
  DBUG_ASSERT(fixed == 1);
  String *res= args[0]->val_str(&value);
  THD *thd= current_thd;
  DBUG_ENTER("Item_func_release_lock::val_int");
  null_value= 1;

  if (!ull_name_ok(res))
    DBUG_RETURN(0);

  DBUG_PRINT("enter", ("lock: %.*s", res->length(), res->ptr()));

  MDL_key ull_key;
  ull_key.mdl_key_init(MDL_key::USER_LOCK, res->c_ptr_safe(), "");

  User_level_lock *ull;

  if (!my_hash_inited(&thd->ull_hash) ||
      !(ull=
        (User_level_lock*) my_hash_search(&thd->ull_hash,
                                          ull_key.ptr(), ull_key.length())))
  {
    null_value= thd->mdl_context.get_lock_owner(&ull_key) == 0;
    DBUG_RETURN(0);
  }
  DBUG_PRINT("info", ("ref count: %d", (int) ull->refs));
  null_value= 0;
  if (--ull->refs == 0)
  {
    my_hash_delete(&thd->ull_hash, (uchar*) ull);
    thd->mdl_context.release_lock(ull->lock);
    my_free(ull);
  }
  DBUG_RETURN(1);
}


/**
  Check a user level lock.

  Sets null_value=TRUE on error.

  @retval
    1		Available
  @retval
    0		Already taken, or error
*/

longlong Item_func_is_free_lock::val_int()
{
  DBUG_ASSERT(fixed == 1);
  String *res= args[0]->val_str(&value);
  THD *thd= current_thd;
  null_value= 1;

  if (!ull_name_ok(res))
    return 0;

  MDL_key ull_key;
  ull_key.mdl_key_init(MDL_key::USER_LOCK, res->c_ptr_safe(), "");

  null_value= 0;
  return thd->mdl_context.get_lock_owner(&ull_key) == 0;
}


longlong Item_func_is_used_lock::val_int()
{
  DBUG_ASSERT(fixed == 1);
  String *res= args[0]->val_str(&value);
  THD *thd= current_thd;
  null_value= 1;

  if (!ull_name_ok(res))
    return 0;

  MDL_key ull_key;
  ull_key.mdl_key_init(MDL_key::USER_LOCK, res->c_ptr_safe(), "");
  ulong thread_id = thd->mdl_context.get_lock_owner(&ull_key);
  if (thread_id == 0)
    return 0;

  null_value= 0;
  return thread_id;
}


longlong Item_func_last_insert_id::val_int()
{
  THD *thd= current_thd;
  DBUG_ASSERT(fixed == 1);
  if (arg_count)
  {
    longlong value= args[0]->val_int();
    null_value= args[0]->null_value;
    /*
      LAST_INSERT_ID(X) must affect the client's mysql_insert_id() as
      documented in the manual. We don't want to touch
      first_successful_insert_id_in_cur_stmt because it would make
      LAST_INSERT_ID(X) take precedence over an generated auto_increment
      value for this row.
    */
    thd->arg_of_last_insert_id_function= TRUE;
    thd->first_successful_insert_id_in_prev_stmt= value;
    return value;
  }
  return
    static_cast<longlong>(thd->read_first_successful_insert_id_in_prev_stmt());
}


bool Item_func_last_insert_id::fix_fields(THD *thd, Item **ref)
{
  thd->lex->uncacheable(UNCACHEABLE_SIDEEFFECT);
  return Item_int_func::fix_fields(thd, ref);
}


/* This function is just used to test speed of different functions */

longlong Item_func_benchmark::val_int()
{
  DBUG_ASSERT(fixed == 1);
  char buff[MAX_FIELD_WIDTH];
  String tmp(buff,sizeof(buff), &my_charset_bin);
  my_decimal tmp_decimal;
  THD *thd= current_thd;
  ulonglong loop_count;

  loop_count= (ulonglong) args[0]->val_int();

  if (args[0]->null_value ||
      (!args[0]->unsigned_flag && (((longlong) loop_count) < 0)))
  {
    if (!args[0]->null_value)
    {
      char buff[22];
      llstr(((longlong) loop_count), buff);
      push_warning_printf(thd, Sql_condition::WARN_LEVEL_WARN,
                          ER_WRONG_VALUE_FOR_TYPE,
                          ER_THD(thd, ER_WRONG_VALUE_FOR_TYPE),
                          "count", buff, "benchmark");
    }

    null_value= 1;
    return 0;
  }

  null_value=0;
  for (ulonglong loop=0 ; loop < loop_count && !thd->killed; loop++)
  {
    switch (args[1]->result_type()) {
    case REAL_RESULT:
      (void) args[1]->val_real();
      break;
    case INT_RESULT:
      (void) args[1]->val_int();
      break;
    case STRING_RESULT:
      (void) args[1]->val_str(&tmp);
      break;
    case DECIMAL_RESULT:
      (void) args[1]->val_decimal(&tmp_decimal);
      break;
    case ROW_RESULT:
    case TIME_RESULT:
      DBUG_ASSERT(0);              // This case should never be chosen
      return 0;
    }
  }
  return 0;
}


void Item_func_benchmark::print(String *str, enum_query_type query_type)
{
  str->append(STRING_WITH_LEN("benchmark("));
  args[0]->print(str, query_type);
  str->append(',');
  args[1]->print(str, query_type);
  str->append(')');
}


mysql_mutex_t LOCK_item_func_sleep;

#ifdef HAVE_PSI_INTERFACE
static PSI_mutex_key key_LOCK_item_func_sleep;

static PSI_mutex_info item_func_sleep_mutexes[]=
{
  { &key_LOCK_item_func_sleep, "LOCK_user_locks", PSI_FLAG_GLOBAL}
};


static void init_item_func_sleep_psi_keys(void)
{
  const char* category= "sql";
  int count;

  if (PSI_server == NULL)
    return;

  count= array_elements(item_func_sleep_mutexes);
  PSI_server->register_mutex(category, item_func_sleep_mutexes, count);
}
#endif

static bool item_func_sleep_inited= 0;


void item_func_sleep_init(void)
{
#ifdef HAVE_PSI_INTERFACE
  init_item_func_sleep_psi_keys();
#endif

  mysql_mutex_init(key_LOCK_item_func_sleep, &LOCK_item_func_sleep, MY_MUTEX_INIT_SLOW);
  item_func_sleep_inited= 1;
}


void item_func_sleep_free(void)
{
  if (item_func_sleep_inited)
  {
    item_func_sleep_inited= 0;
    mysql_mutex_destroy(&LOCK_item_func_sleep);
  }
}


/** This function is just used to create tests with time gaps. */

longlong Item_func_sleep::val_int()
{
  THD *thd= current_thd;
  Interruptible_wait timed_cond(thd);
  mysql_cond_t cond;
  double timeout;
  int error;

  DBUG_ASSERT(fixed == 1);

  timeout= args[0]->val_real();
  /*
    On 64-bit OSX mysql_cond_timedwait() waits forever
    if passed abstime time has already been exceeded by 
    the system time.
    When given a very short timeout (< 10 mcs) just return 
    immediately.
    We assume that the lines between this test and the call 
    to mysql_cond_timedwait() will be executed in less than 0.00001 sec.
  */
  if (timeout < 0.00001)
    return 0;

  timed_cond.set_timeout((ulonglong) (timeout * 1000000000.0));

  mysql_cond_init(key_item_func_sleep_cond, &cond, NULL);
  mysql_mutex_lock(&LOCK_item_func_sleep);

  THD_STAGE_INFO(thd, stage_user_sleep);
  thd->mysys_var->current_mutex= &LOCK_item_func_sleep;
  thd->mysys_var->current_cond=  &cond;

  error= 0;
  thd_wait_begin(thd, THD_WAIT_SLEEP);
  while (!thd->killed)
  {
    error= timed_cond.wait(&cond, &LOCK_item_func_sleep);
    if (error == ETIMEDOUT || error == ETIME)
      break;
    error= 0;
  }
  thd_wait_end(thd);
  mysql_mutex_unlock(&LOCK_item_func_sleep);
  mysql_mutex_lock(&thd->mysys_var->mutex);
  thd->mysys_var->current_mutex= 0;
  thd->mysys_var->current_cond=  0;
  mysql_mutex_unlock(&thd->mysys_var->mutex);

  mysql_cond_destroy(&cond);

  DBUG_EXECUTE_IF("sleep_inject_query_done_debug_sync", {
      debug_sync_set_action
        (thd, STRING_WITH_LEN("dispatch_command_end SIGNAL query_done"));
    };);

  return MY_TEST(!error);                  // Return 1 killed
}


bool Item_func_user_var::check_vcol_func_processor(void *arg)
{
  return mark_unsupported_function("@", name.str, arg, VCOL_NON_DETERMINISTIC);
}

#define extra_size sizeof(double)

user_var_entry *get_variable(HASH *hash, LEX_CSTRING *name,
                             bool create_if_not_exists)
{
  user_var_entry *entry;

  if (!(entry = (user_var_entry*) my_hash_search(hash, (uchar*) name->str,
                                                 name->length)) &&
      create_if_not_exists)
  {
    size_t size=ALIGN_SIZE(sizeof(user_var_entry))+name->length+1+extra_size;
    if (!my_hash_inited(hash))
      return 0;
    if (!(entry = (user_var_entry*) my_malloc(size,
                                              MYF(MY_WME | ME_FATAL |
                                                  MY_THREAD_SPECIFIC))))
      return 0;
    entry->name.str=(char*) entry+ ALIGN_SIZE(sizeof(user_var_entry))+
      extra_size;
    entry->name.length=name->length;
    entry->value=0;
    entry->length=0;
    entry->update_query_id=0;
    entry->set_charset(NULL);
    entry->unsigned_flag= 0;
    /*
      If we are here, we were called from a SET or a query which sets a
      variable. Imagine it is this:
      INSERT INTO t SELECT @a:=10, @a:=@a+1.
      Then when we have a Item_func_get_user_var (because of the @a+1) so we
      think we have to write the value of @a to the binlog. But before that,
      we have a Item_func_set_user_var to create @a (@a:=10), in this we mark
      the variable as "already logged" (line below) so that it won't be logged
      by Item_func_get_user_var (because that's not necessary).
    */
    entry->used_query_id=current_thd->query_id;
    entry->type=STRING_RESULT;
    memcpy((char*) entry->name.str, name->str, name->length+1);
    if (my_hash_insert(hash,(uchar*) entry))
    {
      my_free(entry);
      return 0;
    }
  }
  return entry;
}


void Item_func_set_user_var::cleanup()
{
  Item_func::cleanup();
  m_var_entry= NULL;
}


bool Item_func_set_user_var::set_entry(THD *thd, bool create_if_not_exists)
{
  if (m_var_entry && thd->thread_id == entry_thread_id)
    goto end; // update entry->update_query_id for PS
  if (!(m_var_entry= get_variable(&thd->user_vars, &name, create_if_not_exists)))
  {
    entry_thread_id= 0;
    return TRUE;
  }
  entry_thread_id= thd->thread_id;
  /* 
     Remember the last query which updated it, this way a query can later know
     if this variable is a constant item in the query (it is if update_query_id
     is different from query_id).
  */
end:
  m_var_entry->update_query_id= thd->query_id;
  return FALSE;
}


/*
  When a user variable is updated (in a SET command or a query like
  SELECT @a:= ).
*/

bool Item_func_set_user_var::fix_fields(THD *thd, Item **ref)
{
  DBUG_ASSERT(fixed == 0);
  /* fix_fields will call Item_func_set_user_var::fix_length_and_dec */
  if (Item_func::fix_fields(thd, ref) || set_entry(thd, TRUE))
    return TRUE;
  /*
    As it is wrong and confusing to associate any 
    character set with NULL, @a should be latin2
    after this query sequence:

      SET @a=_latin2'string';
      SET @a=NULL;

    I.e. the second query should not change the charset
    to the current default value, but should keep the 
    original value assigned during the first query.
    In order to do it, we don't copy charset
    from the argument if the argument is NULL
    and the variable has previously been initialized.
  */
  null_item= (args[0]->type() == NULL_ITEM);
  if (!m_var_entry->charset() || !null_item)
    m_var_entry->set_charset(args[0]->collation.derivation == DERIVATION_NUMERIC ?
                             default_charset() : args[0]->collation.collation);
  collation.set(m_var_entry->charset(), DERIVATION_IMPLICIT);
  switch (args[0]->result_type()) {
  case STRING_RESULT:
  case TIME_RESULT:
    set_handler(type_handler_long_blob.
                type_handler_adjusted_to_max_octet_length(max_length,
                                                          collation.collation));
    break;
  case REAL_RESULT:
    set_handler(&type_handler_double);
    break;
  case INT_RESULT:
    set_handler(Type_handler::type_handler_long_or_longlong(max_char_length()));
    break;
  case DECIMAL_RESULT:
    set_handler(&type_handler_newdecimal);
    break;
  case ROW_RESULT:
    DBUG_ASSERT(0);
    set_handler(&type_handler_row);
    break;
  }
  if (thd->lex->current_select)
  {
    /*
      When this function is used in a derived table/view force the derived
      table to be materialized to preserve possible side-effect of setting a
      user variable.
    */
    SELECT_LEX_UNIT *unit= thd->lex->current_select->master_unit();
    TABLE_LIST *derived;
    for (derived= unit->derived;
         derived;
         derived= unit->derived)
    {
      derived->set_materialized_derived();
      derived->prohibit_cond_pushdown= true;
      if (unit->with_element && unit->with_element->is_recursive)
        break;
      unit= derived->select_lex->master_unit();
    }
  }

  return FALSE;
}


bool
Item_func_set_user_var::fix_length_and_dec()
{
  maybe_null=args[0]->maybe_null;
  decimals=args[0]->decimals;
  collation.set(DERIVATION_IMPLICIT);
  if (args[0]->collation.derivation == DERIVATION_NUMERIC)
    fix_length_and_charset(args[0]->max_char_length(), default_charset());
  else
  {
    fix_length_and_charset(args[0]->max_char_length(),
                           args[0]->collation.collation);
  }
  unsigned_flag= args[0]->unsigned_flag;
  return FALSE;
}


/*
  Mark field in read_map

  NOTES
    This is used by filesort to register used fields in a a temporary
    column read set or to register used fields in a view
*/

bool Item_func_set_user_var::register_field_in_read_map(void *arg)
{
  if (result_field)
  {
    TABLE *table= (TABLE *) arg;
    if (result_field->table == table || !table)
      bitmap_set_bit(result_field->table->read_set, result_field->field_index);
    if (result_field->vcol_info)
      return result_field->vcol_info->
               expr->walk(&Item::register_field_in_read_map, 1, arg);
  }
  return 0;
}

/*
  Mark field in bitmap supplied as *arg

*/

bool Item_func_set_user_var::register_field_in_bitmap(void *arg)
{
  MY_BITMAP *bitmap = (MY_BITMAP *) arg;
  DBUG_ASSERT(bitmap);
  if (result_field)
  {
    if (!bitmap)
      return 1;
    bitmap_set_bit(bitmap, result_field->field_index);
  }
  return 0;
}

/**
  Set value to user variable.

  @param entry          pointer to structure representing variable
  @param set_null       should we set NULL value ?
  @param ptr            pointer to buffer with new value
  @param length         length of new value
  @param type           type of new value
  @param cs             charset info for new value
  @param dv             derivation for new value
  @param unsigned_arg   indiates if a value of type INT_RESULT is unsigned

  @note Sets error and fatal error if allocation fails.

  @retval
    false   success
  @retval
    true    failure
*/

bool
update_hash(user_var_entry *entry, bool set_null, void *ptr, size_t length,
            Item_result type, CHARSET_INFO *cs,
            bool unsigned_arg)
{
  if (set_null)
  {
    char *pos= (char*) entry+ ALIGN_SIZE(sizeof(user_var_entry));
    if (entry->value && entry->value != pos)
      my_free(entry->value);
    entry->value= 0;
    entry->length= 0;
  }
  else
  {
    if (type == STRING_RESULT)
      length++;					// Store strings with end \0
    if (length <= extra_size)
    {
      /* Save value in value struct */
      char *pos= (char*) entry+ ALIGN_SIZE(sizeof(user_var_entry));
      if (entry->value != pos)
      {
	if (entry->value)
	  my_free(entry->value);
	entry->value=pos;
      }
    }
    else
    {
      /* Allocate variable */
      if (entry->length != length)
      {
	char *pos= (char*) entry+ ALIGN_SIZE(sizeof(user_var_entry));
	if (entry->value == pos)
	  entry->value=0;
        entry->value= (char*) my_realloc(entry->value, length,
                                         MYF(MY_ALLOW_ZERO_PTR | MY_WME |
                                             ME_FATAL |
                                             MY_THREAD_SPECIFIC));
        if (!entry->value)
	  return 1;
      }
    }
    if (type == STRING_RESULT)
    {
      length--;					// Fix length change above
      entry->value[length]= 0;			// Store end \0
    }
    memmove(entry->value, ptr, length);
    if (type == DECIMAL_RESULT)
      ((my_decimal*)entry->value)->fix_buffer_pointer();
    entry->length= length;
    entry->set_charset(cs);
    entry->unsigned_flag= unsigned_arg;
  }
  entry->type=type;
  return 0;
}


bool
Item_func_set_user_var::update_hash(void *ptr, size_t length,
                                    Item_result res_type,
                                    CHARSET_INFO *cs,
                                    bool unsigned_arg)
{
  /*
    If we set a variable explicitly to NULL then keep the old
    result type of the variable
  */
  if (args[0]->type() == Item::FIELD_ITEM)
  {
    /* args[0]->null_value may be outdated */
    null_value= ((Item_field*)args[0])->field->is_null();
  }
  else
    null_value= args[0]->null_value;
  if (null_value && null_item)
    res_type= m_var_entry->type;                 // Don't change type of item
  if (::update_hash(m_var_entry, null_value,
                    ptr, length, res_type, cs, unsigned_arg))
  {
    null_value= 1;
    return 1;
  }
  return 0;
}


/** Get the value of a variable as a double. */

double user_var_entry::val_real(bool *null_value)
{
  if ((*null_value= (value == 0)))
    return 0.0;

  switch (type) {
  case REAL_RESULT:
    return *(double*) value;
  case INT_RESULT:
    return (double) *(longlong*) value;
  case DECIMAL_RESULT:
    return ((my_decimal *)value)->to_double();
  case STRING_RESULT:
    return my_atof(value);                      // This is null terminated
  case ROW_RESULT:
  case TIME_RESULT:
    DBUG_ASSERT(0);				// Impossible
    break;
  }
  return 0.0;					// Impossible
}


/** Get the value of a variable as an integer. */

longlong user_var_entry::val_int(bool *null_value) const
{
  if ((*null_value= (value == 0)))
    return 0;

  switch (type) {
  case REAL_RESULT:
    return (longlong) *(double*) value;
  case INT_RESULT:
    return *(longlong*) value;
  case DECIMAL_RESULT:
    return ((my_decimal *)value)->to_longlong(false);
  case STRING_RESULT:
  {
    int error;
    return my_strtoll10(value, (char**) 0, &error);// String is null terminated
  }
  case ROW_RESULT:
  case TIME_RESULT:
    DBUG_ASSERT(0);				// Impossible
    break;
  }
  return 0;					// Impossible
}


/** Get the value of a variable as a string. */

String *user_var_entry::val_str(bool *null_value, String *str,
				uint decimals)
{
  if ((*null_value= (value == 0)))
    return (String*) 0;

  switch (type) {
  case REAL_RESULT:
    str->set_real(*(double*) value, decimals, charset());
    break;
  case INT_RESULT:
    if (!unsigned_flag)
      str->set(*(longlong*) value, charset());
    else
      str->set(*(ulonglong*) value, charset());
    break;
  case DECIMAL_RESULT:
    str_set_decimal((my_decimal *) value, str, charset());
    break;
  case STRING_RESULT:
    if (str->copy(value, length, charset()))
      str= 0;					// EOM error
    break;
  case ROW_RESULT:
  case TIME_RESULT:
    DBUG_ASSERT(0);				// Impossible
    break;
  }
  return(str);
}

/** Get the value of a variable as a decimal. */

my_decimal *user_var_entry::val_decimal(bool *null_value, my_decimal *val)
{
  if ((*null_value= (value == 0)))
    return 0;

  switch (type) {
  case REAL_RESULT:
    double2my_decimal(E_DEC_FATAL_ERROR, *(double*) value, val);
    break;
  case INT_RESULT:
    int2my_decimal(E_DEC_FATAL_ERROR, *(longlong*) value, 0, val);
    break;
  case DECIMAL_RESULT:
    my_decimal2decimal((my_decimal *) value, val);
    break;
  case STRING_RESULT:
    str2my_decimal(E_DEC_FATAL_ERROR, value, length, charset(), val);
    break;
  case ROW_RESULT:
  case TIME_RESULT:
    DBUG_ASSERT(0);				// Impossible
    break;
  }
  return(val);
}

/**
  This functions is invoked on SET \@variable or
  \@variable:= expression.

  Evaluate (and check expression), store results.

  @note
    For now it always return OK. All problem with value evaluating
    will be caught by thd->is_error() check in sql_set_variables().

  @retval
    FALSE OK.
*/

bool
Item_func_set_user_var::check(bool use_result_field)
{
  DBUG_ENTER("Item_func_set_user_var::check");
  if (use_result_field && !result_field)
    use_result_field= FALSE;

  switch (result_type()) {
  case REAL_RESULT:
  {
    save_result.vreal= use_result_field ? result_field->val_real() :
                        args[0]->val_real();
    break;
  }
  case INT_RESULT:
  {
    save_result.vint= use_result_field ? result_field->val_int() :
                       args[0]->val_int();
    unsigned_flag= (use_result_field ?
                    ((Field_num*)result_field)->unsigned_flag:
                    args[0]->unsigned_flag);
    break;
  }
  case STRING_RESULT:
  {
    save_result.vstr= use_result_field ? result_field->val_str(&value) :
                       args[0]->val_str(&value);
    break;
  }
  case DECIMAL_RESULT:
  {
    save_result.vdec= use_result_field ?
                       result_field->val_decimal(&decimal_buff) :
                       args[0]->val_decimal(&decimal_buff);
    break;
  }
  case ROW_RESULT:
  case TIME_RESULT:
    DBUG_ASSERT(0);                // This case should never be chosen
    break;
  }
  DBUG_RETURN(FALSE);
}


/**
  @brief Evaluate and store item's result.
  This function is invoked on "SELECT ... INTO @var ...".
  
  @param    item    An item to get value from.
*/

void Item_func_set_user_var::save_item_result(Item *item)
{
  DBUG_ENTER("Item_func_set_user_var::save_item_result");

  switch (args[0]->result_type()) {
  case REAL_RESULT:
    save_result.vreal= item->val_result();
    break;
  case INT_RESULT:
    save_result.vint= item->val_int_result();
    unsigned_flag= item->unsigned_flag;
    break;
  case STRING_RESULT:
    save_result.vstr= item->str_result(&value);
    break;
  case DECIMAL_RESULT:
    save_result.vdec= item->val_decimal_result(&decimal_buff);
    break;
  case ROW_RESULT:
  case TIME_RESULT:
    DBUG_ASSERT(0);                // This case should never be chosen
    break;
  }
  DBUG_VOID_RETURN;
}


/**
  This functions is invoked on
  SET \@variable or \@variable:= expression.

  @note
    We have to store the expression as such in the variable, independent of
    the value method used by the user

  @retval
    0	OK
  @retval
    1	EOM Error

*/

bool
Item_func_set_user_var::update()
{
  bool res= 0;
  DBUG_ENTER("Item_func_set_user_var::update");

  switch (result_type()) {
  case REAL_RESULT:
  {
    res= update_hash((void*) &save_result.vreal,sizeof(save_result.vreal),
		     REAL_RESULT, default_charset(), 0);
    break;
  }
  case INT_RESULT:
  {
    res= update_hash((void*) &save_result.vint, sizeof(save_result.vint),
                     INT_RESULT, default_charset(), unsigned_flag);
    break;
  }
  case STRING_RESULT:
  {
    if (!save_result.vstr)					// Null value
      res= update_hash((void*) 0, 0, STRING_RESULT, &my_charset_bin, 0);
    else
      res= update_hash((void*) save_result.vstr->ptr(),
		       save_result.vstr->length(), STRING_RESULT,
		       save_result.vstr->charset(), 0);
    break;
  }
  case DECIMAL_RESULT:
  {
    if (!save_result.vdec)					// Null value
      res= update_hash((void*) 0, 0, DECIMAL_RESULT, &my_charset_bin, 0);
    else
      res= update_hash((void*) save_result.vdec,
                       sizeof(my_decimal), DECIMAL_RESULT,
                       default_charset(), 0);
    break;
  }
  case ROW_RESULT:
  case TIME_RESULT:
    DBUG_ASSERT(0);                // This case should never be chosen
    break;
  }
  DBUG_RETURN(res);
}


double Item_func_set_user_var::val_real()
{
  DBUG_ASSERT(fixed == 1);
  check(0);
  update();					// Store expression
  return m_var_entry->val_real(&null_value);
}

longlong Item_func_set_user_var::val_int()
{
  DBUG_ASSERT(fixed == 1);
  check(0);
  update();					// Store expression
  return m_var_entry->val_int(&null_value);
}

String *Item_func_set_user_var::val_str(String *str)
{
  DBUG_ASSERT(fixed == 1);
  check(0);
  update();					// Store expression
  return m_var_entry->val_str(&null_value, str, decimals);
}


my_decimal *Item_func_set_user_var::val_decimal(my_decimal *val)
{
  DBUG_ASSERT(fixed == 1);
  check(0);
  update();					// Store expression
  return m_var_entry->val_decimal(&null_value, val);
}


double Item_func_set_user_var::val_result()
{
  DBUG_ASSERT(fixed == 1);
  check(TRUE);
  update();					// Store expression
  return m_var_entry->val_real(&null_value);
}

longlong Item_func_set_user_var::val_int_result()
{
  DBUG_ASSERT(fixed == 1);
  check(TRUE);
  update();					// Store expression
  return m_var_entry->val_int(&null_value);
}

bool Item_func_set_user_var::val_bool_result()
{
  DBUG_ASSERT(fixed == 1);
  check(TRUE);
  update();					// Store expression
  return m_var_entry->val_int(&null_value) != 0;
}

String *Item_func_set_user_var::str_result(String *str)
{
  DBUG_ASSERT(fixed == 1);
  check(TRUE);
  update();					// Store expression
  return m_var_entry->val_str(&null_value, str, decimals);
}


my_decimal *Item_func_set_user_var::val_decimal_result(my_decimal *val)
{
  DBUG_ASSERT(fixed == 1);
  check(TRUE);
  update();					// Store expression
  return m_var_entry->val_decimal(&null_value, val);
}


bool Item_func_set_user_var::is_null_result()
{
  DBUG_ASSERT(fixed == 1);
  check(TRUE);
  update();					// Store expression
  return is_null();
}


void Item_func_set_user_var::print(String *str, enum_query_type query_type)
{
  str->append(STRING_WITH_LEN("@"));
  str->append(&name);
  str->append(STRING_WITH_LEN(":="));
  args[0]->print_parenthesised(str, query_type, precedence());
}


void Item_func_set_user_var::print_as_stmt(String *str,
                                           enum_query_type query_type)
{
  str->append(STRING_WITH_LEN("set @"));
  str->append(&name);
  str->append(STRING_WITH_LEN(":="));
  args[0]->print_parenthesised(str, query_type, precedence());
}

bool Item_func_set_user_var::send(Protocol *protocol, st_value *buffer)
{
  if (result_field)
  {
    check(1);
    update();
    return protocol->store(result_field);
  }
  return Item::send(protocol, buffer);
}

void Item_func_set_user_var::make_send_field(THD *thd, Send_field *tmp_field)
{
  if (result_field)
  {
    result_field->make_send_field(tmp_field);
    DBUG_ASSERT(tmp_field->table_name != 0);
    if (Item::name.str)
      tmp_field->col_name= Item::name;          // Use user supplied name
  }
  else
    Item::make_send_field(thd, tmp_field);
}


/*
  Save the value of a user variable into a field

  SYNOPSIS
    save_in_field()
      field           target field to save the value to
      no_conversion   flag indicating whether conversions are allowed

  DESCRIPTION
    Save the function value into a field and update the user variable
    accordingly. If a result field is defined and the target field doesn't
    coincide with it then the value from the result field will be used as
    the new value of the user variable.

    The reason to have this method rather than simply using the result
    field in the val_xxx() methods is that the value from the result field
    not always can be used when the result field is defined.
    Let's consider the following cases:
    1) when filling a tmp table the result field is defined but the value of it
    is undefined because it has to be produced yet. Thus we can't use it.
    2) on execution of an INSERT ... SELECT statement the save_in_field()
    function will be called to fill the data in the new record. If the SELECT
    part uses a tmp table then the result field is defined and should be
    used in order to get the correct result.

    The difference between the SET_USER_VAR function and regular functions
    like CONCAT is that the Item_func objects for the regular functions are
    replaced by Item_field objects after the values of these functions have
    been stored in a tmp table. Yet an object of the Item_field class cannot
    be used to update a user variable.
    Due to this we have to handle the result field in a special way here and
    in the Item_func_set_user_var::send() function.

  RETURN VALUES
    FALSE       Ok
    TRUE        Error
*/

int Item_func_set_user_var::save_in_field(Field *field, bool no_conversions,
                                          bool can_use_result_field)
{
  bool use_result_field= (!can_use_result_field ? 0 :
                          (result_field && result_field != field));
  int error;

  /* Update the value of the user variable */
  check(use_result_field);
  update();

  if (result_type() == STRING_RESULT ||
      (result_type() == REAL_RESULT &&
       field->result_type() == STRING_RESULT))
  {
    String *result;
    CHARSET_INFO *cs= collation.collation;
    char buff[MAX_FIELD_WIDTH];		// Alloc buffer for small columns
    str_value.set_quick(buff, sizeof(buff), cs);
    result= m_var_entry->val_str(&null_value, &str_value, decimals);

    if (null_value)
    {
      str_value.set_quick(0, 0, cs);
      return set_field_to_null_with_conversions(field, no_conversions);
    }

    /* NOTE: If null_value == FALSE, "result" must be not NULL.  */

    field->set_notnull();
    error=field->store(result->ptr(),result->length(),cs);
    str_value.set_quick(0, 0, cs);
  }
  else if (result_type() == REAL_RESULT)
  {
    double nr= m_var_entry->val_real(&null_value);
    if (null_value)
      return set_field_to_null(field);
    field->set_notnull();
    error=field->store(nr);
  }
  else if (result_type() == DECIMAL_RESULT)
  {
    my_decimal decimal_value;
    my_decimal *val= m_var_entry->val_decimal(&null_value, &decimal_value);
    if (null_value)
      return set_field_to_null(field);
    field->set_notnull();
    error=field->store_decimal(val);
  }
  else
  {
    longlong nr= m_var_entry->val_int(&null_value);
    if (null_value)
      return set_field_to_null_with_conversions(field, no_conversions);
    field->set_notnull();
    error=field->store(nr, unsigned_flag);
  }
  return error;
}


String *
Item_func_get_user_var::val_str(String *str)
{
  DBUG_ASSERT(fixed == 1);
  DBUG_ENTER("Item_func_get_user_var::val_str");
  if (!m_var_entry)
    DBUG_RETURN((String*) 0);			// No such variable
  DBUG_RETURN(m_var_entry->val_str(&null_value, str, decimals));
}


double Item_func_get_user_var::val_real()
{
  DBUG_ASSERT(fixed == 1);
  if (!m_var_entry)
    return 0.0;					// No such variable
  return (m_var_entry->val_real(&null_value));
}


my_decimal *Item_func_get_user_var::val_decimal(my_decimal *dec)
{
  DBUG_ASSERT(fixed == 1);
  if (!m_var_entry)
    return 0;
  return m_var_entry->val_decimal(&null_value, dec);
}


longlong Item_func_get_user_var::val_int()
{
  DBUG_ASSERT(fixed == 1);
  if (!m_var_entry)
    return 0;				// No such variable
  return (m_var_entry->val_int(&null_value));
}


/**
  Get variable by name and, if necessary, put the record of variable 
  use into the binary log.

  When a user variable is invoked from an update query (INSERT, UPDATE etc),
  stores this variable and its value in thd->user_var_events, so that it can be
  written to the binlog (will be written just before the query is written, see
  log.cc).

  @param      thd        Current thread
  @param      name       Variable name
  @param[out] out_entry  variable structure or NULL. The pointer is set
                         regardless of whether function succeeded or not.

  @retval
    0  OK
  @retval
    1  Failed to put appropriate record into binary log

*/

static int
get_var_with_binlog(THD *thd, enum_sql_command sql_command,
                    LEX_CSTRING *name, user_var_entry **out_entry)
{
  BINLOG_USER_VAR_EVENT *user_var_event;
  user_var_entry *var_entry;
  var_entry= get_variable(&thd->user_vars, name, 0);

  /*
    Any reference to user-defined variable which is done from stored
    function or trigger affects their execution and the execution of the
    calling statement. We must log all such variables even if they are 
    not involved in table-updating statements.
  */
  if (!(opt_bin_log && 
       (is_update_query(sql_command) || thd->in_sub_stmt)))
  {
    *out_entry= var_entry;
    return 0;
  }

  if (!var_entry)
  {
    /*
      If the variable does not exist, it's NULL, but we want to create it so
      that it gets into the binlog (if it didn't, the slave could be
      influenced by a variable of the same name previously set by another
      thread).
      We create it like if it had been explicitly set with SET before.
      The 'new' mimics what sql_yacc.yy does when 'SET @a=10;'.
      sql_set_variables() is what is called from 'case SQLCOM_SET_OPTION'
      in dispatch_command()). Instead of building a one-element list to pass to
      sql_set_variables(), we could instead manually call check() and update();
      this would save memory and time; but calling sql_set_variables() makes
      one unique place to maintain (sql_set_variables()). 

      Manipulation with lex is necessary since free_underlaid_joins
      is going to release memory belonging to the main query.
    */

    List<set_var_base> tmp_var_list;
    LEX *sav_lex= thd->lex, lex_tmp;
    thd->lex= &lex_tmp;
    lex_start(thd);
    tmp_var_list.push_back(new (thd->mem_root)
                           set_var_user(new (thd->mem_root)
                                        Item_func_set_user_var(thd, name,
                                                               new (thd->mem_root) Item_null(thd))),
                           thd->mem_root);
    /* Create the variable if the above allocations succeeded */
    if (unlikely(thd->is_fatal_error) ||
        unlikely(sql_set_variables(thd, &tmp_var_list, false)))
    {
      thd->lex= sav_lex;
      goto err;
    }
    thd->lex= sav_lex;
    if (unlikely(!(var_entry= get_variable(&thd->user_vars, name, 0))))
      goto err;
  }
  else if (var_entry->used_query_id == thd->query_id ||
           mysql_bin_log.is_query_in_union(thd, var_entry->used_query_id))
  {
    /* 
       If this variable was already stored in user_var_events by this query
       (because it's used in more than one place in the query), don't store
       it.
    */
    *out_entry= var_entry;
    return 0;
  }

  size_t size;
  /*
    First we need to store value of var_entry, when the next situation
    appears:
    > set @a:=1;
    > insert into t1 values (@a), (@a:=@a+1), (@a:=@a+1);
    We have to write to binlog value @a= 1.

    We allocate the user_var_event on user_var_events_alloc pool, not on
    the this-statement-execution pool because in SPs user_var_event objects 
    may need to be valid after current [SP] statement execution pool is
    destroyed.
  */
  size= ALIGN_SIZE(sizeof(BINLOG_USER_VAR_EVENT)) + var_entry->length;
  if (unlikely(!(user_var_event= (BINLOG_USER_VAR_EVENT *)
                 alloc_root(thd->user_var_events_alloc, size))))
    goto err;

  user_var_event->value= (char*) user_var_event +
    ALIGN_SIZE(sizeof(BINLOG_USER_VAR_EVENT));
  user_var_event->user_var_event= var_entry;
  user_var_event->type= var_entry->type;
  user_var_event->charset_number= var_entry->charset()->number;
  user_var_event->unsigned_flag= var_entry->unsigned_flag;
  if (!var_entry->value)
  {
    /* NULL value*/
    user_var_event->length= 0;
    user_var_event->value= 0;
  }
  else
  {
    user_var_event->length= var_entry->length;
    memcpy(user_var_event->value, var_entry->value,
           var_entry->length);
  }
  /* Mark that this variable has been used by this query */
  var_entry->used_query_id= thd->query_id;
  if (insert_dynamic(&thd->user_var_events, (uchar*) &user_var_event))
    goto err;

  *out_entry= var_entry;
  return 0;

err:
  *out_entry= var_entry;
  return 1;
}

bool Item_func_get_user_var::fix_length_and_dec()
{
  THD *thd=current_thd;
  int error;
  maybe_null=1;
  decimals=NOT_FIXED_DEC;
  max_length=MAX_BLOB_WIDTH;

  error= get_var_with_binlog(thd, thd->lex->sql_command, &name, &m_var_entry);

  /*
    If the variable didn't exist it has been created as a STRING-type.
    'm_var_entry' is NULL only if there occurred an error during the call to
    get_var_with_binlog.
  */
  if (likely(!error && m_var_entry))
  {
    unsigned_flag= m_var_entry->unsigned_flag;
    max_length= (uint32)m_var_entry->length;
    collation.set(m_var_entry->charset(), DERIVATION_IMPLICIT);
    set_handler_by_result_type(m_var_entry->type);
    switch (result_type()) {
    case REAL_RESULT:
      fix_char_length(DBL_DIG + 8);
      break;
    case INT_RESULT:
      fix_char_length(MAX_BIGINT_WIDTH);
      decimals=0;
      break;
    case STRING_RESULT:
      max_length= MAX_BLOB_WIDTH - 1;
      break;
    case DECIMAL_RESULT:
      fix_char_length(DECIMAL_MAX_STR_LENGTH);
      decimals= DECIMAL_MAX_SCALE;
      break;
    case ROW_RESULT:                            // Keep compiler happy
    case TIME_RESULT:
      DBUG_ASSERT(0);                // This case should never be chosen
      break;
    }
  }
  else
  {
    collation.set(&my_charset_bin, DERIVATION_IMPLICIT);
    null_value= 1;
    set_handler(&type_handler_long_blob);
    max_length= MAX_BLOB_WIDTH;
  }
  return false;
}


bool Item_func_get_user_var::const_item() const
{
  return (!m_var_entry ||
          current_thd->query_id != m_var_entry->update_query_id);
}


void Item_func_get_user_var::print(String *str, enum_query_type query_type)
{
  str->append(STRING_WITH_LEN("@"));
  append_identifier(current_thd, str, &name);
}


bool Item_func_get_user_var::eq(const Item *item, bool binary_cmp) const
{
  /* Assume we don't have rtti */
  if (this == item)
    return 1;					// Same item is same.
  /* Check if other type is also a get_user_var() object */
  if (item->type() != FUNC_ITEM ||
      ((Item_func*) item)->functype() != functype())
    return 0;
  Item_func_get_user_var *other=(Item_func_get_user_var*) item;
  return (name.length == other->name.length &&
	  !memcmp(name.str, other->name.str, name.length));
}


bool Item_func_get_user_var::set_value(THD *thd,
                                       sp_rcontext * /*ctx*/, Item **it)
{
  LEX_CSTRING tmp_name= get_name();
  Item_func_set_user_var *suv= new (thd->mem_root) Item_func_set_user_var(thd, &tmp_name, *it);
  /*
    Item_func_set_user_var is not fixed after construction, call
    fix_fields().
  */
  return (!suv || suv->fix_fields(thd, it) || suv->check(0) || suv->update());
}


bool Item_user_var_as_out_param::fix_fields(THD *thd, Item **ref)
{
  DBUG_ASSERT(!is_fixed());
  DBUG_ASSERT(thd->lex->exchange);
  if (!(entry= get_variable(&thd->user_vars, &org_name, 1)))
    return TRUE;
  entry->type= STRING_RESULT;
  /*
    Let us set the same collation which is used for loading
    of fields in LOAD DATA INFILE.
    (Since Item_user_var_as_out_param is used only there).
  */
  entry->set_charset(thd->lex->exchange->cs ?
                     thd->lex->exchange->cs :
                     thd->variables.collation_database);
  entry->update_query_id= thd->query_id;
  return FALSE;
}


void Item_user_var_as_out_param::set_null_value(CHARSET_INFO* cs)
{
  ::update_hash(entry, TRUE, 0, 0, STRING_RESULT, cs, 0 /* unsigned_arg */);
}


void Item_user_var_as_out_param::set_value(const char *str, uint length,
                                           CHARSET_INFO* cs)
{
  ::update_hash(entry, FALSE, (void*)str, length, STRING_RESULT, cs,
                0 /* unsigned_arg */);
}


double Item_user_var_as_out_param::val_real()
{
  DBUG_ASSERT(0);
  return 0.0;
}


longlong Item_user_var_as_out_param::val_int()
{
  DBUG_ASSERT(0);
  return 0;
}


String* Item_user_var_as_out_param::val_str(String *str)
{
  DBUG_ASSERT(0);
  return 0;
}


my_decimal* Item_user_var_as_out_param::val_decimal(my_decimal *decimal_buffer)
{
  DBUG_ASSERT(0);
  return 0;
}


bool Item_user_var_as_out_param::get_date(THD *thd, MYSQL_TIME *ltime,
                                          date_mode_t fuzzydate)
{
  DBUG_ASSERT(0);
  return true;
}


void Item_user_var_as_out_param::load_data_print_for_log_event(THD *thd,
                                                               String *str)
                                                               const
{
  str->append('@');
  append_identifier(thd, str, &org_name);
}


Item_func_get_system_var::
Item_func_get_system_var(THD *thd, sys_var *var_arg, enum_var_type var_type_arg,
                       LEX_CSTRING *component_arg, const char *name_arg,
                       size_t name_len_arg):
  Item_func(thd), var(var_arg), var_type(var_type_arg),
  orig_var_type(var_type_arg), component(*component_arg), cache_present(0)
{
  /* set_name() will allocate the name */
  set_name(thd, name_arg, (uint) name_len_arg, system_charset_info);
}


bool Item_func_get_system_var::is_written_to_binlog()
{
  return var->is_written_to_binlog(var_type);
}


void Item_func_get_system_var::update_null_value()
{
  THD *thd= current_thd;
  int save_no_errors= thd->no_errors;
  thd->no_errors= TRUE;
  type_handler()->Item_update_null_value(this);
  thd->no_errors= save_no_errors;
}


bool Item_func_get_system_var::fix_length_and_dec()
{
  char *cptr;
  maybe_null= TRUE;
  max_length= 0;

  if (var->check_type(var_type))
  {
    if (var_type != OPT_DEFAULT)
    {
      my_error(ER_INCORRECT_GLOBAL_LOCAL_VAR, MYF(0),
               var->name.str, var_type == OPT_GLOBAL ? "SESSION" : "GLOBAL");
      return TRUE;
    }
    /* As there was no local variable, return the global value */
    var_type= OPT_GLOBAL;
  }

  switch (var->show_type())
  {
    case SHOW_HA_ROWS:
    case SHOW_UINT:
    case SHOW_ULONG:
    case SHOW_ULONGLONG:
      unsigned_flag= TRUE;
      /* fall through */
    case SHOW_SINT:
    case SHOW_SLONG:
    case SHOW_SLONGLONG:
      collation.set_numeric();
      fix_char_length(MY_INT64_NUM_DECIMAL_DIGITS);
      decimals=0;
      break;
    case SHOW_CHAR:
    case SHOW_CHAR_PTR:
      mysql_mutex_lock(&LOCK_global_system_variables);
      cptr= var->show_type() == SHOW_CHAR ? 
        (char*) var->value_ptr(current_thd, var_type, &component) :
        *(char**) var->value_ptr(current_thd, var_type, &component);
      if (cptr)
        max_length= (uint32)system_charset_info->cset->numchars(system_charset_info,
                                                        cptr,
                                                        cptr + strlen(cptr));
      mysql_mutex_unlock(&LOCK_global_system_variables);
      collation.set(system_charset_info, DERIVATION_SYSCONST);
      max_length*= system_charset_info->mbmaxlen;
      decimals=NOT_FIXED_DEC;
      break;
    case SHOW_LEX_STRING:
      {
        mysql_mutex_lock(&LOCK_global_system_variables);
        LEX_STRING *ls= ((LEX_STRING*)var->value_ptr(current_thd, var_type, &component));
        max_length= (uint32)system_charset_info->cset->numchars(system_charset_info,
                                                        ls->str,
                                                        ls->str + ls->length);
        mysql_mutex_unlock(&LOCK_global_system_variables);
        collation.set(system_charset_info, DERIVATION_SYSCONST);
        max_length*= system_charset_info->mbmaxlen;
        decimals=NOT_FIXED_DEC;
      }
      break;
    case SHOW_BOOL:
    case SHOW_MY_BOOL:
      collation.set_numeric();
      fix_char_length(1);
      decimals=0;
      break;
    case SHOW_DOUBLE:
      decimals= 6;
      collation.set_numeric();
      fix_char_length(DBL_DIG + 6);
      break;
    default:
      my_error(ER_VAR_CANT_BE_READ, MYF(0), var->name.str);
      break;
  }
  return FALSE;
}


void Item_func_get_system_var::print(String *str, enum_query_type query_type)
{
  if (name.length)
    str->append(&name);
  else
  {
    str->append(STRING_WITH_LEN("@@"));
    if (component.length)
    {
      str->append(&component);
      str->append('.');
    }
    else if (var_type == SHOW_OPT_GLOBAL && var->scope() != sys_var::GLOBAL)
    {
      str->append(STRING_WITH_LEN("global."));
    }
    str->append(&var->name);
  }
}

bool Item_func_get_system_var::check_vcol_func_processor(void *arg)
{
  return mark_unsupported_function("@@", var->name.str, arg, VCOL_SESSION_FUNC);
}


const Type_handler *Item_func_get_system_var::type_handler() const
{
  switch (var->show_type())
  {
    case SHOW_BOOL:
    case SHOW_MY_BOOL:
    case SHOW_SINT:
    case SHOW_SLONG:
    case SHOW_SLONGLONG:
    case SHOW_UINT:
    case SHOW_ULONG:
    case SHOW_ULONGLONG:
    case SHOW_HA_ROWS:
      return &type_handler_longlong;
    case SHOW_CHAR: 
    case SHOW_CHAR_PTR: 
    case SHOW_LEX_STRING:
      return &type_handler_varchar;
    case SHOW_DOUBLE:
      return &type_handler_double;
    default:
      my_error(ER_VAR_CANT_BE_READ, MYF(0), var->name.str);
      return &type_handler_varchar;              // keep the compiler happy
  }
}


longlong Item_func_get_system_var::val_int()
{
  THD *thd= current_thd;

  DBUG_EXECUTE_IF("simulate_non_gtid_aware_master",
                  {
                    if (0 == strcmp("gtid_domain_id", var->name.str))
                    {
                      my_error(ER_VAR_CANT_BE_READ, MYF(0), var->name.str);
                      return 0;
                    }
                  });
  if (cache_present && thd->query_id == used_query_id)
  {
    if (cache_present & GET_SYS_VAR_CACHE_LONG)
    {
      null_value= cached_null_value;
      return cached_llval;
    } 
    else if (cache_present & GET_SYS_VAR_CACHE_DOUBLE)
    {
      null_value= cached_null_value;
      cached_llval= (longlong) cached_dval;
      cache_present|= GET_SYS_VAR_CACHE_LONG;
      return cached_llval;
    }
    else if (cache_present & GET_SYS_VAR_CACHE_STRING)
    {
      null_value= cached_null_value;
      if (!null_value)
        cached_llval= longlong_from_string_with_check(&cached_strval);
      else
        cached_llval= 0;
      cache_present|= GET_SYS_VAR_CACHE_LONG;
      return cached_llval;
    }
  }

  cached_llval= var->val_int(&null_value, thd, var_type, &component);
  cache_present |= GET_SYS_VAR_CACHE_LONG;
  used_query_id= thd->query_id;
  cached_null_value= null_value;
  return cached_llval;
}


String* Item_func_get_system_var::val_str(String* str)
{
  THD *thd= current_thd;

  if (cache_present && thd->query_id == used_query_id)
  {
    if (cache_present & GET_SYS_VAR_CACHE_STRING)
    {
      null_value= cached_null_value;
      return null_value ? NULL : &cached_strval;
    }
    else if (cache_present & GET_SYS_VAR_CACHE_LONG)
    {
      null_value= cached_null_value;
      if (!null_value)
        cached_strval.set (cached_llval, collation.collation);
      cache_present|= GET_SYS_VAR_CACHE_STRING;
      return null_value ? NULL : &cached_strval;
    }
    else if (cache_present & GET_SYS_VAR_CACHE_DOUBLE)
    {
      null_value= cached_null_value;
      if (!null_value)
        cached_strval.set_real (cached_dval, decimals, collation.collation);
      cache_present|= GET_SYS_VAR_CACHE_STRING;
      return null_value ? NULL : &cached_strval;
    }
  }

  str= var->val_str(&cached_strval, thd, var_type, &component);
  cache_present|= GET_SYS_VAR_CACHE_STRING;
  used_query_id= thd->query_id;
  cached_null_value= null_value= !str;
  return str;
}


double Item_func_get_system_var::val_real()
{
  THD *thd= current_thd;

  if (cache_present && thd->query_id == used_query_id)
  {
    if (cache_present & GET_SYS_VAR_CACHE_DOUBLE)
    {
      null_value= cached_null_value;
      return cached_dval;
    }
    else if (cache_present & GET_SYS_VAR_CACHE_LONG)
    {
      null_value= cached_null_value;
      cached_dval= (double)cached_llval;
      cache_present|= GET_SYS_VAR_CACHE_DOUBLE;
      return cached_dval;
    }
    else if (cache_present & GET_SYS_VAR_CACHE_STRING)
    {
      null_value= cached_null_value;
      if (!null_value)
        cached_dval= double_from_string_with_check(&cached_strval);
      else
        cached_dval= 0;
      cache_present|= GET_SYS_VAR_CACHE_DOUBLE;
      return cached_dval;
    }
  }

  cached_dval= var->val_real(&null_value, thd, var_type, &component);
  cache_present |= GET_SYS_VAR_CACHE_DOUBLE;
  used_query_id= thd->query_id;
  cached_null_value= null_value;
  return cached_dval;
}


bool Item_func_get_system_var::eq(const Item *item, bool binary_cmp) const
{
  /* Assume we don't have rtti */
  if (this == item)
    return 1;					// Same item is same.
  /* Check if other type is also a get_user_var() object */
  if (item->type() != FUNC_ITEM ||
      ((Item_func*) item)->functype() != functype())
    return 0;
  Item_func_get_system_var *other=(Item_func_get_system_var*) item;
  return (var == other->var && var_type == other->var_type);
}


void Item_func_get_system_var::cleanup()
{
  Item_func::cleanup();
  cache_present= 0;
  var_type= orig_var_type;
  cached_strval.free();
}

/**
   @retval
   0 ok
   1 OOM error
*/

bool Item_func_match::init_search(THD *thd, bool no_order)
{
  DBUG_ENTER("Item_func_match::init_search");

  if (!table->file->get_table()) // the handler isn't opened yet
    DBUG_RETURN(0);

  /* Check if init_search() has been called before */
  if (ft_handler)
  {
    if (join_key)
      table->file->ft_handler= ft_handler;
    DBUG_RETURN(0);
  }

  if (key == NO_SUCH_KEY)
  {
    List<Item> fields;
    fields.push_back(new (thd->mem_root)
                     Item_string(thd, " ", 1, cmp_collation.collation),
                     thd->mem_root);
    for (uint i= 1; i < arg_count; i++)
      fields.push_back(args[i]);
    concat_ws= new (thd->mem_root) Item_func_concat_ws(thd, fields);
    if (unlikely(thd->is_fatal_error))
      DBUG_RETURN(1);                           // OOM in new or push_back
    /*
      Above function used only to get value and do not need fix_fields for it:
      Item_string - basic constant
      fields - fix_fields() was already called for this arguments
      Item_func_concat_ws - do not need fix_fields() to produce value
    */
    concat_ws->quick_fix_field();
  }

  if (master)
  {
    join_key= master->join_key= join_key | master->join_key;
    if (master->init_search(thd, no_order))
      DBUG_RETURN(1);
    ft_handler= master->ft_handler;
    join_key= master->join_key;
    DBUG_RETURN(0);
  }

  String *ft_tmp= 0;

  // MATCH ... AGAINST (NULL) is meaningless, but possible
  if (!(ft_tmp=key_item()->val_str(&value)))
  {
    ft_tmp= &value;
    value.set("", 0, cmp_collation.collation);
  }

  if (ft_tmp->charset() != cmp_collation.collation)
  {
    uint dummy_errors;
    if (search_value.copy(ft_tmp->ptr(), ft_tmp->length(), ft_tmp->charset(),
                          cmp_collation.collation, &dummy_errors))
      DBUG_RETURN(1);
    ft_tmp= &search_value;
  }

  if (join_key && !no_order)
    flags|=FT_SORTED;

  if (key != NO_SUCH_KEY)
    THD_STAGE_INFO(table->in_use, stage_fulltext_initialization);

  ft_handler= table->file->ft_init_ext(flags, key, ft_tmp);

  if (join_key)
    table->file->ft_handler=ft_handler;

  DBUG_RETURN(0);
}


bool Item_func_match::fix_fields(THD *thd, Item **ref)
{
  DBUG_ASSERT(fixed == 0);
  Item *UNINIT_VAR(item);                        // Safe as arg_count is > 1

  status_var_increment(thd->status_var.feature_fulltext);

  maybe_null=1;
  join_key=0;

  /*
    const_item is assumed in quite a bit of places, so it would be difficult
    to remove;  If it would ever to be removed, this should include
    modifications to find_best and auto_close as complement to auto_init code
    above.
   */
  if (Item_func::fix_fields(thd, ref) ||
      !args[0]->const_during_execution())
  {
    my_error(ER_WRONG_ARGUMENTS,MYF(0),"AGAINST");
    return TRUE;
  }

  bool allows_multi_table_search= true;
  const_item_cache=0;
  table= 0;
  for (uint i=1 ; i < arg_count ; i++)
  {
    item= args[i]= args[i]->real_item();
    /*
      When running in PS mode, some Item_field's can already be replaced
      to Item_func_conv_charset during PREPARE time. This is possible
      in case of "MATCH (f1,..,fN) AGAINST (... IN BOOLEAN MODE)"
      when running without any fulltext indexes and when fields f1..fN
      have different character sets.
      So we check for FIELD_ITEM only during prepare time and in non-PS mode,
      and do not check in PS execute time.
    */
    if (!thd->stmt_arena->is_stmt_execute() &&
        item->type() != Item::FIELD_ITEM)
    {
      my_error(ER_WRONG_ARGUMENTS, MYF(0), "MATCH");
      return TRUE;
    }
    /*
      During the prepare-time execution of fix_fields() of a PS query some
      Item_fields's could have been already replaced to Item_func_conv_charset
      (by the call for agg_arg_charsets_for_comparison below()).
      But agg_arg_charsets_for_comparison() is written in a way that
      at least *one* of the Item_field's is not replaced.
      This makes sure that "table" gets initialized during PS execution time.
    */
    if (item->type() == Item::FIELD_ITEM)
      table= ((Item_field *)item)->field->table;

    allows_multi_table_search &= allows_search_on_non_indexed_columns(table);
  }

  /*
    Check that all columns come from the same table.
    We've already checked that columns in MATCH are fields so
    PARAM_TABLE_BIT can only appear from AGAINST argument.
  */
  if ((used_tables_cache & ~PARAM_TABLE_BIT) != item->used_tables())
    key=NO_SUCH_KEY;

  if (key == NO_SUCH_KEY && !allows_multi_table_search)
  {
    my_error(ER_WRONG_ARGUMENTS,MYF(0),"MATCH");
    return TRUE;
  }
  if (!(table->file->ha_table_flags() & HA_CAN_FULLTEXT))
  {
    my_error(ER_TABLE_CANT_HANDLE_FT, MYF(0), table->file->table_type());
    return 1;
  }
  table->fulltext_searched=1;
  return agg_arg_charsets_for_comparison(cmp_collation, args+1, arg_count-1);
}

bool Item_func_match::fix_index()
{
  Item_field *item;
  uint ft_to_key[MAX_KEY], ft_cnt[MAX_KEY], fts=0, keynr;
  uint max_cnt=0, mkeys=0, i;

  /*
    We will skip execution if the item is not fixed
    with fix_field
  */
  if (!fixed)
    return false;

  if (key == NO_SUCH_KEY)
    return 0;
  
  if (!table) 
    goto err;

  for (keynr=0 ; keynr < table->s->keys ; keynr++)
  {
    if ((table->key_info[keynr].flags & HA_FULLTEXT) &&
        (flags & FT_BOOL ? table->keys_in_use_for_query.is_set(keynr) :
                           table->s->keys_in_use.is_set(keynr)))

    {
      ft_to_key[fts]=keynr;
      ft_cnt[fts]=0;
      fts++;
    }
  }

  if (!fts)
    goto err;

  for (i=1; i < arg_count; i++)
  {
    if (args[i]->type() != FIELD_ITEM)
      goto err;
    item=(Item_field*)args[i];
    for (keynr=0 ; keynr < fts ; keynr++)
    {
      KEY *ft_key=&table->key_info[ft_to_key[keynr]];
      uint key_parts=ft_key->user_defined_key_parts;

      for (uint part=0 ; part < key_parts ; part++)
      {
	if (item->field->eq(ft_key->key_part[part].field))
	  ft_cnt[keynr]++;
      }
    }
  }

  for (keynr=0 ; keynr < fts ; keynr++)
  {
    if (ft_cnt[keynr] > max_cnt)
    {
      mkeys=0;
      max_cnt=ft_cnt[mkeys]=ft_cnt[keynr];
      ft_to_key[mkeys]=ft_to_key[keynr];
      continue;
    }
    if (max_cnt && ft_cnt[keynr] == max_cnt)
    {
      mkeys++;
      ft_cnt[mkeys]=ft_cnt[keynr];
      ft_to_key[mkeys]=ft_to_key[keynr];
      continue;
    }
  }

  for (keynr=0 ; keynr <= mkeys ; keynr++)
  {
    // partial keys doesn't work
    if (max_cnt < arg_count-1 ||
        max_cnt < table->key_info[ft_to_key[keynr]].user_defined_key_parts)
      continue;

    key=ft_to_key[keynr];

    return 0;
  }

err:
  if (allows_search_on_non_indexed_columns(table))
  {
    key=NO_SUCH_KEY;
    return 0;
  }
  my_message(ER_FT_MATCHING_KEY_NOT_FOUND,
             ER(ER_FT_MATCHING_KEY_NOT_FOUND), MYF(0));
  return 1;
}


bool Item_func_match::eq(const Item *item, bool binary_cmp) const
{
  if (item->type() != FUNC_ITEM ||
      ((Item_func*)item)->functype() != FT_FUNC ||
      flags != ((Item_func_match*)item)->flags)
    return 0;

  Item_func_match *ifm=(Item_func_match*) item;

  if (key == ifm->key && table == ifm->table &&
      key_item()->eq(ifm->key_item(), binary_cmp))
    return 1;

  return 0;
}


double Item_func_match::val_real()
{
  DBUG_ASSERT(fixed == 1);
  DBUG_ENTER("Item_func_match::val");
  if (ft_handler == NULL)
    DBUG_RETURN(-1.0);

  if (key != NO_SUCH_KEY && table->null_row) /* NULL row from an outer join */
    DBUG_RETURN(0.0);

  if (join_key)
  {
    if (table->file->ft_handler)
      DBUG_RETURN(ft_handler->please->get_relevance(ft_handler));
    join_key=0;
  }

  if (key == NO_SUCH_KEY)
  {
    String *a= concat_ws->val_str(&value);
    if ((null_value= (a == 0)) || !a->length())
      DBUG_RETURN(0);
    DBUG_RETURN(ft_handler->please->find_relevance(ft_handler,
				      (uchar *)a->ptr(), a->length()));
  }
  DBUG_RETURN(ft_handler->please->find_relevance(ft_handler,
                                                 table->record[0], 0));
}

void Item_func_match::print(String *str, enum_query_type query_type)
{
  str->append(STRING_WITH_LEN("(match "));
  print_args(str, 1, query_type);
  str->append(STRING_WITH_LEN(" against ("));
  args[0]->print(str, query_type);
  if (flags & FT_BOOL)
    str->append(STRING_WITH_LEN(" in boolean mode"));
  else if (flags & FT_EXPAND)
    str->append(STRING_WITH_LEN(" with query expansion"));
  str->append(STRING_WITH_LEN("))"));
}

longlong Item_func_bit_xor::val_int()
{
  DBUG_ASSERT(fixed == 1);
  ulonglong arg1= (ulonglong) args[0]->val_int();
  ulonglong arg2= (ulonglong) args[1]->val_int();
  if ((null_value= (args[0]->null_value || args[1]->null_value)))
    return 0;
  return (longlong) (arg1 ^ arg2);
}


/***************************************************************************
  System variables
****************************************************************************/

/**
  Return value of an system variable base[.name] as a constant item.

  @param thd			Thread handler
  @param var_type		global / session
  @param name		        Name of base or system variable
  @param component		Component.

  @note
    If component.str = 0 then the variable name is in 'name'

  @return
    - 0  : error
    - #  : constant item
*/


Item *get_system_var(THD *thd, enum_var_type var_type,
                     const LEX_CSTRING *name,
		     const LEX_CSTRING *component)
{
  sys_var *var;
  LEX_CSTRING base_name, component_name;

  if (component->str)
  {
    base_name= *component;
    component_name= *name;
  }
  else
  {
    base_name= *name;
    component_name= *component;			// Empty string
  }

  if (!(var= find_sys_var(thd, base_name.str, base_name.length)))
    return 0;
  if (component->str)
  {
    if (!var->is_struct())
    {
      my_error(ER_VARIABLE_IS_NOT_STRUCT, MYF(0), base_name.str);
      return 0;
    }
  }
  thd->lex->uncacheable(UNCACHEABLE_SIDEEFFECT);

  set_if_smaller(component_name.length, MAX_SYS_VAR_LENGTH);

  return new (thd->mem_root) Item_func_get_system_var(thd, var, var_type,
                                                      &component_name,
                                                      NULL, 0);
}


longlong Item_func_row_count::val_int()
{
  DBUG_ASSERT(fixed == 1);
  THD *thd= current_thd;

  return thd->get_row_count_func();
}




Item_func_sp::Item_func_sp(THD *thd, Name_resolution_context *context_arg,
                           sp_name *name, const Sp_handler *sph):
  Item_func(thd), Item_sp(thd, context_arg, name), m_handler(sph)
{
  maybe_null= 1;
}


Item_func_sp::Item_func_sp(THD *thd, Name_resolution_context *context_arg,
                           sp_name *name_arg, const Sp_handler *sph,
                           List<Item> &list):
  Item_func(thd, list), Item_sp(thd, context_arg, name_arg), m_handler(sph)
{
  maybe_null= 1;
}


void
Item_func_sp::cleanup()
{
  Item_sp::cleanup();
  Item_func::cleanup();
}

const char *
Item_func_sp::func_name() const
{
  THD *thd= current_thd;
  return Item_sp::func_name(thd);
}


void my_missing_function_error(const LEX_CSTRING &token, const char *func_name)
{
  if (token.length && is_lex_native_function (&token))
    my_error(ER_FUNC_INEXISTENT_NAME_COLLISION, MYF(0), func_name);
  else
    my_error(ER_SP_DOES_NOT_EXIST, MYF(0), "FUNCTION", func_name);
}


/**
  @note
  Deterministic stored procedures are considered inexpensive.
  Consequently such procedures may be evaluated during optimization,
  if they are constant (checked by the optimizer).
*/

bool Item_func_sp::is_expensive()
{
  return !m_sp->detistic() ||
          current_thd->locked_tables_mode < LTM_LOCK_TABLES;
}


/**
  @brief Initialize local members with values from the Field interface.

  @note called from Item::fix_fields.
*/

bool Item_func_sp::fix_length_and_dec()
{
  DBUG_ENTER("Item_func_sp::fix_length_and_dec");

  DBUG_ASSERT(sp_result_field);
  Type_std_attributes::set(sp_result_field->type_std_attributes());
  // There is a bug in the line below. See MDEV-11292 for details.
  collation.derivation= DERIVATION_COERCIBLE;
  maybe_null= 1;

  DBUG_RETURN(FALSE);
}


bool
Item_func_sp::execute()
{
  /* Execute function and store the return value in the field. */
  return Item_sp::execute(current_thd, &null_value, args, arg_count);
}


void
Item_func_sp::make_send_field(THD *thd, Send_field *tmp_field)
{
  DBUG_ENTER("Item_func_sp::make_send_field");
  DBUG_ASSERT(sp_result_field);
  sp_result_field->make_send_field(tmp_field);
  if (name.str)
  {
    DBUG_ASSERT(name.length == strlen(name.str));
    tmp_field->col_name= name;
  }
  DBUG_VOID_RETURN;
}


const Type_handler *Item_func_sp::type_handler() const
{
  DBUG_ENTER("Item_func_sp::type_handler");
  DBUG_PRINT("info", ("m_sp = %p", (void *) m_sp));
  DBUG_ASSERT(sp_result_field);
  // This converts ENUM/SET to STRING
  const Type_handler *handler= sp_result_field->type_handler();
  DBUG_RETURN(handler->type_handler_for_item_field());
}


longlong Item_func_found_rows::val_int()
{
  DBUG_ASSERT(fixed == 1);
  return current_thd->found_rows();
}


longlong Item_func_oracle_sql_rowcount::val_int()
{
  DBUG_ASSERT(fixed == 1);
  THD *thd= current_thd;
  /*
    In case when a query like this:
      INSERT a INTO @va FROM t1;
    returns multiple rows, SQL%ROWCOUNT should report 1 rather than -1.
  */
  longlong rows= thd->get_row_count_func();
  return rows != -1 ? rows :                   // ROW_COUNT()
                      thd->found_rows();       // FOUND_ROWS()
}


longlong Item_func_sqlcode::val_int()
{
  DBUG_ASSERT(fixed);
  DBUG_ASSERT(!null_value);
  Diagnostics_area::Sql_condition_iterator it=
    current_thd->get_stmt_da()->sql_conditions();
  const Sql_condition *err;
  if ((err= it++))
    return err->get_sql_errno();
  return 0;
}


bool
Item_func_sp::fix_fields(THD *thd, Item **ref)
{
  bool res;
  DBUG_ENTER("Item_func_sp::fix_fields");
  DBUG_ASSERT(fixed == 0);
  sp_head *sp= m_handler->sp_find_routine(thd, m_name, true);

  /* 
    Checking privileges to execute the function while creating view and
    executing the function of select.
   */
  if (!(thd->lex->context_analysis_only & CONTEXT_ANALYSIS_ONLY_VIEW) ||
      (thd->lex->sql_command == SQLCOM_CREATE_VIEW))
  {
    Security_context *save_security_ctx= thd->security_ctx;
    if (context && context->security_ctx)
      thd->security_ctx= context->security_ctx;

    /*
      If the routine is not found, let's still check EXECUTE_ACL to decide
      whether to return "Access denied" or "Routine does not exist".
    */
    res= sp ? sp->check_execute_access(thd) :
              check_routine_access(thd, EXECUTE_ACL, &m_name->m_db,
                                   &m_name->m_name,
                                   &sp_handler_function, false);
    thd->security_ctx= save_security_ctx;

    if (res)
    {
      process_error(thd);
      DBUG_RETURN(res);
    }
  }


  /* Custom aggregates are transformed into an Item_sum_sp. We can not do this
     earlier as we have no way of knowing what kind of Item we should create
     when parsing the query.

     TODO(cvicentiu): See if this limitation can be lifted.
  */

  DBUG_ASSERT(m_sp == NULL);
  if (!(m_sp= sp))
  {
    my_missing_function_error(m_name->m_name, ErrConvDQName(m_name).ptr());
    process_error(thd);
    DBUG_RETURN(TRUE);
  }

  /*
    We must call init_result_field before Item_func::fix_fields()
    to make m_sp and result_field members available to fix_length_and_dec(),
    which is called from Item_func::fix_fields().
  */
  res= init_result_field(thd, max_length, maybe_null, &null_value, &name);

  if (res)
    DBUG_RETURN(TRUE);

  if (m_sp->agg_type() == GROUP_AGGREGATE)
  {
    Item_sum_sp *item_sp;
    Query_arena *arena, backup;
    arena= thd->activate_stmt_arena_if_needed(&backup);

    if (arg_count)
    {
      List<Item> list;
      for (uint i= 0; i < arg_count; i++)
        list.push_back(args[i]);
      item_sp= new (thd->mem_root) Item_sum_sp(thd, context, m_name, sp, list);
    }
    else
      item_sp= new (thd->mem_root) Item_sum_sp(thd, context, m_name, sp);

    if (arena)
      thd->restore_active_arena(arena, &backup);
    if (!item_sp)
      DBUG_RETURN(TRUE);
    *ref= item_sp;
    item_sp->name= name;
    bool err= item_sp->fix_fields(thd, ref);
    if (err)
      DBUG_RETURN(TRUE);

    DBUG_RETURN(FALSE);
  }

  res= Item_func::fix_fields(thd, ref);

  if (res)
    DBUG_RETURN(TRUE);

  if (thd->lex->is_view_context_analysis())
  {
    /*
      Here we check privileges of the stored routine only during view
      creation, in order to validate the view.  A runtime check is
      perfomed in Item_func_sp::execute(), and this method is not
      called during context analysis.  Notice, that during view
      creation we do not infer into stored routine bodies and do not
      check privileges of its statements, which would probably be a
      good idea especially if the view has SQL SECURITY DEFINER and
      the used stored procedure has SQL SECURITY DEFINER.
    */
    res= sp_check_access(thd);
#ifndef NO_EMBEDDED_ACCESS_CHECKS
    /*
      Try to set and restore the security context to see whether it's valid
    */
    Security_context *save_secutiry_ctx;
    res= set_routine_security_ctx(thd, m_sp, &save_secutiry_ctx);
    if (!res)
      m_sp->m_security_ctx.restore_security_context(thd, save_secutiry_ctx);
    
#endif /* ! NO_EMBEDDED_ACCESS_CHECKS */
  }

  if (!m_sp->detistic())
  {
    used_tables_cache |= RAND_TABLE_BIT;
    const_item_cache= FALSE;
  }

  DBUG_RETURN(res);
}


void Item_func_sp::update_used_tables()
{
  Item_func::update_used_tables();

  if (!m_sp->detistic())
  {
    used_tables_cache |= RAND_TABLE_BIT;
    const_item_cache= FALSE;
  }
}

bool Item_func_sp::check_vcol_func_processor(void *arg)
{
  return mark_unsupported_function(func_name(), "()", arg, VCOL_IMPOSSIBLE);
}

/*
  uuid_short handling.

  The short uuid is defined as a longlong that contains the following bytes:

  Bytes  Comment
  1      Server_id & 255
  4      Startup time of server in seconds
  3      Incrementor

  This means that an uuid is guaranteed to be unique
  even in a replication environment if the following holds:

  - The last byte of the server id is unique
  - If you between two shutdown of the server don't get more than
    an average of 2^24 = 16M calls to uuid_short() per second.
*/

ulonglong uuid_value;

void uuid_short_init()
{
  uuid_value= ((((ulonglong) global_system_variables.server_id) << 56) +
               (((ulonglong) server_start_time) << 24));
}


longlong Item_func_uuid_short::val_int()
{
  ulonglong val;
  mysql_mutex_lock(&LOCK_short_uuid_generator);
  val= uuid_value++;
  mysql_mutex_unlock(&LOCK_short_uuid_generator);
  return (longlong) val;
}


/**
  Last_value - return last argument.
*/

void Item_func_last_value::evaluate_sideeffects()
{
  DBUG_ASSERT(fixed == 1 && arg_count > 0);
  for (uint i= 0; i < arg_count-1 ; i++)
    args[i]->val_int();
}

String *Item_func_last_value::val_str(String *str)
{
  String *tmp;
  evaluate_sideeffects();
  tmp= last_value->val_str(str);
  null_value= last_value->null_value;
  return tmp;
}


bool Item_func_last_value::val_native(THD *thd, Native *to)
{
  evaluate_sideeffects();
  return val_native_from_item(thd, last_value, to);
}


longlong Item_func_last_value::val_int()
{
  longlong tmp;
  evaluate_sideeffects();
  tmp= last_value->val_int();
  null_value= last_value->null_value;
  return tmp;
}

double Item_func_last_value::val_real()
{
  double tmp;
  evaluate_sideeffects();
  tmp= last_value->val_real();
  null_value= last_value->null_value;
  return tmp;
}

my_decimal *Item_func_last_value::val_decimal(my_decimal *decimal_value)
{
  my_decimal *tmp;
  evaluate_sideeffects();
  tmp= last_value->val_decimal(decimal_value);
  null_value= last_value->null_value;
  return tmp;
}


bool Item_func_last_value::get_date(THD *thd, MYSQL_TIME *ltime, date_mode_t fuzzydate)
{
  evaluate_sideeffects();
  bool tmp= last_value->get_date(thd, ltime, fuzzydate);
  null_value= last_value->null_value;
  return tmp;
}


bool Item_func_last_value::fix_length_and_dec()
{
  last_value=          args[arg_count -1];
  Type_std_attributes::set(last_value);
  maybe_null=          last_value->maybe_null;
  return FALSE;
}


void Cursor_ref::print_func(String *str, const char *func_name)
{
  append_identifier(current_thd, str, &m_cursor_name);
  str->append(func_name);
}


sp_cursor *Cursor_ref::get_open_cursor_or_error()
{
  THD *thd= current_thd;
  sp_cursor *c= thd->spcont->get_cursor(m_cursor_offset);
  DBUG_ASSERT(c);
  if (!c/*safety*/ || !c->is_open())
  {
    my_message(ER_SP_CURSOR_NOT_OPEN, ER_THD(thd, ER_SP_CURSOR_NOT_OPEN),
               MYF(0));
    return NULL;
  }
  return c;
}


longlong Item_func_cursor_isopen::val_int()
{
  sp_cursor *c= current_thd->spcont->get_cursor(m_cursor_offset);
  DBUG_ASSERT(c != NULL);
  return c ? c->is_open() : 0;
}


longlong Item_func_cursor_found::val_int()
{
  sp_cursor *c= get_open_cursor_or_error();
  return !(null_value= (!c || c->fetch_count() == 0)) && c->found();
}


longlong Item_func_cursor_notfound::val_int()
{
  sp_cursor *c= get_open_cursor_or_error();
  return !(null_value= (!c || c->fetch_count() == 0)) && !c->found();
}


longlong Item_func_cursor_rowcount::val_int()
{
  sp_cursor *c= get_open_cursor_or_error();
  return !(null_value= !c) ? c->row_count() : 0;
}

/*****************************************************************************
  SEQUENCE functions
*****************************************************************************/

longlong Item_func_nextval::val_int()
{
  longlong value;
  int error;
  const char *key;
  uint length= get_table_def_key(table_list, &key);
  THD *thd;
  SEQUENCE_LAST_VALUE *entry;
  char buff[80];
  String key_buff(buff,sizeof(buff), &my_charset_bin);
  DBUG_ENTER("Item_func_nextval::val_int");
  update_table();
  DBUG_ASSERT(table && table->s->sequence);
  thd= table->in_use;

  if (thd->count_cuted_fields == CHECK_FIELD_EXPRESSION)
  {
    /* Alter table checking if function works */
    null_value= 0;
    DBUG_RETURN(0);
  }

  if (table->s->tmp_table != NO_TMP_TABLE)
  {
    /*
      Temporary tables has an extra \0 at end to distinguish it from
      normal tables
    */
    key_buff.copy(key, length, &my_charset_bin);
    key_buff.append((char) 0);
    key= key_buff.ptr();
    length++;
  }

  if (!(entry= ((SEQUENCE_LAST_VALUE*)
                my_hash_search(&thd->sequences, (uchar*) key, length))))
  {
    if (!(key= (char*) my_memdup(key, length, MYF(MY_WME))) ||
        !(entry= new SEQUENCE_LAST_VALUE((uchar*) key, length)))
    {
      /* EOM, error given */
      my_free((char*) key);
      delete entry;
      null_value= 1;
      DBUG_RETURN(0);
    }
    if (my_hash_insert(&thd->sequences, (uchar*) entry))
    {
      /* EOM, error given */
      delete entry;
      null_value= 1;
      DBUG_RETURN(0);
    }
  }
  entry->null_value= null_value= 0;
  value= table->s->sequence->next_value(table, 0, &error);
  entry->value= value;
  entry->set_version(table);

  if (unlikely(error))                          // Warning already printed
    entry->null_value= null_value= 1;           // For not strict mode
  DBUG_RETURN(value);
}


/* Print for nextval and lastval */

void Item_func_nextval::print(String *str, enum_query_type query_type)
{
  char d_name_buff[MAX_ALIAS_NAME], t_name_buff[MAX_ALIAS_NAME];
  LEX_CSTRING d_name= table_list->db;
  LEX_CSTRING t_name= table_list->table_name;
  bool use_db_name= d_name.str && d_name.str[0];
  THD *thd= current_thd;                        // Don't trust 'table'

  str->append(func_name());
  str->append('(');

  /*
    for next_val we assume that table_list has been updated to contain
    the current db.
  */

  if (lower_case_table_names > 0)
  {
    strmake(t_name_buff, t_name.str, MAX_ALIAS_NAME-1);
    t_name.length= my_casedn_str(files_charset_info, t_name_buff);
    t_name.str= t_name_buff;
    if (use_db_name)
    {
      strmake(d_name_buff, d_name.str, MAX_ALIAS_NAME-1);
      d_name.length= my_casedn_str(files_charset_info, d_name_buff);
      d_name.str= d_name_buff;
    }
  }

  if (use_db_name)
  {
    append_identifier(thd, str, &d_name);
    str->append('.');
  }
  append_identifier(thd, str, &t_name);
  str->append(')');
}


/* Return last used value for sequence or NULL if sequence hasn't been used */

longlong Item_func_lastval::val_int()
{
  const char *key;
  SEQUENCE_LAST_VALUE *entry;
  uint length= get_table_def_key(table_list, &key);
  THD *thd;
  char buff[80];
  String key_buff(buff,sizeof(buff), &my_charset_bin);
  DBUG_ENTER("Item_func_lastval::val_int");
  update_table();
  thd= table->in_use;

  if (table->s->tmp_table != NO_TMP_TABLE)
  {
    /*
      Temporary tables has an extra \0 at end to distinguish it from
      normal tables
    */
    key_buff.copy(key, length, &my_charset_bin);
    key_buff.append((char) 0);
    key= key_buff.ptr();
    length++;
  }

  if (!(entry= ((SEQUENCE_LAST_VALUE*)
                my_hash_search(&thd->sequences, (uchar*) key, length))))
  {
    /* Sequence not used */
    null_value= 1;
    DBUG_RETURN(0);
  }
  if (entry->check_version(table))
  {
    /* Table droped and re-created, remove current version */
    my_hash_delete(&thd->sequences, (uchar*) entry);
    null_value= 1;
    DBUG_RETURN(0);
  }    

  null_value= entry->null_value;
  DBUG_RETURN(entry->value);
}


/*
  Sets next value to be returned from sequences

  SELECT setval(foo, 42, 0);           Next nextval will return 43
  SELECT setval(foo, 42, 0, true);     Same as above
  SELECT setval(foo, 42, 0, false);    Next nextval will return 42
*/

longlong Item_func_setval::val_int()
{
  longlong value;
  int error;
  THD *thd;
  DBUG_ENTER("Item_func_setval::val_int");

  update_table();
  DBUG_ASSERT(table && table->s->sequence);
  thd= table->in_use;

  if (unlikely(thd->count_cuted_fields == CHECK_FIELD_EXPRESSION))
  {
    /* Alter table checking if function works */
    null_value= 0;
    DBUG_RETURN(0);
  }

  value= nextval;
  error= table->s->sequence->set_value(table, nextval, round, is_used);
  if (unlikely(error))
  {
    null_value= 1;
    value= 0;
  }
  DBUG_RETURN(value);
}


/* Print for setval */

void Item_func_setval::print(String *str, enum_query_type query_type)
{
  char d_name_buff[MAX_ALIAS_NAME], t_name_buff[MAX_ALIAS_NAME];
  LEX_CSTRING d_name= table_list->db;
  LEX_CSTRING t_name= table_list->table_name;
  bool use_db_name= d_name.str && d_name.str[0];
  THD *thd= current_thd;                        // Don't trust 'table'

  str->append(func_name());
  str->append('(');

  /*
    for next_val we assume that table_list has been updated to contain
    the current db.
  */

  if (lower_case_table_names > 0)
  {
    strmake(t_name_buff, t_name.str, MAX_ALIAS_NAME-1);
    t_name.length= my_casedn_str(files_charset_info, t_name_buff);
    t_name.str= t_name_buff;
    if (use_db_name)
    {
      strmake(d_name_buff, d_name.str, MAX_ALIAS_NAME-1);
      d_name.length= my_casedn_str(files_charset_info, d_name_buff);
      d_name.str= d_name_buff;
    }
  }

  if (use_db_name)
  {
    append_identifier(thd, str, &d_name);
    str->append('.');
  }
  append_identifier(thd, str, &t_name);
  str->append(',');
  str->append_longlong(nextval);
  str->append(',');
  str->append_longlong(is_used);
  str->append(',');
  str->append_ulonglong(round);
  str->append(')');
}<|MERGE_RESOLUTION|>--- conflicted
+++ resolved
@@ -2565,24 +2565,15 @@
 #ifdef WITH_WSREP
   if (WSREP_ON)
   {
-<<<<<<< HEAD
-    if (wsrep_thd_is_applying(thd))
-      tmp= thd->wsrep_rand;
-    else
-      tmp= thd->wsrep_rand= (uint32) arg->val_int();
-   }
-  else
-=======
     THD *thd= current_thd;
     if (WSREP(thd))
     {
-      if (thd->wsrep_exec_mode==REPL_RECV)
+      if (wsrep_thd_is_applying(thd))
         tmp= thd->wsrep_rand;
       else
         thd->wsrep_rand= tmp;
     }
   }
->>>>>>> 3568fad5
 #endif /* WITH_WSREP */
 
   my_rnd_init(rand, (uint32) (tmp*0x10001L+55555555L),
