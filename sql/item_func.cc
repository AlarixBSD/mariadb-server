/* Copyright (c) 2000, 2015, Oracle and/or its affiliates.
   Copyright (c) 2009, 2019, MariaDB

   This program is free software; you can redistribute it and/or modify
   it under the terms of the GNU General Public License as published by
   the Free Software Foundation; version 2 of the License.

   This program is distributed in the hope that it will be useful,
   but WITHOUT ANY WARRANTY; without even the implied warranty of
   MERCHANTABILITY or FITNESS FOR A PARTICULAR PURPOSE.  See the
   GNU General Public License for more details.

   You should have received a copy of the GNU General Public License
   along with this program; if not, write to the Free Software
   Foundation, Inc., 51 Franklin St, Fifth Floor, Boston, MA 02110-1335  USA */

/**
  @file

  @brief
  This file defines all numerical functions
*/

#ifdef USE_PRAGMA_IMPLEMENTATION
#pragma implementation				// gcc: Class implementation
#endif

#include "sql_plugin.h"
#include "sql_priv.h"
/*
  It is necessary to include set_var.h instead of item.h because there
  are dependencies on include order for set_var.h and item.h. This
  will be resolved later.
*/
#include "sql_class.h"                          // set_var.h: THD
#include "set_var.h"
#include "slave.h"				// for wait_for_master_pos
#include "sql_show.h"                           // append_identifier
#include "strfunc.h"                            // find_type
#include "sql_parse.h"                          // is_update_query
#include "sql_acl.h"                            // EXECUTE_ACL
#include "mysqld.h"                             // LOCK_short_uuid_generator
#include "rpl_mi.h"
#include "sql_time.h"
#include <m_ctype.h>
#include <hash.h>
#include <time.h>
#include <ft_global.h>
#include <my_bit.h>

#include "sp_head.h"
#include "sp_rcontext.h"
#include "sp.h"
#include "set_var.h"
#include "debug_sync.h"
#include "sql_base.h"
#include "sql_cte.h"

#ifdef NO_EMBEDDED_ACCESS_CHECKS
#define sp_restore_security_context(A,B) while (0) {}
#endif

bool check_reserved_words(const LEX_CSTRING *name)
{
  if (lex_string_eq(name, STRING_WITH_LEN("GLOBAL")) ||
      lex_string_eq(name, STRING_WITH_LEN("LOCAL")) ||
      lex_string_eq(name, STRING_WITH_LEN("SESSION")))
    return TRUE;
  return FALSE;
}


/**
   Test if the sum of arguments overflows the ulonglong range.
*/
static inline bool test_if_sum_overflows_ull(ulonglong arg1, ulonglong arg2)
{
  return ULONGLONG_MAX - arg1 < arg2;
}


/**
  Allocate memory for arguments using tmp_args or thd->alloc().
  @retval false  - success
  @retval true   - error (arg_count is set to 0 for conveniece)
*/
bool Item_args::alloc_arguments(THD *thd, uint count)
{
  if (count <= 2)
  {
    args= tmp_arg;
    return false;
  }
  if ((args= (Item**) thd->alloc(sizeof(Item*) * count)) == NULL)
  {
    arg_count= 0;
    return true;
  }
  return false;
}


void Item_args::set_arguments(THD *thd, List<Item> &list)
{
  if (alloc_arguments(thd, list.elements))
    return;
  List_iterator_fast<Item> li(list);
  Item *item;
  for (arg_count= 0; (item= li++); )
    args[arg_count++]= item;
}


Item_args::Item_args(THD *thd, const Item_args *other)
  :arg_count(other->arg_count)
{
  if (arg_count <= 2)
  {
    args= tmp_arg;
  }
  else if (!(args= (Item**) thd->alloc(sizeof(Item*) * arg_count)))
  {
    arg_count= 0;
    return;
  }
  memcpy(args, other->args, sizeof(Item*) * arg_count);
}


void Item_func::sync_with_sum_func_and_with_field(List<Item> &list)
{
  List_iterator_fast<Item> li(list);
  Item *item;
  while ((item= li++))
  {
    with_sum_func|= item->with_sum_func;
    with_window_func|= item->with_window_func;
    with_field|= item->with_field;
    with_param|= item->with_param;
  }
}


bool Item_func::check_argument_types_like_args0() const
{
  if (arg_count < 2)
    return false;
  uint cols= args[0]->cols();
  bool is_scalar= args[0]->type_handler()->is_scalar_type();
  for (uint i= 1; i < arg_count; i++)
  {
    if (is_scalar != args[i]->type_handler()->is_scalar_type())
    {
      my_error(ER_ILLEGAL_PARAMETER_DATA_TYPES2_FOR_OPERATION, MYF(0),
               args[0]->type_handler()->name().ptr(),
               args[i]->type_handler()->name().ptr(), func_name());
      return true;
    }
    if (args[i]->check_cols(cols))
      return true;
  }
  return false;
}


bool Item_func::check_argument_types_or_binary(const Type_handler *handler,
                                               uint start, uint end) const
{
  for (uint i= start; i < end ; i++)
  {
    DBUG_ASSERT(i < arg_count);
    if (args[i]->check_type_or_binary(func_name(), handler))
      return true;
  }
  return false;
}


bool Item_func::check_argument_types_traditional_scalar(uint start,
                                                        uint end) const
{
  for (uint i= start; i < end ; i++)
  {
    DBUG_ASSERT(i < arg_count);
    if (args[i]->check_type_traditional_scalar(func_name()))
      return true;
  }
  return false;
}


bool Item_func::check_argument_types_can_return_int(uint start,
                                                    uint end) const
{
  for (uint i= start; i < end ; i++)
  {
    DBUG_ASSERT(i < arg_count);
    if (args[i]->check_type_can_return_int(func_name()))
      return true;
  }
  return false;
}


bool Item_func::check_argument_types_can_return_real(uint start,
                                                     uint end) const
{
  for (uint i= start; i < end ; i++)
  {
    DBUG_ASSERT(i < arg_count);
    if (args[i]->check_type_can_return_real(func_name()))
      return true;
  }
  return false;
}


bool Item_func::check_argument_types_can_return_text(uint start,
                                                     uint end) const
{
  for (uint i= start; i < end ; i++)
  {
    DBUG_ASSERT(i < arg_count);
    if (args[i]->check_type_can_return_text(func_name()))
      return true;
  }
  return false;
}


bool Item_func::check_argument_types_can_return_str(uint start,
                                                    uint end) const
{
  for (uint i= start; i < end ; i++)
  {
    DBUG_ASSERT(i < arg_count);
    if (args[i]->check_type_can_return_str(func_name()))
      return true;
  }
  return false;
}


bool Item_func::check_argument_types_can_return_date(uint start,
                                                     uint end) const
{
  for (uint i= start; i < end ; i++)
  {
    DBUG_ASSERT(i < arg_count);
    if (args[i]->check_type_can_return_date(func_name()))
      return true;
  }
  return false;
}


bool Item_func::check_argument_types_can_return_time(uint start,
                                                     uint end) const
{
  for (uint i= start; i < end ; i++)
  {
    DBUG_ASSERT(i < arg_count);
    if (args[i]->check_type_can_return_time(func_name()))
      return true;
  }
  return false;
}


bool Item_func::check_argument_types_scalar(uint start, uint end) const
{
  for (uint i= start; i < end; i++)
  {
    DBUG_ASSERT(i < arg_count);
    if (args[i]->check_type_scalar(func_name()))
      return true;
  }
  return false;
}


/*
  Resolve references to table column for a function and its argument

  SYNOPSIS:
  fix_fields()
  thd		Thread object
  ref		Pointer to where this object is used.  This reference
		is used if we want to replace this object with another
		one (for example in the summary functions).

  DESCRIPTION
    Call fix_fields() for all arguments to the function.  The main intention
    is to allow all Item_field() objects to setup pointers to the table fields.

    Sets as a side effect the following class variables:
      maybe_null        Set if any argument may return NULL
      with_sum_func     Set if any of the arguments contains a sum function
      with_window_func  Set if any of the arguments contain a window function
      with_field        Set if any of the arguments contains or is a field
      used_tables_cache Set to union of the tables used by arguments

      str_value.charset If this is a string function, set this to the
			character set for the first argument.
			If any argument is binary, this is set to binary

   If for any item any of the defaults are wrong, then this can
   be fixed in the fix_length_and_dec() function that is called
   after this one or by writing a specialized fix_fields() for the
   item.

  RETURN VALUES
  FALSE	ok
  TRUE	Got error.  Stored with my_error().
*/

bool
Item_func::fix_fields(THD *thd, Item **ref)
{
  DBUG_ASSERT(fixed == 0);
  Item **arg,**arg_end;
  uchar buff[STACK_BUFF_ALLOC];			// Max argument in function

  /*
    The Used_tables_and_const_cache of "this" was initialized by
    the constructor, or by Item_func::cleanup().
  */
  DBUG_ASSERT(used_tables_cache == 0);
  DBUG_ASSERT(const_item_cache == true);

  not_null_tables_cache= 0;

  /*
    Use stack limit of STACK_MIN_SIZE * 2 since
    on some platforms a recursive call to fix_fields
    requires more than STACK_MIN_SIZE bytes (e.g. for
    MIPS, it takes about 22kB to make one recursive
    call to Item_func::fix_fields())
  */
  if (check_stack_overrun(thd, STACK_MIN_SIZE * 2, buff))
    return TRUE;				// Fatal error if flag is set!
  if (arg_count)
  {						// Print purify happy
    for (arg=args, arg_end=args+arg_count; arg != arg_end ; arg++)
    {
      Item *item;
      /*
	We can't yet set item to *arg as fix_fields may change *arg
	We shouldn't call fix_fields() twice, so check 'fixed' field first
      */
      if ((*arg)->fix_fields_if_needed(thd, arg))
	return TRUE;				/* purecov: inspected */
      item= *arg;

      if (item->maybe_null)
	maybe_null=1;

      with_sum_func= with_sum_func || item->with_sum_func;
      with_param= with_param || item->with_param;
      with_window_func= with_window_func || item->with_window_func;
      with_field= with_field || item->with_field;
      used_tables_and_const_cache_join(item);
      not_null_tables_cache|= item->not_null_tables();
      m_with_subquery|= item->with_subquery();
    }
  }
  if (check_arguments())
    return true;
  if (fix_length_and_dec())
    return TRUE;
  fixed= 1;
  return FALSE;
}

void
Item_func::quick_fix_field()
{
  Item **arg,**arg_end;
  if (arg_count)
  {
    for (arg=args, arg_end=args+arg_count; arg != arg_end ; arg++)
    {
      if (!(*arg)->fixed)
        (*arg)->quick_fix_field();
    }
  }
  fixed= 1;
}


bool
Item_func::eval_not_null_tables(void *opt_arg)
{
  Item **arg,**arg_end;
  not_null_tables_cache= 0;
  if (arg_count)
  {		
    for (arg=args, arg_end=args+arg_count; arg != arg_end ; arg++)
    {
      not_null_tables_cache|= (*arg)->not_null_tables();
    }
  }
  return FALSE;
}


void Item_func::fix_after_pullout(st_select_lex *new_parent, Item **ref,
                                  bool merge)
{
  Item **arg,**arg_end;

  used_tables_and_const_cache_init();
  not_null_tables_cache= 0;

  if (arg_count)
  {
    for (arg=args, arg_end=args+arg_count; arg != arg_end ; arg++)
    {
      (*arg)->fix_after_pullout(new_parent, arg, merge);
      Item *item= *arg;

      used_tables_and_const_cache_join(item);
      not_null_tables_cache|= item->not_null_tables();
    }
  }
}


void Item_func::traverse_cond(Cond_traverser traverser,
                              void *argument, traverse_order order)
{
  if (arg_count)
  {
    Item **arg,**arg_end;

    switch (order) {
    case(PREFIX):
      (*traverser)(this, argument);
      for (arg= args, arg_end= args+arg_count; arg != arg_end; arg++)
      {
	(*arg)->traverse_cond(traverser, argument, order);
      }
      break;
    case (POSTFIX):
      for (arg= args, arg_end= args+arg_count; arg != arg_end; arg++)
      {
	(*arg)->traverse_cond(traverser, argument, order);
      }
      (*traverser)(this, argument);
    }
  }
  else
    (*traverser)(this, argument);
}


bool Item_args::transform_args(THD *thd, Item_transformer transformer, uchar *arg)
{
  for (uint i= 0; i < arg_count; i++)
  {
    Item *new_item= args[i]->transform(thd, transformer, arg);
    if (!new_item)
      return true;
    /*
      THD::change_item_tree() should be called only if the tree was
      really transformed, i.e. when a new item has been created.
      Otherwise we'll be allocating a lot of unnecessary memory for
      change records at each execution.
    */
    if (args[i] != new_item)
      thd->change_item_tree(&args[i], new_item);
  }
  return false;
}


/**
  Transform an Item_func object with a transformer callback function.

    The function recursively applies the transform method to each
    argument of the Item_func node.
    If the call of the method for an argument item returns a new item
    the old item is substituted for a new one.
    After this the transformer is applied to the root node
    of the Item_func object. 
  @param transformer   the transformer callback function to be applied to
                       the nodes of the tree of the object
  @param argument      parameter to be passed to the transformer

  @return
    Item returned as the result of transformation of the root node
*/

Item *Item_func::transform(THD *thd, Item_transformer transformer, uchar *argument)
{
  DBUG_ASSERT(!thd->stmt_arena->is_stmt_prepare());
  if (transform_args(thd, transformer, argument))
    return 0;
  return (this->*transformer)(thd, argument);
}


/**
  Compile Item_func object with a processor and a transformer
  callback functions.

    First the function applies the analyzer to the root node of
    the Item_func object. Then if the analizer succeeeds (returns TRUE)
    the function recursively applies the compile method to each argument
    of the Item_func node.
    If the call of the method for an argument item returns a new item
    the old item is substituted for a new one.
    After this the transformer is applied to the root node
    of the Item_func object. 
    The compile function is not called if the analyzer returns NULL
    in the parameter arg_p. 

  @param analyzer      the analyzer callback function to be applied to the
                       nodes of the tree of the object
  @param[in,out] arg_p parameter to be passed to the processor
  @param transformer   the transformer callback function to be applied to the
                       nodes of the tree of the object
  @param arg_t         parameter to be passed to the transformer

  @return
    Item returned as the result of transformation of the root node
*/

Item *Item_func::compile(THD *thd, Item_analyzer analyzer, uchar **arg_p,
                         Item_transformer transformer, uchar *arg_t)
{
  if (!(this->*analyzer)(arg_p))
    return 0;
  if (*arg_p && arg_count)
  {
    Item **arg,**arg_end;
    for (arg= args, arg_end= args+arg_count; arg != arg_end; arg++)
    {
      /* 
        The same parameter value of arg_p must be passed
        to analyze any argument of the condition formula.
      */
      uchar *arg_v= *arg_p;
      Item *new_item= (*arg)->compile(thd, analyzer, &arg_v, transformer,
                                      arg_t);
      if (new_item && *arg != new_item)
        thd->change_item_tree(arg, new_item);
    }
  }
  return (this->*transformer)(thd, arg_t);
}


void Item_args::propagate_equal_fields(THD *thd,
                                       const Item::Context &ctx,
                                       COND_EQUAL *cond)
{
  uint i;
  for (i= 0; i < arg_count; i++)
    args[i]->propagate_equal_fields_and_change_item_tree(thd, ctx, cond,
                                                         &args[i]);
}


Sql_mode_dependency Item_args::value_depends_on_sql_mode_bit_or() const
{
  Sql_mode_dependency res;
  for (uint i= 0; i < arg_count; i++)
    res|= args[i]->value_depends_on_sql_mode();
  return res;
}


/**
  See comments in Item_cond::split_sum_func()
*/

void Item_func::split_sum_func(THD *thd,  Ref_ptr_array ref_pointer_array,
                               List<Item> &fields, uint flags)
{
  Item **arg, **arg_end;
  for (arg= args, arg_end= args+arg_count; arg != arg_end ; arg++)
    (*arg)->split_sum_func2(thd, ref_pointer_array, fields, arg,
                            flags | SPLIT_SUM_SKIP_REGISTERED);
}


table_map Item_func::not_null_tables() const
{
  return not_null_tables_cache;
}


void Item_func::print(String *str, enum_query_type query_type)
{
  str->append(func_name());
  str->append('(');
  print_args(str, 0, query_type);
  str->append(')');
}


void Item_func::print_args(String *str, uint from, enum_query_type query_type)
{
  for (uint i=from ; i < arg_count ; i++)
  {
    if (i != from)
      str->append(',');
    args[i]->print(str, query_type);
  }
}


void Item_func::print_op(String *str, enum_query_type query_type)
{
  for (uint i=0 ; i < arg_count-1 ; i++)
  {
    args[i]->print_parenthesised(str, query_type, precedence());
    str->append(' ');
    str->append(func_name());
    str->append(' ');
  }
  args[arg_count-1]->print_parenthesised(str, query_type,
                                         (enum precedence)(precedence() + 1));
}


bool Item_func::eq(const Item *item, bool binary_cmp) const
{
  /* Assume we don't have rtti */
  if (this == item)
    return 1;
  /*
    Ensure that we are comparing two functions and that the function
    is deterministic.
  */
  if (item->type() != FUNC_ITEM || (used_tables() & RAND_TABLE_BIT))
    return 0;
  Item_func *item_func=(Item_func*) item;
  Item_func::Functype func_type;
  if ((func_type= functype()) != item_func->functype() ||
      arg_count != item_func->arg_count ||
      (func_type != Item_func::FUNC_SP &&
       func_name() != item_func->func_name()) ||
      (func_type == Item_func::FUNC_SP &&
       my_strcasecmp(system_charset_info, func_name(), item_func->func_name())))
    return 0;
  return Item_args::eq(item_func, binary_cmp);
}


/*
bool Item_func::is_expensive_processor(uchar *arg)
{
  return is_expensive();
}
*/

my_decimal *Item_func::val_decimal(my_decimal *decimal_value)
{
  DBUG_ASSERT(fixed);
  longlong nr= val_int();
  if (null_value)
    return 0; /* purecov: inspected */
  int2my_decimal(E_DEC_FATAL_ERROR, nr, unsigned_flag, decimal_value);
  return decimal_value;
}


bool Item_hybrid_func::fix_attributes(Item **items, uint nitems)
{
  bool rc= Item_hybrid_func::type_handler()->
             Item_hybrid_func_fix_attributes(current_thd,
                                             func_name(), this, this,
                                             items, nitems);
  DBUG_ASSERT(!rc || current_thd->is_error());
  return rc;
}


String *Item_real_func::val_str(String *str)
{
  DBUG_ASSERT(fixed == 1);
  double nr= val_real();
  if (null_value)
    return 0; /* purecov: inspected */
  str->set_real(nr, decimals, collation.collation);
  return str;
}


my_decimal *Item_real_func::val_decimal(my_decimal *decimal_value)
{
  DBUG_ASSERT(fixed);
  double nr= val_real();
  if (null_value)
    return 0; /* purecov: inspected */
  double2my_decimal(E_DEC_FATAL_ERROR, nr, decimal_value);
  return decimal_value;
}


#ifdef HAVE_DLOPEN
void Item_udf_func::fix_num_length_and_dec()
{
  uint fl_length= 0;
  decimals=0;
  for (uint i=0 ; i < arg_count ; i++)
  {
    set_if_bigger(decimals,args[i]->decimals);
    set_if_bigger(fl_length, args[i]->max_length);
  }
  max_length=float_length(decimals);
  if (fl_length > max_length)
  {
    decimals= NOT_FIXED_DEC;
    max_length= float_length(NOT_FIXED_DEC);
  }
}
#endif


void Item_func::signal_divide_by_null()
{
  THD *thd= current_thd;
  if (thd->variables.sql_mode & MODE_ERROR_FOR_DIVISION_BY_ZERO)
    push_warning(thd, Sql_condition::WARN_LEVEL_WARN, ER_DIVISION_BY_ZERO,
                 ER_THD(thd, ER_DIVISION_BY_ZERO));
  null_value= 1;
}


Item *Item_func::get_tmp_table_item(THD *thd)
{
  if (!with_sum_func && !const_item())
    return new (thd->mem_root) Item_temptable_field(thd, result_field);
  return copy_or_same(thd);
}

double Item_int_func::val_real()
{
  DBUG_ASSERT(fixed == 1);

  return unsigned_flag ? (double) ((ulonglong) val_int()) : (double) val_int();
}


String *Item_int_func::val_str(String *str)
{
  DBUG_ASSERT(fixed == 1);
  longlong nr=val_int();
  if (null_value)
    return 0;
  str->set_int(nr, unsigned_flag, collation.collation);
  return str;
}


bool Item_func_connection_id::fix_length_and_dec()
{
  if (Item_long_func::fix_length_and_dec())
    return TRUE;
  max_length= 10;
  return FALSE;
}


bool Item_func_connection_id::fix_fields(THD *thd, Item **ref)
{
  if (Item_int_func::fix_fields(thd, ref))
    return TRUE;
  thd->thread_specific_used= TRUE;
  value= thd->variables.pseudo_thread_id;
  return FALSE;
}


bool Item_num_op::fix_type_handler(const Type_aggregator *aggregator)
{
  DBUG_ASSERT(arg_count == 2);
  const Type_handler *h0= args[0]->cast_to_int_type_handler();
  const Type_handler *h1= args[1]->cast_to_int_type_handler();
  if (!aggregate_for_num_op(aggregator, h0, h1))
    return false;
  my_error(ER_ILLEGAL_PARAMETER_DATA_TYPES2_FOR_OPERATION, MYF(0),
           h0->name().ptr(), h1->name().ptr(), func_name());
  return true;
}


bool Item_func_plus::fix_length_and_dec(void)
{
  DBUG_ENTER("Item_func_plus::fix_length_and_dec");
  DBUG_PRINT("info", ("name %s", func_name()));
  const Type_aggregator *aggregator= &type_handler_data->m_type_aggregator_for_plus;
  DBUG_EXECUTE_IF("num_op", aggregator= &type_handler_data->m_type_aggregator_for_result;);
  DBUG_ASSERT(aggregator->is_commutative());
  if (fix_type_handler(aggregator))
    DBUG_RETURN(TRUE);
  if (Item_func_plus::type_handler()->Item_func_plus_fix_length_and_dec(this))
    DBUG_RETURN(TRUE);
  DBUG_PRINT("info", ("Type: %s", type_handler()->name().ptr()));
  DBUG_RETURN(FALSE);
}


String *Item_func_hybrid_field_type::val_str_from_decimal_op(String *str)
{
  my_decimal decimal_value, *val;
  if (!(val= decimal_op_with_null_check(&decimal_value)))
    return 0;                                 // null is set
  DBUG_ASSERT(!null_value);
  my_decimal_round(E_DEC_FATAL_ERROR, val, decimals, FALSE, val);
  str->set_charset(collation.collation);
  my_decimal2string(E_DEC_FATAL_ERROR, val, 0, 0, 0, str);
  return str;
}

double Item_func_hybrid_field_type::val_real_from_decimal_op()
{
  my_decimal decimal_value, *val;
  if (!(val= decimal_op_with_null_check(&decimal_value)))
    return 0.0;                               // null is set
  double result;
  my_decimal2double(E_DEC_FATAL_ERROR, val, &result);
  return result;
}

longlong Item_func_hybrid_field_type::val_int_from_decimal_op()
{
  my_decimal decimal_value, *val;
  if (!(val= decimal_op_with_null_check(&decimal_value)))
    return 0;                                 // null is set
  longlong result;
  my_decimal2int(E_DEC_FATAL_ERROR, val, unsigned_flag, &result);
  return result;
}

bool Item_func_hybrid_field_type::get_date_from_decimal_op(MYSQL_TIME *ltime,
                                                           ulonglong fuzzydate)
{
  my_decimal value, *res;
  if (!(res= decimal_op_with_null_check(&value)) ||
      decimal_to_datetime_with_warn(res, ltime, fuzzydate,
                                    field_table_or_null(),
                                    field_name_or_null()))
    return make_zero_mysql_time(ltime, fuzzydate);
  return (null_value= 0);
}


String *Item_func_hybrid_field_type::val_str_from_int_op(String *str)
{
  longlong nr= int_op();
  if (null_value)
    return 0; /* purecov: inspected */
  str->set_int(nr, unsigned_flag, collation.collation);
  return str;
}

double Item_func_hybrid_field_type::val_real_from_int_op()
{
  longlong result= int_op();
  return unsigned_flag ? (double) ((ulonglong) result) : (double) result;
}

my_decimal *
Item_func_hybrid_field_type::val_decimal_from_int_op(my_decimal *dec)
{
  longlong result= int_op();
  if (null_value)
    return NULL;
  int2my_decimal(E_DEC_FATAL_ERROR, result, unsigned_flag, dec);
  return dec;
}

bool Item_func_hybrid_field_type::get_date_from_int_op(MYSQL_TIME *ltime,
                                                       ulonglong fuzzydate)
{
  longlong value= int_op();
  bool neg= !unsigned_flag && value < 0;
  if (null_value || int_to_datetime_with_warn(neg, neg ? -value : value,
                                              ltime, fuzzydate,
                                              field_table_or_null(),
                                              field_name_or_null()))
    return make_zero_mysql_time(ltime, fuzzydate);
  return (null_value= 0);
}


String *Item_func_hybrid_field_type::val_str_from_real_op(String *str)
{
  double nr= real_op();
  if (null_value)
    return 0; /* purecov: inspected */
  str->set_real(nr, decimals, collation.collation);
  return str;
}

longlong Item_func_hybrid_field_type::val_int_from_real_op()
{
  return Converter_double_to_longlong(real_op(), unsigned_flag).result();
}

my_decimal *
Item_func_hybrid_field_type::val_decimal_from_real_op(my_decimal *dec)
{
  double result= (double) real_op();
  if (null_value)
    return NULL;
  double2my_decimal(E_DEC_FATAL_ERROR, result, dec);
  return dec;
}

bool Item_func_hybrid_field_type::get_date_from_real_op(MYSQL_TIME *ltime,
                                                        ulonglong fuzzydate)
{
  double value= real_op();
  if (null_value || double_to_datetime_with_warn(value, ltime, fuzzydate,
                                                 field_table_or_null(),
                                                 field_name_or_null()))
    return make_zero_mysql_time(ltime, fuzzydate);
  return (null_value= 0);
}


String *Item_func_hybrid_field_type::val_str_from_date_op(String *str)
{
  MYSQL_TIME ltime;
  if (date_op_with_null_check(&ltime) ||
      (null_value= str->alloc(MAX_DATE_STRING_REP_LENGTH)))
    return (String *) 0;
  str->length(my_TIME_to_str(&ltime, const_cast<char*>(str->ptr()), decimals));
  str->set_charset(&my_charset_bin);
  DBUG_ASSERT(!null_value);
  return str;
}

double Item_func_hybrid_field_type::val_real_from_date_op()
{
  MYSQL_TIME ltime;
  if (date_op_with_null_check(&ltime))
    return 0;
  return TIME_to_double(&ltime);
}

longlong Item_func_hybrid_field_type::val_int_from_date_op()
{
  MYSQL_TIME ltime;
  if (date_op_with_null_check(&ltime))
    return 0;
  return TIME_to_ulonglong(&ltime);
}

my_decimal *
Item_func_hybrid_field_type::val_decimal_from_date_op(my_decimal *dec)
{
  MYSQL_TIME ltime;
  if (date_op_with_null_check(&ltime))
  {
    my_decimal_set_zero(dec);
    return 0;
  }
  return date2my_decimal(&ltime, dec);
}


String *Item_func_hybrid_field_type::val_str_from_time_op(String *str)
{
  MYSQL_TIME ltime;
  if (time_op_with_null_check(&ltime) ||
      (null_value= my_TIME_to_str(&ltime, str, decimals)))
    return NULL;
  return str;
}

double Item_func_hybrid_field_type::val_real_from_time_op()
{
  MYSQL_TIME ltime;
  return time_op_with_null_check(&ltime) ? 0 : TIME_to_double(&ltime);
}

longlong Item_func_hybrid_field_type::val_int_from_time_op()
{
  MYSQL_TIME ltime;
  return time_op_with_null_check(&ltime) ? 0 : TIME_to_ulonglong(&ltime);
}

my_decimal *
Item_func_hybrid_field_type::val_decimal_from_time_op(my_decimal *dec)
{
  MYSQL_TIME ltime;
  if (time_op_with_null_check(&ltime))
  {
    my_decimal_set_zero(dec);
    return 0;
  }
  return date2my_decimal(&ltime, dec);
}


double Item_func_hybrid_field_type::val_real_from_str_op()
{
  String *res= str_op_with_null_check(&str_value);
  return res ? double_from_string_with_check(res) : 0.0;
}

longlong Item_func_hybrid_field_type::val_int_from_str_op()
{
  String *res= str_op_with_null_check(&str_value);
  return res ? longlong_from_string_with_check(res) : 0;
}

my_decimal *
Item_func_hybrid_field_type::val_decimal_from_str_op(my_decimal *decimal_value)
{
  String *res= str_op_with_null_check(&str_value);
  return res ? decimal_from_string_with_check(decimal_value, res) : 0;
}

bool Item_func_hybrid_field_type::get_date_from_str_op(MYSQL_TIME *ltime,
                                                       ulonglong fuzzydate)
{
  StringBuffer<40> tmp;
  String *res;
  if (!(res= str_op_with_null_check(&tmp)) ||
      str_to_datetime_with_warn(res->charset(), res->ptr(), res->length(),
                                ltime, fuzzydate))
    return make_zero_mysql_time(ltime, fuzzydate);
  return (null_value= 0);
}


void Item_func_signed::print(String *str, enum_query_type query_type)
{
  str->append(STRING_WITH_LEN("cast("));
  args[0]->print(str, query_type);
  str->append(STRING_WITH_LEN(" as signed)"));

}


void Item_func_unsigned::print(String *str, enum_query_type query_type)
{
  str->append(STRING_WITH_LEN("cast("));
  args[0]->print(str, query_type);
  str->append(STRING_WITH_LEN(" as unsigned)"));

}


String *Item_decimal_typecast::val_str(String *str)
{
  my_decimal tmp_buf, *tmp= val_decimal(&tmp_buf);
  if (null_value)
    return NULL;
  my_decimal2string(E_DEC_FATAL_ERROR, tmp, 0, 0, 0, str);
  return str;
}


double Item_decimal_typecast::val_real()
{
  my_decimal tmp_buf, *tmp= val_decimal(&tmp_buf);
  double res;
  if (null_value)
    return 0.0;
  my_decimal2double(E_DEC_FATAL_ERROR, tmp, &res);
  return res;
}


longlong Item_decimal_typecast::val_int()
{
  my_decimal tmp_buf, *tmp= val_decimal(&tmp_buf);
  longlong res;
  if (null_value)
    return 0;
  my_decimal2int(E_DEC_FATAL_ERROR, tmp, unsigned_flag, &res);
  return res;
}


my_decimal *Item_decimal_typecast::val_decimal(my_decimal *dec)
{
  my_decimal tmp_buf, *tmp= args[0]->val_decimal(&tmp_buf);
  bool sign;
  uint precision;

  if ((null_value= args[0]->null_value))
    return NULL;
  my_decimal_round(E_DEC_FATAL_ERROR, tmp, decimals, FALSE, dec);
  sign= dec->sign();
  if (unsigned_flag)
  {
    if (sign)
    {
      my_decimal_set_zero(dec);
      goto err;
    }
  }
  precision= my_decimal_length_to_precision(max_length,
                                            decimals, unsigned_flag);
  if (precision - decimals < (uint) my_decimal_intg(dec))
  {
    max_my_decimal(dec, precision, decimals);
    dec->sign(sign);
    goto err;
  }
  return dec;

err:
  THD *thd= current_thd;
  push_warning_printf(thd, Sql_condition::WARN_LEVEL_WARN,
                      ER_WARN_DATA_OUT_OF_RANGE,
                      ER_THD(thd, ER_WARN_DATA_OUT_OF_RANGE),
                      name.str, 1L);
  return dec;
}


void Item_decimal_typecast::print(String *str, enum_query_type query_type)
{
  char len_buf[20*3 + 1];
  char *end;

  uint precision= my_decimal_length_to_precision(max_length, decimals,
                                                 unsigned_flag);
  str->append(STRING_WITH_LEN("cast("));
  args[0]->print(str, query_type);
  str->append(STRING_WITH_LEN(" as decimal("));

  end=int10_to_str(precision, len_buf,10);
  str->append(len_buf, (uint32) (end - len_buf));

  str->append(',');

  end=int10_to_str(decimals, len_buf,10);
  str->append(len_buf, (uint32) (end - len_buf));

  str->append(')');
  str->append(')');
}


double Item_real_typecast::val_real_with_truncate(double max_value)
{
  int error;
  double tmp= args[0]->val_real();
  if ((null_value= args[0]->null_value))
    return 0.0;

  if (unlikely((error= truncate_double(&tmp, max_length, decimals,
                                       false/*unsigned_flag*/, max_value))))
  {
    /*
      We don't want automatic escalation from a warning to an error
      in this scenario:
        INSERT INTO t1 (float_field) VALUES (CAST(1e100 AS FLOAT));
      The above statement should work even in the strict mode.
      So let's use a note rather than a warning.
    */
    THD *thd= current_thd;
    push_warning_printf(thd,
                        Sql_condition::WARN_LEVEL_NOTE,
                        ER_WARN_DATA_OUT_OF_RANGE,
                        ER_THD(thd, ER_WARN_DATA_OUT_OF_RANGE),
                        name.str, (ulong) 1);
    if (error < 0)
    {
      null_value= 1;                            // Illegal value
      tmp= 0.0;
    }
  }
  return tmp;
}


void Item_real_typecast::print(String *str, enum_query_type query_type)
{
  char len_buf[20*3 + 1];
  char *end;

  str->append(STRING_WITH_LEN("cast("));
  args[0]->print(str, query_type);
  str->append(STRING_WITH_LEN(" as "));
  str->append(type_handler()->name().ptr());
  if (decimals != NOT_FIXED_DEC)
  {
    str->append('(');
    end= int10_to_str(max_length, len_buf,10);
    str->append(len_buf, (uint32) (end - len_buf));
    str->append(',');
    end= int10_to_str(decimals, len_buf,10);
    str->append(len_buf, (uint32) (end - len_buf));
    str->append(')');
  }
  str->append(')');
}

double Item_func_plus::real_op()
{
  double value= args[0]->val_real() + args[1]->val_real();
  if ((null_value=args[0]->null_value || args[1]->null_value))
    return 0.0;
  return check_float_overflow(value);
}


longlong Item_func_plus::int_op()
{
  longlong val0= args[0]->val_int();
  longlong val1= args[1]->val_int();
  longlong res= val0 + val1;
  bool     res_unsigned= FALSE;

  if ((null_value= args[0]->null_value || args[1]->null_value))
    return 0;

  /*
    First check whether the result can be represented as a
    (bool unsigned_flag, longlong value) pair, then check if it is compatible
    with this Item's unsigned_flag by calling check_integer_overflow().
  */
  if (args[0]->unsigned_flag)
  {
    if (args[1]->unsigned_flag || val1 >= 0)
    {
      if (test_if_sum_overflows_ull((ulonglong) val0, (ulonglong) val1))
        goto err;
      res_unsigned= TRUE;
    }
    else
    {
      /* val1 is negative */
      if ((ulonglong) val0 > (ulonglong) LONGLONG_MAX)
        res_unsigned= TRUE;
    }
  }
  else
  {
    if (args[1]->unsigned_flag)
    {
      if (val0 >= 0)
      {
        if (test_if_sum_overflows_ull((ulonglong) val0, (ulonglong) val1))
          goto err;
        res_unsigned= TRUE;
      }
      else
      {
        if ((ulonglong) val1 > (ulonglong) LONGLONG_MAX)
          res_unsigned= TRUE;
      }
    }
    else
    {
      if (val0 >=0 && val1 >= 0)
        res_unsigned= TRUE;
      else if (val0 < 0 && val1 < 0 && res >= 0)
        goto err;
    }
  }
  return check_integer_overflow(res, res_unsigned);

err:
  return raise_integer_overflow();
}


/**
  Calculate plus of two decimals.

  @param decimal_value	Buffer that can be used to store result

  @retval
    0  Value was NULL;  In this case null_value is set
  @retval
    \# Value of operation as a decimal
*/

my_decimal *Item_func_plus::decimal_op(my_decimal *decimal_value)
{
  my_decimal value1, *val1;
  my_decimal value2, *val2;
  val1= args[0]->val_decimal(&value1);
  if ((null_value= args[0]->null_value))
    return 0;
  val2= args[1]->val_decimal(&value2);
  if (!(null_value= (args[1]->null_value ||
                     check_decimal_overflow(my_decimal_add(E_DEC_FATAL_ERROR &
                                                           ~E_DEC_OVERFLOW,
                                                           decimal_value,
                                                           val1, val2)) > 3)))
    return decimal_value;
  return 0;
}

/**
  Set precision of results for additive operations (+ and -)
*/
void Item_func_additive_op::result_precision()
{
  decimals= MY_MAX(args[0]->decimal_scale(), args[1]->decimal_scale());
  int arg1_int= args[0]->decimal_precision() - args[0]->decimal_scale();
  int arg2_int= args[1]->decimal_precision() - args[1]->decimal_scale();
  int precision= MY_MAX(arg1_int, arg2_int) + 1 + decimals;

  DBUG_ASSERT(arg1_int >= 0);
  DBUG_ASSERT(arg2_int >= 0);

  max_length= my_decimal_precision_to_length_no_truncation(precision, decimals,
                                                           unsigned_flag);
}


/**
  The following function is here to allow the user to force
  subtraction of UNSIGNED BIGINT to return negative values.
*/
void Item_func_minus::fix_unsigned_flag()
{
  if (unsigned_flag &&
      (current_thd->variables.sql_mode & MODE_NO_UNSIGNED_SUBTRACTION))
    unsigned_flag=0;
}


bool Item_func_minus::fix_length_and_dec()
{
<<<<<<< HEAD
  DBUG_ENTER("Item_func_minus::fix_length_and_dec");
  DBUG_PRINT("info", ("name %s", func_name()));
  const Type_aggregator *aggregator= &type_handler_data->m_type_aggregator_for_minus;
  DBUG_EXECUTE_IF("num_op", aggregator= &type_handler_data->m_type_aggregator_non_commutative_test;);
  DBUG_ASSERT(!aggregator->is_commutative());
  if (fix_type_handler(aggregator))
    DBUG_RETURN(TRUE);
  if (Item_func_minus::type_handler()->Item_func_minus_fix_length_and_dec(this))
    DBUG_RETURN(TRUE);
  DBUG_PRINT("info", ("Type: %s", type_handler()->name().ptr()));
  m_sql_mode_dependency= Item_func::value_depends_on_sql_mode();
  if (unsigned_flag)
  {
    m_sql_mode_dependency|= Sql_mode_dependency(0,MODE_NO_UNSIGNED_SUBTRACTION);
    if (current_thd->variables.sql_mode & MODE_NO_UNSIGNED_SUBTRACTION)
      unsigned_flag= false;
  }
  DBUG_RETURN(FALSE);
=======
  if (Item_num_op::fix_length_and_dec())
    return TRUE;
  if ((m_depends_on_sql_mode_no_unsigned_subtraction= unsigned_flag) &&
      (current_thd->variables.sql_mode & MODE_NO_UNSIGNED_SUBTRACTION))
    unsigned_flag= false;
  return FALSE;
>>>>>>> 879c9ddc
}


Sql_mode_dependency Item_func_minus::value_depends_on_sql_mode() const
{
  Sql_mode_dependency dep= Item_func_additive_op::value_depends_on_sql_mode();
  if (m_depends_on_sql_mode_no_unsigned_subtraction)
    dep|= Sql_mode_dependency(0, MODE_NO_UNSIGNED_SUBTRACTION);
  return dep;
}


double Item_func_minus::real_op()
{
  double value= args[0]->val_real() - args[1]->val_real();
  if ((null_value=args[0]->null_value || args[1]->null_value))
    return 0.0;
  return check_float_overflow(value);
}


longlong Item_func_minus::int_op()
{
  longlong val0= args[0]->val_int();
  longlong val1= args[1]->val_int();
  longlong res= val0 - val1;
  bool     res_unsigned= FALSE;

  if ((null_value= args[0]->null_value || args[1]->null_value))
    return 0;

  /*
    First check whether the result can be represented as a
    (bool unsigned_flag, longlong value) pair, then check if it is compatible
    with this Item's unsigned_flag by calling check_integer_overflow().
  */
  if (args[0]->unsigned_flag)
  {
    if (args[1]->unsigned_flag)
    {
      if ((ulonglong) val0 < (ulonglong) val1)
      {
        if (res >= 0)
          goto err;
      }
      else
        res_unsigned= TRUE;
    }
    else
    {
      if (val1 >= 0)
      {
        if ((ulonglong) val0 > (ulonglong) val1)
          res_unsigned= TRUE;
      }
      else
      {
        if (test_if_sum_overflows_ull((ulonglong) val0, (ulonglong) -val1))
          goto err;
        res_unsigned= TRUE;
      }
    }
  }
  else
  {
    if (args[1]->unsigned_flag)
    {
      if ((ulonglong) (val0 - LONGLONG_MIN) < (ulonglong) val1)
        goto err;
    }
    else
    {
      if (val0 > 0 && val1 < 0)
        res_unsigned= TRUE;
      else if (val0 < 0 && val1 > 0 && res >= 0)
        goto err;
    }
  }
  return check_integer_overflow(res, res_unsigned);

err:
  return raise_integer_overflow();
}


/**
  See Item_func_plus::decimal_op for comments.
*/

my_decimal *Item_func_minus::decimal_op(my_decimal *decimal_value)
{
  my_decimal value1, *val1;
  my_decimal value2, *val2= 

  val1= args[0]->val_decimal(&value1);
  if ((null_value= args[0]->null_value))
    return 0;
  val2= args[1]->val_decimal(&value2);
  if (!(null_value= (args[1]->null_value ||
                     (check_decimal_overflow(my_decimal_sub(E_DEC_FATAL_ERROR &
                                                            ~E_DEC_OVERFLOW,
                                                            decimal_value, val1,
                                                            val2)) > 3))))
    return decimal_value;
  return 0;
}


double Item_func_mul::real_op()
{
  DBUG_ASSERT(fixed == 1);
  double value= args[0]->val_real() * args[1]->val_real();
  if ((null_value=args[0]->null_value || args[1]->null_value))
    return 0.0;
  return check_float_overflow(value);
}


longlong Item_func_mul::int_op()
{
  DBUG_ASSERT(fixed == 1);
  longlong a= args[0]->val_int();
  longlong b= args[1]->val_int();
  longlong res;
  ulonglong res0, res1;
  ulong a0, a1, b0, b1;
  bool     res_unsigned= FALSE;
  bool     a_negative= FALSE, b_negative= FALSE;

  if ((null_value= args[0]->null_value || args[1]->null_value))
    return 0;

  /*
    First check whether the result can be represented as a
    (bool unsigned_flag, longlong value) pair, then check if it is compatible
    with this Item's unsigned_flag by calling check_integer_overflow().

    Let a = a1 * 2^32 + a0 and b = b1 * 2^32 + b0. Then
    a * b = (a1 * 2^32 + a0) * (b1 * 2^32 + b0) = a1 * b1 * 2^64 +
            + (a1 * b0 + a0 * b1) * 2^32 + a0 * b0;
    We can determine if the above sum overflows the ulonglong range by
    sequentially checking the following conditions:
    1. If both a1 and b1 are non-zero.
    2. Otherwise, if (a1 * b0 + a0 * b1) is greater than ULONG_MAX.
    3. Otherwise, if (a1 * b0 + a0 * b1) * 2^32 + a0 * b0 is greater than
    ULONGLONG_MAX.

    Since we also have to take the unsigned_flag for a and b into account,
    it is easier to first work with absolute values and set the
    correct sign later.
  */
  if (!args[0]->unsigned_flag && a < 0)
  {
    a_negative= TRUE;
    a= -a;
  }
  if (!args[1]->unsigned_flag && b < 0)
  {
    b_negative= TRUE;
    b= -b;
  }

  a0= 0xFFFFFFFFUL & a;
  a1= ((ulonglong) a) >> 32;
  b0= 0xFFFFFFFFUL & b;
  b1= ((ulonglong) b) >> 32;

  if (a1 && b1)
    goto err;

  res1= (ulonglong) a1 * b0 + (ulonglong) a0 * b1;
  if (res1 > 0xFFFFFFFFUL)
    goto err;

  res1= res1 << 32;
  res0= (ulonglong) a0 * b0;

  if (test_if_sum_overflows_ull(res1, res0))
    goto err;
  res= res1 + res0;

  if (a_negative != b_negative)
  {
    if ((ulonglong) res > (ulonglong) LONGLONG_MIN + 1)
      goto err;
    res= -res;
  }
  else
    res_unsigned= TRUE;

  return check_integer_overflow(res, res_unsigned);

err:
  return raise_integer_overflow();
}


/** See Item_func_plus::decimal_op for comments. */

my_decimal *Item_func_mul::decimal_op(my_decimal *decimal_value)
{
  my_decimal value1, *val1;
  my_decimal value2, *val2;
  val1= args[0]->val_decimal(&value1);
  if ((null_value= args[0]->null_value))
    return 0;
  val2= args[1]->val_decimal(&value2);
  if (!(null_value= (args[1]->null_value ||
                     (check_decimal_overflow(my_decimal_mul(E_DEC_FATAL_ERROR &
                                                            ~E_DEC_OVERFLOW,
                                                            decimal_value, val1,
                                                            val2)) > 3))))
    return decimal_value;
  return 0;
}


void Item_func_mul::result_precision()
{
  decimals= MY_MIN(args[0]->decimal_scale() + args[1]->decimal_scale(),
                   DECIMAL_MAX_SCALE);
  uint est_prec = args[0]->decimal_precision() + args[1]->decimal_precision();
  uint precision= MY_MIN(est_prec, DECIMAL_MAX_PRECISION);
  max_length= my_decimal_precision_to_length_no_truncation(precision, decimals,
                                                           unsigned_flag);
}


bool Item_func_mul::fix_length_and_dec(void)
{
  DBUG_ENTER("Item_func_mul::fix_length_and_dec");
  DBUG_PRINT("info", ("name %s", func_name()));
  const Type_aggregator *aggregator= &type_handler_data->m_type_aggregator_for_mul;
  DBUG_EXECUTE_IF("num_op", aggregator= &type_handler_data->m_type_aggregator_for_result;);
  DBUG_ASSERT(aggregator->is_commutative());
  if (fix_type_handler(aggregator))
    DBUG_RETURN(TRUE);
  if (Item_func_mul::type_handler()->Item_func_mul_fix_length_and_dec(this))
    DBUG_RETURN(TRUE);
  DBUG_PRINT("info", ("Type: %s", type_handler()->name().ptr()));
  DBUG_RETURN(FALSE);
}


double Item_func_div::real_op()
{
  DBUG_ASSERT(fixed == 1);
  double value= args[0]->val_real();
  double val2= args[1]->val_real();
  if ((null_value= args[0]->null_value || args[1]->null_value))
    return 0.0;
  if (val2 == 0.0)
  {
    signal_divide_by_null();
    return 0.0;
  }
  return check_float_overflow(value/val2);
}


my_decimal *Item_func_div::decimal_op(my_decimal *decimal_value)
{
  my_decimal value1, *val1;
  my_decimal value2, *val2;
  int err;

  val1= args[0]->val_decimal(&value1);
  if ((null_value= args[0]->null_value))
    return 0;
  val2= args[1]->val_decimal(&value2);
  if ((null_value= args[1]->null_value))
    return 0;
  if ((err= check_decimal_overflow(my_decimal_div(E_DEC_FATAL_ERROR &
                                                  ~E_DEC_OVERFLOW &
                                                  ~E_DEC_DIV_ZERO,
                                                  decimal_value,
                                                  val1, val2,
                                                  prec_increment))) > 3)
  {
    if (err == E_DEC_DIV_ZERO)
      signal_divide_by_null();
    null_value= 1;
    return 0;
  }
  return decimal_value;
}


void Item_func_div::result_precision()
{
  /*
    We need to add args[1]->divisor_precision_increment(),
    to properly handle the cases like this:
      SELECT 5.05 / 0.014; -> 360.714286
    i.e. when the divisor has a zero integer part
    and non-zero digits appear only after the decimal point.
    Precision in this example is calculated as
      args[0]->decimal_precision()           +  // 3
      args[1]->divisor_precision_increment() +  // 3
      prec_increment                            // 4
    which gives 10 decimals digits.
  */
  uint precision=MY_MIN(args[0]->decimal_precision() + 
                     args[1]->divisor_precision_increment() + prec_increment,
                     DECIMAL_MAX_PRECISION);
  decimals= MY_MIN(args[0]->decimal_scale() + prec_increment, DECIMAL_MAX_SCALE);
  max_length= my_decimal_precision_to_length_no_truncation(precision, decimals,
                                                           unsigned_flag);
}


void Item_func_div::fix_length_and_dec_double(void)
{
  Item_num_op::fix_length_and_dec_double();
  decimals= MY_MAX(args[0]->decimals, args[1]->decimals) + prec_increment;
  set_if_smaller(decimals, NOT_FIXED_DEC);
  uint tmp= float_length(decimals);
  if (decimals == NOT_FIXED_DEC)
    max_length= tmp;
  else
  {
    max_length=args[0]->max_length - args[0]->decimals + decimals;
    set_if_smaller(max_length, tmp);
  }
}


void Item_func_div::fix_length_and_dec_int(void)
{
  set_handler(&type_handler_newdecimal);
  DBUG_PRINT("info", ("Type changed: %s", type_handler()->name().ptr()));
  Item_num_op::fix_length_and_dec_decimal();
}


bool Item_func_div::fix_length_and_dec()
{
  DBUG_ENTER("Item_func_div::fix_length_and_dec");
  DBUG_PRINT("info", ("name %s", func_name()));
  prec_increment= current_thd->variables.div_precincrement;
  maybe_null= 1; // devision by zero

  const Type_aggregator *aggregator= &type_handler_data->m_type_aggregator_for_div;
  DBUG_EXECUTE_IF("num_op", aggregator= &type_handler_data->m_type_aggregator_non_commutative_test;);
  DBUG_ASSERT(!aggregator->is_commutative());
  if (fix_type_handler(aggregator))
    DBUG_RETURN(TRUE);
  if (Item_func_div::type_handler()->Item_func_div_fix_length_and_dec(this))
    DBUG_RETURN(TRUE);
  DBUG_PRINT("info", ("Type: %s", type_handler()->name().ptr()));
  DBUG_RETURN(FALSE);
}


/* Integer division */
longlong Item_func_int_div::val_int()
{
  DBUG_ASSERT(fixed == 1);

  /*
    Perform division using DECIMAL math if either of the operands has a
    non-integer type
  */
  if (args[0]->result_type() != INT_RESULT ||
      args[1]->result_type() != INT_RESULT)
  {
    my_decimal tmp;
    my_decimal *val0p= args[0]->val_decimal(&tmp);
    if ((null_value= args[0]->null_value))
      return 0;
    my_decimal val0= *val0p;

    my_decimal *val1p= args[1]->val_decimal(&tmp);
    if ((null_value= args[1]->null_value))
      return 0;
    my_decimal val1= *val1p;

    int err;
    if ((err= my_decimal_div(E_DEC_FATAL_ERROR & ~E_DEC_DIV_ZERO, &tmp,
                             &val0, &val1, 0)) > 3)
    {
      if (err == E_DEC_DIV_ZERO)
        signal_divide_by_null();
      return 0;
    }

    my_decimal truncated;
    const bool do_truncate= true;
    if (my_decimal_round(E_DEC_FATAL_ERROR, &tmp, 0, do_truncate, &truncated))
      DBUG_ASSERT(false);

    longlong res;
    if (my_decimal2int(E_DEC_FATAL_ERROR, &truncated, unsigned_flag, &res) &
        E_DEC_OVERFLOW)
      raise_integer_overflow();
    return res;
  }
  
  longlong val0=args[0]->val_int();
  longlong val1=args[1]->val_int();
  bool val0_negative, val1_negative, res_negative;
  ulonglong uval0, uval1, res;
  if ((null_value= (args[0]->null_value || args[1]->null_value)))
    return 0;
  if (val1 == 0)
  {
    signal_divide_by_null();
    return 0;
  }

  val0_negative= !args[0]->unsigned_flag && val0 < 0;
  val1_negative= !args[1]->unsigned_flag && val1 < 0;
  res_negative= val0_negative != val1_negative;
  uval0= (ulonglong) (val0_negative ? -val0 : val0);
  uval1= (ulonglong) (val1_negative ? -val1 : val1);
  res= uval0 / uval1;
  if (res_negative)
  {
    if (res > (ulonglong) LONGLONG_MAX)
      return raise_integer_overflow();
    res= (ulonglong) (-(longlong) res);
  }
  return check_integer_overflow(res, !res_negative);
}


bool Item_func_int_div::fix_length_and_dec()
{
  uint32 prec= args[0]->decimal_int_part();
  set_if_smaller(prec, MY_INT64_NUM_DECIMAL_DIGITS);
  fix_char_length(prec);
  maybe_null=1;
  unsigned_flag=args[0]->unsigned_flag | args[1]->unsigned_flag;
  return false;
}


longlong Item_func_mod::int_op()
{
  DBUG_ASSERT(fixed == 1);
  longlong val0= args[0]->val_int();
  longlong val1= args[1]->val_int();
  bool val0_negative, val1_negative;
  ulonglong uval0, uval1;
  ulonglong res;

  if ((null_value= args[0]->null_value || args[1]->null_value))
    return 0; /* purecov: inspected */
  if (val1 == 0)
  {
    signal_divide_by_null();
    return 0;
  }

  /*
    '%' is calculated by integer division internally. Since dividing
    LONGLONG_MIN by -1 generates SIGFPE, we calculate using unsigned values and
    then adjust the sign appropriately.
  */
  val0_negative= !args[0]->unsigned_flag && val0 < 0;
  val1_negative= !args[1]->unsigned_flag && val1 < 0;
  uval0= (ulonglong) (val0_negative ? -val0 : val0);
  uval1= (ulonglong) (val1_negative ? -val1 : val1);
  res= uval0 % uval1;
  return check_integer_overflow(val0_negative ? -(longlong) res : res,
                                !val0_negative);
}

double Item_func_mod::real_op()
{
  DBUG_ASSERT(fixed == 1);
  double value= args[0]->val_real();
  double val2=  args[1]->val_real();
  if ((null_value= args[0]->null_value || args[1]->null_value))
    return 0.0; /* purecov: inspected */
  if (val2 == 0.0)
  {
    signal_divide_by_null();
    return 0.0;
  }
  return fmod(value,val2);
}


my_decimal *Item_func_mod::decimal_op(my_decimal *decimal_value)
{
  my_decimal value1, *val1;
  my_decimal value2, *val2;

  val1= args[0]->val_decimal(&value1);
  if ((null_value= args[0]->null_value))
    return 0;
  val2= args[1]->val_decimal(&value2);
  if ((null_value= args[1]->null_value))
    return 0;
  switch (my_decimal_mod(E_DEC_FATAL_ERROR & ~E_DEC_DIV_ZERO, decimal_value,
                         val1, val2)) {
  case E_DEC_TRUNCATED:
  case E_DEC_OK:
    return decimal_value;
  case E_DEC_DIV_ZERO:
    signal_divide_by_null();
    /* fall through */
  default:
    null_value= 1;
    return 0;
  }
}


void Item_func_mod::result_precision()
{
  decimals= MY_MAX(args[0]->decimal_scale(), args[1]->decimal_scale());
  max_length= MY_MAX(args[0]->max_length, args[1]->max_length);
}


bool Item_func_mod::fix_length_and_dec()
{
  DBUG_ENTER("Item_func_mod::fix_length_and_dec");
  DBUG_PRINT("info", ("name %s", func_name()));
  maybe_null= true; // division by zero
  const Type_aggregator *aggregator= &type_handler_data->m_type_aggregator_for_mod;
  DBUG_EXECUTE_IF("num_op", aggregator= &type_handler_data->m_type_aggregator_non_commutative_test;);
  DBUG_ASSERT(!aggregator->is_commutative());
  if (fix_type_handler(aggregator))
    DBUG_RETURN(TRUE);
  if (Item_func_mod::type_handler()->Item_func_mod_fix_length_and_dec(this))
    DBUG_RETURN(TRUE);
  DBUG_PRINT("info", ("Type: %s", type_handler()->name().ptr()));
  DBUG_RETURN(FALSE);
}


double Item_func_neg::real_op()
{
  double value= args[0]->val_real();
  null_value= args[0]->null_value;
  return -value;
}


longlong Item_func_neg::int_op()
{
  longlong value= args[0]->val_int();
  if ((null_value= args[0]->null_value))
    return 0;
  if (args[0]->unsigned_flag &&
      (ulonglong) value > (ulonglong) LONGLONG_MAX + 1)
    return raise_integer_overflow();

  if (value == LONGLONG_MIN)
  {
    if (args[0]->unsigned_flag != unsigned_flag)
      /* negation of LONGLONG_MIN is LONGLONG_MIN. */
      return LONGLONG_MIN; 
    else
      return raise_integer_overflow();
  }

  return check_integer_overflow(-value, !args[0]->unsigned_flag && value < 0);
}


my_decimal *Item_func_neg::decimal_op(my_decimal *decimal_value)
{
  my_decimal val, *value= args[0]->val_decimal(&val);
  if (!(null_value= args[0]->null_value))
  {
    my_decimal2decimal(value, decimal_value);
    my_decimal_neg(decimal_value);
    return decimal_value;
  }
  return 0;
}


void Item_func_neg::fix_length_and_dec_int()
{
  max_length= args[0]->max_length + 1;
  set_handler(type_handler_long_or_longlong());

  /*
    If this is in integer context keep the context as integer if possible
    (This is how multiplication and other integer functions works)
    Use val() to get value as arg_type doesn't mean that item is
    Item_int or Item_float due to existence of Item_param.
  */
  if (args[0]->const_item())
  {
    longlong val= args[0]->val_int();
    if ((ulonglong) val >= (ulonglong) LONGLONG_MIN &&
        ((ulonglong) val != (ulonglong) LONGLONG_MIN ||
          args[0]->type() != INT_ITEM))        
    {
      /*
        Ensure that result is converted to DECIMAL, as longlong can't hold
        the negated number
      */
      set_handler_by_result_type(DECIMAL_RESULT);
      DBUG_PRINT("info", ("Type changed: DECIMAL_RESULT"));
    }
  }
  unsigned_flag= false;
}


void Item_func_neg::fix_length_and_dec_double()
{
  set_handler(&type_handler_double);
  decimals= args[0]->decimals; // Preserve NOT_FIXED_DEC
  max_length= args[0]->max_length + 1;
  // Limit length with something reasonable
  uint32 mlen= type_handler()->max_display_length(this);
  set_if_smaller(max_length, mlen);
  unsigned_flag= false;
}


void Item_func_neg::fix_length_and_dec_decimal()
{
  set_handler(&type_handler_newdecimal);
  decimals= args[0]->decimal_scale(); // Do not preserve NOT_FIXED_DEC
  max_length= args[0]->max_length + 1;
  unsigned_flag= false;
}


bool Item_func_neg::fix_length_and_dec()
{
  DBUG_ENTER("Item_func_neg::fix_length_and_dec");
  DBUG_PRINT("info", ("name %s", func_name()));
  if (args[0]->cast_to_int_type_handler()->
      Item_func_neg_fix_length_and_dec(this))
    DBUG_RETURN(TRUE);
  DBUG_PRINT("info", ("Type: %s", type_handler()->name().ptr()));
  DBUG_RETURN(FALSE);
}


double Item_func_abs::real_op()
{
  double value= args[0]->val_real();
  null_value= args[0]->null_value;
  return fabs(value);
}


longlong Item_func_abs::int_op()
{
  longlong value= args[0]->val_int();
  if ((null_value= args[0]->null_value))
    return 0;
  if (unsigned_flag)
    return value;
  /* -LONGLONG_MIN = LONGLONG_MAX + 1 => outside of signed longlong range */
  if (value == LONGLONG_MIN)
    return raise_integer_overflow();
  return (value >= 0) ? value : -value;
}


my_decimal *Item_func_abs::decimal_op(my_decimal *decimal_value)
{
  my_decimal val, *value= args[0]->val_decimal(&val);
  if (!(null_value= args[0]->null_value))
  {
    my_decimal2decimal(value, decimal_value);
    if (decimal_value->sign())
      my_decimal_neg(decimal_value);
    return decimal_value;
  }
  return 0;
}

void Item_func_abs::fix_length_and_dec_int()
{
  max_length= args[0]->max_length;
  unsigned_flag= args[0]->unsigned_flag;
  set_handler(type_handler_long_or_longlong());
}


void Item_func_abs::fix_length_and_dec_double()
{
  set_handler(&type_handler_double);
  decimals= args[0]->decimals; // Preserve NOT_FIXED_DEC
  max_length= float_length(decimals);
  unsigned_flag= args[0]->unsigned_flag;
}


void Item_func_abs::fix_length_and_dec_decimal()
{
  set_handler(&type_handler_newdecimal);
  decimals= args[0]->decimal_scale(); // Do not preserve NOT_FIXED_DEC
  max_length= args[0]->max_length;
  unsigned_flag= args[0]->unsigned_flag;
}


bool Item_func_abs::fix_length_and_dec()
{
  DBUG_ENTER("Item_func_abs::fix_length_and_dec");
  DBUG_PRINT("info", ("name %s", func_name()));
  if (args[0]->cast_to_int_type_handler()->
      Item_func_abs_fix_length_and_dec(this))
    DBUG_RETURN(TRUE);
  DBUG_PRINT("info", ("Type: %s", type_handler()->name().ptr()));
  DBUG_RETURN(FALSE);
}


/** Gateway to natural LOG function. */
double Item_func_ln::val_real()
{
  DBUG_ASSERT(fixed == 1);
  double value= args[0]->val_real();
  if ((null_value= args[0]->null_value))
    return 0.0;
  if (value <= 0.0)
  {
    signal_divide_by_null();
    return 0.0;
  }
  return log(value);
}

/** 
  Extended but so slower LOG function.

  We have to check if all values are > zero and first one is not one
  as these are the cases then result is not a number.
*/ 
double Item_func_log::val_real()
{
  DBUG_ASSERT(fixed == 1);
  double value= args[0]->val_real();
  if ((null_value= args[0]->null_value))
    return 0.0;
  if (value <= 0.0)
  {
    signal_divide_by_null();
    return 0.0;
  }
  if (arg_count == 2)
  {
    double value2= args[1]->val_real();
    if ((null_value= args[1]->null_value))
      return 0.0;
    if (value2 <= 0.0 || value == 1.0)
    {
      signal_divide_by_null();
      return 0.0;
    }
    return log(value2) / log(value);
  }
  return log(value);
}

double Item_func_log2::val_real()
{
  DBUG_ASSERT(fixed == 1);
  double value= args[0]->val_real();

  if ((null_value=args[0]->null_value))
    return 0.0;
  if (value <= 0.0)
  {
    signal_divide_by_null();
    return 0.0;
  }
  return log(value) / M_LN2;
}

double Item_func_log10::val_real()
{
  DBUG_ASSERT(fixed == 1);
  double value= args[0]->val_real();
  if ((null_value= args[0]->null_value))
    return 0.0;
  if (value <= 0.0)
  {
    signal_divide_by_null();
    return 0.0;
  }
  return log10(value);
}

double Item_func_exp::val_real()
{
  DBUG_ASSERT(fixed == 1);
  double value= args[0]->val_real();
  if ((null_value=args[0]->null_value))
    return 0.0; /* purecov: inspected */
  return check_float_overflow(exp(value));
}

double Item_func_sqrt::val_real()
{
  DBUG_ASSERT(fixed == 1);
  double value= args[0]->val_real();
  if ((null_value=(args[0]->null_value || value < 0)))
    return 0.0; /* purecov: inspected */
  return sqrt(value);
}

double Item_func_pow::val_real()
{
  DBUG_ASSERT(fixed == 1);
  double value= args[0]->val_real();
  double val2= args[1]->val_real();
  if ((null_value=(args[0]->null_value || args[1]->null_value)))
    return 0.0; /* purecov: inspected */
  return check_float_overflow(pow(value,val2));
}

// Trigonometric functions

double Item_func_acos::val_real()
{
  DBUG_ASSERT(fixed == 1);
  /* One can use this to defer SELECT processing. */
  DEBUG_SYNC(current_thd, "before_acos_function");
  // the volatile's for BUG #2338 to calm optimizer down (because of gcc's bug)
  volatile double value= args[0]->val_real();
  if ((null_value=(args[0]->null_value || (value < -1.0 || value > 1.0))))
    return 0.0;
  return acos(value);
}

double Item_func_asin::val_real()
{
  DBUG_ASSERT(fixed == 1);
  // the volatile's for BUG #2338 to calm optimizer down (because of gcc's bug)
  volatile double value= args[0]->val_real();
  if ((null_value=(args[0]->null_value || (value < -1.0 || value > 1.0))))
    return 0.0;
  return asin(value);
}

double Item_func_atan::val_real()
{
  DBUG_ASSERT(fixed == 1);
  double value= args[0]->val_real();
  if ((null_value=args[0]->null_value))
    return 0.0;
  if (arg_count == 2)
  {
    double val2= args[1]->val_real();
    if ((null_value=args[1]->null_value))
      return 0.0;
    return check_float_overflow(atan2(value,val2));
  }
  return atan(value);
}

double Item_func_cos::val_real()
{
  DBUG_ASSERT(fixed == 1);
  double value= args[0]->val_real();
  if ((null_value=args[0]->null_value))
    return 0.0;
  return cos(value);
}

double Item_func_sin::val_real()
{
  DBUG_ASSERT(fixed == 1);
  double value= args[0]->val_real();
  if ((null_value=args[0]->null_value))
    return 0.0;
  return sin(value);
}

double Item_func_tan::val_real()
{
  DBUG_ASSERT(fixed == 1);
  double value= args[0]->val_real();
  if ((null_value=args[0]->null_value))
    return 0.0;
  return check_float_overflow(tan(value));
}


double Item_func_cot::val_real()
{
  DBUG_ASSERT(fixed == 1);
  double value= args[0]->val_real();
  if ((null_value=args[0]->null_value))
    return 0.0;
  return check_float_overflow(1.0 / tan(value));
}


// Shift-functions, same as << and >> in C/C++


longlong Item_func_shift_left::val_int()
{
  DBUG_ASSERT(fixed == 1);
  uint shift;
  ulonglong res= ((ulonglong) args[0]->val_int() <<
		  (shift=(uint) args[1]->val_int()));
  if (args[0]->null_value || args[1]->null_value)
  {
    null_value=1;
    return 0;
  }
  null_value=0;
  return (shift < sizeof(longlong)*8 ? (longlong) res : 0);
}

longlong Item_func_shift_right::val_int()
{
  DBUG_ASSERT(fixed == 1);
  uint shift;
  ulonglong res= (ulonglong) args[0]->val_int() >>
    (shift=(uint) args[1]->val_int());
  if (args[0]->null_value || args[1]->null_value)
  {
    null_value=1;
    return 0;
  }
  null_value=0;
  return (shift < sizeof(longlong)*8 ? (longlong) res : 0);
}


longlong Item_func_bit_neg::val_int()
{
  DBUG_ASSERT(fixed == 1);
  ulonglong res= (ulonglong) args[0]->val_int();
  if ((null_value=args[0]->null_value))
    return 0;
  return ~res;
}


// Conversion functions

void Item_func_int_val::fix_length_and_dec_int_or_decimal()
{
  ulonglong tmp_max_length= (ulonglong ) args[0]->max_length - 
    (args[0]->decimals ? args[0]->decimals + 1 : 0) + 2;
  max_length= tmp_max_length > (ulonglong) UINT_MAX32 ?
    (uint32) UINT_MAX32 : (uint32) tmp_max_length;
  uint tmp= float_length(decimals);
  set_if_smaller(max_length,tmp);
  decimals= 0;

  /*
    -2 because in most high position can't be used any digit for longlong
    and one position for increasing value during operation
  */
  if (args[0]->max_length - args[0]->decimals >= DECIMAL_LONGLONG_DIGITS - 2)
  {
    set_handler(&type_handler_newdecimal);
  }
  else
  {
    unsigned_flag= args[0]->unsigned_flag;
    set_handler(type_handler_long_or_longlong());
  }
}


void Item_func_int_val::fix_length_and_dec_double()
{
  set_handler(&type_handler_double);
  max_length= float_length(0);
  decimals= 0;
}


bool Item_func_int_val::fix_length_and_dec()
{
  DBUG_ENTER("Item_func_int_val::fix_length_and_dec");
  DBUG_PRINT("info", ("name %s", func_name()));
  if (args[0]->cast_to_int_type_handler()->
      Item_func_int_val_fix_length_and_dec(this))
    DBUG_RETURN(TRUE);
  DBUG_PRINT("info", ("Type: %s", type_handler()->name().ptr()));
  DBUG_RETURN(FALSE);
}


longlong Item_func_ceiling::int_op()
{
  longlong result;
  switch (args[0]->result_type()) {
  case INT_RESULT:
    result= args[0]->val_int();
    null_value= args[0]->null_value;
    break;
  case DECIMAL_RESULT:
  {
    my_decimal dec_buf, *dec;
    if ((dec= Item_func_ceiling::decimal_op(&dec_buf)))
      my_decimal2int(E_DEC_FATAL_ERROR, dec, unsigned_flag, &result);
    else
      result= 0;
    break;
  }
  default:
    result= (longlong)Item_func_ceiling::real_op();
  };
  return result;
}


double Item_func_ceiling::real_op()
{
  /*
    the volatile's for BUG #3051 to calm optimizer down (because of gcc's
    bug)
  */
  volatile double value= args[0]->val_real();
  null_value= args[0]->null_value;
  return ceil(value);
}


my_decimal *Item_func_ceiling::decimal_op(my_decimal *decimal_value)
{
  my_decimal val, *value= args[0]->val_decimal(&val);
  if (!(null_value= (args[0]->null_value ||
                     my_decimal_ceiling(E_DEC_FATAL_ERROR, value,
                                        decimal_value) > 1)))
    return decimal_value;
  return 0;
}


longlong Item_func_floor::int_op()
{
  longlong result;
  switch (args[0]->result_type()) {
  case INT_RESULT:
    result= args[0]->val_int();
    null_value= args[0]->null_value;
    break;
  case DECIMAL_RESULT:
  {
    my_decimal dec_buf, *dec;
    if ((dec= Item_func_floor::decimal_op(&dec_buf)))
      my_decimal2int(E_DEC_FATAL_ERROR, dec, unsigned_flag, &result);
    else
      result= 0;
    break;
  }
  default:
    result= (longlong)Item_func_floor::real_op();
  };
  return result;
}


double Item_func_floor::real_op()
{
  /*
    the volatile's for BUG #3051 to calm optimizer down (because of gcc's
    bug)
  */
  volatile double value= args[0]->val_real();
  null_value= args[0]->null_value;
  return floor(value);
}


my_decimal *Item_func_floor::decimal_op(my_decimal *decimal_value)
{
  my_decimal val, *value= args[0]->val_decimal(&val);
  if (!(null_value= (args[0]->null_value ||
                     my_decimal_floor(E_DEC_FATAL_ERROR, value,
                                      decimal_value) > 1)))
    return decimal_value;
  return 0;
}


void Item_func_round::fix_length_and_dec_decimal(uint decimals_to_set)
{
  int decimals_delta= args[0]->decimals - decimals_to_set;
  int length_increase= (decimals_delta <= 0 || truncate) ? 0 : 1;
  int precision= args[0]->decimal_precision() + length_increase -
                                                decimals_delta;
  DBUG_ASSERT(decimals_to_set <= DECIMAL_MAX_SCALE);
  set_handler(&type_handler_newdecimal);
  unsigned_flag= args[0]->unsigned_flag;
  decimals= decimals_to_set;
  max_length= my_decimal_precision_to_length_no_truncation(precision,
                                                           decimals,
                                                           unsigned_flag);
}

void Item_func_round::fix_length_and_dec_double(uint decimals_to_set)
{
  set_handler(&type_handler_double);
  unsigned_flag= args[0]->unsigned_flag;
  decimals= decimals_to_set;
  max_length= float_length(decimals_to_set);
}


void Item_func_round::fix_arg_decimal()
{
  if (args[1]->const_item())
  {
    Longlong_hybrid dec= args[1]->to_longlong_hybrid();
    if (args[1]->null_value)
      fix_length_and_dec_double(NOT_FIXED_DEC);
    else
      fix_length_and_dec_decimal(dec.to_uint(DECIMAL_MAX_SCALE));
  }
  else
  {
    set_handler(&type_handler_newdecimal);
    unsigned_flag= args[0]->unsigned_flag;
    decimals= args[0]->decimals;
    max_length= float_length(args[0]->decimals) + 1;
  }
}


void Item_func_round::fix_arg_double()
{
  if (args[1]->const_item())
  {
    Longlong_hybrid dec= args[1]->to_longlong_hybrid();
    fix_length_and_dec_double(args[1]->null_value ? NOT_FIXED_DEC :
                              dec.to_uint(NOT_FIXED_DEC));
  }
  else
    fix_length_and_dec_double(args[0]->decimals);
}


void Item_func_round::fix_arg_int()
{
  if (args[1]->const_item())
  {
    Longlong_hybrid val1= args[1]->to_longlong_hybrid();
    if (args[1]->null_value)
      fix_length_and_dec_double(NOT_FIXED_DEC);
    else if ((!val1.to_uint(DECIMAL_MAX_SCALE) && truncate) ||
             args[0]->decimal_precision() < DECIMAL_LONGLONG_DIGITS)
    {
      // Length can increase in some cases: ROUND(9,-1) -> 10
      int length_can_increase= MY_TEST(!truncate && val1.neg());
      max_length= args[0]->max_length + length_can_increase;
      // Here we can keep INT_RESULT
      unsigned_flag= args[0]->unsigned_flag;
      decimals= 0;
      set_handler(type_handler_long_or_longlong());
    }
    else
      fix_length_and_dec_decimal(val1.to_uint(DECIMAL_MAX_SCALE));
  }
  else
    fix_length_and_dec_double(args[0]->decimals);
}


double my_double_round(double value, longlong dec, bool dec_unsigned,
                       bool truncate)
{
  double tmp;
  bool dec_negative= (dec < 0) && !dec_unsigned;
  ulonglong abs_dec= dec_negative ? -dec : dec;
  /*
    tmp2 is here to avoid return the value with 80 bit precision
    This will fix that the test round(0.1,1) = round(0.1,1) is true
    Tagging with volatile is no guarantee, it may still be optimized away...
  */
  volatile double tmp2;

  tmp=(abs_dec < array_elements(log_10) ?
       log_10[abs_dec] : pow(10.0,(double) abs_dec));

  // Pre-compute these, to avoid optimizing away e.g. 'floor(v/tmp) * tmp'.
  volatile double value_div_tmp= value / tmp;
  volatile double value_mul_tmp= value * tmp;

  if (!dec_negative && std::isinf(tmp)) // "dec" is too large positive number
    return value;

  if (dec_negative && std::isinf(tmp))
    tmp2= 0.0;
  else if (!dec_negative && std::isinf(value_mul_tmp))
    tmp2= value;
  else if (truncate)
  {
    if (value >= 0.0)
      tmp2= dec < 0 ? floor(value_div_tmp) * tmp : floor(value_mul_tmp) / tmp;
    else
      tmp2= dec < 0 ? ceil(value_div_tmp) * tmp : ceil(value_mul_tmp) / tmp;
  }
  else
    tmp2=dec < 0 ? rint(value_div_tmp) * tmp : rint(value_mul_tmp) / tmp;

  return tmp2;
}


double Item_func_round::real_op()
{
  double value= args[0]->val_real();

  if (!(null_value= args[0]->null_value))
  {
    longlong dec= args[1]->val_int();
    if (!(null_value= args[1]->null_value))
      return my_double_round(value, dec, args[1]->unsigned_flag, truncate);
  }
  return 0.0;
}

/*
  Rounds a given value to a power of 10 specified as the 'to' argument,
  avoiding overflows when the value is close to the ulonglong range boundary.
*/

static inline ulonglong my_unsigned_round(ulonglong value, ulonglong to)
{
  ulonglong tmp= value / to * to;
  return (value - tmp < (to >> 1)) ? tmp : tmp + to;
}


longlong Item_func_round::int_op()
{
  longlong value= args[0]->val_int();
  longlong dec= args[1]->val_int();
  decimals= 0;
  ulonglong abs_dec;
  if ((null_value= args[0]->null_value || args[1]->null_value))
    return 0;
  if ((dec >= 0) || args[1]->unsigned_flag)
    return value; // integer have not digits after point

  abs_dec= -dec;
  longlong tmp;
  
  if(abs_dec >= array_elements(log_10_int))
    return 0;
  
  tmp= log_10_int[abs_dec];
  
  if (truncate)
    value= (unsigned_flag) ?
      ((ulonglong) value / tmp) * tmp : (value / tmp) * tmp;
  else
    value= (unsigned_flag || value >= 0) ?
      my_unsigned_round((ulonglong) value, tmp) :
      -(longlong) my_unsigned_round((ulonglong) -value, tmp);
  return value;
}


my_decimal *Item_func_round::decimal_op(my_decimal *decimal_value)
{
  my_decimal val, *value= args[0]->val_decimal(&val);
  longlong dec= args[1]->val_int();
  if (dec >= 0 || args[1]->unsigned_flag)
    dec= MY_MIN((ulonglong) dec, decimals);
  else if (dec < INT_MIN)
    dec= INT_MIN;
    
  if (!(null_value= (args[0]->null_value || args[1]->null_value ||
                     my_decimal_round(E_DEC_FATAL_ERROR, value, (int) dec,
                                      truncate, decimal_value) > 1))) 
    return decimal_value;
  return 0;
}


void Item_func_rand::seed_random(Item *arg)
{
  /*
    TODO: do not do reinit 'rand' for every execute of PS/SP if
    args[0] is a constant.
  */
  uint32 tmp;
#ifdef WITH_WSREP
  THD *thd= current_thd;
  if (WSREP(thd))
  {
    if (thd->wsrep_exec_mode==REPL_RECV)
      tmp= thd->wsrep_rand;
    else
      tmp= thd->wsrep_rand= (uint32) arg->val_int();
   }
  else
#endif /* WITH_WSREP */
    tmp= (uint32) arg->val_int();

  my_rnd_init(rand, (uint32) (tmp*0x10001L+55555555L),
             (uint32) (tmp*0x10000001L));
}


bool Item_func_rand::fix_fields(THD *thd,Item **ref)
{
  if (Item_real_func::fix_fields(thd, ref))
    return TRUE;
  used_tables_cache|= RAND_TABLE_BIT;
  if (arg_count)
  {					// Only use argument once in query
    /*
      Allocate rand structure once: we must use thd->stmt_arena
      to create rand in proper mem_root if it's a prepared statement or
      stored procedure.

      No need to send a Rand log event if seed was given eg: RAND(seed),
      as it will be replicated in the query as such.
    */
    if (!rand && !(rand= (struct my_rnd_struct*)
                   thd->stmt_arena->alloc(sizeof(*rand))))
      return TRUE;
  }
  else
  {
    /*
      Save the seed only the first time RAND() is used in the query
      Once events are forwarded rather than recreated,
      the following can be skipped if inside the slave thread
    */
    if (!thd->rand_used)
    {
      thd->rand_used= 1;
      thd->rand_saved_seed1= thd->rand.seed1;
      thd->rand_saved_seed2= thd->rand.seed2;
    }
    rand= &thd->rand;
  }
  return FALSE;
}

void Item_func_rand::update_used_tables()
{
  Item_real_func::update_used_tables();
  used_tables_cache|= RAND_TABLE_BIT;
}


double Item_func_rand::val_real()
{
  DBUG_ASSERT(fixed == 1);
  if (arg_count)
  {
    if (!args[0]->const_item())
      seed_random(args[0]);
    else if (first_eval)
    {
      /*
        Constantness of args[0] may be set during JOIN::optimize(), if arg[0]
        is a field item of "constant" table. Thus, we have to evaluate
        seed_random() for constant arg there but not at the fix_fields method.
      */
      first_eval= FALSE;
      seed_random(args[0]);
    }
  }
  return my_rnd(rand);
}

longlong Item_func_sign::val_int()
{
  DBUG_ASSERT(fixed == 1);
  double value= args[0]->val_real();
  null_value=args[0]->null_value;
  return value < 0.0 ? -1 : (value > 0 ? 1 : 0);
}


double Item_func_units::val_real()
{
  DBUG_ASSERT(fixed == 1);
  double value= args[0]->val_real();
  if ((null_value=args[0]->null_value))
    return 0;
  return check_float_overflow(value * mul + add);
}


bool Item_func_min_max::fix_attributes(Item **items, uint nitems)
{
  bool rc= Item_func_min_max::type_handler()->
             Item_func_min_max_fix_attributes(current_thd, this, items, nitems);
  DBUG_ASSERT(!rc || current_thd->is_error());
  return rc;
}


/*
  Compare item arguments using DATETIME/DATE/TIME representation.

  DESCRIPTION
    Compare item arguments as DATETIME values and return the index of the
    least/greatest argument in the arguments array.
    The correct DATE/DATETIME value of the found argument is
    stored to the value pointer, if latter is provided.

  RETURN
   1	If one of arguments is NULL or there was a execution error
   0    Otherwise
*/

bool Item_func_min_max::get_date_native(MYSQL_TIME *ltime, ulonglong fuzzy_date)
{
  longlong UNINIT_VAR(min_max);
  DBUG_ASSERT(fixed == 1);

  for (uint i=0; i < arg_count ; i++)
  {
    longlong res= args[i]->val_datetime_packed();

    /* Check if we need to stop (because of error or KILL) and stop the loop */
    if (unlikely(args[i]->null_value))
      return (null_value= 1);

    if (i == 0 || (res < min_max ? cmp_sign : -cmp_sign) > 0)
      min_max= res;
  }
  unpack_time(min_max, ltime, mysql_timestamp_type());

  if (!(fuzzy_date & TIME_TIME_ONLY) &&
      unlikely((null_value= check_date_with_warn(ltime, fuzzy_date,
                                         MYSQL_TIMESTAMP_ERROR))))
    return true;

  return (null_value= 0);
}


bool Item_func_min_max::get_time_native(MYSQL_TIME *ltime)
{
  DBUG_ASSERT(fixed == 1);

  Time value(args[0]);
  if (!value.is_valid_time())
    return (null_value= true);

  for (uint i= 1; i < arg_count ; i++)
  {
    Time tmp(args[i]);
    if (!tmp.is_valid_time())
      return (null_value= true);

    int cmp= value.cmp(&tmp);
    if ((cmp_sign < 0 ? cmp : -cmp) < 0)
      value= tmp;
  }
  value.copy_to_mysql_time(ltime);
  return (null_value= 0);
}


String *Item_func_min_max::val_str_native(String *str)
{
  String *UNINIT_VAR(res);
  for (uint i=0; i < arg_count ; i++)
  {
    if (i == 0)
      res=args[i]->val_str(str);
    else
    {
      String *res2;
      res2= args[i]->val_str(res == str ? &tmp_value : str);
      if (res2)
      {
        int cmp= sortcmp(res,res2,collation.collation);
        if ((cmp_sign < 0 ? cmp : -cmp) < 0)
          res=res2;
      }
    }
    if ((null_value= args[i]->null_value))
      return 0;
  }
  res->set_charset(collation.collation);
  return res;
}


double Item_func_min_max::val_real_native()
{
  double value=0.0;
  for (uint i=0; i < arg_count ; i++)
  {
    if (i == 0)
      value= args[i]->val_real();
    else
    {
      double tmp= args[i]->val_real();
      if (!args[i]->null_value && (tmp < value ? cmp_sign : -cmp_sign) > 0)
	value=tmp;
    }
    if ((null_value= args[i]->null_value))
      break;
  }
  return value;
}


longlong Item_func_min_max::val_int_native()
{
  DBUG_ASSERT(fixed == 1);
  longlong value=0;
  for (uint i=0; i < arg_count ; i++)
  {
    if (i == 0)
      value=args[i]->val_int();
    else
    {
      longlong tmp=args[i]->val_int();
      if (!args[i]->null_value && (tmp < value ? cmp_sign : -cmp_sign) > 0)
	value=tmp;
    }
    if ((null_value= args[i]->null_value))
      break;
  }
  return value;
}


my_decimal *Item_func_min_max::val_decimal_native(my_decimal *dec)
{
  DBUG_ASSERT(fixed == 1);
  my_decimal tmp_buf, *tmp, *UNINIT_VAR(res);

  for (uint i=0; i < arg_count ; i++)
  {
    if (i == 0)
      res= args[i]->val_decimal(dec);
    else
    {
      tmp= args[i]->val_decimal(&tmp_buf);      // Zero if NULL
      if (tmp && (my_decimal_cmp(tmp, res) * cmp_sign) < 0)
      {
        if (tmp == &tmp_buf)
        {
          /* Move value out of tmp_buf as this will be reused on next loop */
          my_decimal2decimal(tmp, dec);
          res= dec;
        }
        else
          res= tmp;
      }
    }
    if ((null_value= args[i]->null_value))
    {
      res= 0;
      break;
    }
  }
  return res;
}


longlong Item_func_bit_length::val_int()
{
  DBUG_ASSERT(fixed == 1);
  String *res= args[0]->val_str(&value);
  return (null_value= !res) ? 0 : (longlong) res->length() * 8;
}


longlong Item_func_octet_length::val_int()
{
  DBUG_ASSERT(fixed == 1);
  String *res=args[0]->val_str(&value);
  if (!res)
  {
    null_value=1;
    return 0; /* purecov: inspected */
  }
  null_value=0;
  return (longlong) res->length();
}


longlong Item_func_char_length::val_int()
{
  DBUG_ASSERT(fixed == 1);
  String *res=args[0]->val_str(&value);
  if (!res)
  {
    null_value=1;
    return 0; /* purecov: inspected */
  }
  null_value=0;
  return (longlong) res->numchars();
}


longlong Item_func_coercibility::val_int()
{
  DBUG_ASSERT(fixed == 1);
  null_value= 0;
  return (longlong) args[0]->collation.derivation;
}


longlong Item_func_locate::val_int()
{
  DBUG_ASSERT(fixed == 1);
  String *a=args[0]->val_str(&value1);
  String *b=args[1]->val_str(&value2);
  if (!a || !b)
  {
    null_value=1;
    return 0; /* purecov: inspected */
  }
  null_value=0;
  /* must be longlong to avoid truncation */
  longlong start=  0; 
  longlong start0= 0;
  my_match_t match;

  if (arg_count == 3)
  {
    start0= start= args[2]->val_int() - 1;

    if ((start < 0) || (start > a->length()))
      return 0;

    /* start is now sufficiently valid to pass to charpos function */
    start= a->charpos((int) start);

    if (start + b->length() > a->length())
      return 0;
  }

  if (!b->length())				// Found empty string at start
    return start + 1;
  
  if (!cmp_collation.collation->coll->instr(cmp_collation.collation,
                                            a->ptr()+start,
                                            (uint) (a->length()-start),
                                            b->ptr(), b->length(),
                                            &match, 1))
    return 0;
  return (longlong) match.mb_len + start0 + 1;
}


void Item_func_locate::print(String *str, enum_query_type query_type)
{
  str->append(STRING_WITH_LEN("locate("));
  args[1]->print(str, query_type);
  str->append(',');
  args[0]->print(str, query_type);
  if (arg_count == 3)
  {
    str->append(',');
    args[2]->print(str, query_type);
  }
  str->append(')');
}


longlong Item_func_field::val_int()
{
  DBUG_ASSERT(fixed == 1);

  if (cmp_type == STRING_RESULT)
  {
    String *field;
    if (!(field= args[0]->val_str(&value)))
      return 0;
    for (uint i=1 ; i < arg_count ; i++)
    {
      String *tmp_value=args[i]->val_str(&tmp);
      if (tmp_value && !sortcmp(field,tmp_value,cmp_collation.collation))
        return (longlong) (i);
    }
  }
  else if (cmp_type == INT_RESULT)
  {
    longlong val= args[0]->val_int();
    if (args[0]->null_value)
      return 0;
    for (uint i=1; i < arg_count ; i++)
    {
      if (val == args[i]->val_int() && !args[i]->null_value)
        return (longlong) (i);
    }
  }
  else if (cmp_type == DECIMAL_RESULT)
  {
    my_decimal dec_arg_buf, *dec_arg,
               dec_buf, *dec= args[0]->val_decimal(&dec_buf);
    if (args[0]->null_value)
      return 0;
    for (uint i=1; i < arg_count; i++)
    {
      dec_arg= args[i]->val_decimal(&dec_arg_buf);
      if (!args[i]->null_value && !my_decimal_cmp(dec_arg, dec))
        return (longlong) (i);
    }
  }
  else
  {
    double val= args[0]->val_real();
    if (args[0]->null_value)
      return 0;
    for (uint i=1; i < arg_count ; i++)
    {
      if (val == args[i]->val_real() && !args[i]->null_value)
        return (longlong) (i);
    }
  }
  return 0;
}


bool Item_func_field::fix_length_and_dec()
{
  maybe_null=0; max_length=3;
  cmp_type= args[0]->result_type();
  for (uint i=1; i < arg_count ; i++)
    cmp_type= item_cmp_type(cmp_type, args[i]->result_type());
  if (cmp_type == STRING_RESULT)
    return agg_arg_charsets_for_comparison(cmp_collation, args, arg_count);
  return FALSE;
}


longlong Item_func_ascii::val_int()
{
  DBUG_ASSERT(fixed == 1);
  String *res=args[0]->val_str(&value);
  if (!res)
  {
    null_value=1;
    return 0;
  }
  null_value=0;
  return (longlong) (res->length() ? (uchar) (*res)[0] : (uchar) 0);
}

longlong Item_func_ord::val_int()
{
  DBUG_ASSERT(fixed == 1);
  String *res=args[0]->val_str(&value);
  if (!res)
  {
    null_value=1;
    return 0;
  }
  null_value=0;
  if (!res->length()) return 0;
#ifdef USE_MB
  if (use_mb(res->charset()))
  {
    const char *str=res->ptr();
    uint32 n=0, l=my_ismbchar(res->charset(),str,str+res->length());
    if (!l)
      return (longlong)((uchar) *str);
    while (l--)
      n=(n<<8)|(uint32)((uchar) *str++);
    return (longlong) n;
  }
#endif
  return (longlong) ((uchar) (*res)[0]);
}

	/* Search after a string in a string of strings separated by ',' */
	/* Returns number of found type >= 1 or 0 if not found */
	/* This optimizes searching in enums to bit testing! */

bool Item_func_find_in_set::fix_length_and_dec()
{
  decimals=0;
  max_length=3;					// 1-999
  if (args[0]->const_item() && args[1]->type() == FIELD_ITEM)
  {
    Field *field= ((Item_field*) args[1])->field;
    if (field->real_type() == MYSQL_TYPE_SET)
    {
      String *find=args[0]->val_str(&value);
      if (find)
      {
        // find is not NULL pointer so args[0] is not a null-value
        DBUG_ASSERT(!args[0]->null_value);
	enum_value= find_type(((Field_enum*) field)->typelib,find->ptr(),
			      find->length(), 0);
	enum_bit=0;
	if (enum_value)
	  enum_bit=1LL << (enum_value-1);
      }
    }
  }
  return agg_arg_charsets_for_comparison(cmp_collation, args, 2);
}

static const char separator=',';

longlong Item_func_find_in_set::val_int()
{
  DBUG_ASSERT(fixed == 1);
  if (enum_value)
  {
    // enum_value is set iff args[0]->const_item() in fix_length_and_dec().
    DBUG_ASSERT(args[0]->const_item());

    ulonglong tmp= (ulonglong) args[1]->val_int();
    null_value= args[1]->null_value;
    /* 
      No need to check args[0]->null_value since enum_value is set iff
      args[0] is a non-null const item. Note: no DBUG_ASSERT on
      args[0]->null_value here because args[0] may have been replaced
      by an Item_cache on which val_int() has not been called. See
      BUG#11766317
    */
    if (!null_value)
    {
      if (tmp & enum_bit)
        return enum_value;
    }
    return 0L;
  }

  String *find=args[0]->val_str(&value);
  String *buffer=args[1]->val_str(&value2);
  if (!find || !buffer)
  {
    null_value=1;
    return 0; /* purecov: inspected */
  }
  null_value=0;

  if ((int) (buffer->length() - find->length()) >= 0)
  {
    my_wc_t wc= 0;
    CHARSET_INFO *cs= cmp_collation.collation;
    const char *str_begin= buffer->ptr();
    const char *str_end= buffer->ptr();
    const char *real_end= str_end+buffer->length();
    const uchar *find_str= (const uchar *) find->ptr();
    uint find_str_len= find->length();
    int position= 0;
    while (1)
    {
      int symbol_len;
      if ((symbol_len= cs->cset->mb_wc(cs, &wc, (uchar*) str_end, 
                                       (uchar*) real_end)) > 0)
      {
        const char *substr_end= str_end + symbol_len;
        bool is_last_item= (substr_end == real_end);
        bool is_separator= (wc == (my_wc_t) separator);
        if (is_separator || is_last_item)
        {
          position++;
          if (is_last_item && !is_separator)
            str_end= substr_end;
          if (!my_strnncoll(cs, (const uchar *) str_begin,
                            (uint) (str_end - str_begin),
                            find_str, find_str_len))
            return (longlong) position;
          else
            str_begin= substr_end;
        }
        str_end= substr_end;
      }
      else if (str_end - str_begin == 0 &&
               find_str_len == 0 &&
               wc == (my_wc_t) separator)
        return (longlong) ++position;
      else
        return 0;
    }
  }
  return 0;
}

longlong Item_func_bit_count::val_int()
{
  DBUG_ASSERT(fixed == 1);
  ulonglong value= (ulonglong) args[0]->val_int();
  if ((null_value= args[0]->null_value))
    return 0; /* purecov: inspected */
  return (longlong) my_count_bits(value);
}


/****************************************************************************
** Functions to handle dynamic loadable functions
** Original source by: Alexis Mikhailov <root@medinf.chuvashia.su>
** Rewritten by monty.
****************************************************************************/

#ifdef HAVE_DLOPEN

void udf_handler::cleanup()
{
  if (!not_original)
  {
    if (initialized)
    {
      if (u_d->func_deinit != NULL)
      {
        Udf_func_deinit deinit= u_d->func_deinit;
        (*deinit)(&initid);
      }
      free_udf(u_d);
      initialized= FALSE;
    }
    if (buffers)				// Because of bug in ecc
      delete [] buffers;
    buffers= 0;
  }
}


bool
udf_handler::fix_fields(THD *thd, Item_func_or_sum *func,
			uint arg_count, Item **arguments)
{
  uchar buff[STACK_BUFF_ALLOC];			// Max argument in function
  DBUG_ENTER("Item_udf_func::fix_fields");

  if (check_stack_overrun(thd, STACK_MIN_SIZE, buff))
    DBUG_RETURN(TRUE);				// Fatal error flag is set!

  udf_func *tmp_udf=find_udf(u_d->name.str,u_d->name.length,1);

  if (!tmp_udf)
  {
    my_error(ER_CANT_FIND_UDF, MYF(0), u_d->name.str);
    DBUG_RETURN(TRUE);
  }
  u_d=tmp_udf;
  args=arguments;

  /* Fix all arguments */
  func->maybe_null=0;
  func->used_tables_and_const_cache_init();

  if ((f_args.arg_count=arg_count))
  {
    if (!(f_args.arg_type= (Item_result*)
	  thd->alloc(f_args.arg_count*sizeof(Item_result))))

    {
      free_udf(u_d);
      DBUG_RETURN(TRUE);
    }
    uint i;
    Item **arg,**arg_end;
    for (i=0, arg=arguments, arg_end=arguments+arg_count;
	 arg != arg_end ;
	 arg++,i++)
    {
      if ((*arg)->fix_fields_if_needed_for_scalar(thd, arg))
	DBUG_RETURN(true);
      // we can't assign 'item' before, because fix_fields() can change arg
      Item *item= *arg;
      /*
	TODO: We should think about this. It is not always
	right way just to set an UDF result to return my_charset_bin
	if one argument has binary sorting order.
	The result collation should be calculated according to arguments
	derivations in some cases and should not in other cases.
	Moreover, some arguments can represent a numeric input
	which doesn't effect the result character set and collation.
	There is no a general rule for UDF. Everything depends on
        the particular user defined function.
      */
      if (item->collation.collation->state & MY_CS_BINSORT)
	func->collation.set(&my_charset_bin);
      if (item->maybe_null)
	func->maybe_null=1;
      func->with_sum_func= func->with_sum_func || item->with_sum_func;
      func->with_window_func= func->with_window_func ||
                              item->with_window_func;
      func->with_field= func->with_field || item->with_field;
      func->with_param= func->with_param || item->with_param;
      func->With_subquery_cache::join(item);
      func->used_tables_and_const_cache_join(item);
      f_args.arg_type[i]=item->result_type();
    }
    if (!(buffers=new (thd->mem_root) String[arg_count]) ||
        !multi_alloc_root(thd->mem_root,
                          &f_args.args,              arg_count * sizeof(char *),
                          &f_args.lengths,           arg_count * sizeof(long),
                          &f_args.maybe_null,        arg_count * sizeof(char),
                          &num_buffer,               arg_count * sizeof(double),
                          &f_args.attributes,        arg_count * sizeof(char *),
                          &f_args.attribute_lengths, arg_count * sizeof(long),
                          NullS))
    {
      free_udf(u_d);
      DBUG_RETURN(TRUE);
    }
  }
  if (func->fix_length_and_dec())
    DBUG_RETURN(TRUE);
  initid.max_length=func->max_length;
  initid.maybe_null=func->maybe_null;
  initid.const_item=func->const_item_cache;
  initid.decimals=func->decimals;
  initid.ptr=0;
  for (uint i1= 0 ; i1 < arg_count ; i1++)
    buffers[i1].set_thread_specific();

  if (u_d->func_init)
  {
    char init_msg_buff[MYSQL_ERRMSG_SIZE];
    char *to=num_buffer;
    for (uint i=0; i < arg_count; i++)
    {
      /*
       For a constant argument i, args->args[i] points to the argument value. 
       For non-constant, args->args[i] is NULL.
      */
      f_args.args[i]= NULL;         /* Non-const unless updated below. */

      f_args.lengths[i]= arguments[i]->max_length;
      f_args.maybe_null[i]= (char) arguments[i]->maybe_null;
      f_args.attributes[i]= arguments[i]->name.str;
      f_args.attribute_lengths[i]= (ulong)arguments[i]->name.length;

      if (arguments[i]->const_item())
      {
        switch (arguments[i]->result_type()) {
        case STRING_RESULT:
        case DECIMAL_RESULT:
        {
          String *res= arguments[i]->val_str(&buffers[i]);
          if (arguments[i]->null_value)
            continue;
          f_args.args[i]= (char*) res->c_ptr_safe();
          f_args.lengths[i]= res->length();
          break;
        }
        case INT_RESULT:
          *((longlong*) to)= arguments[i]->val_int();
          if (arguments[i]->null_value)
            continue;
          f_args.args[i]= to;
          to+= ALIGN_SIZE(sizeof(longlong));
          break;
        case REAL_RESULT:
          *((double*) to)= arguments[i]->val_real();
          if (arguments[i]->null_value)
            continue;
          f_args.args[i]= to;
          to+= ALIGN_SIZE(sizeof(double));
          break;
        case ROW_RESULT:
        case TIME_RESULT:
          DBUG_ASSERT(0);          // This case should never be chosen
          break;
        }
      }
    }
    Udf_func_init init= u_d->func_init;
    if (unlikely((error=(uchar) init(&initid, &f_args, init_msg_buff))))
    {
      my_error(ER_CANT_INITIALIZE_UDF, MYF(0),
               u_d->name.str, init_msg_buff);
      free_udf(u_d);
      DBUG_RETURN(TRUE);
    }
    func->max_length=MY_MIN(initid.max_length,MAX_BLOB_WIDTH);
    func->maybe_null=initid.maybe_null;
    /*
      The above call for init() can reset initid.const_item to "false",
      e.g. when the UDF function wants to be non-deterministic.
      See sequence_init() in udf_example.cc.
    */
    func->const_item_cache= initid.const_item;
    func->decimals=MY_MIN(initid.decimals,NOT_FIXED_DEC);
  }
  initialized=1;
  if (unlikely(error))
  {
    my_error(ER_CANT_INITIALIZE_UDF, MYF(0),
             u_d->name.str, ER_THD(thd, ER_UNKNOWN_ERROR));
    DBUG_RETURN(TRUE);
  }
  DBUG_RETURN(FALSE);
}


bool udf_handler::get_arguments()
{
  if (unlikely(error))
    return 1;					// Got an error earlier
  char *to= num_buffer;
  uint str_count=0;
  for (uint i=0; i < f_args.arg_count; i++)
  {
    f_args.args[i]=0;
    switch (f_args.arg_type[i]) {
    case STRING_RESULT:
    case DECIMAL_RESULT:
      {
	String *res=args[i]->val_str(&buffers[str_count++]);
	if (!(args[i]->null_value))
	{
	  f_args.args[i]=    (char*) res->ptr();
	  f_args.lengths[i]= res->length();
	}
	else
	{
	  f_args.lengths[i]= 0;
	}
	break;
      }
    case INT_RESULT:
      *((longlong*) to) = args[i]->val_int();
      if (!args[i]->null_value)
      {
	f_args.args[i]=to;
	to+= ALIGN_SIZE(sizeof(longlong));
      }
      break;
    case REAL_RESULT:
      *((double*) to)= args[i]->val_real();
      if (!args[i]->null_value)
      {
	f_args.args[i]=to;
	to+= ALIGN_SIZE(sizeof(double));
      }
      break;
    case ROW_RESULT:
    case TIME_RESULT:
      DBUG_ASSERT(0);              // This case should never be chosen
      break;
    }
  }
  return 0;
}

/**
  @return
    (String*)NULL in case of NULL values
*/
String *udf_handler::val_str(String *str,String *save_str)
{
  uchar is_null_tmp=0;
  ulong res_length;
  DBUG_ENTER("udf_handler::val_str");

  if (get_arguments())
    DBUG_RETURN(0);
  char * (*func)(UDF_INIT *, UDF_ARGS *, char *, ulong *, uchar *, uchar *)=
    (char* (*)(UDF_INIT *, UDF_ARGS *, char *, ulong *, uchar *, uchar *))
    u_d->func;

  if ((res_length=str->alloced_length()) < MAX_FIELD_WIDTH)
  {						// This happens VERY seldom
    if (str->alloc(MAX_FIELD_WIDTH))
    {
      error=1;
      DBUG_RETURN(0);
    }
  }
  char *res=func(&initid, &f_args, (char*) str->ptr(), &res_length,
		 &is_null_tmp, &error);
  DBUG_PRINT("info", ("udf func returned, res_length: %lu", res_length));
  if (is_null_tmp || !res || unlikely(error))	// The !res is for safety
  {
    DBUG_PRINT("info", ("Null or error"));
    DBUG_RETURN(0);
  }
  if (res == str->ptr())
  {
    str->length(res_length);
    DBUG_PRINT("exit", ("str: %*.s", (int) str->length(), str->ptr()));
    DBUG_RETURN(str);
  }
  save_str->set(res, res_length, str->charset());
  DBUG_PRINT("exit", ("save_str: %s", save_str->ptr()));
  DBUG_RETURN(save_str);
}


/*
  For the moment, UDF functions are returning DECIMAL values as strings
*/

my_decimal *udf_handler::val_decimal(my_bool *null_value, my_decimal *dec_buf)
{
  char buf[DECIMAL_MAX_STR_LENGTH+1], *end;
  ulong res_length= DECIMAL_MAX_STR_LENGTH;

  if (get_arguments())
  {
    *null_value=1;
    return 0;
  }
  char *(*func)(UDF_INIT *, UDF_ARGS *, char *, ulong *, uchar *, uchar *)=
    (char* (*)(UDF_INIT *, UDF_ARGS *, char *, ulong *, uchar *, uchar *))
    u_d->func;

  char *res= func(&initid, &f_args, buf, &res_length, &is_null, &error);
  if (is_null || unlikely(error))
  {
    *null_value= 1;
    return 0;
  }
  end= res+ res_length;
  str2my_decimal(E_DEC_FATAL_ERROR, res, dec_buf, &end);
  return dec_buf;
}


void Item_udf_func::cleanup()
{
  udf.cleanup();
  Item_func::cleanup();
}


void Item_udf_func::print(String *str, enum_query_type query_type)
{
  str->append(func_name());
  str->append('(');
  for (uint i=0 ; i < arg_count ; i++)
  {
    if (i != 0)
      str->append(',');
    args[i]->print_item_w_name(str, query_type);
  }
  str->append(')');
}


double Item_func_udf_float::val_real()
{
  double res;
  my_bool tmp_null_value;
  DBUG_ASSERT(fixed == 1);
  DBUG_ENTER("Item_func_udf_float::val");
  DBUG_PRINT("info",("result_type: %d  arg_count: %d",
		     args[0]->result_type(), arg_count));
  res= udf.val(&tmp_null_value);
  null_value= tmp_null_value;
  DBUG_RETURN(res);
}


String *Item_func_udf_float::val_str(String *str)
{
  DBUG_ASSERT(fixed == 1);
  double nr= val_real();
  if (null_value)
    return 0;					/* purecov: inspected */
  str->set_real(nr,decimals,&my_charset_bin);
  return str;
}


longlong Item_func_udf_int::val_int()
{
  longlong res;
  my_bool tmp_null_value;
  DBUG_ASSERT(fixed == 1);
  DBUG_ENTER("Item_func_udf_int::val_int");
  res= udf.val_int(&tmp_null_value);
  null_value= tmp_null_value;
  DBUG_RETURN(res);
}


String *Item_func_udf_int::val_str(String *str)
{
  DBUG_ASSERT(fixed == 1);
  longlong nr=val_int();
  if (null_value)
    return 0;
  str->set_int(nr, unsigned_flag, &my_charset_bin);
  return str;
}


longlong Item_func_udf_decimal::val_int()
{
  my_bool tmp_null_value;
  longlong result;
  my_decimal dec_buf, *dec= udf.val_decimal(&tmp_null_value, &dec_buf);
  null_value= tmp_null_value;
  if (null_value)
    return 0;
  my_decimal2int(E_DEC_FATAL_ERROR, dec, unsigned_flag, &result);
  return result;
}


double Item_func_udf_decimal::val_real()
{
  my_bool tmp_null_value;
  double result;
  my_decimal dec_buf, *dec= udf.val_decimal(&tmp_null_value, &dec_buf);
  null_value= tmp_null_value;
  if (null_value)
    return 0.0;
  my_decimal2double(E_DEC_FATAL_ERROR, dec, &result);
  return result;
}


my_decimal *Item_func_udf_decimal::val_decimal(my_decimal *dec_buf)
{
  my_decimal *res;
  my_bool tmp_null_value;
  DBUG_ASSERT(fixed == 1);
  DBUG_ENTER("Item_func_udf_decimal::val_decimal");
  DBUG_PRINT("info",("result_type: %d  arg_count: %d",
                     args[0]->result_type(), arg_count));

  res= udf.val_decimal(&tmp_null_value, dec_buf);
  null_value= tmp_null_value;
  DBUG_RETURN(res);
}


String *Item_func_udf_decimal::val_str(String *str)
{
  my_bool tmp_null_value;
  my_decimal dec_buf, *dec= udf.val_decimal(&tmp_null_value, &dec_buf);
  null_value= tmp_null_value;
  if (null_value)
    return 0;
  if (str->length() < DECIMAL_MAX_STR_LENGTH)
    str->length(DECIMAL_MAX_STR_LENGTH);
  my_decimal_round(E_DEC_FATAL_ERROR, dec, decimals, FALSE, &dec_buf);
  my_decimal2string(E_DEC_FATAL_ERROR, &dec_buf, 0, 0, '0', str);
  return str;
}


/* Default max_length is max argument length */

bool Item_func_udf_str::fix_length_and_dec()
{
  DBUG_ENTER("Item_func_udf_str::fix_length_and_dec");
  max_length=0;
  for (uint i = 0; i < arg_count; i++)
    set_if_bigger(max_length,args[i]->max_length);
  DBUG_RETURN(FALSE);
}

String *Item_func_udf_str::val_str(String *str)
{
  DBUG_ASSERT(fixed == 1);
  String *res=udf.val_str(str,&str_value);
  null_value = !res;
  return res;
}


/**
  @note
  This has to come last in the udf_handler methods, or C for AIX
  version 6.0.0.0 fails to compile with debugging enabled. (Yes, really.)
*/

udf_handler::~udf_handler()
{
  /* Everything should be properly cleaned up by this moment. */
  DBUG_ASSERT(not_original || !(initialized || buffers));
}

#else
bool udf_handler::get_arguments() { return 0; }
#endif /* HAVE_DLOPEN */


longlong Item_master_pos_wait::val_int()
{
  DBUG_ASSERT(fixed == 1);
  THD* thd = current_thd;
  String *log_name = args[0]->val_str(&value);
  int event_count= 0;

  null_value=0;
  if (thd->slave_thread || !log_name || !log_name->length())
  {
    null_value = 1;
    return 0;
  }
#ifdef HAVE_REPLICATION
  longlong pos = (ulong)args[1]->val_int();
  longlong timeout = (arg_count>=3) ? args[2]->val_int() : 0 ;
  String connection_name_buff;
  LEX_CSTRING connection_name;
  Master_info *mi= NULL;
  if (arg_count >= 4)
  {
    String *con;
    if (!(con= args[3]->val_str(&connection_name_buff)))
      goto err;

    connection_name.str= con->ptr();
    connection_name.length= con->length();
    if (check_master_connection_name(&connection_name))
    {
      my_error(ER_WRONG_ARGUMENTS, MYF(ME_JUST_WARNING),
               "MASTER_CONNECTION_NAME");
      goto err;
    }
  }
  else
    connection_name= thd->variables.default_master_connection;

  if (!(mi= get_master_info(&connection_name, Sql_condition::WARN_LEVEL_WARN)))
    goto err;

  if ((event_count = mi->rli.wait_for_pos(thd, log_name, pos, timeout)) == -2)
  {
    null_value = 1;
    event_count=0;
  }
  mi->release();
#endif
  return event_count;

#ifdef HAVE_REPLICATION
err:
  {
    null_value = 1;
    return 0;
  }
#endif
}


longlong Item_master_gtid_wait::val_int()
{
  DBUG_ASSERT(fixed == 1);
  longlong result= 0;
  String *gtid_pos __attribute__((unused)) = args[0]->val_str(&value);

  if (args[0]->null_value)
  {
    null_value= 1;
    return 0;
  }

  null_value=0;
#ifdef HAVE_REPLICATION
  THD* thd= current_thd;
  longlong timeout_us;

  if (arg_count==2 && !args[1]->null_value)
    timeout_us= (longlong)(1e6*args[1]->val_real());
  else
    timeout_us= (longlong)-1;

  result= rpl_global_gtid_waiting.wait_for_pos(thd, gtid_pos, timeout_us);
#else
  null_value= 0;
#endif /* REPLICATION */
  return result;
}


/**
  Enables a session to wait on a condition until a timeout or a network
  disconnect occurs.

  @remark The connection is polled every m_interrupt_interval nanoseconds.
*/

class Interruptible_wait
{
  THD *m_thd;
  struct timespec m_abs_timeout;
  static const ulonglong m_interrupt_interval;

  public:
    Interruptible_wait(THD *thd)
    : m_thd(thd) {}

    ~Interruptible_wait() {}

  public:
    /**
      Set the absolute timeout.

      @param timeout The amount of time in nanoseconds to wait
    */
    void set_timeout(ulonglong timeout)
    {
      /*
        Calculate the absolute system time at the start so it can
        be controlled in slices. It relies on the fact that once
        the absolute time passes, the timed wait call will fail
        automatically with a timeout error.
      */
      set_timespec_nsec(m_abs_timeout, timeout);
    }

    /** The timed wait. */
    int wait(mysql_cond_t *, mysql_mutex_t *);
};


/** Time to wait before polling the connection status. */
const ulonglong Interruptible_wait::m_interrupt_interval= 5 * 1000000000ULL;


/**
  Wait for a given condition to be signaled.

  @param cond   The condition variable to wait on.
  @param mutex  The associated mutex.

  @remark The absolute timeout is preserved across calls.

  @retval return value from mysql_cond_timedwait
*/

int Interruptible_wait::wait(mysql_cond_t *cond, mysql_mutex_t *mutex)
{
  int error;
  struct timespec timeout;

  while (1)
  {
    /* Wait for a fixed interval. */
    set_timespec_nsec(timeout, m_interrupt_interval);

    /* But only if not past the absolute timeout. */
    if (cmp_timespec(timeout, m_abs_timeout) > 0)
      timeout= m_abs_timeout;

    error= mysql_cond_timedwait(cond, mutex, &timeout);
    if (error == ETIMEDOUT || error == ETIME)
    {
      /* Return error if timed out or connection is broken. */
      if (!cmp_timespec(timeout, m_abs_timeout) || !m_thd->is_connected())
        break;
    }
    /* Otherwise, propagate status to the caller. */
    else
      break;
  }

  return error;
}


/**
  For locks with EXPLICIT duration, MDL returns a new ticket
  every time a lock is granted. This allows to implement recursive
  locks without extra allocation or additional data structures, such
  as below. However, if there are too many tickets in the same
  MDL_context, MDL_context::find_ticket() is getting too slow,
  since it's using a linear search.
  This is why a separate structure is allocated for a user
  level lock, and before requesting a new lock from MDL,
  GET_LOCK() checks thd->ull_hash if such lock is already granted,
  and if so, simply increments a reference counter.
*/

class User_level_lock
{
public:
  MDL_ticket *lock;
  int refs;
};


/** Extract a hash key from User_level_lock. */

uchar *ull_get_key(const uchar *ptr, size_t *length,
                   my_bool not_used __attribute__((unused)))
{
  User_level_lock *ull = (User_level_lock*) ptr;
  MDL_key *key = ull->lock->get_key();
  *length= key->length();
  return (uchar*) key->ptr();
}


/**
  Release all user level locks for this THD.
*/

void mysql_ull_cleanup(THD *thd)
{
  User_level_lock *ull;
  DBUG_ENTER("mysql_ull_cleanup");

  for (uint i= 0; i < thd->ull_hash.records; i++)
  {
    ull = (User_level_lock*) my_hash_element(&thd->ull_hash, i);
    thd->mdl_context.release_lock(ull->lock);
    my_free(ull);
  }

  my_hash_free(&thd->ull_hash);

  DBUG_VOID_RETURN;
}


/**
  Set explicit duration for metadata locks corresponding to
  user level locks to protect them from being released at the end
  of transaction.
*/

void mysql_ull_set_explicit_lock_duration(THD *thd)
{
  User_level_lock *ull;
  DBUG_ENTER("mysql_ull_set_explicit_lock_duration");

  for (uint i= 0; i < thd->ull_hash.records; i++)
  {
    ull= (User_level_lock*) my_hash_element(&thd->ull_hash, i);
    thd->mdl_context.set_lock_duration(ull->lock, MDL_EXPLICIT);
  }
  DBUG_VOID_RETURN;
}


/**
  When MDL detects a lock wait timeout, it pushes
  an error into the statement diagnostics area.
  For GET_LOCK(), lock wait timeout is not an error,
  but a special return value (0).
  Similarly, killing get_lock wait is not an error either,
  but a return value NULL.
  Capture and suppress lock wait timeouts and kills.
*/

class Lock_wait_timeout_handler: public Internal_error_handler
{
public:
  Lock_wait_timeout_handler() :m_lock_wait_timeout(false) {}

  bool m_lock_wait_timeout;

  bool handle_condition(THD * /* thd */, uint sql_errno,
                        const char * /* sqlstate */,
                        Sql_condition::enum_warning_level* /* level */,
                        const char *message,
                        Sql_condition ** /* cond_hdl */);
};

bool
Lock_wait_timeout_handler::
handle_condition(THD *thd, uint sql_errno,
                 const char * /* sqlstate */,
                 Sql_condition::enum_warning_level* /* level */,
                 const char *message,
                 Sql_condition ** /* cond_hdl */)
{
  if (sql_errno == ER_LOCK_WAIT_TIMEOUT)
  {
    m_lock_wait_timeout= true;
    return true;                                /* condition handled */
  }
  if (thd->is_killed())
    return true;

  return false;
}


static int ull_name_ok(String *name)
{
  if (!name || !name->length())
    return 0;

  if (name->length() > NAME_LEN)
  {
    my_error(ER_TOO_LONG_IDENT, MYF(0), name->c_ptr_safe());
    return 0;
  }
  return 1;
}


/**
  Get a user level lock.

  @retval
    1    : Got lock
  @retval
    0    : Timeout
  @retval
    NULL : Error
*/

longlong Item_func_get_lock::val_int()
{
  DBUG_ASSERT(fixed == 1);
  String *res= args[0]->val_str(&value);
  double timeout= args[1]->val_real();
  THD *thd= current_thd;
  User_level_lock *ull;
  DBUG_ENTER("Item_func_get_lock::val_int");

  null_value= 1;
  /*
    In slave thread no need to get locks, everything is serialized. Anyway
    there is no way to make GET_LOCK() work on slave like it did on master
    (i.e. make it return exactly the same value) because we don't have the
    same other concurrent threads environment. No matter what we return here,
    it's not guaranteed to be same as on master.
  */
  if (thd->slave_thread)
  {
    null_value= 0;
    DBUG_RETURN(1);
  }

  if (args[1]->null_value ||
      (!args[1]->unsigned_flag && ((longlong) timeout < 0)))
  {
    char buf[22];
    if (args[1]->null_value)
      strmov(buf, "NULL");
    else
      llstr(((longlong) timeout), buf);
    push_warning_printf(thd, Sql_condition::WARN_LEVEL_WARN,
                        ER_WRONG_VALUE_FOR_TYPE, ER(ER_WRONG_VALUE_FOR_TYPE),
                        "timeout", buf, "get_lock");
    null_value= 1;
    DBUG_RETURN(0);
  }

  if (!ull_name_ok(res))
    DBUG_RETURN(0);
  DBUG_PRINT("enter", ("lock: %.*s", res->length(), res->ptr()));
  /* HASH entries are of type User_level_lock. */
  if (! my_hash_inited(&thd->ull_hash) &&
        my_hash_init(&thd->ull_hash, &my_charset_bin,
                     16 /* small hash */, 0, 0, ull_get_key, NULL, 0))
  {
    DBUG_RETURN(0);
  }

  MDL_request ull_request;
  ull_request.init(MDL_key::USER_LOCK, res->c_ptr_safe(), "",
                   MDL_SHARED_NO_WRITE, MDL_EXPLICIT);
  MDL_key *ull_key = &ull_request.key;


  if ((ull= (User_level_lock*)
       my_hash_search(&thd->ull_hash, ull_key->ptr(), ull_key->length())))
  {
    /* Recursive lock */
    ull->refs++;
    null_value = 0;
    DBUG_PRINT("info", ("recursive lock, ref-count: %d", (int) ull->refs));
    DBUG_RETURN(1);
  }

  Lock_wait_timeout_handler lock_wait_timeout_handler;
  thd->push_internal_handler(&lock_wait_timeout_handler);
  bool error= thd->mdl_context.acquire_lock(&ull_request, timeout);
  (void) thd->pop_internal_handler();
  if (unlikely(error))
  {
    if (lock_wait_timeout_handler.m_lock_wait_timeout)
      null_value= 0;
    DBUG_RETURN(0);
  }

  ull= (User_level_lock*) my_malloc(sizeof(User_level_lock),
                                    MYF(MY_WME|MY_THREAD_SPECIFIC));
  if (ull == NULL)
  {
    thd->mdl_context.release_lock(ull_request.ticket);
    DBUG_RETURN(0);
  }

  ull->lock= ull_request.ticket;
  ull->refs= 1;

  if (my_hash_insert(&thd->ull_hash, (uchar*) ull))
  {
    thd->mdl_context.release_lock(ull->lock);
    my_free(ull);
    DBUG_RETURN(0);
  }
  null_value= 0;

  DBUG_RETURN(1);
}


/**
  Release a user level lock.
  @return
    - 1 if lock released
    - 0 if lock wasn't held
    - (SQL) NULL if no such lock
*/

longlong Item_func_release_lock::val_int()
{
  DBUG_ASSERT(fixed == 1);
  String *res= args[0]->val_str(&value);
  THD *thd= current_thd;
  DBUG_ENTER("Item_func_release_lock::val_int");
  null_value= 1;

  if (!ull_name_ok(res))
    DBUG_RETURN(0);

  DBUG_PRINT("enter", ("lock: %.*s", res->length(), res->ptr()));

  MDL_key ull_key;
  ull_key.mdl_key_init(MDL_key::USER_LOCK, res->c_ptr_safe(), "");

  User_level_lock *ull;

  if (!my_hash_inited(&thd->ull_hash) ||
      !(ull=
        (User_level_lock*) my_hash_search(&thd->ull_hash,
                                          ull_key.ptr(), ull_key.length())))
  {
    null_value= thd->mdl_context.get_lock_owner(&ull_key) == 0;
    DBUG_RETURN(0);
  }
  DBUG_PRINT("info", ("ref count: %d", (int) ull->refs));
  null_value= 0;
  if (--ull->refs == 0)
  {
    my_hash_delete(&thd->ull_hash, (uchar*) ull);
    thd->mdl_context.release_lock(ull->lock);
    my_free(ull);
  }
  DBUG_RETURN(1);
}


/**
  Check a user level lock.

  Sets null_value=TRUE on error.

  @retval
    1		Available
  @retval
    0		Already taken, or error
*/

longlong Item_func_is_free_lock::val_int()
{
  DBUG_ASSERT(fixed == 1);
  String *res= args[0]->val_str(&value);
  THD *thd= current_thd;
  null_value= 1;

  if (!ull_name_ok(res))
    return 0;

  MDL_key ull_key;
  ull_key.mdl_key_init(MDL_key::USER_LOCK, res->c_ptr_safe(), "");

  null_value= 0;
  return thd->mdl_context.get_lock_owner(&ull_key) == 0;
}


longlong Item_func_is_used_lock::val_int()
{
  DBUG_ASSERT(fixed == 1);
  String *res= args[0]->val_str(&value);
  THD *thd= current_thd;
  null_value= 1;

  if (!ull_name_ok(res))
    return 0;

  MDL_key ull_key;
  ull_key.mdl_key_init(MDL_key::USER_LOCK, res->c_ptr_safe(), "");
  ulong thread_id = thd->mdl_context.get_lock_owner(&ull_key);
  if (thread_id == 0)
    return 0;

  null_value= 0;
  return thread_id;
}


longlong Item_func_last_insert_id::val_int()
{
  THD *thd= current_thd;
  DBUG_ASSERT(fixed == 1);
  if (arg_count)
  {
    longlong value= args[0]->val_int();
    null_value= args[0]->null_value;
    /*
      LAST_INSERT_ID(X) must affect the client's mysql_insert_id() as
      documented in the manual. We don't want to touch
      first_successful_insert_id_in_cur_stmt because it would make
      LAST_INSERT_ID(X) take precedence over an generated auto_increment
      value for this row.
    */
    thd->arg_of_last_insert_id_function= TRUE;
    thd->first_successful_insert_id_in_prev_stmt= value;
    return value;
  }
  return
    static_cast<longlong>(thd->read_first_successful_insert_id_in_prev_stmt());
}


bool Item_func_last_insert_id::fix_fields(THD *thd, Item **ref)
{
  thd->lex->uncacheable(UNCACHEABLE_SIDEEFFECT);
  return Item_int_func::fix_fields(thd, ref);
}


/* This function is just used to test speed of different functions */

longlong Item_func_benchmark::val_int()
{
  DBUG_ASSERT(fixed == 1);
  char buff[MAX_FIELD_WIDTH];
  String tmp(buff,sizeof(buff), &my_charset_bin);
  my_decimal tmp_decimal;
  THD *thd= current_thd;
  ulonglong loop_count;

  loop_count= (ulonglong) args[0]->val_int();

  if (args[0]->null_value ||
      (!args[0]->unsigned_flag && (((longlong) loop_count) < 0)))
  {
    if (!args[0]->null_value)
    {
      char buff[22];
      llstr(((longlong) loop_count), buff);
      push_warning_printf(thd, Sql_condition::WARN_LEVEL_WARN,
                          ER_WRONG_VALUE_FOR_TYPE,
                          ER_THD(thd, ER_WRONG_VALUE_FOR_TYPE),
                          "count", buff, "benchmark");
    }

    null_value= 1;
    return 0;
  }

  null_value=0;
  for (ulonglong loop=0 ; loop < loop_count && !thd->killed; loop++)
  {
    switch (args[1]->result_type()) {
    case REAL_RESULT:
      (void) args[1]->val_real();
      break;
    case INT_RESULT:
      (void) args[1]->val_int();
      break;
    case STRING_RESULT:
      (void) args[1]->val_str(&tmp);
      break;
    case DECIMAL_RESULT:
      (void) args[1]->val_decimal(&tmp_decimal);
      break;
    case ROW_RESULT:
    case TIME_RESULT:
      DBUG_ASSERT(0);              // This case should never be chosen
      return 0;
    }
  }
  return 0;
}


void Item_func_benchmark::print(String *str, enum_query_type query_type)
{
  str->append(STRING_WITH_LEN("benchmark("));
  args[0]->print(str, query_type);
  str->append(',');
  args[1]->print(str, query_type);
  str->append(')');
}


mysql_mutex_t LOCK_item_func_sleep;

#ifdef HAVE_PSI_INTERFACE
static PSI_mutex_key key_LOCK_item_func_sleep;

static PSI_mutex_info item_func_sleep_mutexes[]=
{
  { &key_LOCK_item_func_sleep, "LOCK_user_locks", PSI_FLAG_GLOBAL}
};


static void init_item_func_sleep_psi_keys(void)
{
  const char* category= "sql";
  int count;

  if (PSI_server == NULL)
    return;

  count= array_elements(item_func_sleep_mutexes);
  PSI_server->register_mutex(category, item_func_sleep_mutexes, count);
}
#endif

static bool item_func_sleep_inited= 0;


void item_func_sleep_init(void)
{
#ifdef HAVE_PSI_INTERFACE
  init_item_func_sleep_psi_keys();
#endif

  mysql_mutex_init(key_LOCK_item_func_sleep, &LOCK_item_func_sleep, MY_MUTEX_INIT_SLOW);
  item_func_sleep_inited= 1;
}


void item_func_sleep_free(void)
{
  if (item_func_sleep_inited)
  {
    item_func_sleep_inited= 0;
    mysql_mutex_destroy(&LOCK_item_func_sleep);
  }
}


/** This function is just used to create tests with time gaps. */

longlong Item_func_sleep::val_int()
{
  THD *thd= current_thd;
  Interruptible_wait timed_cond(thd);
  mysql_cond_t cond;
  double timeout;
  int error;

  DBUG_ASSERT(fixed == 1);

  timeout= args[0]->val_real();
  /*
    On 64-bit OSX mysql_cond_timedwait() waits forever
    if passed abstime time has already been exceeded by 
    the system time.
    When given a very short timeout (< 10 mcs) just return 
    immediately.
    We assume that the lines between this test and the call 
    to mysql_cond_timedwait() will be executed in less than 0.00001 sec.
  */
  if (timeout < 0.00001)
    return 0;

  timed_cond.set_timeout((ulonglong) (timeout * 1000000000.0));

  mysql_cond_init(key_item_func_sleep_cond, &cond, NULL);
  mysql_mutex_lock(&LOCK_item_func_sleep);

  THD_STAGE_INFO(thd, stage_user_sleep);
  thd->mysys_var->current_mutex= &LOCK_item_func_sleep;
  thd->mysys_var->current_cond=  &cond;

  error= 0;
  thd_wait_begin(thd, THD_WAIT_SLEEP);
  while (!thd->killed)
  {
    error= timed_cond.wait(&cond, &LOCK_item_func_sleep);
    if (error == ETIMEDOUT || error == ETIME)
      break;
    error= 0;
  }
  thd_wait_end(thd);
  mysql_mutex_unlock(&LOCK_item_func_sleep);
  mysql_mutex_lock(&thd->mysys_var->mutex);
  thd->mysys_var->current_mutex= 0;
  thd->mysys_var->current_cond=  0;
  mysql_mutex_unlock(&thd->mysys_var->mutex);

  mysql_cond_destroy(&cond);

  DBUG_EXECUTE_IF("sleep_inject_query_done_debug_sync", {
      debug_sync_set_action
        (thd, STRING_WITH_LEN("dispatch_command_end SIGNAL query_done"));
    };);

  return MY_TEST(!error);                  // Return 1 killed
}


bool Item_func_user_var::check_vcol_func_processor(void *arg)
{
  return mark_unsupported_function("@", name.str, arg, VCOL_NON_DETERMINISTIC);
}

#define extra_size sizeof(double)

user_var_entry *get_variable(HASH *hash, LEX_CSTRING *name,
                             bool create_if_not_exists)
{
  user_var_entry *entry;

  if (!(entry = (user_var_entry*) my_hash_search(hash, (uchar*) name->str,
                                                 name->length)) &&
      create_if_not_exists)
  {
    size_t size=ALIGN_SIZE(sizeof(user_var_entry))+name->length+1+extra_size;
    if (!my_hash_inited(hash))
      return 0;
    if (!(entry = (user_var_entry*) my_malloc(size,
                                              MYF(MY_WME | ME_FATALERROR |
                                                  MY_THREAD_SPECIFIC))))
      return 0;
    entry->name.str=(char*) entry+ ALIGN_SIZE(sizeof(user_var_entry))+
      extra_size;
    entry->name.length=name->length;
    entry->value=0;
    entry->length=0;
    entry->update_query_id=0;
    entry->set_charset(NULL);
    entry->unsigned_flag= 0;
    /*
      If we are here, we were called from a SET or a query which sets a
      variable. Imagine it is this:
      INSERT INTO t SELECT @a:=10, @a:=@a+1.
      Then when we have a Item_func_get_user_var (because of the @a+1) so we
      think we have to write the value of @a to the binlog. But before that,
      we have a Item_func_set_user_var to create @a (@a:=10), in this we mark
      the variable as "already logged" (line below) so that it won't be logged
      by Item_func_get_user_var (because that's not necessary).
    */
    entry->used_query_id=current_thd->query_id;
    entry->type=STRING_RESULT;
    memcpy((char*) entry->name.str, name->str, name->length+1);
    if (my_hash_insert(hash,(uchar*) entry))
    {
      my_free(entry);
      return 0;
    }
  }
  return entry;
}


void Item_func_set_user_var::cleanup()
{
  Item_func::cleanup();
  m_var_entry= NULL;
}


bool Item_func_set_user_var::set_entry(THD *thd, bool create_if_not_exists)
{
  if (m_var_entry && thd->thread_id == entry_thread_id)
    goto end; // update entry->update_query_id for PS
  if (!(m_var_entry= get_variable(&thd->user_vars, &name, create_if_not_exists)))
  {
    entry_thread_id= 0;
    return TRUE;
  }
  entry_thread_id= thd->thread_id;
  /* 
     Remember the last query which updated it, this way a query can later know
     if this variable is a constant item in the query (it is if update_query_id
     is different from query_id).
  */
end:
  m_var_entry->update_query_id= thd->query_id;
  return FALSE;
}


/*
  When a user variable is updated (in a SET command or a query like
  SELECT @a:= ).
*/

bool Item_func_set_user_var::fix_fields(THD *thd, Item **ref)
{
  DBUG_ASSERT(fixed == 0);
  /* fix_fields will call Item_func_set_user_var::fix_length_and_dec */
  if (Item_func::fix_fields(thd, ref) || set_entry(thd, TRUE))
    return TRUE;
  /*
    As it is wrong and confusing to associate any 
    character set with NULL, @a should be latin2
    after this query sequence:

      SET @a=_latin2'string';
      SET @a=NULL;

    I.e. the second query should not change the charset
    to the current default value, but should keep the 
    original value assigned during the first query.
    In order to do it, we don't copy charset
    from the argument if the argument is NULL
    and the variable has previously been initialized.
  */
  null_item= (args[0]->type() == NULL_ITEM);
  if (!m_var_entry->charset() || !null_item)
    m_var_entry->set_charset(args[0]->collation.derivation == DERIVATION_NUMERIC ?
                             default_charset() : args[0]->collation.collation);
  collation.set(m_var_entry->charset(), DERIVATION_IMPLICIT);
  switch (args[0]->result_type()) {
  case STRING_RESULT:
  case TIME_RESULT:
    set_handler(type_handler_long_blob.
                type_handler_adjusted_to_max_octet_length(max_length,
                                                          collation.collation));
    break;
  case REAL_RESULT:
    set_handler(&type_handler_double);
    break;
  case INT_RESULT:
    set_handler(Type_handler::type_handler_long_or_longlong(max_char_length()));
    break;
  case DECIMAL_RESULT:
    set_handler(&type_handler_newdecimal);
    break;
  case ROW_RESULT:
    DBUG_ASSERT(0);
    set_handler(&type_handler_row);
    break;
  }
  if (thd->lex->current_select)
  {
    /*
      When this function is used in a derived table/view force the derived
      table to be materialized to preserve possible side-effect of setting a
      user variable.
    */
    SELECT_LEX_UNIT *unit= thd->lex->current_select->master_unit();
    TABLE_LIST *derived;
    for (derived= unit->derived;
         derived;
         derived= unit->derived)
    {
      derived->set_materialized_derived();
      derived->prohibit_cond_pushdown= true;
      if (unit->with_element && unit->with_element->is_recursive)
        break;
      unit= derived->select_lex->master_unit();
    }
  }

  return FALSE;
}


bool
Item_func_set_user_var::fix_length_and_dec()
{
  maybe_null=args[0]->maybe_null;
  decimals=args[0]->decimals;
  collation.set(DERIVATION_IMPLICIT);
  if (args[0]->collation.derivation == DERIVATION_NUMERIC)
    fix_length_and_charset(args[0]->max_char_length(), default_charset());
  else
  {
    fix_length_and_charset(args[0]->max_char_length(),
                           args[0]->collation.collation);
  }
  unsigned_flag= args[0]->unsigned_flag;
  return FALSE;
}


/*
  Mark field in read_map

  NOTES
    This is used by filesort to register used fields in a a temporary
    column read set or to register used fields in a view
*/

bool Item_func_set_user_var::register_field_in_read_map(void *arg)
{
  if (result_field)
  {
    TABLE *table= (TABLE *) arg;
    if (result_field->table == table || !table)
      bitmap_set_bit(result_field->table->read_set, result_field->field_index);
    if (result_field->vcol_info)
      return result_field->vcol_info->
               expr->walk(&Item::register_field_in_read_map, 1, arg);
  }
  return 0;
}

/*
  Mark field in bitmap supplied as *arg

*/

bool Item_func_set_user_var::register_field_in_bitmap(void *arg)
{
  MY_BITMAP *bitmap = (MY_BITMAP *) arg;
  DBUG_ASSERT(bitmap);
  if (result_field)
  {
    if (!bitmap)
      return 1;
    bitmap_set_bit(bitmap, result_field->field_index);
  }
  return 0;
}

/**
  Set value to user variable.

  @param entry          pointer to structure representing variable
  @param set_null       should we set NULL value ?
  @param ptr            pointer to buffer with new value
  @param length         length of new value
  @param type           type of new value
  @param cs             charset info for new value
  @param dv             derivation for new value
  @param unsigned_arg   indiates if a value of type INT_RESULT is unsigned

  @note Sets error and fatal error if allocation fails.

  @retval
    false   success
  @retval
    true    failure
*/

bool
update_hash(user_var_entry *entry, bool set_null, void *ptr, size_t length,
            Item_result type, CHARSET_INFO *cs,
            bool unsigned_arg)
{
  if (set_null)
  {
    char *pos= (char*) entry+ ALIGN_SIZE(sizeof(user_var_entry));
    if (entry->value && entry->value != pos)
      my_free(entry->value);
    entry->value= 0;
    entry->length= 0;
  }
  else
  {
    if (type == STRING_RESULT)
      length++;					// Store strings with end \0
    if (length <= extra_size)
    {
      /* Save value in value struct */
      char *pos= (char*) entry+ ALIGN_SIZE(sizeof(user_var_entry));
      if (entry->value != pos)
      {
	if (entry->value)
	  my_free(entry->value);
	entry->value=pos;
      }
    }
    else
    {
      /* Allocate variable */
      if (entry->length != length)
      {
	char *pos= (char*) entry+ ALIGN_SIZE(sizeof(user_var_entry));
	if (entry->value == pos)
	  entry->value=0;
        entry->value= (char*) my_realloc(entry->value, length,
                                         MYF(MY_ALLOW_ZERO_PTR | MY_WME |
                                             ME_FATALERROR |
                                             MY_THREAD_SPECIFIC));
        if (!entry->value)
	  return 1;
      }
    }
    if (type == STRING_RESULT)
    {
      length--;					// Fix length change above
      entry->value[length]= 0;			// Store end \0
    }
    memmove(entry->value, ptr, length);
    if (type == DECIMAL_RESULT)
      ((my_decimal*)entry->value)->fix_buffer_pointer();
    entry->length= length;
    entry->set_charset(cs);
    entry->unsigned_flag= unsigned_arg;
  }
  entry->type=type;
  return 0;
}


bool
Item_func_set_user_var::update_hash(void *ptr, size_t length,
                                    Item_result res_type,
                                    CHARSET_INFO *cs,
                                    bool unsigned_arg)
{
  /*
    If we set a variable explicitly to NULL then keep the old
    result type of the variable
  */
  if (args[0]->type() == Item::FIELD_ITEM)
  {
    /* args[0]->null_value may be outdated */
    null_value= ((Item_field*)args[0])->field->is_null();
  }
  else
    null_value= args[0]->null_value;
  if (null_value && null_item)
    res_type= m_var_entry->type;                 // Don't change type of item
  if (::update_hash(m_var_entry, null_value,
                    ptr, length, res_type, cs, unsigned_arg))
  {
    null_value= 1;
    return 1;
  }
  return 0;
}


/** Get the value of a variable as a double. */

double user_var_entry::val_real(bool *null_value)
{
  if ((*null_value= (value == 0)))
    return 0.0;

  switch (type) {
  case REAL_RESULT:
    return *(double*) value;
  case INT_RESULT:
    return (double) *(longlong*) value;
  case DECIMAL_RESULT:
  {
    double result;
    my_decimal2double(E_DEC_FATAL_ERROR, (my_decimal *)value, &result);
    return result;
  }
  case STRING_RESULT:
    return my_atof(value);                      // This is null terminated
  case ROW_RESULT:
  case TIME_RESULT:
    DBUG_ASSERT(0);				// Impossible
    break;
  }
  return 0.0;					// Impossible
}


/** Get the value of a variable as an integer. */

longlong user_var_entry::val_int(bool *null_value) const
{
  if ((*null_value= (value == 0)))
    return 0;

  switch (type) {
  case REAL_RESULT:
    return (longlong) *(double*) value;
  case INT_RESULT:
    return *(longlong*) value;
  case DECIMAL_RESULT:
  {
    longlong result;
    my_decimal2int(E_DEC_FATAL_ERROR, (my_decimal *)value, 0, &result);
    return result;
  }
  case STRING_RESULT:
  {
    int error;
    return my_strtoll10(value, (char**) 0, &error);// String is null terminated
  }
  case ROW_RESULT:
  case TIME_RESULT:
    DBUG_ASSERT(0);				// Impossible
    break;
  }
  return 0;					// Impossible
}


/** Get the value of a variable as a string. */

String *user_var_entry::val_str(bool *null_value, String *str,
				uint decimals)
{
  if ((*null_value= (value == 0)))
    return (String*) 0;

  switch (type) {
  case REAL_RESULT:
    str->set_real(*(double*) value, decimals, charset());
    break;
  case INT_RESULT:
    if (!unsigned_flag)
      str->set(*(longlong*) value, charset());
    else
      str->set(*(ulonglong*) value, charset());
    break;
  case DECIMAL_RESULT:
    str_set_decimal((my_decimal *) value, str, charset());
    break;
  case STRING_RESULT:
    if (str->copy(value, length, charset()))
      str= 0;					// EOM error
    break;
  case ROW_RESULT:
  case TIME_RESULT:
    DBUG_ASSERT(0);				// Impossible
    break;
  }
  return(str);
}

/** Get the value of a variable as a decimal. */

my_decimal *user_var_entry::val_decimal(bool *null_value, my_decimal *val)
{
  if ((*null_value= (value == 0)))
    return 0;

  switch (type) {
  case REAL_RESULT:
    double2my_decimal(E_DEC_FATAL_ERROR, *(double*) value, val);
    break;
  case INT_RESULT:
    int2my_decimal(E_DEC_FATAL_ERROR, *(longlong*) value, 0, val);
    break;
  case DECIMAL_RESULT:
    my_decimal2decimal((my_decimal *) value, val);
    break;
  case STRING_RESULT:
    str2my_decimal(E_DEC_FATAL_ERROR, value, length, charset(), val);
    break;
  case ROW_RESULT:
  case TIME_RESULT:
    DBUG_ASSERT(0);				// Impossible
    break;
  }
  return(val);
}

/**
  This functions is invoked on SET \@variable or
  \@variable:= expression.

  Evaluate (and check expression), store results.

  @note
    For now it always return OK. All problem with value evaluating
    will be caught by thd->is_error() check in sql_set_variables().

  @retval
    FALSE OK.
*/

bool
Item_func_set_user_var::check(bool use_result_field)
{
  DBUG_ENTER("Item_func_set_user_var::check");
  if (use_result_field && !result_field)
    use_result_field= FALSE;

  switch (result_type()) {
  case REAL_RESULT:
  {
    save_result.vreal= use_result_field ? result_field->val_real() :
                        args[0]->val_real();
    break;
  }
  case INT_RESULT:
  {
    save_result.vint= use_result_field ? result_field->val_int() :
                       args[0]->val_int();
    unsigned_flag= (use_result_field ?
                    ((Field_num*)result_field)->unsigned_flag:
                    args[0]->unsigned_flag);
    break;
  }
  case STRING_RESULT:
  {
    save_result.vstr= use_result_field ? result_field->val_str(&value) :
                       args[0]->val_str(&value);
    break;
  }
  case DECIMAL_RESULT:
  {
    save_result.vdec= use_result_field ?
                       result_field->val_decimal(&decimal_buff) :
                       args[0]->val_decimal(&decimal_buff);
    break;
  }
  case ROW_RESULT:
  case TIME_RESULT:
    DBUG_ASSERT(0);                // This case should never be chosen
    break;
  }
  DBUG_RETURN(FALSE);
}


/**
  @brief Evaluate and store item's result.
  This function is invoked on "SELECT ... INTO @var ...".
  
  @param    item    An item to get value from.
*/

void Item_func_set_user_var::save_item_result(Item *item)
{
  DBUG_ENTER("Item_func_set_user_var::save_item_result");

  switch (args[0]->result_type()) {
  case REAL_RESULT:
    save_result.vreal= item->val_result();
    break;
  case INT_RESULT:
    save_result.vint= item->val_int_result();
    unsigned_flag= item->unsigned_flag;
    break;
  case STRING_RESULT:
    save_result.vstr= item->str_result(&value);
    break;
  case DECIMAL_RESULT:
    save_result.vdec= item->val_decimal_result(&decimal_buff);
    break;
  case ROW_RESULT:
  case TIME_RESULT:
    DBUG_ASSERT(0);                // This case should never be chosen
    break;
  }
  DBUG_VOID_RETURN;
}


/**
  This functions is invoked on
  SET \@variable or \@variable:= expression.

  @note
    We have to store the expression as such in the variable, independent of
    the value method used by the user

  @retval
    0	OK
  @retval
    1	EOM Error

*/

bool
Item_func_set_user_var::update()
{
  bool res= 0;
  DBUG_ENTER("Item_func_set_user_var::update");

  switch (result_type()) {
  case REAL_RESULT:
  {
    res= update_hash((void*) &save_result.vreal,sizeof(save_result.vreal),
		     REAL_RESULT, default_charset(), 0);
    break;
  }
  case INT_RESULT:
  {
    res= update_hash((void*) &save_result.vint, sizeof(save_result.vint),
                     INT_RESULT, default_charset(), unsigned_flag);
    break;
  }
  case STRING_RESULT:
  {
    if (!save_result.vstr)					// Null value
      res= update_hash((void*) 0, 0, STRING_RESULT, &my_charset_bin, 0);
    else
      res= update_hash((void*) save_result.vstr->ptr(),
		       save_result.vstr->length(), STRING_RESULT,
		       save_result.vstr->charset(), 0);
    break;
  }
  case DECIMAL_RESULT:
  {
    if (!save_result.vdec)					// Null value
      res= update_hash((void*) 0, 0, DECIMAL_RESULT, &my_charset_bin, 0);
    else
      res= update_hash((void*) save_result.vdec,
                       sizeof(my_decimal), DECIMAL_RESULT,
                       default_charset(), 0);
    break;
  }
  case ROW_RESULT:
  case TIME_RESULT:
    DBUG_ASSERT(0);                // This case should never be chosen
    break;
  }
  DBUG_RETURN(res);
}


double Item_func_set_user_var::val_real()
{
  DBUG_ASSERT(fixed == 1);
  check(0);
  update();					// Store expression
  return m_var_entry->val_real(&null_value);
}

longlong Item_func_set_user_var::val_int()
{
  DBUG_ASSERT(fixed == 1);
  check(0);
  update();					// Store expression
  return m_var_entry->val_int(&null_value);
}

String *Item_func_set_user_var::val_str(String *str)
{
  DBUG_ASSERT(fixed == 1);
  check(0);
  update();					// Store expression
  return m_var_entry->val_str(&null_value, str, decimals);
}


my_decimal *Item_func_set_user_var::val_decimal(my_decimal *val)
{
  DBUG_ASSERT(fixed == 1);
  check(0);
  update();					// Store expression
  return m_var_entry->val_decimal(&null_value, val);
}


double Item_func_set_user_var::val_result()
{
  DBUG_ASSERT(fixed == 1);
  check(TRUE);
  update();					// Store expression
  return m_var_entry->val_real(&null_value);
}

longlong Item_func_set_user_var::val_int_result()
{
  DBUG_ASSERT(fixed == 1);
  check(TRUE);
  update();					// Store expression
  return m_var_entry->val_int(&null_value);
}

bool Item_func_set_user_var::val_bool_result()
{
  DBUG_ASSERT(fixed == 1);
  check(TRUE);
  update();					// Store expression
  return m_var_entry->val_int(&null_value) != 0;
}

String *Item_func_set_user_var::str_result(String *str)
{
  DBUG_ASSERT(fixed == 1);
  check(TRUE);
  update();					// Store expression
  return m_var_entry->val_str(&null_value, str, decimals);
}


my_decimal *Item_func_set_user_var::val_decimal_result(my_decimal *val)
{
  DBUG_ASSERT(fixed == 1);
  check(TRUE);
  update();					// Store expression
  return m_var_entry->val_decimal(&null_value, val);
}


bool Item_func_set_user_var::is_null_result()
{
  DBUG_ASSERT(fixed == 1);
  check(TRUE);
  update();					// Store expression
  return is_null();
}


void Item_func_set_user_var::print(String *str, enum_query_type query_type)
{
  str->append(STRING_WITH_LEN("@"));
  str->append(&name);
  str->append(STRING_WITH_LEN(":="));
  args[0]->print_parenthesised(str, query_type, precedence());
}


void Item_func_set_user_var::print_as_stmt(String *str,
                                           enum_query_type query_type)
{
  str->append(STRING_WITH_LEN("set @"));
  str->append(&name);
  str->append(STRING_WITH_LEN(":="));
  args[0]->print_parenthesised(str, query_type, precedence());
}

bool Item_func_set_user_var::send(Protocol *protocol, st_value *buffer)
{
  if (result_field)
  {
    check(1);
    update();
    return protocol->store(result_field);
  }
  return Item::send(protocol, buffer);
}

void Item_func_set_user_var::make_send_field(THD *thd, Send_field *tmp_field)
{
  if (result_field)
  {
    result_field->make_send_field(tmp_field);
    DBUG_ASSERT(tmp_field->table_name != 0);
    if (Item::name.str)
      tmp_field->col_name= Item::name;          // Use user supplied name
  }
  else
    Item::make_send_field(thd, tmp_field);
}


/*
  Save the value of a user variable into a field

  SYNOPSIS
    save_in_field()
      field           target field to save the value to
      no_conversion   flag indicating whether conversions are allowed

  DESCRIPTION
    Save the function value into a field and update the user variable
    accordingly. If a result field is defined and the target field doesn't
    coincide with it then the value from the result field will be used as
    the new value of the user variable.

    The reason to have this method rather than simply using the result
    field in the val_xxx() methods is that the value from the result field
    not always can be used when the result field is defined.
    Let's consider the following cases:
    1) when filling a tmp table the result field is defined but the value of it
    is undefined because it has to be produced yet. Thus we can't use it.
    2) on execution of an INSERT ... SELECT statement the save_in_field()
    function will be called to fill the data in the new record. If the SELECT
    part uses a tmp table then the result field is defined and should be
    used in order to get the correct result.

    The difference between the SET_USER_VAR function and regular functions
    like CONCAT is that the Item_func objects for the regular functions are
    replaced by Item_field objects after the values of these functions have
    been stored in a tmp table. Yet an object of the Item_field class cannot
    be used to update a user variable.
    Due to this we have to handle the result field in a special way here and
    in the Item_func_set_user_var::send() function.

  RETURN VALUES
    FALSE       Ok
    TRUE        Error
*/

int Item_func_set_user_var::save_in_field(Field *field, bool no_conversions,
                                          bool can_use_result_field)
{
  bool use_result_field= (!can_use_result_field ? 0 :
                          (result_field && result_field != field));
  int error;

  /* Update the value of the user variable */
  check(use_result_field);
  update();

  if (result_type() == STRING_RESULT ||
      (result_type() == REAL_RESULT &&
       field->result_type() == STRING_RESULT))
  {
    String *result;
    CHARSET_INFO *cs= collation.collation;
    char buff[MAX_FIELD_WIDTH];		// Alloc buffer for small columns
    str_value.set_quick(buff, sizeof(buff), cs);
    result= m_var_entry->val_str(&null_value, &str_value, decimals);

    if (null_value)
    {
      str_value.set_quick(0, 0, cs);
      return set_field_to_null_with_conversions(field, no_conversions);
    }

    /* NOTE: If null_value == FALSE, "result" must be not NULL.  */

    field->set_notnull();
    error=field->store(result->ptr(),result->length(),cs);
    str_value.set_quick(0, 0, cs);
  }
  else if (result_type() == REAL_RESULT)
  {
    double nr= m_var_entry->val_real(&null_value);
    if (null_value)
      return set_field_to_null(field);
    field->set_notnull();
    error=field->store(nr);
  }
  else if (result_type() == DECIMAL_RESULT)
  {
    my_decimal decimal_value;
    my_decimal *val= m_var_entry->val_decimal(&null_value, &decimal_value);
    if (null_value)
      return set_field_to_null(field);
    field->set_notnull();
    error=field->store_decimal(val);
  }
  else
  {
    longlong nr= m_var_entry->val_int(&null_value);
    if (null_value)
      return set_field_to_null_with_conversions(field, no_conversions);
    field->set_notnull();
    error=field->store(nr, unsigned_flag);
  }
  return error;
}


String *
Item_func_get_user_var::val_str(String *str)
{
  DBUG_ASSERT(fixed == 1);
  DBUG_ENTER("Item_func_get_user_var::val_str");
  if (!m_var_entry)
    DBUG_RETURN((String*) 0);			// No such variable
  DBUG_RETURN(m_var_entry->val_str(&null_value, str, decimals));
}


double Item_func_get_user_var::val_real()
{
  DBUG_ASSERT(fixed == 1);
  if (!m_var_entry)
    return 0.0;					// No such variable
  return (m_var_entry->val_real(&null_value));
}


my_decimal *Item_func_get_user_var::val_decimal(my_decimal *dec)
{
  DBUG_ASSERT(fixed == 1);
  if (!m_var_entry)
    return 0;
  return m_var_entry->val_decimal(&null_value, dec);
}


longlong Item_func_get_user_var::val_int()
{
  DBUG_ASSERT(fixed == 1);
  if (!m_var_entry)
    return 0;				// No such variable
  return (m_var_entry->val_int(&null_value));
}


/**
  Get variable by name and, if necessary, put the record of variable 
  use into the binary log.

  When a user variable is invoked from an update query (INSERT, UPDATE etc),
  stores this variable and its value in thd->user_var_events, so that it can be
  written to the binlog (will be written just before the query is written, see
  log.cc).

  @param      thd        Current thread
  @param      name       Variable name
  @param[out] out_entry  variable structure or NULL. The pointer is set
                         regardless of whether function succeeded or not.

  @retval
    0  OK
  @retval
    1  Failed to put appropriate record into binary log

*/

static int
get_var_with_binlog(THD *thd, enum_sql_command sql_command,
                    LEX_CSTRING *name, user_var_entry **out_entry)
{
  BINLOG_USER_VAR_EVENT *user_var_event;
  user_var_entry *var_entry;
  var_entry= get_variable(&thd->user_vars, name, 0);

  /*
    Any reference to user-defined variable which is done from stored
    function or trigger affects their execution and the execution of the
    calling statement. We must log all such variables even if they are 
    not involved in table-updating statements.
  */
  if (!(opt_bin_log && 
       (is_update_query(sql_command) || thd->in_sub_stmt)))
  {
    *out_entry= var_entry;
    return 0;
  }

  if (!var_entry)
  {
    /*
      If the variable does not exist, it's NULL, but we want to create it so
      that it gets into the binlog (if it didn't, the slave could be
      influenced by a variable of the same name previously set by another
      thread).
      We create it like if it had been explicitly set with SET before.
      The 'new' mimics what sql_yacc.yy does when 'SET @a=10;'.
      sql_set_variables() is what is called from 'case SQLCOM_SET_OPTION'
      in dispatch_command()). Instead of building a one-element list to pass to
      sql_set_variables(), we could instead manually call check() and update();
      this would save memory and time; but calling sql_set_variables() makes
      one unique place to maintain (sql_set_variables()). 

      Manipulation with lex is necessary since free_underlaid_joins
      is going to release memory belonging to the main query.
    */

    List<set_var_base> tmp_var_list;
    LEX *sav_lex= thd->lex, lex_tmp;
    thd->lex= &lex_tmp;
    lex_start(thd);
    tmp_var_list.push_back(new (thd->mem_root)
                           set_var_user(new (thd->mem_root)
                                        Item_func_set_user_var(thd, name,
                                                               new (thd->mem_root) Item_null(thd))),
                           thd->mem_root);
    /* Create the variable if the above allocations succeeded */
    if (unlikely(thd->is_fatal_error) ||
        unlikely(sql_set_variables(thd, &tmp_var_list, false)))
    {
      thd->lex= sav_lex;
      goto err;
    }
    thd->lex= sav_lex;
    if (unlikely(!(var_entry= get_variable(&thd->user_vars, name, 0))))
      goto err;
  }
  else if (var_entry->used_query_id == thd->query_id ||
           mysql_bin_log.is_query_in_union(thd, var_entry->used_query_id))
  {
    /* 
       If this variable was already stored in user_var_events by this query
       (because it's used in more than one place in the query), don't store
       it.
    */
    *out_entry= var_entry;
    return 0;
  }

  size_t size;
  /*
    First we need to store value of var_entry, when the next situation
    appears:
    > set @a:=1;
    > insert into t1 values (@a), (@a:=@a+1), (@a:=@a+1);
    We have to write to binlog value @a= 1.

    We allocate the user_var_event on user_var_events_alloc pool, not on
    the this-statement-execution pool because in SPs user_var_event objects 
    may need to be valid after current [SP] statement execution pool is
    destroyed.
  */
  size= ALIGN_SIZE(sizeof(BINLOG_USER_VAR_EVENT)) + var_entry->length;
  if (unlikely(!(user_var_event= (BINLOG_USER_VAR_EVENT *)
                 alloc_root(thd->user_var_events_alloc, size))))
    goto err;

  user_var_event->value= (char*) user_var_event +
    ALIGN_SIZE(sizeof(BINLOG_USER_VAR_EVENT));
  user_var_event->user_var_event= var_entry;
  user_var_event->type= var_entry->type;
  user_var_event->charset_number= var_entry->charset()->number;
  user_var_event->unsigned_flag= var_entry->unsigned_flag;
  if (!var_entry->value)
  {
    /* NULL value*/
    user_var_event->length= 0;
    user_var_event->value= 0;
  }
  else
  {
    user_var_event->length= var_entry->length;
    memcpy(user_var_event->value, var_entry->value,
           var_entry->length);
  }
  /* Mark that this variable has been used by this query */
  var_entry->used_query_id= thd->query_id;
  if (insert_dynamic(&thd->user_var_events, (uchar*) &user_var_event))
    goto err;

  *out_entry= var_entry;
  return 0;

err:
  *out_entry= var_entry;
  return 1;
}

bool Item_func_get_user_var::fix_length_and_dec()
{
  THD *thd=current_thd;
  int error;
  maybe_null=1;
  decimals=NOT_FIXED_DEC;
  max_length=MAX_BLOB_WIDTH;

  error= get_var_with_binlog(thd, thd->lex->sql_command, &name, &m_var_entry);

  /*
    If the variable didn't exist it has been created as a STRING-type.
    'm_var_entry' is NULL only if there occurred an error during the call to
    get_var_with_binlog.
  */
  if (likely(!error && m_var_entry))
  {
    unsigned_flag= m_var_entry->unsigned_flag;
    max_length= (uint32)m_var_entry->length;
    collation.set(m_var_entry->charset(), DERIVATION_IMPLICIT);
    set_handler_by_result_type(m_var_entry->type);
    switch (result_type()) {
    case REAL_RESULT:
      fix_char_length(DBL_DIG + 8);
      break;
    case INT_RESULT:
      fix_char_length(MAX_BIGINT_WIDTH);
      decimals=0;
      break;
    case STRING_RESULT:
      max_length= MAX_BLOB_WIDTH - 1;
      break;
    case DECIMAL_RESULT:
      fix_char_length(DECIMAL_MAX_STR_LENGTH);
      decimals= DECIMAL_MAX_SCALE;
      break;
    case ROW_RESULT:                            // Keep compiler happy
    case TIME_RESULT:
      DBUG_ASSERT(0);                // This case should never be chosen
      break;
    }
  }
  else
  {
    collation.set(&my_charset_bin, DERIVATION_IMPLICIT);
    null_value= 1;
    set_handler(&type_handler_long_blob);
    max_length= MAX_BLOB_WIDTH;
  }
  return false;
}


bool Item_func_get_user_var::const_item() const
{
  return (!m_var_entry ||
          current_thd->query_id != m_var_entry->update_query_id);
}


void Item_func_get_user_var::print(String *str, enum_query_type query_type)
{
  str->append(STRING_WITH_LEN("@"));
  append_identifier(current_thd, str, &name);
}


bool Item_func_get_user_var::eq(const Item *item, bool binary_cmp) const
{
  /* Assume we don't have rtti */
  if (this == item)
    return 1;					// Same item is same.
  /* Check if other type is also a get_user_var() object */
  if (item->type() != FUNC_ITEM ||
      ((Item_func*) item)->functype() != functype())
    return 0;
  Item_func_get_user_var *other=(Item_func_get_user_var*) item;
  return (name.length == other->name.length &&
	  !memcmp(name.str, other->name.str, name.length));
}


bool Item_func_get_user_var::set_value(THD *thd,
                                       sp_rcontext * /*ctx*/, Item **it)
{
  LEX_CSTRING tmp_name= get_name();
  Item_func_set_user_var *suv= new (thd->mem_root) Item_func_set_user_var(thd, &tmp_name, *it);
  /*
    Item_func_set_user_var is not fixed after construction, call
    fix_fields().
  */
  return (!suv || suv->fix_fields(thd, it) || suv->check(0) || suv->update());
}


bool Item_user_var_as_out_param::fix_fields(THD *thd, Item **ref)
{
  DBUG_ASSERT(fixed == 0);
  DBUG_ASSERT(thd->lex->exchange);
  if (Item::fix_fields(thd, ref) ||
      !(entry= get_variable(&thd->user_vars, &org_name, 1)))
    return TRUE;
  entry->type= STRING_RESULT;
  /*
    Let us set the same collation which is used for loading
    of fields in LOAD DATA INFILE.
    (Since Item_user_var_as_out_param is used only there).
  */
  entry->set_charset(thd->lex->exchange->cs ?
                     thd->lex->exchange->cs :
                     thd->variables.collation_database);
  entry->update_query_id= thd->query_id;
  return FALSE;
}


void Item_user_var_as_out_param::set_null_value(CHARSET_INFO* cs)
{
  ::update_hash(entry, TRUE, 0, 0, STRING_RESULT, cs, 0 /* unsigned_arg */);
}


void Item_user_var_as_out_param::set_value(const char *str, uint length,
                                           CHARSET_INFO* cs)
{
  ::update_hash(entry, FALSE, (void*)str, length, STRING_RESULT, cs,
                0 /* unsigned_arg */);
}


double Item_user_var_as_out_param::val_real()
{
  DBUG_ASSERT(0);
  return 0.0;
}


longlong Item_user_var_as_out_param::val_int()
{
  DBUG_ASSERT(0);
  return 0;
}


String* Item_user_var_as_out_param::val_str(String *str)
{
  DBUG_ASSERT(0);
  return 0;
}


my_decimal* Item_user_var_as_out_param::val_decimal(my_decimal *decimal_buffer)
{
  DBUG_ASSERT(0);
  return 0;
}


bool Item_user_var_as_out_param::get_date(MYSQL_TIME *ltime, ulonglong fuzzy)
{
  DBUG_ASSERT(0);
  return true;
}


void Item_user_var_as_out_param::load_data_print_for_log_event(THD *thd,
                                                               String *str)
                                                               const
{
  str->append('@');
  append_identifier(thd, str, &org_name);
}


Item_func_get_system_var::
Item_func_get_system_var(THD *thd, sys_var *var_arg, enum_var_type var_type_arg,
                       LEX_CSTRING *component_arg, const char *name_arg,
                       size_t name_len_arg):
  Item_func(thd), var(var_arg), var_type(var_type_arg),
  orig_var_type(var_type_arg), component(*component_arg), cache_present(0)
{
  /* set_name() will allocate the name */
  set_name(thd, name_arg, (uint) name_len_arg, system_charset_info);
}


bool Item_func_get_system_var::is_written_to_binlog()
{
  return var->is_written_to_binlog(var_type);
}


void Item_func_get_system_var::update_null_value()
{
  THD *thd= current_thd;
  int save_no_errors= thd->no_errors;
  thd->no_errors= TRUE;
  Item::update_null_value();
  thd->no_errors= save_no_errors;
}


bool Item_func_get_system_var::fix_length_and_dec()
{
  char *cptr;
  maybe_null= TRUE;
  max_length= 0;

  if (var->check_type(var_type))
  {
    if (var_type != OPT_DEFAULT)
    {
      my_error(ER_INCORRECT_GLOBAL_LOCAL_VAR, MYF(0),
               var->name.str, var_type == OPT_GLOBAL ? "SESSION" : "GLOBAL");
      return TRUE;
    }
    /* As there was no local variable, return the global value */
    var_type= OPT_GLOBAL;
  }

  switch (var->show_type())
  {
    case SHOW_HA_ROWS:
    case SHOW_UINT:
    case SHOW_ULONG:
    case SHOW_ULONGLONG:
      unsigned_flag= TRUE;
      /* fall through */
    case SHOW_SINT:
    case SHOW_SLONG:
    case SHOW_SLONGLONG:
      collation.set_numeric();
      fix_char_length(MY_INT64_NUM_DECIMAL_DIGITS);
      decimals=0;
      break;
    case SHOW_CHAR:
    case SHOW_CHAR_PTR:
      mysql_mutex_lock(&LOCK_global_system_variables);
      cptr= var->show_type() == SHOW_CHAR ? 
        (char*) var->value_ptr(current_thd, var_type, &component) :
        *(char**) var->value_ptr(current_thd, var_type, &component);
      if (cptr)
        max_length= (uint32)system_charset_info->cset->numchars(system_charset_info,
                                                        cptr,
                                                        cptr + strlen(cptr));
      mysql_mutex_unlock(&LOCK_global_system_variables);
      collation.set(system_charset_info, DERIVATION_SYSCONST);
      max_length*= system_charset_info->mbmaxlen;
      decimals=NOT_FIXED_DEC;
      break;
    case SHOW_LEX_STRING:
      {
        mysql_mutex_lock(&LOCK_global_system_variables);
        LEX_STRING *ls= ((LEX_STRING*)var->value_ptr(current_thd, var_type, &component));
        max_length= (uint32)system_charset_info->cset->numchars(system_charset_info,
                                                        ls->str,
                                                        ls->str + ls->length);
        mysql_mutex_unlock(&LOCK_global_system_variables);
        collation.set(system_charset_info, DERIVATION_SYSCONST);
        max_length*= system_charset_info->mbmaxlen;
        decimals=NOT_FIXED_DEC;
      }
      break;
    case SHOW_BOOL:
    case SHOW_MY_BOOL:
      collation.set_numeric();
      fix_char_length(1);
      decimals=0;
      break;
    case SHOW_DOUBLE:
      decimals= 6;
      collation.set_numeric();
      fix_char_length(DBL_DIG + 6);
      break;
    default:
      my_error(ER_VAR_CANT_BE_READ, MYF(0), var->name.str);
      break;
  }
  return FALSE;
}


void Item_func_get_system_var::print(String *str, enum_query_type query_type)
{
  if (name.length)
    str->append(&name);
  else
  {
    str->append(STRING_WITH_LEN("@@"));
    if (component.length)
    {
      str->append(&component);
      str->append('.');
    }
    else if (var_type == SHOW_OPT_GLOBAL && var->scope() != sys_var::GLOBAL)
    {
      str->append(STRING_WITH_LEN("global."));
    }
    str->append(&var->name);
  }
}

bool Item_func_get_system_var::check_vcol_func_processor(void *arg)
{
  return mark_unsupported_function("@@", var->name.str, arg, VCOL_SESSION_FUNC);
}


const Type_handler *Item_func_get_system_var::type_handler() const
{
  switch (var->show_type())
  {
    case SHOW_BOOL:
    case SHOW_MY_BOOL:
    case SHOW_SINT:
    case SHOW_SLONG:
    case SHOW_SLONGLONG:
    case SHOW_UINT:
    case SHOW_ULONG:
    case SHOW_ULONGLONG:
    case SHOW_HA_ROWS:
      return &type_handler_longlong;
    case SHOW_CHAR: 
    case SHOW_CHAR_PTR: 
    case SHOW_LEX_STRING:
      return &type_handler_varchar;
    case SHOW_DOUBLE:
      return &type_handler_double;
    default:
      my_error(ER_VAR_CANT_BE_READ, MYF(0), var->name.str);
      return &type_handler_varchar;              // keep the compiler happy
  }
}


longlong Item_func_get_system_var::val_int()
{
  THD *thd= current_thd;

  DBUG_EXECUTE_IF("simulate_non_gtid_aware_master",
                  {
                    if (0 == strcmp("gtid_domain_id", var->name.str))
                    {
                      my_error(ER_VAR_CANT_BE_READ, MYF(0), var->name.str);
                      return 0;
                    }
                  });
  if (cache_present && thd->query_id == used_query_id)
  {
    if (cache_present & GET_SYS_VAR_CACHE_LONG)
    {
      null_value= cached_null_value;
      return cached_llval;
    } 
    else if (cache_present & GET_SYS_VAR_CACHE_DOUBLE)
    {
      null_value= cached_null_value;
      cached_llval= (longlong) cached_dval;
      cache_present|= GET_SYS_VAR_CACHE_LONG;
      return cached_llval;
    }
    else if (cache_present & GET_SYS_VAR_CACHE_STRING)
    {
      null_value= cached_null_value;
      if (!null_value)
        cached_llval= longlong_from_string_with_check(&cached_strval);
      else
        cached_llval= 0;
      cache_present|= GET_SYS_VAR_CACHE_LONG;
      return cached_llval;
    }
  }

  cached_llval= var->val_int(&null_value, thd, var_type, &component);
  cache_present |= GET_SYS_VAR_CACHE_LONG;
  used_query_id= thd->query_id;
  cached_null_value= null_value;
  return cached_llval;
}


String* Item_func_get_system_var::val_str(String* str)
{
  THD *thd= current_thd;

  if (cache_present && thd->query_id == used_query_id)
  {
    if (cache_present & GET_SYS_VAR_CACHE_STRING)
    {
      null_value= cached_null_value;
      return null_value ? NULL : &cached_strval;
    }
    else if (cache_present & GET_SYS_VAR_CACHE_LONG)
    {
      null_value= cached_null_value;
      if (!null_value)
        cached_strval.set (cached_llval, collation.collation);
      cache_present|= GET_SYS_VAR_CACHE_STRING;
      return null_value ? NULL : &cached_strval;
    }
    else if (cache_present & GET_SYS_VAR_CACHE_DOUBLE)
    {
      null_value= cached_null_value;
      if (!null_value)
        cached_strval.set_real (cached_dval, decimals, collation.collation);
      cache_present|= GET_SYS_VAR_CACHE_STRING;
      return null_value ? NULL : &cached_strval;
    }
  }

  str= var->val_str(&cached_strval, thd, var_type, &component);
  cache_present|= GET_SYS_VAR_CACHE_STRING;
  used_query_id= thd->query_id;
  cached_null_value= null_value= !str;
  return str;
}


double Item_func_get_system_var::val_real()
{
  THD *thd= current_thd;

  if (cache_present && thd->query_id == used_query_id)
  {
    if (cache_present & GET_SYS_VAR_CACHE_DOUBLE)
    {
      null_value= cached_null_value;
      return cached_dval;
    }
    else if (cache_present & GET_SYS_VAR_CACHE_LONG)
    {
      null_value= cached_null_value;
      cached_dval= (double)cached_llval;
      cache_present|= GET_SYS_VAR_CACHE_DOUBLE;
      return cached_dval;
    }
    else if (cache_present & GET_SYS_VAR_CACHE_STRING)
    {
      null_value= cached_null_value;
      if (!null_value)
        cached_dval= double_from_string_with_check(&cached_strval);
      else
        cached_dval= 0;
      cache_present|= GET_SYS_VAR_CACHE_DOUBLE;
      return cached_dval;
    }
  }

  cached_dval= var->val_real(&null_value, thd, var_type, &component);
  cache_present |= GET_SYS_VAR_CACHE_DOUBLE;
  used_query_id= thd->query_id;
  cached_null_value= null_value;
  return cached_dval;
}


bool Item_func_get_system_var::eq(const Item *item, bool binary_cmp) const
{
  /* Assume we don't have rtti */
  if (this == item)
    return 1;					// Same item is same.
  /* Check if other type is also a get_user_var() object */
  if (item->type() != FUNC_ITEM ||
      ((Item_func*) item)->functype() != functype())
    return 0;
  Item_func_get_system_var *other=(Item_func_get_system_var*) item;
  return (var == other->var && var_type == other->var_type);
}


void Item_func_get_system_var::cleanup()
{
  Item_func::cleanup();
  cache_present= 0;
  var_type= orig_var_type;
  cached_strval.free();
}

/**
   @retval
   0 ok
   1 OOM error
*/

bool Item_func_match::init_search(THD *thd, bool no_order)
{
  DBUG_ENTER("Item_func_match::init_search");

  if (!table->file->get_table()) // the handler isn't opened yet
    DBUG_RETURN(0);

  /* Check if init_search() has been called before */
  if (ft_handler)
  {
    if (join_key)
      table->file->ft_handler= ft_handler;
    DBUG_RETURN(0);
  }

  if (key == NO_SUCH_KEY)
  {
    List<Item> fields;
    fields.push_back(new (thd->mem_root)
                     Item_string(thd, " ", 1, cmp_collation.collation),
                     thd->mem_root);
    for (uint i= 1; i < arg_count; i++)
      fields.push_back(args[i]);
    concat_ws= new (thd->mem_root) Item_func_concat_ws(thd, fields);
    if (unlikely(thd->is_fatal_error))
      DBUG_RETURN(1);                           // OOM in new or push_back
    /*
      Above function used only to get value and do not need fix_fields for it:
      Item_string - basic constant
      fields - fix_fields() was already called for this arguments
      Item_func_concat_ws - do not need fix_fields() to produce value
    */
    concat_ws->quick_fix_field();
  }

  if (master)
  {
    join_key= master->join_key= join_key | master->join_key;
    if (master->init_search(thd, no_order))
      DBUG_RETURN(1);
    ft_handler= master->ft_handler;
    join_key= master->join_key;
    DBUG_RETURN(0);
  }

  String *ft_tmp= 0;

  // MATCH ... AGAINST (NULL) is meaningless, but possible
  if (!(ft_tmp=key_item()->val_str(&value)))
  {
    ft_tmp= &value;
    value.set("", 0, cmp_collation.collation);
  }

  if (ft_tmp->charset() != cmp_collation.collation)
  {
    uint dummy_errors;
    if (search_value.copy(ft_tmp->ptr(), ft_tmp->length(), ft_tmp->charset(),
                          cmp_collation.collation, &dummy_errors))
      DBUG_RETURN(1);
    ft_tmp= &search_value;
  }

  if (join_key && !no_order)
    flags|=FT_SORTED;

  if (key != NO_SUCH_KEY)
    THD_STAGE_INFO(table->in_use, stage_fulltext_initialization);

  ft_handler= table->file->ft_init_ext(flags, key, ft_tmp);

  if (join_key)
    table->file->ft_handler=ft_handler;

  DBUG_RETURN(0);
}


bool Item_func_match::fix_fields(THD *thd, Item **ref)
{
  DBUG_ASSERT(fixed == 0);
  Item *UNINIT_VAR(item);                        // Safe as arg_count is > 1

  status_var_increment(thd->status_var.feature_fulltext);

  maybe_null=1;
  join_key=0;

  /*
    const_item is assumed in quite a bit of places, so it would be difficult
    to remove;  If it would ever to be removed, this should include
    modifications to find_best and auto_close as complement to auto_init code
    above.
   */
  if (Item_func::fix_fields(thd, ref) ||
      !args[0]->const_during_execution())
  {
    my_error(ER_WRONG_ARGUMENTS,MYF(0),"AGAINST");
    return TRUE;
  }

  bool allows_multi_table_search= true;
  const_item_cache=0;
  table= 0;
  for (uint i=1 ; i < arg_count ; i++)
  {
    item= args[i]= args[i]->real_item();
    /*
      When running in PS mode, some Item_field's can already be replaced
      to Item_func_conv_charset during PREPARE time. This is possible
      in case of "MATCH (f1,..,fN) AGAINST (... IN BOOLEAN MODE)"
      when running without any fulltext indexes and when fields f1..fN
      have different character sets.
      So we check for FIELD_ITEM only during prepare time and in non-PS mode,
      and do not check in PS execute time.
    */
    if (!thd->stmt_arena->is_stmt_execute() &&
        item->type() != Item::FIELD_ITEM)
    {
      my_error(ER_WRONG_ARGUMENTS, MYF(0), "MATCH");
      return TRUE;
    }
    /*
      During the prepare-time execution of fix_fields() of a PS query some
      Item_fields's could have been already replaced to Item_func_conv_charset
      (by the call for agg_arg_charsets_for_comparison below()).
      But agg_arg_charsets_for_comparison() is written in a way that
      at least *one* of the Item_field's is not replaced.
      This makes sure that "table" gets initialized during PS execution time.
    */
    if (item->type() == Item::FIELD_ITEM)
      table= ((Item_field *)item)->field->table;

    allows_multi_table_search &= allows_search_on_non_indexed_columns(table);
  }

  /*
    Check that all columns come from the same table.
    We've already checked that columns in MATCH are fields so
    PARAM_TABLE_BIT can only appear from AGAINST argument.
  */
  if ((used_tables_cache & ~PARAM_TABLE_BIT) != item->used_tables())
    key=NO_SUCH_KEY;

  if (key == NO_SUCH_KEY && !allows_multi_table_search)
  {
    my_error(ER_WRONG_ARGUMENTS,MYF(0),"MATCH");
    return TRUE;
  }
  if (!(table->file->ha_table_flags() & HA_CAN_FULLTEXT))
  {
    my_error(ER_TABLE_CANT_HANDLE_FT, MYF(0), table->file->table_type());
    return 1;
  }
  table->fulltext_searched=1;
  return agg_arg_charsets_for_comparison(cmp_collation, args+1, arg_count-1);
}

bool Item_func_match::fix_index()
{
  Item_field *item;
  uint ft_to_key[MAX_KEY], ft_cnt[MAX_KEY], fts=0, keynr;
  uint max_cnt=0, mkeys=0, i;

  /*
    We will skip execution if the item is not fixed
    with fix_field
  */
  if (!fixed)
    return false;

  if (key == NO_SUCH_KEY)
    return 0;
  
  if (!table) 
    goto err;

  for (keynr=0 ; keynr < table->s->keys ; keynr++)
  {
    if ((table->key_info[keynr].flags & HA_FULLTEXT) &&
        (flags & FT_BOOL ? table->keys_in_use_for_query.is_set(keynr) :
                           table->s->keys_in_use.is_set(keynr)))

    {
      ft_to_key[fts]=keynr;
      ft_cnt[fts]=0;
      fts++;
    }
  }

  if (!fts)
    goto err;

  for (i=1; i < arg_count; i++)
  {
    if (args[i]->type() != FIELD_ITEM)
      goto err;
    item=(Item_field*)args[i];
    for (keynr=0 ; keynr < fts ; keynr++)
    {
      KEY *ft_key=&table->key_info[ft_to_key[keynr]];
      uint key_parts=ft_key->user_defined_key_parts;

      for (uint part=0 ; part < key_parts ; part++)
      {
	if (item->field->eq(ft_key->key_part[part].field))
	  ft_cnt[keynr]++;
      }
    }
  }

  for (keynr=0 ; keynr < fts ; keynr++)
  {
    if (ft_cnt[keynr] > max_cnt)
    {
      mkeys=0;
      max_cnt=ft_cnt[mkeys]=ft_cnt[keynr];
      ft_to_key[mkeys]=ft_to_key[keynr];
      continue;
    }
    if (max_cnt && ft_cnt[keynr] == max_cnt)
    {
      mkeys++;
      ft_cnt[mkeys]=ft_cnt[keynr];
      ft_to_key[mkeys]=ft_to_key[keynr];
      continue;
    }
  }

  for (keynr=0 ; keynr <= mkeys ; keynr++)
  {
    // partial keys doesn't work
    if (max_cnt < arg_count-1 ||
        max_cnt < table->key_info[ft_to_key[keynr]].user_defined_key_parts)
      continue;

    key=ft_to_key[keynr];

    return 0;
  }

err:
  if (allows_search_on_non_indexed_columns(table))
  {
    key=NO_SUCH_KEY;
    return 0;
  }
  my_message(ER_FT_MATCHING_KEY_NOT_FOUND,
             ER(ER_FT_MATCHING_KEY_NOT_FOUND), MYF(0));
  return 1;
}


bool Item_func_match::eq(const Item *item, bool binary_cmp) const
{
  if (item->type() != FUNC_ITEM ||
      ((Item_func*)item)->functype() != FT_FUNC ||
      flags != ((Item_func_match*)item)->flags)
    return 0;

  Item_func_match *ifm=(Item_func_match*) item;

  if (key == ifm->key && table == ifm->table &&
      key_item()->eq(ifm->key_item(), binary_cmp))
    return 1;

  return 0;
}


double Item_func_match::val_real()
{
  DBUG_ASSERT(fixed == 1);
  DBUG_ENTER("Item_func_match::val");
  if (ft_handler == NULL)
    DBUG_RETURN(-1.0);

  if (key != NO_SUCH_KEY && table->null_row) /* NULL row from an outer join */
    DBUG_RETURN(0.0);

  if (join_key)
  {
    if (table->file->ft_handler)
      DBUG_RETURN(ft_handler->please->get_relevance(ft_handler));
    join_key=0;
  }

  if (key == NO_SUCH_KEY)
  {
    String *a= concat_ws->val_str(&value);
    if ((null_value= (a == 0)) || !a->length())
      DBUG_RETURN(0);
    DBUG_RETURN(ft_handler->please->find_relevance(ft_handler,
				      (uchar *)a->ptr(), a->length()));
  }
  DBUG_RETURN(ft_handler->please->find_relevance(ft_handler,
                                                 table->record[0], 0));
}

void Item_func_match::print(String *str, enum_query_type query_type)
{
  str->append(STRING_WITH_LEN("(match "));
  print_args(str, 1, query_type);
  str->append(STRING_WITH_LEN(" against ("));
  args[0]->print(str, query_type);
  if (flags & FT_BOOL)
    str->append(STRING_WITH_LEN(" in boolean mode"));
  else if (flags & FT_EXPAND)
    str->append(STRING_WITH_LEN(" with query expansion"));
  str->append(STRING_WITH_LEN("))"));
}

longlong Item_func_bit_xor::val_int()
{
  DBUG_ASSERT(fixed == 1);
  ulonglong arg1= (ulonglong) args[0]->val_int();
  ulonglong arg2= (ulonglong) args[1]->val_int();
  if ((null_value= (args[0]->null_value || args[1]->null_value)))
    return 0;
  return (longlong) (arg1 ^ arg2);
}


/***************************************************************************
  System variables
****************************************************************************/

/**
  Return value of an system variable base[.name] as a constant item.

  @param thd			Thread handler
  @param var_type		global / session
  @param name		        Name of base or system variable
  @param component		Component.

  @note
    If component.str = 0 then the variable name is in 'name'

  @return
    - 0  : error
    - #  : constant item
*/


Item *get_system_var(THD *thd, enum_var_type var_type,
                     const LEX_CSTRING *name,
		     const LEX_CSTRING *component)
{
  sys_var *var;
  LEX_CSTRING base_name, component_name;

  if (component->str)
  {
    base_name= *component;
    component_name= *name;
  }
  else
  {
    base_name= *name;
    component_name= *component;			// Empty string
  }

  if (!(var= find_sys_var(thd, base_name.str, base_name.length)))
    return 0;
  if (component->str)
  {
    if (!var->is_struct())
    {
      my_error(ER_VARIABLE_IS_NOT_STRUCT, MYF(0), base_name.str);
      return 0;
    }
  }
  thd->lex->uncacheable(UNCACHEABLE_SIDEEFFECT);

  set_if_smaller(component_name.length, MAX_SYS_VAR_LENGTH);

  return new (thd->mem_root) Item_func_get_system_var(thd, var, var_type,
                                                      &component_name,
                                                      NULL, 0);
}


longlong Item_func_row_count::val_int()
{
  DBUG_ASSERT(fixed == 1);
  THD *thd= current_thd;

  return thd->get_row_count_func();
}




Item_func_sp::Item_func_sp(THD *thd, Name_resolution_context *context_arg,
                           sp_name *name, const Sp_handler *sph):
  Item_func(thd), Item_sp(thd, context_arg, name), m_handler(sph)
{
  maybe_null= 1;
}


Item_func_sp::Item_func_sp(THD *thd, Name_resolution_context *context_arg,
                           sp_name *name_arg, const Sp_handler *sph,
                           List<Item> &list):
  Item_func(thd, list), Item_sp(thd, context_arg, name_arg), m_handler(sph)
{
  maybe_null= 1;
}


void
Item_func_sp::cleanup()
{
  Item_sp::cleanup();
  Item_func::cleanup();
}

const char *
Item_func_sp::func_name() const
{
  THD *thd= current_thd;
  return Item_sp::func_name(thd);
}


void my_missing_function_error(const LEX_CSTRING &token, const char *func_name)
{
  if (token.length && is_lex_native_function (&token))
    my_error(ER_FUNC_INEXISTENT_NAME_COLLISION, MYF(0), func_name);
  else
    my_error(ER_SP_DOES_NOT_EXIST, MYF(0), "FUNCTION", func_name);
}


/**
  @note
  Deterministic stored procedures are considered inexpensive.
  Consequently such procedures may be evaluated during optimization,
  if they are constant (checked by the optimizer).
*/

bool Item_func_sp::is_expensive()
{
  return !m_sp->detistic() ||
          current_thd->locked_tables_mode < LTM_LOCK_TABLES;
}


/**
  @brief Initialize local members with values from the Field interface.

  @note called from Item::fix_fields.
*/

bool Item_func_sp::fix_length_and_dec()
{
  DBUG_ENTER("Item_func_sp::fix_length_and_dec");

  DBUG_ASSERT(sp_result_field);
  Type_std_attributes::set(sp_result_field->type_std_attributes());
  // There is a bug in the line below. See MDEV-11292 for details.
  collation.derivation= DERIVATION_COERCIBLE;
  maybe_null= 1;

  DBUG_RETURN(FALSE);
}


bool
Item_func_sp::execute()
{
  /* Execute function and store the return value in the field. */
  return Item_sp::execute(current_thd, &null_value, args, arg_count);
}


void
Item_func_sp::make_send_field(THD *thd, Send_field *tmp_field)
{
  DBUG_ENTER("Item_func_sp::make_send_field");
  DBUG_ASSERT(sp_result_field);
  sp_result_field->make_send_field(tmp_field);
  if (name.str)
  {
    DBUG_ASSERT(name.length == strlen(name.str));
    tmp_field->col_name= name;
  }
  DBUG_VOID_RETURN;
}


const Type_handler *Item_func_sp::type_handler() const
{
  DBUG_ENTER("Item_func_sp::type_handler");
  DBUG_PRINT("info", ("m_sp = %p", (void *) m_sp));
  DBUG_ASSERT(sp_result_field);
  // This converts ENUM/SET to STRING
  const Type_handler *handler= sp_result_field->type_handler();
  DBUG_RETURN(handler->type_handler_for_item_field());
}


longlong Item_func_found_rows::val_int()
{
  DBUG_ASSERT(fixed == 1);
  return current_thd->found_rows();
}


longlong Item_func_oracle_sql_rowcount::val_int()
{
  DBUG_ASSERT(fixed == 1);
  THD *thd= current_thd;
  /*
    In case when a query like this:
      INSERT a INTO @va FROM t1;
    returns multiple rows, SQL%ROWCOUNT should report 1 rather than -1.
  */
  longlong rows= thd->get_row_count_func();
  return rows != -1 ? rows :                   // ROW_COUNT()
                      thd->found_rows();       // FOUND_ROWS()
}


longlong Item_func_sqlcode::val_int()
{
  DBUG_ASSERT(fixed);
  DBUG_ASSERT(!null_value);
  Diagnostics_area::Sql_condition_iterator it=
    current_thd->get_stmt_da()->sql_conditions();
  const Sql_condition *err;
  if ((err= it++))
    return err->get_sql_errno();
  return 0;
}


bool
Item_func_sp::fix_fields(THD *thd, Item **ref)
{
  bool res;
  DBUG_ENTER("Item_func_sp::fix_fields");
  DBUG_ASSERT(fixed == 0);
  sp_head *sp= m_handler->sp_find_routine(thd, m_name, true);

  /* 
    Checking privileges to execute the function while creating view and
    executing the function of select.
   */
  if (!(thd->lex->context_analysis_only & CONTEXT_ANALYSIS_ONLY_VIEW) ||
      (thd->lex->sql_command == SQLCOM_CREATE_VIEW))
  {
    Security_context *save_security_ctx= thd->security_ctx;
    if (context->security_ctx)
      thd->security_ctx= context->security_ctx;

    /*
      If the routine is not found, let's still check EXECUTE_ACL to decide
      whether to return "Access denied" or "Routine does not exist".
    */
    res= sp ? sp->check_execute_access(thd) :
              check_routine_access(thd, EXECUTE_ACL, &m_name->m_db,
                                   &m_name->m_name,
                                   &sp_handler_function, false);
    thd->security_ctx= save_security_ctx;

    if (res)
    {
      context->process_error(thd);
      DBUG_RETURN(res);
    }
  }


  /* Custom aggregates are transformed into an Item_sum_sp. We can not do this
     earlier as we have no way of knowing what kind of Item we should create
     when parsing the query.

     TODO(cvicentiu): See if this limitation can be lifted.
  */

  DBUG_ASSERT(m_sp == NULL);
  if (!(m_sp= sp))
  {
    my_missing_function_error(m_name->m_name, ErrConvDQName(m_name).ptr());
    context->process_error(thd);
    DBUG_RETURN(TRUE);
  }

  /*
    We must call init_result_field before Item_func::fix_fields()
    to make m_sp and result_field members available to fix_length_and_dec(),
    which is called from Item_func::fix_fields().
  */
  res= init_result_field(thd, max_length, maybe_null, &null_value, &name);

  if (res)
    DBUG_RETURN(TRUE);

  if (m_sp->agg_type() == GROUP_AGGREGATE)
  {
    Item_sum_sp *item_sp;
    Query_arena *arena, backup;
    arena= thd->activate_stmt_arena_if_needed(&backup);

    if (arg_count)
    {
      List<Item> list;
      for (uint i= 0; i < arg_count; i++)
        list.push_back(args[i]);
      item_sp= new (thd->mem_root) Item_sum_sp(thd, context, m_name, sp, list);
    }
    else
      item_sp= new (thd->mem_root) Item_sum_sp(thd, context, m_name, sp);

    if (arena)
      thd->restore_active_arena(arena, &backup);
    if (!item_sp)
      DBUG_RETURN(TRUE);
    *ref= item_sp;
    item_sp->name= name;
    bool err= item_sp->fix_fields(thd, ref);
    if (err)
      DBUG_RETURN(TRUE);

    DBUG_RETURN(FALSE);
  }

  res= Item_func::fix_fields(thd, ref);

  if (res)
    DBUG_RETURN(TRUE);

  if (thd->lex->is_view_context_analysis())
  {
    /*
      Here we check privileges of the stored routine only during view
      creation, in order to validate the view.  A runtime check is
      perfomed in Item_func_sp::execute(), and this method is not
      called during context analysis.  Notice, that during view
      creation we do not infer into stored routine bodies and do not
      check privileges of its statements, which would probably be a
      good idea especially if the view has SQL SECURITY DEFINER and
      the used stored procedure has SQL SECURITY DEFINER.
    */
    res= sp_check_access(thd);
#ifndef NO_EMBEDDED_ACCESS_CHECKS
    /*
      Try to set and restore the security context to see whether it's valid
    */
    Security_context *save_secutiry_ctx;
    res= set_routine_security_ctx(thd, m_sp, &save_secutiry_ctx);
    if (!res)
      m_sp->m_security_ctx.restore_security_context(thd, save_secutiry_ctx);
    
#endif /* ! NO_EMBEDDED_ACCESS_CHECKS */
  }

  if (!m_sp->detistic())
  {
    used_tables_cache |= RAND_TABLE_BIT;
    const_item_cache= FALSE;
  }

  DBUG_RETURN(res);
}


void Item_func_sp::update_used_tables()
{
  Item_func::update_used_tables();

  if (!m_sp->detistic())
  {
    used_tables_cache |= RAND_TABLE_BIT;
    const_item_cache= FALSE;
  }
}

bool Item_func_sp::check_vcol_func_processor(void *arg)
{
  return mark_unsupported_function(func_name(), "()", arg, VCOL_IMPOSSIBLE);
}

/*
  uuid_short handling.

  The short uuid is defined as a longlong that contains the following bytes:

  Bytes  Comment
  1      Server_id & 255
  4      Startup time of server in seconds
  3      Incrementor

  This means that an uuid is guaranteed to be unique
  even in a replication environment if the following holds:

  - The last byte of the server id is unique
  - If you between two shutdown of the server don't get more than
    an average of 2^24 = 16M calls to uuid_short() per second.
*/

ulonglong uuid_value;

void uuid_short_init()
{
  uuid_value= ((((ulonglong) global_system_variables.server_id) << 56) +
               (((ulonglong) server_start_time) << 24));
}


longlong Item_func_uuid_short::val_int()
{
  ulonglong val;
  mysql_mutex_lock(&LOCK_short_uuid_generator);
  val= uuid_value++;
  mysql_mutex_unlock(&LOCK_short_uuid_generator);
  return (longlong) val;
}


/**
  Last_value - return last argument.
*/

void Item_func_last_value::evaluate_sideeffects()
{
  DBUG_ASSERT(fixed == 1 && arg_count > 0);
  for (uint i= 0; i < arg_count-1 ; i++)
    args[i]->val_int();
}

String *Item_func_last_value::val_str(String *str)
{
  String *tmp;
  evaluate_sideeffects();
  tmp= last_value->val_str(str);
  null_value= last_value->null_value;
  return tmp;
}

longlong Item_func_last_value::val_int()
{
  longlong tmp;
  evaluate_sideeffects();
  tmp= last_value->val_int();
  null_value= last_value->null_value;
  return tmp;
}

double Item_func_last_value::val_real()
{
  double tmp;
  evaluate_sideeffects();
  tmp= last_value->val_real();
  null_value= last_value->null_value;
  return tmp;
}

my_decimal *Item_func_last_value::val_decimal(my_decimal *decimal_value)
{
  my_decimal *tmp;
  evaluate_sideeffects();
  tmp= last_value->val_decimal(decimal_value);
  null_value= last_value->null_value;
  return tmp;
}


bool Item_func_last_value::get_date(MYSQL_TIME *ltime, ulonglong fuzzydate)
{
  evaluate_sideeffects();
  bool tmp= last_value->get_date(ltime, fuzzydate);
  null_value= last_value->null_value;
  return tmp;
}


bool Item_func_last_value::fix_length_and_dec()
{
  last_value=          args[arg_count -1];
  Type_std_attributes::set(last_value);
  maybe_null=          last_value->maybe_null;
  return FALSE;
}


void Cursor_ref::print_func(String *str, const char *func_name)
{
  append_identifier(current_thd, str, &m_cursor_name);
  str->append(func_name);
}


sp_cursor *Cursor_ref::get_open_cursor_or_error()
{
  THD *thd= current_thd;
  sp_cursor *c= thd->spcont->get_cursor(m_cursor_offset);
  DBUG_ASSERT(c);
  if (!c/*safety*/ || !c->is_open())
  {
    my_message(ER_SP_CURSOR_NOT_OPEN, ER_THD(thd, ER_SP_CURSOR_NOT_OPEN),
               MYF(0));
    return NULL;
  }
  return c;
}


longlong Item_func_cursor_isopen::val_int()
{
  sp_cursor *c= current_thd->spcont->get_cursor(m_cursor_offset);
  DBUG_ASSERT(c != NULL);
  return c ? c->is_open() : 0;
}


longlong Item_func_cursor_found::val_int()
{
  sp_cursor *c= get_open_cursor_or_error();
  return !(null_value= (!c || c->fetch_count() == 0)) && c->found();
}


longlong Item_func_cursor_notfound::val_int()
{
  sp_cursor *c= get_open_cursor_or_error();
  return !(null_value= (!c || c->fetch_count() == 0)) && !c->found();
}


longlong Item_func_cursor_rowcount::val_int()
{
  sp_cursor *c= get_open_cursor_or_error();
  return !(null_value= !c) ? c->row_count() : 0;
}

/*****************************************************************************
  SEQUENCE functions
*****************************************************************************/

longlong Item_func_nextval::val_int()
{
  longlong value;
  int error;
  const char *key;
  uint length= get_table_def_key(table_list, &key);
  THD *thd;
  SEQUENCE_LAST_VALUE *entry;
  char buff[80];
  String key_buff(buff,sizeof(buff), &my_charset_bin);
  DBUG_ENTER("Item_func_nextval::val_int");
  update_table();
  DBUG_ASSERT(table && table->s->sequence);
  thd= table->in_use;

  if (thd->count_cuted_fields == CHECK_FIELD_EXPRESSION)
  {
    /* Alter table checking if function works */
    null_value= 0;
    DBUG_RETURN(0);
  }

  if (table->s->tmp_table != NO_TMP_TABLE)
  {
    /*
      Temporary tables has an extra \0 at end to distinguish it from
      normal tables
    */
    key_buff.copy(key, length, &my_charset_bin);
    key_buff.append((char) 0);
    key= key_buff.ptr();
    length++;
  }

  if (!(entry= ((SEQUENCE_LAST_VALUE*)
                my_hash_search(&thd->sequences, (uchar*) key, length))))
  {
    if (!(key= (char*) my_memdup(key, length, MYF(MY_WME))) ||
        !(entry= new SEQUENCE_LAST_VALUE((uchar*) key, length)))
    {
      /* EOM, error given */
      my_free((char*) key);
      delete entry;
      null_value= 1;
      DBUG_RETURN(0);
    }
    if (my_hash_insert(&thd->sequences, (uchar*) entry))
    {
      /* EOM, error given */
      delete entry;
      null_value= 1;
      DBUG_RETURN(0);
    }
  }
  entry->null_value= null_value= 0;
  value= table->s->sequence->next_value(table, 0, &error);
  entry->value= value;
  entry->set_version(table);

  if (unlikely(error))                          // Warning already printed
    entry->null_value= null_value= 1;           // For not strict mode
  DBUG_RETURN(value);
}


/* Print for nextval and lastval */

void Item_func_nextval::print(String *str, enum_query_type query_type)
{
  char d_name_buff[MAX_ALIAS_NAME], t_name_buff[MAX_ALIAS_NAME];
  LEX_CSTRING d_name= table_list->db;
  LEX_CSTRING t_name= table_list->table_name;
  bool use_db_name= d_name.str && d_name.str[0];
  THD *thd= current_thd;                        // Don't trust 'table'

  str->append(func_name());
  str->append('(');

  /*
    for next_val we assume that table_list has been updated to contain
    the current db.
  */

  if (lower_case_table_names > 0)
  {
    strmake(t_name_buff, t_name.str, MAX_ALIAS_NAME-1);
    t_name.length= my_casedn_str(files_charset_info, t_name_buff);
    t_name.str= t_name_buff;
    if (use_db_name)
    {
      strmake(d_name_buff, d_name.str, MAX_ALIAS_NAME-1);
      d_name.length= my_casedn_str(files_charset_info, d_name_buff);
      d_name.str= d_name_buff;
    }
  }

  if (use_db_name)
  {
    append_identifier(thd, str, &d_name);
    str->append('.');
  }
  append_identifier(thd, str, &t_name);
  str->append(')');
}


/* Return last used value for sequence or NULL if sequence hasn't been used */

longlong Item_func_lastval::val_int()
{
  const char *key;
  SEQUENCE_LAST_VALUE *entry;
  uint length= get_table_def_key(table_list, &key);
  THD *thd;
  char buff[80];
  String key_buff(buff,sizeof(buff), &my_charset_bin);
  DBUG_ENTER("Item_func_lastval::val_int");
  update_table();
  thd= table->in_use;

  if (table->s->tmp_table != NO_TMP_TABLE)
  {
    /*
      Temporary tables has an extra \0 at end to distinguish it from
      normal tables
    */
    key_buff.copy(key, length, &my_charset_bin);
    key_buff.append((char) 0);
    key= key_buff.ptr();
    length++;
  }

  if (!(entry= ((SEQUENCE_LAST_VALUE*)
                my_hash_search(&thd->sequences, (uchar*) key, length))))
  {
    /* Sequence not used */
    null_value= 1;
    DBUG_RETURN(0);
  }
  if (entry->check_version(table))
  {
    /* Table droped and re-created, remove current version */
    my_hash_delete(&thd->sequences, (uchar*) entry);
    null_value= 1;
    DBUG_RETURN(0);
  }    

  null_value= entry->null_value;
  DBUG_RETURN(entry->value);
}


/*
  Sets next value to be returned from sequences

  SELECT setval(foo, 42, 0);           Next nextval will return 43
  SELECT setval(foo, 42, 0, true);     Same as above
  SELECT setval(foo, 42, 0, false);    Next nextval will return 42
*/

longlong Item_func_setval::val_int()
{
  longlong value;
  int error;
  THD *thd;
  DBUG_ENTER("Item_func_setval::val_int");

  update_table();
  DBUG_ASSERT(table && table->s->sequence);
  thd= table->in_use;

  if (unlikely(thd->count_cuted_fields == CHECK_FIELD_EXPRESSION))
  {
    /* Alter table checking if function works */
    null_value= 0;
    DBUG_RETURN(0);
  }

  value= nextval;
  error= table->s->sequence->set_value(table, nextval, round, is_used);
  if (unlikely(error))
  {
    null_value= 1;
    value= 0;
  }
  DBUG_RETURN(value);
}


/* Print for setval */

void Item_func_setval::print(String *str, enum_query_type query_type)
{
  char d_name_buff[MAX_ALIAS_NAME], t_name_buff[MAX_ALIAS_NAME];
  LEX_CSTRING d_name= table_list->db;
  LEX_CSTRING t_name= table_list->table_name;
  bool use_db_name= d_name.str && d_name.str[0];
  THD *thd= current_thd;                        // Don't trust 'table'

  str->append(func_name());
  str->append('(');

  /*
    for next_val we assume that table_list has been updated to contain
    the current db.
  */

  if (lower_case_table_names > 0)
  {
    strmake(t_name_buff, t_name.str, MAX_ALIAS_NAME-1);
    t_name.length= my_casedn_str(files_charset_info, t_name_buff);
    t_name.str= t_name_buff;
    if (use_db_name)
    {
      strmake(d_name_buff, d_name.str, MAX_ALIAS_NAME-1);
      d_name.length= my_casedn_str(files_charset_info, d_name_buff);
      d_name.str= d_name_buff;
    }
  }

  if (use_db_name)
  {
    append_identifier(thd, str, &d_name);
    str->append('.');
  }
  append_identifier(thd, str, &t_name);
  str->append(',');
  str->append_longlong(nextval);
  str->append(',');
  str->append_longlong(is_used);
  str->append(',');
  str->append_ulonglong(round);
  str->append(')');
}<|MERGE_RESOLUTION|>--- conflicted
+++ resolved
@@ -1328,7 +1328,6 @@
 
 bool Item_func_minus::fix_length_and_dec()
 {
-<<<<<<< HEAD
   DBUG_ENTER("Item_func_minus::fix_length_and_dec");
   DBUG_PRINT("info", ("name %s", func_name()));
   const Type_aggregator *aggregator= &type_handler_data->m_type_aggregator_for_minus;
@@ -1339,22 +1338,10 @@
   if (Item_func_minus::type_handler()->Item_func_minus_fix_length_and_dec(this))
     DBUG_RETURN(TRUE);
   DBUG_PRINT("info", ("Type: %s", type_handler()->name().ptr()));
-  m_sql_mode_dependency= Item_func::value_depends_on_sql_mode();
-  if (unsigned_flag)
-  {
-    m_sql_mode_dependency|= Sql_mode_dependency(0,MODE_NO_UNSIGNED_SUBTRACTION);
-    if (current_thd->variables.sql_mode & MODE_NO_UNSIGNED_SUBTRACTION)
-      unsigned_flag= false;
-  }
-  DBUG_RETURN(FALSE);
-=======
-  if (Item_num_op::fix_length_and_dec())
-    return TRUE;
   if ((m_depends_on_sql_mode_no_unsigned_subtraction= unsigned_flag) &&
       (current_thd->variables.sql_mode & MODE_NO_UNSIGNED_SUBTRACTION))
     unsigned_flag= false;
-  return FALSE;
->>>>>>> 879c9ddc
+  DBUG_RETURN(FALSE);
 }
 
 
