--- conflicted
+++ resolved
@@ -1442,16 +1442,9 @@
   while ((tl= ti++))
   {
     TABLE *table= tl->table;
-<<<<<<< HEAD
 
     if (tl->is_jtbm())
       continue;
-=======
-    /* Only set timestamp column if this is not modified */
-    if (table->timestamp_field &&
-        bitmap_is_set(table->write_set, table->timestamp_field->field_index))
-      table->timestamp_field_type= TIMESTAMP_NO_AUTO_SET;
->>>>>>> 7a7d9904
 
     /* if table will be updated then check that it is unique */
     if (table->map & tables_for_update)
@@ -1497,33 +1490,32 @@
     }
   }
 
-<<<<<<< HEAD
   /*
     Check access privileges for tables being updated or read.
     Note that unlike in the above loop we need to iterate here not only
     through all leaf tables but also through all view hierarchy.
   */
 
-  uint addon_table_count= 0;
-  if (*new_tables)
-  {
-    Sroutine_hash_entry **new_routines= thd->lex->sroutines_list.next;
-    DBUG_ASSERT(*new_routines == NULL);
-    if (open_tables(thd, thd->lex->create_info, new_tables,
-                    &addon_table_count, new_routines,
-                    thd->stmt_arena->is_stmt_prepare()
-                    ? MYSQL_OPEN_FORCE_SHARED_MDL : 0,
-                    &prelocking_strategy))
-=======
+  for (tl= table_list; tl; tl= tl->next_local)
+  {
+    bool not_used= false;
+    if (tl->is_jtbm())
+      continue;
+    if (multi_update_check_table_access(thd, tl, tables_for_update, &not_used))
+      DBUG_RETURN(TRUE);
+  }
+
   /* check single table update for view compound from several tables */
   for (tl= table_list; tl; tl= tl->next_local)
   {
     TABLE_LIST *for_update= 0;
+    if (tl->is_jtbm())
+      continue;
     if (tl->is_merged_derived() &&
         tl->check_single_table(&for_update, tables_for_update, tl))
     {
       my_error(ER_VIEW_MULTIUPDATE, MYF(0), tl->view_db.str, tl->view_name.str);
-      DBUG_RETURN(1);
+      DBUG_RETURN(-1);
     }
   }
 
@@ -1571,50 +1563,9 @@
     thd->lex->sql_command= SQLCOM_UPDATE_MULTI;
     prelocking_strategy.reset(thd);
     if (prelocking_strategy.handle_end(thd))
->>>>>>> 7a7d9904
       DBUG_RETURN(TRUE);
   }
 
-  for (tl= table_list; tl; tl= tl->next_local)
-  {
-<<<<<<< HEAD
-    bool not_used= false;
-    if (tl->is_jtbm())
-      continue;
-    if (multi_update_check_table_access(thd, tl, tables_for_update, &not_used))
-      DBUG_RETURN(TRUE);
-  }
-
-  /* check single table update for view compound from several tables */
-  for (tl= table_list; tl; tl= tl->next_local)
-  {
-    if (tl->is_jtbm())
-      continue;
-    if (tl->is_merged_derived())
-    {
-      TABLE_LIST *for_update= 0;
-      if (tl->check_single_table(&for_update, tables_for_update, tl))
-      {
-	my_error(ER_VIEW_MULTIUPDATE, MYF(0),
-		 tl->view_db.str, tl->view_name.str);
-	DBUG_RETURN(-1);
-      }
-    }
-  }
-
-=======
-    /* Check access privileges for table */
-    if (!tl->is_derived())
-    {
-      uint want_privilege= tl->updating ? UPDATE_ACL : SELECT_ACL;
-      if (check_access(thd, want_privilege, tl->db, &tl->grant.privilege,
-                       &tl->grant.m_internal, 0, 0) ||
-          check_grant(thd, want_privilege, tl, FALSE, 1, FALSE))
-        DBUG_RETURN(TRUE);
-    }
-  }
-
->>>>>>> 7a7d9904
   /* now lock and fill tables */
   if (!thd->stmt_arena->is_stmt_prepare() &&
       lock_tables(thd, table_list, table_count, 0))
@@ -1681,18 +1632,10 @@
 {
   bool res;
   DBUG_ENTER("mysql_multi_update");
-<<<<<<< HEAD
-  
+
   if (!(*result= new (thd->mem_root) multi_update(thd, table_list,
                                  &thd->lex->select_lex.leaf_tables,
-                                 fields, values,
-                                 handle_duplicates, ignore)))
-=======
-
-  if (!(*result= new multi_update(table_list,
-				 &thd->lex->select_lex.leaf_tables,
-				 fields, values, handle_duplicates, ignore)))
->>>>>>> 7a7d9904
+                                 fields, values, handle_duplicates, ignore)))
   {
     DBUG_RETURN(TRUE);
   }
