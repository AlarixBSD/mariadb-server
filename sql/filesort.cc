/* Copyright (c) 2000, 2015, Oracle and/or its affiliates.
   Copyright (c) 2009, 2020, MariaDB

   This program is free software; you can redistribute it and/or modify
   it under the terms of the GNU General Public License as published by
   the Free Software Foundation; version 2 of the License.

   This program is distributed in the hope that it will be useful,
   but WITHOUT ANY WARRANTY; without even the implied warranty of
   MERCHANTABILITY or FITNESS FOR A PARTICULAR PURPOSE.  See the
   GNU General Public License for more details.

   You should have received a copy of the GNU General Public License
   along with this program; if not, write to the Free Software
   Foundation, Inc., 51 Franklin Street, Fifth Floor, Boston, MA  02110-1335  USA */


/**
  @file

  @brief
  Sorts a database
*/

#include "mariadb.h"
#include "sql_priv.h"
#include "filesort.h"
#include <m_ctype.h>
#include "sql_sort.h"
#include "probes_mysql.h"
#include "sql_base.h"
#include "sql_test.h"                           // TEST_filesort
#include "opt_range.h"                          // SQL_SELECT
#include "bounded_queue.h"
#include "filesort_utils.h"
#include "sql_select.h"
#include "debug_sync.h"

	/* functions defined in this file */

static uchar *read_buffpek_from_file(IO_CACHE *buffer_file, uint count,
                                     uchar *buf);
static ha_rows find_all_keys(THD *thd, Sort_param *param, SQL_SELECT *select,
                             SORT_INFO *fs_info,
                             IO_CACHE *buffer_file,
                             IO_CACHE *tempfile,
                             Bounded_queue<uchar, uchar> *pq,
                             ha_rows *found_rows);
static bool write_keys(Sort_param *param, SORT_INFO *fs_info,
                      uint count, IO_CACHE *buffer_file, IO_CACHE *tempfile);
static uint make_sortkey(Sort_param *param, uchar *to, uchar *ref_pos,
                         bool using_packed_sortkeys= false);
static uint make_sortkey(Sort_param *param, uchar *to);
static uint make_packed_sortkey(Sort_param *param, uchar *to);

static void register_used_fields(Sort_param *param);
static bool save_index(Sort_param *param, uint count,
                       SORT_INFO *table_sort);
static uint suffix_length(ulong string_length);
static uint sortlength(THD *thd, Sort_keys *sortorder,
                       bool *allow_packing_for_sortkeys);
static Addon_fields *get_addon_fields(TABLE *table, uint sortlength,
                                      uint *addon_length,
                                      uint *m_packable_length);

static bool check_if_pq_applicable(Sort_param *param, SORT_INFO *info,
                                   TABLE *table,
                                   ha_rows records, size_t memory_available);

static void store_key_part_length(uint32 num, uchar *to, uint bytes)
{
  switch(bytes) {
  case 1: *to= (uchar)num;    break;
  case 2: int2store(to, num); break;
  case 3: int3store(to, num); break;
  case 4: int4store(to, num); break;
  default: DBUG_ASSERT(0);
  }
}


static uint32 read_keypart_length(const uchar *from, uint bytes)
{
  switch(bytes) {
  case 1: return from[0];
  case 2: return uint2korr(from);
  case 3: return uint3korr(from);
  case 4: return uint4korr(from);
  default: DBUG_ASSERT(0); return 0;
  }
}


// @param sortlen  [Maximum] length of the sort key
void Sort_param::init_for_filesort(uint sortlen, TABLE *table,
                                   ha_rows maxrows, bool sort_positions)
{
  DBUG_ASSERT(addon_fields == NULL);

  sort_length= sortlen;
  ref_length= table->file->ref_length;
  if (!(table->file->ha_table_flags() & HA_FAST_KEY_READ) &&
      !table->fulltext_searched && !sort_positions)
  {
    /* 
      Get the descriptors of all fields whose values are appended 
      to sorted fields and get its total length in addon_buf.length
    */
    addon_fields= get_addon_fields(table, sort_length, &addon_length,
                                   &m_packable_length);
  }
  if (using_addon_fields())
  {
    DBUG_ASSERT(addon_length < UINT_MAX32);
    res_length= addon_length;
  }
  else
  {
    res_length= ref_length;
    /* 
      The reference to the record is considered 
      as an additional sorted field
    */
    sort_length+= ref_length;
  }
  rec_length= sort_length + addon_length;
  max_rows= maxrows;
}


void Sort_param::try_to_pack_addons(ulong max_length_for_sort_data)
{
  if (!using_addon_fields() ||                  // no addons, or
      using_packed_addons())                    // already packed
    return;

  if (!Addon_fields::can_pack_addon_fields(res_length))
    return;

  const uint sz= Addon_fields::size_of_length_field;

  // Heuristic: skip packing if potential savings are less than 10 bytes.
  if (m_packable_length < (10 + sz))
    return;

  SORT_ADDON_FIELD *addonf= addon_fields->begin();
  for (;addonf != addon_fields->end(); ++addonf)
  {
    addonf->offset+= sz;
    addonf->null_offset+= sz;
  }

  addon_fields->set_using_packed_addons(true);
  m_using_packed_addons= true;
  m_packed_format= true;

  addon_length+= sz;
  res_length+= sz;
  rec_length+= sz;
}

/**
  Sort a table.
  Creates a set of pointers that can be used to read the rows
  in sorted order. This should be done with the functions
  in records.cc.

  Before calling filesort, one must have done
  table->file->info(HA_STATUS_VARIABLE)

  The result set is stored in
  filesort_info->io_cache or
  filesort_info->record_pointers.

  @param      thd            Current thread
  @param      table          Table to sort
  @param      filesort       How to sort the table
  @param[out] found_rows     Store the number of found rows here.
                             This is the number of found rows after
                             applying WHERE condition.
  @note
    If we sort by position (like if filesort->sort_positions==true) 
    filesort() will call table->prepare_for_position().

  @retval
    0			Error
    #			SORT_INFO
*/

SORT_INFO *filesort(THD *thd, TABLE *table, Filesort *filesort,
                    Filesort_tracker* tracker, JOIN *join,
                    table_map first_table_bit)
{
  int error;
  DBUG_ASSERT(thd->variables.sortbuff_size <= SIZE_T_MAX);
  size_t memory_available= (size_t)thd->variables.sortbuff_size;
  uint maxbuffer;
  Merge_chunk *buffpek;
  ha_rows num_rows= HA_POS_ERROR;
  IO_CACHE tempfile, buffpek_pointers, *outfile; 
  Sort_param param;
  bool allow_packing_for_sortkeys;
  Bounded_queue<uchar, uchar> pq;
  SQL_SELECT *const select= filesort->select;
  ha_rows max_rows= filesort->limit;
  uint s_length= 0;
  Sort_keys *sort_keys;

  DBUG_ENTER("filesort");

  if (!(sort_keys= filesort->make_sortorder(thd, join, first_table_bit)))
    DBUG_RETURN(NULL);  /* purecov: inspected */

  s_length= static_cast<uint>(sort_keys->size());

  DBUG_EXECUTE("info",TEST_filesort(filesort->sortorder, s_length););
#ifdef SKIP_DBUG_IN_FILESORT
  DBUG_PUSH("");		/* No DBUG here */
#endif
  SORT_INFO *sort;
  TABLE_LIST *tab= table->pos_in_table_list;
  Item_subselect *subselect= tab ? tab->containing_subselect() : 0;
  MYSQL_FILESORT_START(table->s->db.str, table->s->table_name.str);
  DEBUG_SYNC(thd, "filesort_start");

  if (!(sort= new SORT_INFO))
    return 0;

  if (subselect && subselect->filesort_buffer.is_allocated())
  {
    // Reuse cache from last call
    sort->filesort_buffer= subselect->filesort_buffer;
    sort->buffpek= subselect->sortbuffer;
    subselect->filesort_buffer.reset();
    subselect->sortbuffer.str=0;
  }

  DBUG_ASSERT(sort->sorted_result_in_fsbuf == FALSE ||
              sort->record_pointers == NULL);

  outfile= &sort->io_cache;

  my_b_clear(&tempfile);
  my_b_clear(&buffpek_pointers);
  buffpek=0;
  error= 1;
  sort->found_rows= HA_POS_ERROR;

  param.sort_keys= sort_keys;
  uint sort_len= sortlength(thd, sort_keys, &allow_packing_for_sortkeys);

  param.init_for_filesort(sort_len, table, max_rows, filesort->sort_positions);

  sort->addon_fields=  param.addon_fields;
  sort->sort_keys= param.sort_keys;

  if (select && select->quick)
    thd->inc_status_sort_range();
  else
    thd->inc_status_sort_scan();
  thd->query_plan_flags|= QPLAN_FILESORT;
  tracker->report_use(thd, max_rows);

  // If number of rows is not known, use as much of sort buffer as possible. 
  num_rows= table->file->estimate_rows_upper_bound();

  if (check_if_pq_applicable(&param, sort,
                             table, num_rows, memory_available))
  {
    DBUG_PRINT("info", ("filesort PQ is applicable"));
    thd->query_plan_flags|= QPLAN_FILESORT_PRIORITY_QUEUE;
    status_var_increment(thd->status_var.filesort_pq_sorts_);
    tracker->incr_pq_used();
    param.using_pq= true;
    const size_t compare_length= param.sort_length;
    DBUG_ASSERT(param.using_packed_sortkeys() == false);
    /*
      For PQ queries (with limit) we know exactly how many pointers/records
      we have in the buffer, so to simplify things, we initialize
      all pointers here. (We cannot pack fields anyways, so there is no
      point in doing lazy initialization).
    */
    sort->init_record_pointers();
    if (pq.init(param.max_rows,
                true,                           // max_at_top
                NULL,                           // compare_function
                compare_length,
                &make_sortkey, &param, sort->get_sort_keys()))
    {
      /*
       If we fail to init pq, we have to give up:
       out of memory means my_malloc() will call my_error().
      */
      DBUG_PRINT("info", ("failed to allocate PQ"));
      DBUG_ASSERT(thd->is_error());
      goto err;
    }
  }
  else
  {
    DBUG_PRINT("info", ("filesort PQ is not applicable"));

    if (allow_packing_for_sortkeys)
      param.try_to_pack_sortkeys();

    param.try_to_pack_addons(thd->variables.max_length_for_sort_data);
    tracker->report_sort_keys_format(param.using_packed_sortkeys());
    param.using_pq= false;

    size_t min_sort_memory= MY_MAX(MIN_SORT_MEMORY,
                                   param.sort_length*MERGEBUFF2);
    set_if_bigger(min_sort_memory, sizeof(Merge_chunk*)*MERGEBUFF2);
    while (memory_available >= min_sort_memory)
    {
      ulonglong keys= memory_available / (param.rec_length + sizeof(char*));
<<<<<<< HEAD
      param.max_keys_per_buffer= (uint) MY_MIN(num_rows, keys);
      sort->alloc_sort_buffer(param.max_keys_per_buffer, param.rec_length);
      if (sort->sort_buffer_size() > 0)
=======
      param.max_keys_per_buffer= (uint) MY_MAX(MERGEBUFF2,
                                               MY_MIN(num_rows, keys));
      if (sort->alloc_sort_buffer(param.max_keys_per_buffer, param.rec_length))
>>>>>>> ced3ec4c
        break;
      size_t old_memory_available= memory_available;
      memory_available= memory_available/4*3;
      if (memory_available < min_sort_memory &&
          old_memory_available > min_sort_memory)
        memory_available= min_sort_memory;
    }
    if (memory_available < min_sort_memory)
    {
      my_error(ER_OUT_OF_SORTMEMORY,MYF(ME_ERROR_LOG + ME_FATAL));
      goto err;
    }
    tracker->report_sort_buffer_size(sort->sort_buffer_size());
  }

  if (param.using_addon_fields())
  {
    // report information whether addon fields are packed or not
    tracker->report_addon_fields_format(param.using_packed_addons());
  }

  if (param.tmp_buffer.alloc(param.sort_length))
    goto err;

  if (open_cached_file(&buffpek_pointers,mysql_tmpdir,TEMP_PREFIX,
		       DISK_BUFFER_SIZE, MYF(MY_WME)))
    goto err;

  param.sort_form= table;
  param.local_sortorder=
    Bounds_checked_array<SORT_FIELD>(filesort->sortorder, s_length);

  num_rows= find_all_keys(thd, &param, select,
                          sort,
                          &buffpek_pointers,
                          &tempfile, 
                          pq.is_initialized() ? &pq : NULL,
                          &sort->found_rows);
  if (num_rows == HA_POS_ERROR)
    goto err;

  maxbuffer= (uint) (my_b_tell(&buffpek_pointers)/sizeof(*buffpek));
  tracker->report_merge_passes_at_start(thd->query_plan_fsort_passes);
  tracker->report_row_numbers(param.examined_rows, sort->found_rows, num_rows);

  if (maxbuffer == 0)			// The whole set is in memory
  {
    if (save_index(&param, (uint) num_rows, sort))
      goto err;
  }
  else
  {
    /* filesort cannot handle zero-length records during merge. */
    DBUG_ASSERT(param.sort_length != 0);

    if (sort->buffpek.str && sort->buffpek.length < maxbuffer)
    {
      my_free(sort->buffpek.str);
      sort->buffpek.str= 0;
    }

    if (param.using_addon_fields())
    {
      DBUG_ASSERT(sort->addon_fields);
      if (!sort->addon_fields->allocate_addon_buf(param.addon_length))
        goto err;
    }

    if (!(sort->buffpek.str=
          (char *) read_buffpek_from_file(&buffpek_pointers, maxbuffer,
                                          (uchar*) sort->buffpek.str)))
      goto err;
    sort->buffpek.length= maxbuffer;
    buffpek= (Merge_chunk *) sort->buffpek.str;
    close_cached_file(&buffpek_pointers);
	/* Open cached file if it isn't open */
    if (! my_b_inited(outfile) &&
	open_cached_file(outfile,mysql_tmpdir,TEMP_PREFIX,READ_RECORD_BUFFER,
			  MYF(MY_WME)))
      goto err;
    if (reinit_io_cache(outfile,WRITE_CACHE,0L,0,0))
      goto err;

    /*
      Use also the space previously used by string pointers in sort_buffer
      for temporary key storage.
    */

    param.max_keys_per_buffer= static_cast<uint>(sort->sort_buffer_size()) /
                               param.rec_length;
    set_if_bigger(param.max_keys_per_buffer, 1);
    maxbuffer--;				// Offset from 0

    if (merge_many_buff(&param, sort->get_raw_buf(),
                        buffpek,&maxbuffer,
	                      &tempfile))
      goto err;
    if (flush_io_cache(&tempfile) ||
	reinit_io_cache(&tempfile,READ_CACHE,0L,0,0))
      goto err;
    if (merge_index(&param,
                    sort->get_raw_buf(),
                    buffpek,
                    maxbuffer,
                    &tempfile,
                    outfile))
      goto err;
  }

  if (num_rows > param.max_rows)
  {
    // If find_all_keys() produced more results than the query LIMIT.
    num_rows= param.max_rows;
  }
  error= 0;

  err:
  if (!subselect || !subselect->is_uncacheable())
  {
    if (!param.using_addon_fields())
      sort->free_sort_buffer();
    my_free(sort->buffpek.str);
  }
  else
  {
    /* Remember sort buffers for next subquery call */
    subselect->filesort_buffer= sort->filesort_buffer;
    subselect->sortbuffer=      sort->buffpek;
    sort->filesort_buffer.reset();              // Don't free this*/
  }
  sort->buffpek.str= 0;

  close_cached_file(&tempfile);
  close_cached_file(&buffpek_pointers);
  if (my_b_inited(outfile))
  {
    if (flush_io_cache(outfile))
      error=1;
    {
      my_off_t save_pos=outfile->pos_in_file;
      /* For following reads */
      if (reinit_io_cache(outfile,READ_CACHE,0L,0,0))
        error=1;
      outfile->end_of_file=save_pos;
    }
  }
  tracker->report_merge_passes_at_end(thd, thd->query_plan_fsort_passes);
  if (unlikely(error))
  {
    int kill_errno= thd->killed_errno();
    DBUG_ASSERT(thd->is_error() || kill_errno || thd->killed == ABORT_QUERY);

    my_printf_error(ER_FILSORT_ABORT,
                    "%s: %s",
                    MYF(0),
                    ER_THD(thd, ER_FILSORT_ABORT),
                    kill_errno ? ER_THD(thd, kill_errno) :
                    thd->killed == ABORT_QUERY ? "" :
                    thd->get_stmt_da()->message());

    if (global_system_variables.log_warnings > 1)
    { 
      sql_print_warning("%s, host: %s, user: %s, thread: %lu, query: %-.4096s",
                        ER_THD(thd, ER_FILSORT_ABORT),
                        thd->security_ctx->host_or_ip,
                        &thd->security_ctx->priv_user[0],
                        (ulong) thd->thread_id,
                        thd->query());
    }
  }
  else
    thd->inc_status_sort_rows(num_rows);

  sort->examined_rows= param.examined_rows;
  sort->return_rows= num_rows;
#ifdef SKIP_DBUG_IN_FILESORT
  DBUG_POP();			/* Ok to DBUG */
#endif

  DBUG_PRINT("exit",
             ("num_rows: %lld examined_rows: %lld found_rows: %lld",
              (longlong) sort->return_rows, (longlong) sort->examined_rows,
              (longlong) sort->found_rows));
  MYSQL_FILESORT_DONE(error, num_rows);

  if (unlikely(error))
  {
    delete sort;
    sort= 0;
  }
  DBUG_RETURN(sort);
} /* filesort */


void Filesort::cleanup()
{
  if (select && own_select)
  {
    select->cleanup();
    select= NULL;
  }
}


/*
  Create the Sort_keys array and fill the sort_keys[i]->{item|field}.

  This indicates which field/item values will be used as sort keys.
  Attributes like lengths are not filled yet.
*/

Sort_keys*
Filesort::make_sortorder(THD *thd, JOIN *join, table_map first_table_bit)
{
  uint count;
  SORT_FIELD *sort,*pos;
  ORDER *ord;
  DBUG_ENTER("make_sortorder");

  count=0;
  for (ord = order; ord; ord= ord->next)
    count++;

  if (sortorder)
    DBUG_RETURN(sort_keys);

  DBUG_ASSERT(sort_keys == NULL);

  sortorder= (SORT_FIELD*) thd->alloc(sizeof(SORT_FIELD) * count);
  pos= sort= sortorder;

  if (!pos)
    DBUG_RETURN(0);

  sort_keys= new Sort_keys(sortorder, count);

  if (!sort_keys)
    DBUG_RETURN(0);

  pos= sort_keys->begin();
  for (ord= order; ord; ord= ord->next, pos++)
  {
    Item *first= ord->item[0];
    /*
      It is possible that the query plan is to read table t1, while the
      sort criteria actually has "ORDER BY t2.col" and the WHERE clause has
      a multi-equality(t1.col, t2.col, ...).
      The optimizer detects such cases (grep for
      UseMultipleEqualitiesToRemoveTempTable to see where), but doesn't
      perform equality substitution in the order->item. We need to do the
      substitution here ourselves.
    */
    table_map item_map= first->used_tables();
    if (join && (item_map & ~join->const_table_map) &&
        !(item_map & first_table_bit) && join->cond_equal &&
         first->get_item_equal())
    {
      /*
        Ok, this is the case descibed just above. Get the first element of the
        multi-equality.
      */
      Item_equal *item_eq= first->get_item_equal();
      first= item_eq->get_first(NO_PARTICULAR_TAB, NULL);
    }

    Item *item= first->real_item();
    pos->field= 0; pos->item= 0;
    if (item->type() == Item::FIELD_ITEM)
      pos->field= ((Item_field*) item)->field;
    else if (item->type() == Item::SUM_FUNC_ITEM && !item->const_item())
    {
      // Aggregate, or Item_aggregate_ref
      DBUG_ASSERT(first->type() == Item::SUM_FUNC_ITEM ||
                  (first->type() == Item::REF_ITEM &&
                   static_cast<Item_ref*>(first)->ref_type() ==
                   Item_ref::AGGREGATE_REF));
      pos->field= first->get_tmp_table_field();
    }
    else if (item->type() == Item::COPY_STR_ITEM)
    {						// Blob patch
      pos->item= ((Item_copy*) item)->get_item();
    }
    else
      pos->item= *ord->item;
    pos->reverse= (ord->direction == ORDER::ORDER_DESC);
    DBUG_ASSERT(pos->field != NULL || pos->item != NULL);
  }
  DBUG_RETURN(sort_keys);
}


/** Read 'count' number of buffer pointers into memory. */

static uchar *read_buffpek_from_file(IO_CACHE *buffpek_pointers, uint count,
                                     uchar *buf)
{
  size_t length= sizeof(Merge_chunk)*count;
  uchar *tmp= buf;
  DBUG_ENTER("read_buffpek_from_file");
  if (count > UINT_MAX/sizeof(Merge_chunk))
    return 0; /* sizeof(BUFFPEK)*count will overflow */
  if (!tmp)
    tmp= (uchar *)my_malloc(key_memory_Filesort_info_merge, length,
                            MYF(MY_WME | MY_THREAD_SPECIFIC));
  if (tmp)
  {
    if (reinit_io_cache(buffpek_pointers,READ_CACHE,0L,0,0) ||
	my_b_read(buffpek_pointers, (uchar*) tmp, length))
    {
      my_free(tmp);
      tmp=0;
    }
  }
  DBUG_RETURN(tmp);
}

#ifndef DBUG_OFF

/* Buffer where record is returned */
char dbug_print_row_buff[512];

/* Temporary buffer for printing a column */
char dbug_print_row_buff_tmp[512];

/*
  Print table's current row into a buffer and return a pointer to it.

  This is intended to be used from gdb:
  
    (gdb) p dbug_print_table_row(table)
      $33 = "SUBQUERY2_t1(col_int_key,col_varchar_nokey)=(7,c)"
    (gdb)

  Only columns in table->read_set are printed
*/

const char* dbug_print_table_row(TABLE *table)
{
  Field **pfield;
  String tmp(dbug_print_row_buff_tmp,
             sizeof(dbug_print_row_buff_tmp),&my_charset_bin);

  String output(dbug_print_row_buff, sizeof(dbug_print_row_buff),
                &my_charset_bin);

  output.length(0);
  output.append(table->alias);
  output.append("(");
  bool first= true;

  for (pfield= table->field; *pfield ; pfield++)
  {
    if (table->read_set && !bitmap_is_set(table->read_set, (*pfield)->field_index))
      continue;
    
    if (first)
      first= false;
    else
      output.append(",");

    output.append((*pfield)->field_name.str ?
                  (*pfield)->field_name.str: "NULL");
  }

  output.append(")=(");

  first= true;
  for (pfield= table->field; *pfield ; pfield++)
  {
    Field *field=  *pfield;

    if (table->read_set && !bitmap_is_set(table->read_set, (*pfield)->field_index))
      continue;

    if (first)
      first= false;
    else
      output.append(",");

    if (field->is_null())
      output.append("NULL");
    else
    {
      if (field->type() == MYSQL_TYPE_BIT)
        (void) field->val_int_as_str(&tmp, 1);
      else
        field->val_str(&tmp);
      output.append(tmp.ptr(), tmp.length());
    }
  }
  output.append(")");
  
  return output.c_ptr_safe();
}


/*
  Print a text, SQL-like record representation into dbug trace.

  Note: this function is a work in progress: at the moment
   - column read bitmap is ignored (can print garbage for unused columns)
   - there is no quoting
*/
static void dbug_print_record(TABLE *table, bool print_rowid)
{
  char buff[1024];
  Field **pfield;
  String tmp(buff,sizeof(buff),&my_charset_bin);
  DBUG_LOCK_FILE;
  
  fprintf(DBUG_FILE, "record (");
  for (pfield= table->field; *pfield ; pfield++)
    fprintf(DBUG_FILE, "%s%s", (*pfield)->field_name.str,
            (pfield[1])? ", ":"");
  fprintf(DBUG_FILE, ") = ");

  fprintf(DBUG_FILE, "(");
  for (pfield= table->field; *pfield ; pfield++)
  {
    Field *field=  *pfield;

    if (field->is_null())
      fwrite("NULL", sizeof(char), 4, DBUG_FILE);
   
    if (field->type() == MYSQL_TYPE_BIT)
      (void) field->val_int_as_str(&tmp, 1);
    else
      field->val_str(&tmp);

    fwrite(tmp.ptr(),sizeof(char),tmp.length(),DBUG_FILE);
    if (pfield[1])
      fwrite(", ", sizeof(char), 2, DBUG_FILE);
  }
  fprintf(DBUG_FILE, ")");
  if (print_rowid)
  {
    fprintf(DBUG_FILE, " rowid ");
    for (uint i=0; i < table->file->ref_length; i++)
    {
      fprintf(DBUG_FILE, "%x", (uchar)table->file->ref[i]);
    }
  }
  fprintf(DBUG_FILE, "\n");
  DBUG_UNLOCK_FILE;
}

#endif 


/**
  Search after sort_keys, and write them into tempfile
  (if we run out of space in the sort_keys buffer).
  All produced sequences are guaranteed to be non-empty.

  @param param             Sorting parameter
  @param select            Use this to get source data
  @param sort_keys         Array of pointers to sort key + addon buffers.
  @param buffpek_pointers  File to write BUFFPEKs describing sorted segments
                           in tempfile.
  @param tempfile          File to write sorted sequences of sortkeys to.
  @param pq                If !NULL, use it for keeping top N elements
  @param [out] found_rows  The number of FOUND_ROWS().
                           For a query with LIMIT, this value will typically
                           be larger than the function return value.

  @note
    Basic idea:
    @verbatim
     while (get_next_sortkey())
     {
       if (using priority queue)
         push sort key into queue
       else
       {
         if (no free space in sort_keys buffers)
         {
           sort sort_keys buffer;
           dump sorted sequence to 'tempfile';
           dump BUFFPEK describing sequence location into 'buffpek_pointers';
         }
         put sort key into 'sort_keys';
       }
     }
     if (sort_keys has some elements && dumped at least once)
       sort-dump-dump as above;
     else
       don't sort, leave sort_keys array to be sorted by caller.
  @endverbatim

  @retval
    Number of records written on success.
  @retval
    HA_POS_ERROR on error.
*/

static ha_rows find_all_keys(THD *thd, Sort_param *param, SQL_SELECT *select,
                             SORT_INFO *fs_info,
                             IO_CACHE *buffpek_pointers,
                             IO_CACHE *tempfile,
                             Bounded_queue<uchar, uchar> *pq,
                             ha_rows *found_rows)
{
  int error, quick_select;
  uint idx, indexpos;
  uchar *ref_pos, *next_pos, ref_buff[MAX_REFLENGTH];
  TABLE *sort_form;
  handler *file;
  MY_BITMAP *save_read_set, *save_write_set;
  Item *sort_cond;
  ha_rows num_records= 0;
  const bool packed_format= param->is_packed_format();
  const bool using_packed_sortkeys= param->using_packed_sortkeys();

  DBUG_ENTER("find_all_keys");
  DBUG_PRINT("info",("using: %s",
                     (select ? select->quick ? "ranges" : "where":
                      "every row")));

  idx=indexpos=0;
  error=quick_select=0;
  sort_form=param->sort_form;
  file=sort_form->file;
  ref_pos= ref_buff;
  quick_select=select && select->quick;
  *found_rows= 0;
  ref_pos= &file->ref[0];
  next_pos=ref_pos;

  DBUG_EXECUTE_IF("show_explain_in_find_all_keys", 
                  dbug_serve_apcs(thd, 1);
                 );

  if (!quick_select)
  {
    next_pos=(uchar*) 0;			/* Find records in sequence */
    DBUG_EXECUTE_IF("bug14365043_1",
                    DBUG_SET("+d,ha_rnd_init_fail"););
    if (unlikely(file->ha_rnd_init_with_error(1)))
      DBUG_RETURN(HA_POS_ERROR);
    file->extra_opt(HA_EXTRA_CACHE, thd->variables.read_buff_size);
  }

  /* Remember original bitmaps */
  save_read_set=  sort_form->read_set;
  save_write_set= sort_form->write_set;

  /* Set up temporary column read map for columns used by sort */
  DBUG_ASSERT(save_read_set != &sort_form->tmp_set);
  bitmap_clear_all(&sort_form->tmp_set);
  sort_form->column_bitmaps_set(&sort_form->tmp_set, &sort_form->tmp_set);
  register_used_fields(param);
  if (quick_select)
    select->quick->add_used_key_part_to_set();

  sort_cond= (!select ? 0 :
              (!select->pre_idx_push_select_cond ?
               select->cond : select->pre_idx_push_select_cond));
  if (sort_cond)
    sort_cond->walk(&Item::register_field_in_read_map, 1, sort_form);
  sort_form->file->column_bitmaps_signal();

  if (quick_select)
  {
    if (select->quick->reset())
      goto err;
  }

  DEBUG_SYNC(thd, "after_index_merge_phase1");

  for (;;)
  {
    if (quick_select)
      error= select->quick->get_next();
    else					/* Not quick-select */
      error= file->ha_rnd_next(sort_form->record[0]);
    if (unlikely(error))
      break;
    file->position(sort_form->record[0]);
    DBUG_EXECUTE_IF("debug_filesort", dbug_print_record(sort_form, TRUE););

    if (unlikely(thd->check_killed()))
    {
      DBUG_PRINT("info",("Sort killed by user"));
      if (!quick_select)
      {
        (void) file->extra(HA_EXTRA_NO_CACHE);
        file->ha_rnd_end();
      }
      goto err;                               /* purecov: inspected */
    }

    bool write_record= false;
    if (likely(error == 0))
    {
      param->examined_rows++;
      if (select && select->cond)
      {
        /*
          If the condition 'select->cond' contains a subquery, restore the
          original read/write sets of the table 'sort_form' because when
          SQL_SELECT::skip_record evaluates this condition. it may include a
          correlated subquery predicate, such that some field in the subquery
          refers to 'sort_form'.

          PSergey-todo: discuss the above with Timour.
        */
        MY_BITMAP *tmp_read_set= sort_form->read_set;
        MY_BITMAP *tmp_write_set= sort_form->write_set;

        if (select->cond->with_subquery())
          sort_form->column_bitmaps_set(save_read_set, save_write_set);
        write_record= (select->skip_record(thd) > 0);
        if (select->cond->with_subquery())
          sort_form->column_bitmaps_set(tmp_read_set, tmp_write_set);
      }
      else
        write_record= true;
    }

    if (write_record)
    {
      if (pq)
        pq->push(ref_pos);
      else
      {
        if (fs_info->isfull())
        {
          if (write_keys(param, fs_info, idx, buffpek_pointers, tempfile))
            goto err;
          idx= 0;
          indexpos++;
        }
        if (idx == 0)
          fs_info->init_next_record_pointer();
        uchar *start_of_rec= fs_info->get_next_record_pointer();

        const uint rec_sz= make_sortkey(param, start_of_rec,
                                        ref_pos, using_packed_sortkeys);
        if (packed_format && rec_sz != param->rec_length)
          fs_info->adjust_next_record_pointer(rec_sz);
        idx++;
      }
      num_records++;
    }

    /* It does not make sense to read more keys in case of a fatal error */
    if (unlikely(thd->is_error()))
      break;

    /*
      We need to this after checking the error as the transaction may have
      rolled back in case of a deadlock
    */
    if (!write_record)
      file->unlock_row();
  }
  if (!quick_select)
  {
    (void) file->extra(HA_EXTRA_NO_CACHE);	/* End cacheing of records */
    if (!next_pos)
      file->ha_rnd_end();
  }

  /* Signal we should use orignal column read and write maps */
  sort_form->column_bitmaps_set(save_read_set, save_write_set);

  if (unlikely(thd->is_error()))
    DBUG_RETURN(HA_POS_ERROR);

  DBUG_PRINT("test",("error: %d  indexpos: %d",error,indexpos));
  if (unlikely(error != HA_ERR_END_OF_FILE))
  {
    file->print_error(error,MYF(ME_ERROR_LOG));
    DBUG_RETURN(HA_POS_ERROR);
  }
  if (indexpos && idx &&
      write_keys(param, fs_info, idx, buffpek_pointers, tempfile))
    DBUG_RETURN(HA_POS_ERROR);			/* purecov: inspected */

  (*found_rows)= num_records;
  if (pq)
    num_records= pq->num_elements();


  DBUG_PRINT("info", ("find_all_keys return %llu", (ulonglong) num_records));
  DBUG_RETURN(num_records);

err:
  sort_form->column_bitmaps_set(save_read_set, save_write_set);
  DBUG_RETURN(HA_POS_ERROR);
} /* find_all_keys */


/**
  @details
  Sort the buffer and write:
  -# the sorted sequence to tempfile
  -# a BUFFPEK describing the sorted sequence position to buffpek_pointers

    (was: Skriver en buffert med nycklar till filen)

  @param param             Sort parameters
  @param sort_keys         Array of pointers to keys to sort
  @param count             Number of elements in sort_keys array
  @param buffpek_pointers  One 'BUFFPEK' struct will be written into this file.
                           The BUFFPEK::{file_pos, count} will indicate where
                           the sorted data was stored.
  @param tempfile          The sorted sequence will be written into this file.

  @retval
    0 OK
  @retval
    1 Error
*/

static bool
write_keys(Sort_param *param,  SORT_INFO *fs_info, uint count,
           IO_CACHE *buffpek_pointers, IO_CACHE *tempfile)
{
  Merge_chunk buffpek;
  DBUG_ENTER("write_keys");

  fs_info->sort_buffer(param, count);

  if (!my_b_inited(tempfile) &&
      open_cached_file(tempfile, mysql_tmpdir, TEMP_PREFIX, DISK_BUFFER_SIZE,
                       MYF(MY_WME)))
    DBUG_RETURN(1);                                /* purecov: inspected */
  /* check we won't have more buffpeks than we can possibly keep in memory */
  if (my_b_tell(buffpek_pointers) + sizeof(Merge_chunk) > (ulonglong)UINT_MAX)
    DBUG_RETURN(1);

  buffpek.set_file_position(my_b_tell(tempfile));
  if ((ha_rows) count > param->max_rows)
    count=(uint) param->max_rows;               /* purecov: inspected */
  buffpek.set_rowcount(static_cast<ha_rows>(count));

  for (uint ix= 0; ix < count; ++ix)
  {
    uchar *record= fs_info->get_sorted_record(ix);


    if (my_b_write(tempfile, record, param->get_record_length(record)))
      DBUG_RETURN(1);                           /* purecov: inspected */
  }

  if (my_b_write(buffpek_pointers, (uchar*) &buffpek, sizeof(buffpek)))
    DBUG_RETURN(1);

  DBUG_RETURN(0);

} /* write_keys */


/**
  Store length in high-byte-first order.
*/
void store_length(uchar *to, uint length, uint pack_length)
{
  switch (pack_length) {
  case 1:
    *to= (uchar) length;
    break;
  case 2:
    mi_int2store(to, length);
    break;
  case 3:
    mi_int3store(to, length);
    break;
  default:
    mi_int4store(to, length);
    break;
  }
}


void
Type_handler_string_result::make_sort_key_part(uchar *to, Item *item,
                                            const SORT_FIELD_ATTR *sort_field,
                                            Sort_param *param) const
{
  CHARSET_INFO *cs= item->collation.collation;
  bool maybe_null= item->maybe_null;

  if (maybe_null)
    *to++= 1;

  String *res= item->str_result(&param->tmp_buffer);
  if (!res)
  {
    if (maybe_null)
      memset(to - 1, 0, sort_field->length + 1);
    else
    {
      /* purecov: begin deadcode */
      /*
        This should only happen during extreme conditions if we run out
        of memory or have an item marked not null when it can be null.
        This code is here mainly to avoid a hard crash in this case.
      */
      DBUG_ASSERT(0);
      DBUG_PRINT("warning",
                 ("Got null on something that shouldn't be null"));
      memset(to, 0, sort_field->length);	// Avoid crash
      /* purecov: end */
    }
    return;
  }

  if (use_strnxfrm(cs))
  {
#ifdef DBUG_ASSERT_EXISTS
    size_t tmp_length=
#endif
    cs->strnxfrm(to, sort_field->length,
                 item->max_char_length() * cs->strxfrm_multiply,
                 (uchar*) res->ptr(), res->length(),
                 MY_STRXFRM_PAD_WITH_SPACE |
                 MY_STRXFRM_PAD_TO_MAXLEN);
    DBUG_ASSERT(tmp_length == sort_field->length);
  }
  else
  {
    uint diff;
    uint sort_field_length= sort_field->length - sort_field->suffix_length;
    uint length= res->length();
    if (sort_field_length < length)
    {
      diff= 0;
      length= sort_field_length;
    }
    else
      diff= sort_field_length - length;
    if (sort_field->suffix_length)
    {
      /* Store length last in result_string */
      store_length(to + sort_field_length, length, sort_field->suffix_length);
    }
    /* apply cs->sort_order for case-insensitive comparison if needed */
    cs->strnxfrm((uchar*)to, length, (const uchar*) res->ptr(), length);
    char fill_char= ((cs->state & MY_CS_BINSORT) ? (char) 0 : ' ');
    cs->fill((char *) to + length, diff, fill_char);
  }
}


void
Type_handler_int_result::make_sort_key_part(uchar *to, Item *item,
                                            const SORT_FIELD_ATTR *sort_field,
                                            Sort_param *param) const
{
  longlong value= item->val_int_result();
  make_sort_key_longlong(to, item->maybe_null, item->null_value,
                         item->unsigned_flag, value);
}


void
Type_handler_temporal_result::make_sort_key_part(uchar *to, Item *item,
                                            const SORT_FIELD_ATTR *sort_field,
                                            Sort_param *param) const
{
  MYSQL_TIME buf;
  // This is a temporal type. No nanoseconds. Rounding mode is not important.
  DBUG_ASSERT(item->cmp_type() == TIME_RESULT);
  static const Temporal::Options opt(TIME_INVALID_DATES, TIME_FRAC_NONE);
  if (item->get_date_result(current_thd, &buf, opt))
  {
    DBUG_ASSERT(item->maybe_null);
    DBUG_ASSERT(item->null_value);
    make_sort_key_longlong(to, item->maybe_null, true,
                           item->unsigned_flag, 0);
  }
  else
    make_sort_key_longlong(to, item->maybe_null, false,
                           item->unsigned_flag, pack_time(&buf));
}


void
Type_handler_timestamp_common::make_sort_key_part(uchar *to, Item *item,
                                             const SORT_FIELD_ATTR *sort_field,
                                             Sort_param *param) const
{
  THD *thd= current_thd;
  uint binlen= my_timestamp_binary_length(item->decimals);
  Timestamp_or_zero_datetime_native_null native(thd, item);
  if (native.is_null() || native.is_zero_datetime())
  {
    // NULL or '0000-00-00 00:00:00'
    bzero(to, item->maybe_null ? binlen + 1 : binlen);
  }
  else
  {
    if (item->maybe_null)
      *to++= 1;
    if (native.length() != binlen)
    {
      /*
        Some items can return native representation with a different
        number of fractional digits, e.g.: GREATEST(ts_3, ts_4) can
        return a value with 3 fractional digits, although its fractional
        precision is 4. Re-pack with a proper precision now.
      */
      Timestamp(native).to_native(&native, item->datetime_precision(thd));
    }
    DBUG_ASSERT(native.length() == binlen);
    memcpy((char *) to, native.ptr(), binlen);
  }
}


void
Type_handler::store_sort_key_longlong(uchar *to, bool unsigned_flag,
                                      longlong value) const
{
  to[7]= (uchar) value;
  to[6]= (uchar) (value >> 8);
  to[5]= (uchar) (value >> 16);
  to[4]= (uchar) (value >> 24);
  to[3]= (uchar) (value >> 32);
  to[2]= (uchar) (value >> 40);
  to[1]= (uchar) (value >> 48);
  if (unsigned_flag)                    /* Fix sign */
    to[0]= (uchar) (value >> 56);
  else
    to[0]= (uchar) (value >> 56) ^ 128; /* Reverse signbit */
}


void
Type_handler::make_sort_key_longlong(uchar *to,
                                     bool maybe_null,
                                     bool null_value,
                                     bool unsigned_flag,
                                     longlong value) const

{
  if (maybe_null)
  {
    if (null_value)
    {
      memset(to, 0, 9);
      return;
    }
    *to++= 1;
  }
  store_sort_key_longlong(to, unsigned_flag, value);
}


uint
Type_handler::make_packed_sort_key_longlong(uchar *to, bool maybe_null,
                                      bool null_value, bool unsigned_flag,
                                      longlong value,
                                      const SORT_FIELD_ATTR *sort_field) const
{
  if (maybe_null)
  {
    if (null_value)
    {
      *to++= 0;
      return 0;
    }
    *to++= 1;
  }
  store_sort_key_longlong(to, unsigned_flag, value);
  DBUG_ASSERT(sort_field->original_length == sort_field->length);
  return sort_field->original_length;
}


void
Type_handler_decimal_result::make_sort_key_part(uchar *to, Item *item,
                                            const SORT_FIELD_ATTR *sort_field,
                                            Sort_param *param) const
{
  my_decimal dec_buf, *dec_val= item->val_decimal_result(&dec_buf);
  if (item->maybe_null)
  {
    if (item->null_value)
    {
      memset(to, 0, sort_field->length + 1);
      return;
    }
    *to++= 1;
  }
  dec_val->to_binary(to, item->max_length - (item->decimals ? 1 : 0),
                     item->decimals);
}


void
Type_handler_real_result::make_sort_key_part(uchar *to, Item *item,
                                             const SORT_FIELD_ATTR *sort_field,
                                             Sort_param *param) const
{
  double value= item->val_result();
  if (item->maybe_null)
  {
    if (item->null_value)
    {
      memset(to, 0, sort_field->length + 1);
      return;
    }
    *to++= 1;
  }
  change_double_for_sort(value, to);
}


/** Make a sort-key from record. */

static uint make_sortkey(Sort_param *param, uchar *to, uchar *ref_pos,
                         bool using_packed_sortkeys)
{
  uchar *orig_to= to;

  to+= using_packed_sortkeys ?
       make_packed_sortkey(param, to) :
       make_sortkey(param, to);

  if (param->using_addon_fields())
  {
    /* 
      Save field values appended to sorted fields.
      First null bit indicators are appended then field values follow.
      In this implementation we use fixed layout for field values -
      the same for all records.
    */
    SORT_ADDON_FIELD *addonf= param->addon_fields->begin();
    uchar *nulls= to;
    uchar *p_len= to;
    DBUG_ASSERT(addonf != 0);
    const bool packed_addon_fields= param->addon_fields->using_packed_addons();
    uint32 res_len= addonf->offset;
    memset(nulls, 0, addonf->offset);
    to+= addonf->offset;
    for ( ; addonf != param->addon_fields->end() ; addonf++)
    {
      Field *field= addonf->field;
      if (addonf->null_bit && field->is_null())
      {
        nulls[addonf->null_offset]|= addonf->null_bit;
        if (!packed_addon_fields)
          to+= addonf->length;
      }
      else
      {
        uchar *end= field->pack(to, field->ptr);
        int sz= static_cast<int>(end - to);
        res_len += sz;
        if (packed_addon_fields)
          to+= sz;
        else
          to+= addonf->length;
      }
    }
    if (packed_addon_fields)
      Addon_fields::store_addon_length(p_len, res_len);
  }
  else
  {
    /* Save filepos last */
    memcpy((uchar*) to, ref_pos, (size_t) param->ref_length);
    to+= param->ref_length;
  }
  return static_cast<uint>(to - orig_to);
}


/*
  Register fields used by sorting in the sorted table's read set
*/

static void register_used_fields(Sort_param *param)
{
  SORT_FIELD *sort_field;
  TABLE *table=param->sort_form;

  for (sort_field= param->local_sortorder.begin() ;
       sort_field != param->local_sortorder.end() ;
       sort_field++)
  {
    Field *field;
    if ((field= sort_field->field))
    {
      if (field->table == table)
        field->register_field_in_read_map();
    }
    else
    {						// Item
      sort_field->item->walk(&Item::register_field_in_read_map, 1, table);
    }
  }

  if (param->using_addon_fields())
  {
    SORT_ADDON_FIELD *addonf= param->addon_fields->begin();
    for ( ; (addonf != param->addon_fields->end()) ; addonf++)
    {
      Field *field= addonf->field;
      field->register_field_in_read_map();
    }
  }
  else
  {
    /* Save filepos last */
    table->prepare_for_position();
  }
}


static bool save_index(Sort_param *param, uint count,
                       SORT_INFO *table_sort)
{
  uint offset,res_length, length;
  uchar *to;
  DBUG_ENTER("save_index");
  DBUG_ASSERT(table_sort->record_pointers == 0);

  table_sort->sort_buffer(param, count);

  if (param->using_addon_fields())
  {
    table_sort->sorted_result_in_fsbuf= TRUE;
    table_sort->set_sort_length(param->sort_length);
    DBUG_RETURN(0);
  }

  bool using_packed_sortkeys= param->using_packed_sortkeys();
  res_length= param->res_length;
  offset= param->rec_length-res_length;
  if (!(to= table_sort->record_pointers= 
        (uchar*) my_malloc(key_memory_Filesort_info_record_pointers,
                           res_length*count, MYF(MY_WME | MY_THREAD_SPECIFIC))))
    DBUG_RETURN(1);                 /* purecov: inspected */
  for (uint ix= 0; ix < count; ++ix)
  {
    uchar *record= table_sort->get_sorted_record(ix);

    length= using_packed_sortkeys ?
            Sort_keys::read_sortkey_length(record) : offset;

    memcpy(to, record + length, res_length);
    to+= res_length;
  }
  DBUG_RETURN(0);
}


/**
  Test whether priority queue is worth using to get top elements of an
  ordered result set. If it is, then allocates buffer for required amount of
  records

  @param param            Sort parameters.
  @param filesort_info    Filesort information.
  @param table            Table to sort.
  @param num_rows         Estimate of number of rows in source record set.
  @param memory_available Memory available for sorting.

  DESCRIPTION
    Given a query like this:
      SELECT ... FROM t ORDER BY a1,...,an LIMIT max_rows;
    This function tests whether a priority queue should be used to keep
    the result. Necessary conditions are:
    - estimate that it is actually cheaper than merge-sort
    - enough memory to store the <max_rows> records.

    If we don't have space for <max_rows> records, but we *do* have
    space for <max_rows> keys, we may rewrite 'table' to sort with
    references to records instead of additional data.
    (again, based on estimates that it will actually be cheaper).

   @retval
    true  - if it's ok to use PQ
    false - PQ will be slower than merge-sort, or there is not enough memory.
*/

static bool check_if_pq_applicable(Sort_param *param,
                            SORT_INFO *filesort_info,
                            TABLE *table, ha_rows num_rows,
                            size_t memory_available)
{
  DBUG_ENTER("check_if_pq_applicable");

  /*
    How much Priority Queue sort is slower than qsort.
    Measurements (see unit test) indicate that PQ is roughly 3 times slower.
  */
  const double PQ_slowness= 3.0;

  if (param->max_rows == HA_POS_ERROR)
  {
    DBUG_PRINT("info", ("No LIMIT"));
    DBUG_RETURN(false);
  }

  if (param->max_rows + 2 >= UINT_MAX)
  {
    DBUG_PRINT("info", ("Too large LIMIT"));
    DBUG_RETURN(false);
  }

  size_t num_available_keys=
    memory_available / (param->rec_length + sizeof(char*));
  // We need 1 extra record in the buffer, when using PQ.
  param->max_keys_per_buffer= (uint) param->max_rows + 1;

  if (num_rows < num_available_keys)
  {
    // The whole source set fits into memory.
    if (param->max_rows < num_rows/PQ_slowness )
    {
      filesort_info->alloc_sort_buffer(param->max_keys_per_buffer,
                                       param->rec_length);
      DBUG_RETURN(filesort_info->sort_buffer_size() != 0);
    }
    else
    {
      // PQ will be slower.
      DBUG_RETURN(false);
    }
  }

  // Do we have space for LIMIT rows in memory?
  if (param->max_keys_per_buffer < num_available_keys)
  {
    filesort_info->alloc_sort_buffer(param->max_keys_per_buffer,
                                     param->rec_length);
    DBUG_RETURN(filesort_info->sort_buffer_size() != 0);
  }

  // Try to strip off addon fields.
  if (param->addon_fields)
  {
    const size_t row_length=
      param->sort_length + param->ref_length + sizeof(char*);
    num_available_keys= memory_available / row_length;

    // Can we fit all the keys in memory?
    if (param->max_keys_per_buffer < num_available_keys)
    {
      const double sort_merge_cost=
        get_merge_many_buffs_cost_fast(num_rows,
                                       num_available_keys,
                                       (uint)row_length);
      /*
        PQ has cost:
        (insert + qsort) * log(queue size) / TIME_FOR_COMPARE_ROWID +
        cost of file lookup afterwards.
        The lookup cost is a bit pessimistic: we take scan_time and assume
        that on average we find the row after scanning half of the file.
        A better estimate would be lookup cost, but note that we are doing
        random lookups here, rather than sequential scan.
      */
      const double pq_cpu_cost= 
        (PQ_slowness * num_rows + param->max_keys_per_buffer) *
        log((double) param->max_keys_per_buffer) / TIME_FOR_COMPARE_ROWID;
      const double pq_io_cost=
        param->max_rows * table->file->scan_time() / 2.0;
      const double pq_cost= pq_cpu_cost + pq_io_cost;

      if (sort_merge_cost < pq_cost)
        DBUG_RETURN(false);

      filesort_info->alloc_sort_buffer(param->max_keys_per_buffer,
                                       param->sort_length + param->ref_length);

      if (filesort_info->sort_buffer_size() > 0)
      {
        /* Make attached data to be references instead of fields. */
        my_free(filesort_info->addon_fields);
        filesort_info->addon_fields= NULL;
        param->addon_fields= NULL;

        param->res_length= param->ref_length;
        param->sort_length+= param->ref_length;
        param->rec_length= param->sort_length;

        DBUG_RETURN(true);
      }
    }
  }
  DBUG_RETURN(false);
}


/** Merge buffers to make < MERGEBUFF2 buffers. */

int merge_many_buff(Sort_param *param, Sort_buffer sort_buffer,
                    Merge_chunk *buffpek, uint *maxbuffer, IO_CACHE *t_file)
{
  uint i;
  IO_CACHE t_file2,*from_file,*to_file,*temp;
  Merge_chunk *lastbuff;
  DBUG_ENTER("merge_many_buff");

  if (*maxbuffer < MERGEBUFF2)
    DBUG_RETURN(0);				/* purecov: inspected */
  if (flush_io_cache(t_file) ||
      open_cached_file(&t_file2,mysql_tmpdir,TEMP_PREFIX,DISK_BUFFER_SIZE,
			MYF(MY_WME)))
    DBUG_RETURN(1);				/* purecov: inspected */

  from_file= t_file ; to_file= &t_file2;
  while (*maxbuffer >= MERGEBUFF2)
  {
    if (reinit_io_cache(from_file,READ_CACHE,0L,0,0))
      goto cleanup;
    if (reinit_io_cache(to_file,WRITE_CACHE,0L,0,0))
      goto cleanup;
    lastbuff=buffpek;
    for (i=0 ; i <= *maxbuffer-MERGEBUFF*3/2 ; i+=MERGEBUFF)
    {
      if (merge_buffers(param,from_file,to_file,sort_buffer, lastbuff++,
			buffpek+i,buffpek+i+MERGEBUFF-1,0))
      goto cleanup;
    }
    if (merge_buffers(param,from_file,to_file,sort_buffer, lastbuff++,
		      buffpek+i,buffpek+ *maxbuffer,0))
      break;					/* purecov: inspected */
    if (flush_io_cache(to_file))
      break;					/* purecov: inspected */
    temp=from_file; from_file=to_file; to_file=temp;
    *maxbuffer= (uint) (lastbuff-buffpek)-1;
  }
cleanup:
  close_cached_file(to_file);			// This holds old result
  if (to_file == t_file)
  {
    *t_file=t_file2;				// Copy result file
  }

  DBUG_RETURN(*maxbuffer >= MERGEBUFF2);	/* Return 1 if interrupted */
} /* merge_many_buff */


/**
  Read data to buffer.

  @retval  Number of bytes read
           (ulong)-1 if something goes wrong
*/

ulong read_to_buffer(IO_CACHE *fromfile, Merge_chunk *buffpek,
                     Sort_param *param, bool packed_format)
{
  ha_rows count;
  uint rec_length= param->rec_length;

  if ((count= MY_MIN(buffpek->max_keys(),buffpek->rowcount())))
  {
    size_t bytes_to_read;
    if (packed_format)
    {
      count= buffpek->rowcount();
      bytes_to_read= MY_MIN(buffpek->buffer_size(),
                            static_cast<size_t>(fromfile->end_of_file -
                                                 buffpek->file_position()));
    }
    else
      bytes_to_read= rec_length * static_cast<size_t>(count);

    if (unlikely(my_b_pread(fromfile, buffpek->buffer_start(),
                            bytes_to_read, buffpek->file_position())))
      return ((ulong) -1);

    size_t num_bytes_read;

    if (packed_format)
    {
      /*
        The last record read is most likely not complete here.
        We need to loop through all the records, reading the length fields,
        and then "chop off" the final incomplete record.
      */
      uchar *record= buffpek->buffer_start();
      uint ix= 0;
      uint size_of_addon_length= param->using_packed_addons()  ?
                                 Addon_fields::size_of_length_field : 0;

      uint size_of_sort_length= param->using_packed_sortkeys() ?
                                Sort_keys::size_of_length_field : 0;

      for (; ix < count; ++ix)
      {
        if (record + size_of_sort_length > buffpek->buffer_end())
          break;
        uint sort_length=  param->using_packed_sortkeys() ?
                           Sort_keys::read_sortkey_length(record) :
                           param->sort_length;

        DBUG_ASSERT(sort_length <= param->sort_length);

        if (record + sort_length + size_of_addon_length >
            buffpek->buffer_end())
          break;                                // Incomplete record.

        uchar *plen= record + sort_length;
        uint res_length= param->get_result_length(plen);
        if (plen + res_length > buffpek->buffer_end())
          break;                                // Incomplete record.
        DBUG_ASSERT(res_length > 0);
        DBUG_ASSERT(sort_length + res_length <= param->rec_length);
        record+= sort_length;
        record+= res_length;
      }
      DBUG_ASSERT(ix > 0);
      count= ix;
      num_bytes_read= record - buffpek->buffer_start();
      DBUG_PRINT("info", ("read %llu bytes of complete records",
                          static_cast<ulonglong>(bytes_to_read)));
    }
    else
      num_bytes_read= bytes_to_read;

    buffpek->init_current_key();
    buffpek->advance_file_position(num_bytes_read);			/* New filepos */
    buffpek->decrement_rowcount(count);
    buffpek->set_mem_count(count);
    return (ulong) num_bytes_read;
  }
  return 0;
} /* read_to_buffer */


/**
  Put all room used by freed buffer to use in adjacent buffer.

  Note, that we can't simply distribute memory evenly between all buffers,
  because new areas must not overlap with old ones.

  @param[in] queue      list of non-empty buffers, without freed buffer
  @param[in] reuse      empty buffer
  @param[in] key_length key length
*/

void reuse_freed_buff(QUEUE *queue, Merge_chunk *reuse, uint key_length)
{
  for (uint i= queue_first_element(queue);
       i <= queue_last_element(queue);
       i++)
  {
    Merge_chunk *bp= (Merge_chunk *) queue_element(queue, i);
    if (reuse->merge_freed_buff(bp))
      return;
  }
  DBUG_ASSERT(0);
}


/**
  Merge buffers to one buffer.

  @param param        Sort parameter
  @param from_file    File with source data (BUFFPEKs point to this file)
  @param to_file      File to write the sorted result data.
  @param sort_buffer  Buffer for data to store up to MERGEBUFF2 sort keys.
  @param lastbuff     OUT Store here BUFFPEK describing data written to to_file
  @param Fb           First element in source BUFFPEKs array
  @param Tb           Last element in source BUFFPEKs array
  @param flag         0 <=> write {sort_key, addon_fields} pairs as further
                            sorting will be performed
                      1 <=> write just addon_fields as this is the final
                            merge pass

  @retval
    0      OK
  @retval
    1      ERROR
*/

bool merge_buffers(Sort_param *param, IO_CACHE *from_file,
                   IO_CACHE *to_file, Sort_buffer sort_buffer,
                   Merge_chunk *lastbuff, Merge_chunk *Fb, Merge_chunk *Tb,
                   int flag)
{
  bool error= 0;
  uint rec_length,res_length,offset;
  size_t sort_length;
  ulong maxcount, bytes_read;
  ha_rows max_rows,org_max_rows;
  my_off_t to_start_filepos;
  uchar *strpos;
  Merge_chunk *buffpek;
  QUEUE queue;
  qsort2_cmp cmp;
  void *first_cmp_arg;
  element_count dupl_count= 0;
  uchar *src;
  uchar *unique_buff= param->unique_buff;
  const bool killable= !param->not_killable;
  THD* const thd=current_thd;
  DBUG_ENTER("merge_buffers");

  thd->inc_status_sort_merge_passes();
  thd->query_plan_fsort_passes++;

  rec_length= param->rec_length;
  res_length= param->res_length;
  sort_length= param->sort_length;
  uint dupl_count_ofs= rec_length-sizeof(element_count);
  uint min_dupl_count= param->min_dupl_count;
  bool check_dupl_count= flag && min_dupl_count;
  offset= (rec_length-
           (flag && min_dupl_count ? sizeof(dupl_count) : 0)-res_length);
  uint wr_len= flag ? res_length : rec_length;
  uint wr_offset= flag ? offset : 0;

  const bool using_packed_sortkeys= param->using_packed_sortkeys();
  bool offset_for_packing= (flag == 1 && using_packed_sortkeys);
  const bool packed_format= param->is_packed_format();

  maxcount= (ulong) (param->max_keys_per_buffer/((uint) (Tb-Fb) +1));
  to_start_filepos= my_b_tell(to_file);
  strpos= sort_buffer.array();
  org_max_rows=max_rows= param->max_rows;
  
  set_if_bigger(maxcount, 1);
  
  if (unique_buff)
  {
    cmp= param->compare;
    first_cmp_arg= (void *) &param->cmp_context;
  }
  else
  {
    cmp= param->get_compare_function();
    first_cmp_arg= param->get_compare_argument(&sort_length);
  }
  if (unlikely(init_queue(&queue, (uint) (Tb-Fb)+1,
                         offsetof(Merge_chunk,m_current_key), 0,
                          (queue_compare) cmp, first_cmp_arg, 0, 0)))
    DBUG_RETURN(1);                                /* purecov: inspected */
  const size_t chunk_sz = (sort_buffer.size()/((uint) (Tb-Fb) +1));
  for (buffpek= Fb ; buffpek <= Tb ; buffpek++)
  {
    buffpek->set_buffer(strpos, strpos + chunk_sz);
    buffpek->set_max_keys(maxcount);
    bytes_read= read_to_buffer(from_file, buffpek, param, packed_format);
    if (unlikely(bytes_read == (ulong) -1))
      goto err;					/* purecov: inspected */
    strpos+= chunk_sz;
    // If less data in buffers than expected
    buffpek->set_max_keys(buffpek->mem_count());
    queue_insert(&queue, (uchar*) buffpek);
  }

  if (unique_buff)
  {
    /* 
       Called by Unique::get()
       Copy the first argument to unique_buff for unique removal.
       Store it also in 'to_file'.
    */
    buffpek= (Merge_chunk*) queue_top(&queue);
    memcpy(unique_buff, buffpek->current_key(), rec_length);
    if (min_dupl_count)
      memcpy(&dupl_count, unique_buff+dupl_count_ofs, 
             sizeof(dupl_count));
    buffpek->advance_current_key(rec_length);
    buffpek->decrement_mem_count();
    if (buffpek->mem_count() == 0)
    {
      if (unlikely(!(bytes_read= read_to_buffer(from_file, buffpek,
                                                param, packed_format))))
      {
        (void) queue_remove_top(&queue);
        reuse_freed_buff(&queue, buffpek, rec_length);
      }
      else if (unlikely(bytes_read == (ulong) -1))
        goto err;                        /* purecov: inspected */ 
    }
    queue_replace_top(&queue);            // Top element has been used
  }
  else
    cmp= 0;                                        // Not unique

  while (queue.elements > 1)
  {
    if (killable && unlikely(thd->check_killed()))
      goto err;                               /* purecov: inspected */

    for (;;)
    {
      buffpek= (Merge_chunk*) queue_top(&queue);
      src= buffpek->current_key();
      if (cmp)                                        // Remove duplicates
      {
        uchar *current_key= buffpek->current_key();
        if (!(*cmp)(first_cmp_arg, &unique_buff, &current_key))
        {
          if (min_dupl_count)
          {
            element_count cnt;
            memcpy(&cnt, buffpek->current_key() + dupl_count_ofs, sizeof(cnt));
            dupl_count+= cnt;
          }
          goto skip_duplicate;
        }
        if (min_dupl_count)
        {
          memcpy(unique_buff+dupl_count_ofs, &dupl_count,
                 sizeof(dupl_count));
        }
        src= unique_buff;
      }

      {
        param->get_rec_and_res_len(buffpek->current_key(),
                                   &rec_length, &res_length);
        const uint bytes_to_write= (flag == 0) ? rec_length : res_length;

        /*
          Do not write into the output file if this is the final merge called
          for a Unique object used for intersection and dupl_count is less
          than min_dupl_count.
          If the Unique object is used to intersect N sets of unique elements
          then for any element:
          dupl_count >= N <=> the element is occurred in each of these N sets.
        */
        if (!check_dupl_count || dupl_count >= min_dupl_count)
        {
          if(my_b_write(to_file,
                        src + (offset_for_packing ?
                               rec_length - res_length :  // sort length
                               wr_offset),
                        bytes_to_write))
            goto err;                           /* purecov: inspected */
        }
        if (cmp)
        {
          memcpy(unique_buff, buffpek->current_key(), rec_length);
          if (min_dupl_count)
            memcpy(&dupl_count, unique_buff+dupl_count_ofs,
                   sizeof(dupl_count));
        }
        if (!--max_rows)
        {
          /* Nothing more to do */
          goto end;                               /* purecov: inspected */
        }
      }
    skip_duplicate:
      buffpek->advance_current_key(rec_length);
      buffpek->decrement_mem_count();

      if (buffpek->mem_count() == 0)
      {
        if (unlikely(!(bytes_read= read_to_buffer(from_file, buffpek,
                                                  param, packed_format))))
        {
          (void) queue_remove_top(&queue);
          reuse_freed_buff(&queue, buffpek, rec_length);
          break;                        /* One buffer have been removed */
        }
        else if (unlikely(bytes_read == (ulong) -1))
          goto err;                        /* purecov: inspected */
      }
      queue_replace_top(&queue);   	/* Top element has been replaced */
    }
  }
  buffpek= (Merge_chunk*) queue_top(&queue);
  buffpek->set_buffer(sort_buffer.array(),
                      sort_buffer.array() + sort_buffer.size());
  buffpek->set_max_keys(param->max_keys_per_buffer);

  /*
    As we know all entries in the buffer are unique, we only have to
    check if the first one is the same as the last one we wrote
  */
  if (cmp)
  {
    uchar *current_key= buffpek->current_key();
    if (!(*cmp)(first_cmp_arg, &unique_buff, &current_key))
    {
      if (min_dupl_count)
      {
        element_count cnt;
        memcpy(&cnt, buffpek->current_key() + dupl_count_ofs, sizeof(cnt));
        dupl_count+= cnt;
      }
      buffpek->advance_current_key(rec_length);
      buffpek->decrement_mem_count();
    }

    if (min_dupl_count)
      memcpy(unique_buff+dupl_count_ofs, &dupl_count,
             sizeof(dupl_count));

    if (!check_dupl_count || dupl_count >= min_dupl_count)
    {
      src= unique_buff;
      if (my_b_write(to_file, src+wr_offset, wr_len))
        goto err;                             /* purecov: inspected */
      if (!--max_rows)
        goto end;                             
    }   
  }

  do
  {
    if (buffpek->mem_count() > max_rows)
    {                                        /* Don't write too many records */
      buffpek->set_mem_count(max_rows);
      buffpek->set_rowcount(0);                        /* Don't read more */
    }
    max_rows-= buffpek->mem_count();
    for (uint ix= 0; ix <  buffpek->mem_count(); ++ix)
    {
      uchar *src= buffpek->current_key();
      param->get_rec_and_res_len(src,
                                 &rec_length, &res_length);
      const uint bytes_to_write= (flag == 0) ? rec_length : res_length;
      if (check_dupl_count)
      {
        memcpy((uchar *) &dupl_count,
               buffpek->current_key() + offset + dupl_count_ofs,
               sizeof(dupl_count));
        if (dupl_count < min_dupl_count)
          continue;
      }
      if(my_b_write(to_file,
                    src + (offset_for_packing ?
                           rec_length - res_length :     // sort length
                           wr_offset),
                    bytes_to_write))
        goto err;
      buffpek->advance_current_key(rec_length);
    }
  }
  while (likely(!(error=
                  (bytes_read= read_to_buffer(from_file, buffpek, param,
                                           packed_format)) == (ulong) -1)) &&
         bytes_read != 0);

end:
  lastbuff->set_rowcount(MY_MIN(org_max_rows-max_rows, param->max_rows));
  lastbuff->set_file_position(to_start_filepos);

cleanup:
  delete_queue(&queue);
  DBUG_RETURN(error);

err:
  error= 1;
  goto cleanup;

} /* merge_buffers */


	/* Do a merge to output-file (save only positions) */

int merge_index(Sort_param *param, Sort_buffer sort_buffer,
                Merge_chunk *buffpek, uint maxbuffer,
                IO_CACHE *tempfile, IO_CACHE *outfile)
{
  DBUG_ENTER("merge_index");
  if (merge_buffers(param, tempfile, outfile, sort_buffer, buffpek, buffpek,
                    buffpek + maxbuffer, 1))
    DBUG_RETURN(1);				/* purecov: inspected */
  DBUG_RETURN(0);
} /* merge_index */


static uint suffix_length(ulong string_length)
{
  if (string_length < 256)
    return 1;
  if (string_length < 256L*256L)
    return 2;
  if (string_length < 256L*256L*256L)
    return 3;
  return 4;                                     // Can't sort longer than 4G
}


void
Type_handler_string_result::sort_length(THD *thd,
                                       const Type_std_attributes *item,
                                       SORT_FIELD_ATTR *sortorder) const
{
  CHARSET_INFO *cs;
  sortorder->length= item->max_length;
  set_if_smaller(sortorder->length, thd->variables.max_sort_length);
  sortorder->original_length= item->max_length;

  if (use_strnxfrm((cs= item->collation.collation)))
  {
    sortorder->length= (uint) cs->strnxfrmlen(sortorder->length);
  }
  else if (cs == &my_charset_bin)
  {
    /* Store length last to be able to sort blob/varbinary */
    sortorder->suffix_length= suffix_length(item->max_length);
    DBUG_ASSERT(sortorder->length <= UINT_MAX32 - sortorder->suffix_length);
    sortorder->length+= sortorder->suffix_length;
    if (sortorder->original_length >= UINT_MAX32 - sortorder->suffix_length)
      sortorder->original_length= UINT_MAX32;
    else
      sortorder->original_length+= sortorder->suffix_length;
  }
}


void
Type_handler_temporal_result::sort_length(THD *thd,
                                          const Type_std_attributes *item,
                                          SORT_FIELD_ATTR *sortorder) const
{
  sortorder->original_length= sortorder->length= 8; // Sizof intern longlong
}


void
Type_handler_timestamp_common::sort_length(THD *thd,
                                           const Type_std_attributes *item,
                                           SORT_FIELD_ATTR *sortorder) const
{
  sortorder->length= my_timestamp_binary_length(item->decimals);
  sortorder->original_length= sortorder->length;
}


void
Type_handler_int_result::sort_length(THD *thd,
                                        const Type_std_attributes *item,
                                        SORT_FIELD_ATTR *sortorder) const
{
  sortorder->original_length= sortorder->length= 8; // Sizof intern longlong
}


void
Type_handler_real_result::sort_length(THD *thd,
                                        const Type_std_attributes *item,
                                        SORT_FIELD_ATTR *sortorder) const
{
  sortorder->original_length= sortorder->length= sizeof(double);
}


void
Type_handler_decimal_result::sort_length(THD *thd,
                                         const Type_std_attributes *item,
                                         SORT_FIELD_ATTR *sortorder) const
{
  sortorder->length=
    my_decimal_get_binary_size(item->max_length - (item->decimals ? 1 : 0),
                               item->decimals);  
  sortorder->original_length= sortorder->length;
}


/**
  Calculate length of sort key.

  @param thd			  Thread handler
  @param sortorder		  Order of items to sort
  @param s_length	          Number of items to sort
  @param allow_packing_for_sortkeys [out]  set to false if packing sort keys is not
                                     allowed

  @note
   * sortorder->length and other members are updated for each sort item.
   * TODO what is the meaning of this value if some fields are using packing while
     others are not?

  @return
    Total length of sort buffer in bytes
*/

static uint
sortlength(THD *thd, Sort_keys *sort_keys, bool *allow_packing_for_sortkeys)
{
  uint length;
  *allow_packing_for_sortkeys= true;
  bool allow_packing_for_keys= true;

  length=0;
  uint nullable_cols=0;

  for (SORT_FIELD *sortorder= sort_keys->begin();
       sortorder != sort_keys->end();
       sortorder++)
  {
    sortorder->suffix_length= 0;
    sortorder->length_bytes= 0;
    if (sortorder->field)
    {
      Field *field= sortorder->field;
      CHARSET_INFO *cs= sortorder->field->sort_charset();
      sortorder->length= sortorder->field->sort_length();
      sortorder->suffix_length= sortorder->field->sort_suffix_length();
      sortorder->original_length= sortorder->length;
      sortorder->type= field->is_packable() ?
                       SORT_FIELD_ATTR::VARIABLE_SIZE :
                       SORT_FIELD_ATTR::FIXED_SIZE;
      sortorder->cs= cs;

      if (use_strnxfrm((cs=sortorder->field->sort_charset())))
        sortorder->length= (uint) cs->strnxfrmlen(sortorder->length);

      if (sortorder->is_variable_sized() && allow_packing_for_keys)
      {
        allow_packing_for_keys= sortorder->check_if_packing_possible(thd);
        sortorder->length_bytes=
          number_storage_requirement(MY_MIN(sortorder->original_length,
                                            thd->variables.max_sort_length));
      }

      if ((sortorder->maybe_null= sortorder->field->maybe_null()))
        nullable_cols++;				// Place for NULL marker
    }
    else
    {
      sortorder->item->type_handler()->sort_length(thd, sortorder->item,
                                                   sortorder);
      sortorder->type= sortorder->item->type_handler()->is_packable() ?
                       SORT_FIELD_ATTR::VARIABLE_SIZE :
                       SORT_FIELD_ATTR::FIXED_SIZE;
      sortorder->cs= sortorder->item->collation.collation;
      if (sortorder->is_variable_sized() && allow_packing_for_keys)
      {
        allow_packing_for_keys= sortorder->check_if_packing_possible(thd);
        sortorder->length_bytes=
          number_storage_requirement(MY_MIN(sortorder->original_length,
                                            thd->variables.max_sort_length));
      }

      if ((sortorder->maybe_null= sortorder->item->maybe_null))
        nullable_cols++;				// Place for NULL marker
    }
    set_if_smaller(sortorder->length, thd->variables.max_sort_length);
    set_if_smaller(sortorder->original_length, thd->variables.max_sort_length);
    length+=sortorder->length;

    sort_keys->increment_size_of_packable_fields(sortorder->length_bytes);
    sort_keys->increment_original_sort_length(sortorder->original_length);
  }
  // add bytes for nullable_cols
  sort_keys->increment_original_sort_length(nullable_cols);
  *allow_packing_for_sortkeys= allow_packing_for_keys;
  DBUG_PRINT("info",("sort_length: %d",length));
  return length + nullable_cols;
}


/*
  Check whether addon fields can be used or not.

  @param table                  Table structure
  @param sortlength             Length of sort key [strxfrm form]
  @param length [OUT]           Max length of addon fields
  @param fields [OUT]           Number of addon fields
  @param null_fields [OUT]      Number of nullable addon fields
  @param packable_length [OUT]  Max length of addon fields that can be
                                packed

  @retval
    TRUE     Addon fields can be used
    FALSE    Otherwise
*/

bool filesort_use_addons(TABLE *table, uint sortlength,
                         uint *length, uint *fields, uint *null_fields,
                         uint *packable_length)
{
  Field **pfield, *field;
  *length= *fields= *null_fields= *packable_length= 0;
  uint field_length=0;

  for (pfield= table->field; (field= *pfield) ; pfield++)
  {
    if (!bitmap_is_set(table->read_set, field->field_index))
      continue;
    if (field->flags & BLOB_FLAG)
      return false;
    field_length= field->max_packed_col_length(field->pack_length());
    (*length)+= field_length;

    if (field->maybe_null() || field->is_packable())
      (*packable_length)+= field_length;

    if (field->maybe_null())
      (*null_fields)++;
    (*fields)++;
  }
  if (!*fields)
    return false;
  (*length)+= (*null_fields+7)/8;

  /*
    sortlength used here is unpacked key length (the strxfrm form). This is
    done because unpacked key length is a good upper bound for packed sort
    key length.
    But for some collations the max packed length may be greater than the
    length obtained from the strxfrm form.
    Example: for utf8_general_ci, the original string form can be longer than
    its mem-comparable form (note that this is rarely achieved in practice).
  */
  return *length + sortlength <
         table->in_use->variables.max_length_for_sort_data;
}

/**
  Get descriptors of fields appended to sorted fields and
  calculate its total length.

  The function first finds out what fields are used in the result set.
  Then it calculates the length of the buffer to store the values of
  these fields together with the value of sort values.
  If the calculated length is not greater than max_length_for_sort_data
  the function allocates memory for an array of descriptors containing
  layouts for the values of the non-sorted fields in the buffer and
  fills them.

  @param table                     Table structure
  @param sortlength                Total length of sorted fields
  @param addon_length [OUT]        Length of addon fields
  @param m_packable_length [OUT]   Length of the addon fields that can be
                                   packed
  @note
    The null bits for the appended values are supposed to be put together
    and stored the buffer just ahead of the value of the first field.

  @return
    Pointer to the layout descriptors for the appended fields, if any
  @retval
    NULL   if we do not store field values with sort data.
*/

static Addon_fields*
get_addon_fields(TABLE *table, uint sortlength,
                 uint *addon_length, uint *m_packable_length)
{
  Field **pfield;
  Field *field;
  uint length, fields, null_fields, packable_length;
  MY_BITMAP *read_set= table->read_set;
  DBUG_ENTER("get_addon_fields");

  /*
    If there is a reference to a field in the query add it
    to the the set of appended fields.
    Note for future refinement:
    This this a too strong condition.
    Actually we need only the fields referred in the
    result set. And for some of them it makes sense to use
    the values directly from sorted fields.
    But beware the case when item->cmp_type() != item->result_type()
  */

  // see remove_const() for HA_SLOW_RND_POS explanation
  if (table->file->ha_table_flags() & HA_SLOW_RND_POS)
    sortlength= 0;

  void *raw_mem_addon_field, *raw_mem;

  if (!filesort_use_addons(table, sortlength, &length, &fields, &null_fields,
                            &packable_length) ||
       !(my_multi_malloc(PSI_INSTRUMENT_ME, MYF(MY_WME | MY_THREAD_SPECIFIC),
                         &raw_mem, sizeof(Addon_fields),
                         &raw_mem_addon_field,
                         sizeof(SORT_ADDON_FIELD) * fields,
                         NullS)))
    DBUG_RETURN(0);

  Addon_fields_array
      addon_array(static_cast<SORT_ADDON_FIELD*>(raw_mem_addon_field), fields);
  Addon_fields *addon_fields= new (raw_mem) Addon_fields(addon_array);

  DBUG_ASSERT(addon_fields);

  (*addon_length)= length;
  (*m_packable_length)= packable_length;

  length= (null_fields+7)/8;
  null_fields= 0;
  SORT_ADDON_FIELD* addonf= addon_fields->begin();
  for (pfield= table->field; (field= *pfield) ; pfield++)
  {
    if (!bitmap_is_set(read_set, field->field_index))
      continue;
    addonf->field= field;
    addonf->offset= length;
    if (field->maybe_null())
    {
      addonf->null_offset= null_fields/8;
      addonf->null_bit= 1<<(null_fields & 7);
      null_fields++;
    }
    else
    {
      addonf->null_offset= 0;
      addonf->null_bit= 0;
    }
    addonf->length= field->max_packed_col_length(field->pack_length());
    length+= addonf->length;
    addonf++;
  }

  DBUG_PRINT("info",("addon_length: %d",length));
  DBUG_RETURN(addon_fields);
}


/*
** functions to change a double or float to a sortable string
** The following should work for IEEE
*/

#define DBL_EXP_DIG (sizeof(double)*8-DBL_MANT_DIG)

void change_double_for_sort(double nr,uchar *to)
{
  uchar *tmp=(uchar*) to;
  if (nr == 0.0)
  {						/* Change to zero string */
    tmp[0]=(uchar) 128;
    memset(tmp+1, 0, sizeof(nr)-1);
  }
  else
  {
#ifdef WORDS_BIGENDIAN
    memcpy(tmp, &nr, sizeof(nr));
#else
    {
      uchar *ptr= (uchar*) &nr;
#if defined(__FLOAT_WORD_ORDER) && (__FLOAT_WORD_ORDER == __BIG_ENDIAN)
      tmp[0]= ptr[3]; tmp[1]=ptr[2]; tmp[2]= ptr[1]; tmp[3]=ptr[0];
      tmp[4]= ptr[7]; tmp[5]=ptr[6]; tmp[6]= ptr[5]; tmp[7]=ptr[4];
#else
      tmp[0]= ptr[7]; tmp[1]=ptr[6]; tmp[2]= ptr[5]; tmp[3]=ptr[4];
      tmp[4]= ptr[3]; tmp[5]=ptr[2]; tmp[6]= ptr[1]; tmp[7]=ptr[0];
#endif
    }
#endif
    if (tmp[0] & 128)				/* Negative */
    {						/* make complement */
      uint i;
      for (i=0 ; i < sizeof(nr); i++)
	tmp[i]=tmp[i] ^ (uchar) 255;
    }
    else
    {					/* Set high and move exponent one up */
      ushort exp_part=(((ushort) tmp[0] << 8) | (ushort) tmp[1] |
		       (ushort) 32768);
      exp_part+= (ushort) 1 << (16-1-DBL_EXP_DIG);
      tmp[0]= (uchar) (exp_part >> 8);
      tmp[1]= (uchar) exp_part;
    }
  }
}

bool SORT_INFO::using_packed_addons()
{
  return addon_fields != NULL && addon_fields->using_packed_addons();
}

void SORT_INFO::free_addon_buff()
{
  if (addon_fields)
    addon_fields->free_addon_buff();
}

/*
  Check if packed sortkeys are used or not
*/
bool SORT_INFO::using_packed_sortkeys()
{
  return sort_keys != NULL && sort_keys->using_packed_sortkeys();
}

/**
   Free SORT_INFO
*/

SORT_INFO::~SORT_INFO()
{
  DBUG_ENTER("~SORT_INFO::SORT_INFO()");
  free_data();
  DBUG_VOID_RETURN;
}


void Sort_param::try_to_pack_sortkeys()
{
  #ifdef WITHOUT_PACKED_SORT_KEYS
    return;
  #endif

  uint size_of_packable_fields= sort_keys->get_size_of_packable_fields();

  /*
    Disable packing when all fields are fixed-size fields.
  */
  if (size_of_packable_fields == 0)
    return;

  const uint sz= Sort_keys::size_of_length_field;
  uint sort_len= sort_keys->get_sort_length();

  /*
    Heuristic introduced, skip packing sort keys if saving less than 128 bytes
  */

  if (sort_len < 128 + sz + size_of_packable_fields)
    return;

  sort_keys->set_using_packed_sortkeys(true);
  m_packed_format= true;
  m_using_packed_sortkeys= true;
  sort_length= sort_len + sz + size_of_packable_fields +
               (using_addon_fields() ?  0 : res_length);
  /* Only the record length needs to be updated, the res_length does not need
     to be updated
  */
  rec_length= sort_length + addon_length;
}


uint
Type_handler_string_result::make_packed_sort_key_part(uchar *to, Item *item,
                                            const SORT_FIELD_ATTR *sort_field,
                                            Sort_param *param) const
{
  CHARSET_INFO *cs= item->collation.collation;
  bool maybe_null= item->maybe_null;

  if (maybe_null)
    *to++= 1;

  String *res= item->str_result(&param->tmp_buffer);
  if (!res)
  {
    if (maybe_null)
    {
      *(to-1)= 0;
      return 0;
    }
    else
    {
      /* purecov: begin deadcode */
      /*
        This should only happen during extreme conditions if we run out
        of memory or have an item marked not null when it can be null.
        This code is here mainly to avoid a hard crash in this case.
      */
      DBUG_ASSERT(0);
      DBUG_PRINT("warning",
                 ("Got null on something that shouldn't be null"));
      memset(to, 0, sort_field->length);  // Avoid crash
      /* purecov: end */
      return sort_field->original_length;
    }
  }
  return sort_field->pack_sort_string(to, res->lex_cstring(), cs);
}


uint
Type_handler_int_result::make_packed_sort_key_part(uchar *to, Item *item,
                                            const SORT_FIELD_ATTR *sort_field,
                                            Sort_param *param) const
{
  longlong value= item->val_int_result();
  return make_packed_sort_key_longlong(to, item->maybe_null,
                                       item->null_value, item->unsigned_flag,
                                       value, sort_field);
}


uint
Type_handler_decimal_result::make_packed_sort_key_part(uchar *to, Item *item,
                                            const SORT_FIELD_ATTR *sort_field,
                                            Sort_param *param) const
{
  my_decimal dec_buf, *dec_val= item->val_decimal_result(&dec_buf);
  if (item->maybe_null)
  {
    if (item->null_value)
    {
      *to++=0;
      return 0;
    }
    *to++= 1;
  }
  dec_val->to_binary(to, item->max_length - (item->decimals ? 1 : 0),
                     item->decimals);
  DBUG_ASSERT(sort_field->original_length == sort_field->length);
  return sort_field->original_length;
}


uint
Type_handler_real_result::make_packed_sort_key_part(uchar *to, Item *item,
                                            const SORT_FIELD_ATTR *sort_field,
                                            Sort_param *param) const
{
  double value= item->val_result();
  if (item->maybe_null)
  {
    if (item->null_value)
    {
      *to++=0;
      return 0;
    }
    *to++= 1;
  }
  change_double_for_sort(value, to);
  DBUG_ASSERT(sort_field->original_length == sort_field->length);
  return sort_field->original_length;
}


uint
Type_handler_temporal_result::make_packed_sort_key_part(uchar *to, Item *item,
                                            const SORT_FIELD_ATTR *sort_field,
                                            Sort_param *param) const
{
  MYSQL_TIME buf;
  // This is a temporal type. No nanoseconds. Rounding mode is not important.
  DBUG_ASSERT(item->cmp_type() == TIME_RESULT);
  static const Temporal::Options opt(TIME_INVALID_DATES, TIME_FRAC_NONE);
  if (item->get_date_result(current_thd, &buf, opt))
  {
    DBUG_ASSERT(item->maybe_null);
    DBUG_ASSERT(item->null_value);
    return make_packed_sort_key_longlong(to, item->maybe_null, true,
                                         item->unsigned_flag, 0, sort_field);
  }
  return make_packed_sort_key_longlong(to, item->maybe_null, false,
                                       item->unsigned_flag, pack_time(&buf),
                                       sort_field);
}


uint
Type_handler_timestamp_common::make_packed_sort_key_part(uchar *to, Item *item,
                                            const SORT_FIELD_ATTR *sort_field,
                                            Sort_param *param) const
{
 THD *thd= current_thd;
  uint binlen= my_timestamp_binary_length(item->decimals);
  Timestamp_or_zero_datetime_native_null native(thd, item);
  if (native.is_null() || native.is_zero_datetime())
  {
    // NULL or '0000-00-00 00:00:00'
    if (item->maybe_null)
    {
      *to++=0;
      return 0;
    }
    else
    {
      bzero(to, binlen);
      return binlen;
    }
  }
  else
  {
    if (item->maybe_null)
      *to++= 1;
    if (native.length() != binlen)
    {
      /*
        Some items can return native representation with a different
        number of fractional digits, e.g.: GREATEST(ts_3, ts_4) can
        return a value with 3 fractional digits, although its fractional
        precision is 4. Re-pack with a proper precision now.
      */
      Timestamp(native).to_native(&native, item->datetime_precision(thd));
    }
    DBUG_ASSERT(native.length() == binlen);
    memcpy((char *) to, native.ptr(), binlen);
    return binlen;
  }
}


/*
  @brief
    Reverse the key for DESC clause
  @param to                   buffer where values are written
  @param maybe_null           nullability of a column
  @param sort_field           Sort field structure
   @details
     used for mem-comparable sort keys
*/

void reverse_key(uchar *to, const SORT_FIELD_ATTR *sort_field)
{
  uint length;
  if (sort_field->maybe_null && (to[-1]= !to[-1]))
  {
    to+= sort_field->length; // don't waste the time reversing all 0's
    return;
  }
  length=sort_field->length;
  while (length--)
  {
    *to = (uchar) (~ *to);
    to++;
  }
}


/*
  @brief
    Check if packing sort keys is allowed
  @param THD                 thread structure
  @retval
    TRUE  packing allowed
    FALSE packing not allowed
*/
bool SORT_FIELD_ATTR::check_if_packing_possible(THD *thd) const
{
  /*
    Packing not allowed when original length is greater than max_sort_length
    and we have a complex collation because cutting a prefix is not safe in
    such a case
  */
  if (original_length > thd->variables.max_sort_length &&
      cs->state & MY_CS_NON1TO1)
    return false;
  return true;
}


/*
  Compare function used for packing sort keys
*/

qsort2_cmp get_packed_keys_compare_ptr()
{
  return (qsort2_cmp) compare_packed_sort_keys;
}


/*
  Compare two varstrings.

  The strings are in this data format:

    [null_byte] [length of string + suffix_bytes] [the string] [suffix_bytes]

  suffix_bytes are used only for binary columns.
*/

int SORT_FIELD_ATTR::compare_packed_varstrings(uchar *a, size_t *a_len,
                                               uchar *b, size_t *b_len)
{
  int retval;
  size_t a_length, b_length;
  if (maybe_null)
  {
    *a_len= *b_len= 1; // NULL bytes are always stored
    if (*a != *b)
    {
      // Note we don't return a proper value in *{a|b}_len for the non-NULL
      // value but that's ok
      if (*a == 0)
        return -1;
      else
        return 1;
    }
    else
    {
      if (*a == 0)
        return 0;
    }
    a++;
    b++;
  }
  else
    *a_len= *b_len= 0;

  a_length= read_keypart_length(a, length_bytes);
  b_length= read_keypart_length(b, length_bytes);

  *a_len+= length_bytes + a_length;
  *b_len+= length_bytes + b_length;

  retval= cs->strnncollsp(a + length_bytes,
                          a_length - suffix_length,
                          b + length_bytes,
                          b_length - suffix_length);

  if (!retval && suffix_length)
  {
    DBUG_ASSERT(cs == &my_charset_bin);
    // comparing the length stored in suffix bytes for binary strings
    a= a + length_bytes + a_length - suffix_length;
    b= b + length_bytes + b_length - suffix_length;
    retval= memcmp(a, b, suffix_length);
  }

  return retval;
}


/*
  A value comparison function that has a signature that's suitable for
  comparing packed values, but actually compares fixed-size values with memcmp.

  This is used for ordering fixed-size columns when the sorting procedure used
  packed-value format.
*/

int SORT_FIELD_ATTR::compare_packed_fixed_size_vals(uchar *a, size_t *a_len,
                                                    uchar *b, size_t *b_len)
{
  if (maybe_null)
  {
    *a_len=1;
    *b_len=1;
    if (*a != *b)
    {
      if (*a == 0)
        return -1;
      else
        return 1;
    }
    else
    {
      if (*a == 0)
        return 0;
    }
    a++;
    b++;
  }
  else
    *a_len= *b_len= 0;

  *a_len+= length;
  *b_len+= length;
  return memcmp(a,b, length);
}


/*
  @brief
    Comparison function to compare two packed sort keys

  @param sort_param        cmp argument
  @param a_ptr             packed sort key
  @param b_ptr             packed sort key

  @retval
    >0   key a_ptr greater than b_ptr
    =0   key a_ptr equal to b_ptr
    <0   key a_ptr less than b_ptr

*/

int compare_packed_sort_keys(void *sort_param,
                             unsigned char **a_ptr, unsigned char **b_ptr)
{
  int retval= 0;
  size_t a_len, b_len;
  Sort_param *param= (Sort_param*)sort_param;
  Sort_keys *sort_keys= param->sort_keys;
  uchar *a= *a_ptr;
  uchar *b= *b_ptr;

  a+= Sort_keys::size_of_length_field;
  b+= Sort_keys::size_of_length_field;
  for (SORT_FIELD *sort_field= sort_keys->begin();
       sort_field != sort_keys->end(); sort_field++)
  {
    retval= sort_field->is_variable_sized() ?
            sort_field->compare_packed_varstrings(a, &a_len, b, &b_len) :
            sort_field->compare_packed_fixed_size_vals(a, &a_len, b, &b_len);

    if (retval)
      return sort_field->reverse ? -retval : retval;

    a+= a_len;
    b+= b_len;

  }
  /*
    this comparison is done for the case when the sort keys is appended with
    the ROW_ID pointer. For such cases we don't have addon fields
    so we can make a memcmp check over both the sort keys
  */
  if (!param->using_addon_fields())
    retval= memcmp(a, b, param->res_length);
  return retval;
}


/*
  @brief
    Store a packed string in the buffer

  @param to               buffer
  @param str              packed string value
  @param cs               character set

  @details
    This function writes to the buffer the packed value of a key_part
    of the sort key.

    The values written to the buffer are in this order
      - value for null byte
      - length of the string
      - value of the string
      - suffix length (for binary character set)
*/

uint
SORT_FIELD_ATTR::pack_sort_string(uchar *to, const LEX_CSTRING &str,
                                  CHARSET_INFO *cs) const
{
  uchar *orig_to= to;
  uint32 length, data_length;
  DBUG_ASSERT(str.length <= UINT32_MAX);
  length= (uint32)str.length;

  if (length + suffix_length <= original_length)
    data_length= length;
  else
    data_length= original_length - suffix_length;

  // length stored in lowendian form
  store_key_part_length(data_length + suffix_length, to, length_bytes);
  to+= length_bytes;
  // copying data length bytes to the buffer
  memcpy(to, (uchar*)str.str, data_length);
  to+= data_length;

  if (cs == &my_charset_bin && suffix_length)
  {
    // suffix length stored in bigendian form
    store_bigendian(str.length, to, suffix_length);
    to+= suffix_length;
  }
  return static_cast<uint>(to - orig_to);
}


/*
  @brief
    Create a mem-comparable sort key

  @param  param          sort param structure
  @param  to             buffer where values are written

  @retval
    length of the bytes written including the NULL bytes
*/

static uint make_sortkey(Sort_param *param, uchar *to)
{
  Field *field;
  SORT_FIELD *sort_field;
  uchar *orig_to= to;

  for (sort_field=param->local_sortorder.begin() ;
       sort_field != param->local_sortorder.end() ;
       sort_field++)
  {
    bool maybe_null=0;
    if ((field=sort_field->field))
    {
      // Field
      field->make_sort_key_part(to, sort_field->length);
      if ((maybe_null= field->maybe_null()))
        to++;
    }
    else
    {           // Item
      sort_field->item->type_handler()->make_sort_key_part(to,
                                                           sort_field->item,
                                                           sort_field, param);
      if ((maybe_null= sort_field->item->maybe_null))
        to++;
    }

    if (sort_field->reverse)
      reverse_key(to, sort_field);
    to+= sort_field->length;
  }

  DBUG_ASSERT(static_cast<uint>(to - orig_to) <= param->sort_length);
  return static_cast<uint>(to - orig_to);
}


/*
  @brief
    create a compact sort key which can be compared with a comparison
    function. They are called packed sort keys

  @param  param          sort param structure
  @param  to             buffer where values are written

  @retval
    length of the bytes written including the NULL bytes
*/

static uint make_packed_sortkey(Sort_param *param, uchar *to)
{
  Field *field;
  SORT_FIELD *sort_field;
  uint length;
  uchar *orig_to= to;

  to+= Sort_keys::size_of_length_field;

  for (sort_field=param->local_sortorder.begin() ;
       sort_field != param->local_sortorder.end() ;
       sort_field++)
  {
    bool maybe_null=0;
    if ((field=sort_field->field))
    {
      // Field
      length= field->make_packed_sort_key_part(to, sort_field);
      if ((maybe_null= field->maybe_null()))
        to++;
    }
    else
    {           // Item
      Item *item= sort_field->item;
      length= item->type_handler()->make_packed_sort_key_part(to, item,
                                                              sort_field,
                                                              param);
      if ((maybe_null= sort_field->item->maybe_null))
        to++;
    }
    to+= length;
  }

  length= static_cast<int>(to - orig_to);
  DBUG_ASSERT(length <= param->sort_length);
  Sort_keys::store_sortkey_length(orig_to, length);
  return length;
}<|MERGE_RESOLUTION|>--- conflicted
+++ resolved
@@ -313,15 +313,10 @@
     while (memory_available >= min_sort_memory)
     {
       ulonglong keys= memory_available / (param.rec_length + sizeof(char*));
-<<<<<<< HEAD
-      param.max_keys_per_buffer= (uint) MY_MIN(num_rows, keys);
+      param.max_keys_per_buffer= (uint) MY_MAX(MERGEBUFF2,
+                                               MY_MIN(num_rows, keys));
       sort->alloc_sort_buffer(param.max_keys_per_buffer, param.rec_length);
       if (sort->sort_buffer_size() > 0)
-=======
-      param.max_keys_per_buffer= (uint) MY_MAX(MERGEBUFF2,
-                                               MY_MIN(num_rows, keys));
-      if (sort->alloc_sort_buffer(param.max_keys_per_buffer, param.rec_length))
->>>>>>> ced3ec4c
         break;
       size_t old_memory_available= memory_available;
       memory_available= memory_available/4*3;
