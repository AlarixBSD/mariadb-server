/* Copyright (c) 2000, 2015, Oracle and/or its affiliates.
   Copyright (c) 2009, 2020, MariaDB

   This program is free software; you can redistribute it and/or modify
   it under the terms of the GNU General Public License as published by
   the Free Software Foundation; version 2 of the License.

   This program is distributed in the hope that it will be useful,
   but WITHOUT ANY WARRANTY; without even the implied warranty of
   MERCHANTABILITY or FITNESS FOR A PARTICULAR PURPOSE.  See the
   GNU General Public License for more details.

   You should have received a copy of the GNU General Public License
   along with this program; if not, write to the Free Software
   Foundation, Inc., 51 Franklin Street, Fifth Floor, Boston, MA  02110-1335  USA */


/**
  @file

  @brief
  Sorts a database
*/

#include "mariadb.h"
#include "sql_priv.h"
#include "filesort.h"
#include <m_ctype.h>
#include "sql_sort.h"
#include "probes_mysql.h"
#include "sql_base.h"
#include "sql_test.h"                           // TEST_filesort
#include "opt_range.h"                          // SQL_SELECT
#include "bounded_queue.h"
#include "filesort_utils.h"
#include "sql_select.h"
#include "debug_sync.h"

	/* functions defined in this file */

static uchar *read_buffpek_from_file(IO_CACHE *buffer_file, uint count,
                                     uchar *buf);
static ha_rows find_all_keys(THD *thd, Sort_param *param, SQL_SELECT *select,
                             SORT_INFO *fs_info,
                             IO_CACHE *buffer_file,
                             IO_CACHE *tempfile,
                             Bounded_queue<uchar, uchar> *pq,
                             ha_rows *found_rows);
static bool write_keys(Sort_param *param, SORT_INFO *fs_info,
                      uint count, IO_CACHE *buffer_file, IO_CACHE *tempfile);
static void make_sortkey(Sort_param *param, uchar *to, uchar *ref_pos);
static void register_used_fields(Sort_param *param);
static bool save_index(Sort_param *param, uint count,
                       SORT_INFO *table_sort);
static uint suffix_length(ulong string_length);
static uint sortlength(THD *thd, SORT_FIELD *sortorder, uint s_length,
		       bool *multi_byte_charset);
static SORT_ADDON_FIELD *get_addon_fields(TABLE *table, uint sortlength,
                                          LEX_STRING *addon_buf);
static void unpack_addon_fields(struct st_sort_addon_field *addon_field,
                                uchar *buff, uchar *buff_end);
static bool check_if_pq_applicable(Sort_param *param, SORT_INFO *info,
                                   TABLE *table,
                                   ha_rows records, size_t memory_available);

void Sort_param::init_for_filesort(uint sortlen, TABLE *table,
                                   ha_rows maxrows, bool sort_positions)
{
  DBUG_ASSERT(addon_field == 0 && addon_buf.length == 0);

  sort_length= sortlen;
  ref_length= table->file->ref_length;
  if (!(table->file->ha_table_flags() & HA_FAST_KEY_READ) &&
      !table->fulltext_searched && !sort_positions)
  {
    /* 
      Get the descriptors of all fields whose values are appended 
      to sorted fields and get its total length in addon_buf.length
    */
    addon_field= get_addon_fields(table, sort_length, &addon_buf);
  }
  if (addon_field)
  {
    DBUG_ASSERT(addon_buf.length < UINT_MAX32);
    res_length= (uint)addon_buf.length;
  }
  else
  {
    res_length= ref_length;
    /* 
      The reference to the record is considered 
      as an additional sorted field
    */
    sort_length+= ref_length;
  }
  rec_length= sort_length + (uint)addon_buf.length;
  max_rows= maxrows;
}


/**
  Sort a table.
  Creates a set of pointers that can be used to read the rows
  in sorted order. This should be done with the functions
  in records.cc.

  Before calling filesort, one must have done
  table->file->info(HA_STATUS_VARIABLE)

  The result set is stored in
  filesort_info->io_cache or
  filesort_info->record_pointers.

  @param      thd            Current thread
  @param      table          Table to sort
  @param      filesort       How to sort the table
  @param[out] found_rows     Store the number of found rows here.
                             This is the number of found rows after
                             applying WHERE condition.
  @note
    If we sort by position (like if filesort->sort_positions==true) 
    filesort() will call table->prepare_for_position().

  @retval
    0			Error
    #			SORT_INFO
*/

SORT_INFO *filesort(THD *thd, TABLE *table, Filesort *filesort,
                    Filesort_tracker* tracker, JOIN *join,
                    table_map first_table_bit)
{
  int error;
  DBUG_ASSERT(thd->variables.sortbuff_size <= SIZE_T_MAX);
  size_t memory_available= (size_t)thd->variables.sortbuff_size;
  uint maxbuffer;
  BUFFPEK *buffpek;
  ha_rows num_rows= HA_POS_ERROR;
  IO_CACHE tempfile, buffpek_pointers, *outfile; 
  Sort_param param;
  bool multi_byte_charset;
  Bounded_queue<uchar, uchar> pq;
  SQL_SELECT *const select= filesort->select;
  ha_rows max_rows= filesort->limit;
  uint s_length= 0;

  DBUG_ENTER("filesort");

  if (!(s_length= filesort->make_sortorder(thd, join, first_table_bit)))
    DBUG_RETURN(NULL);  /* purecov: inspected */

  DBUG_EXECUTE("info",TEST_filesort(filesort->sortorder,s_length););
#ifdef SKIP_DBUG_IN_FILESORT
  DBUG_PUSH("");		/* No DBUG here */
#endif
  SORT_INFO *sort;
  TABLE_LIST *tab= table->pos_in_table_list;
  Item_subselect *subselect= tab ? tab->containing_subselect() : 0;
  MYSQL_FILESORT_START(table->s->db.str, table->s->table_name.str);
  DEBUG_SYNC(thd, "filesort_start");

  if (!(sort= new SORT_INFO))
    return 0;

  if (subselect && subselect->filesort_buffer.is_allocated())
  {
    /* Reuse cache from last call */
    sort->filesort_buffer= subselect->filesort_buffer;
    sort->buffpek= subselect->sortbuffer;
    subselect->filesort_buffer.reset();
    subselect->sortbuffer.str=0;
  }

  outfile= &sort->io_cache;

  my_b_clear(&tempfile);
  my_b_clear(&buffpek_pointers);
  buffpek=0;
  error= 1;
  sort->found_rows= HA_POS_ERROR;

  param.init_for_filesort(sortlength(thd, filesort->sortorder, s_length,
                                     &multi_byte_charset),
                          table, max_rows, filesort->sort_positions);

  sort->addon_buf=    param.addon_buf;
  sort->addon_field=  param.addon_field;
  sort->unpack=       unpack_addon_fields;
  if (multi_byte_charset &&
      !(param.tmp_buffer= (char*) my_malloc(param.sort_length,
                                            MYF(MY_WME | MY_THREAD_SPECIFIC))))
    goto err;

  if (select && select->quick)
    thd->inc_status_sort_range();
  else
    thd->inc_status_sort_scan();
  thd->query_plan_flags|= QPLAN_FILESORT;
  tracker->report_use(max_rows);

  // If number of rows is not known, use as much of sort buffer as possible. 
  num_rows= table->file->estimate_rows_upper_bound();

  if (check_if_pq_applicable(&param, sort,
                             table, num_rows, memory_available))
  {
    DBUG_PRINT("info", ("filesort PQ is applicable"));
    thd->query_plan_flags|= QPLAN_FILESORT_PRIORITY_QUEUE;
    status_var_increment(thd->status_var.filesort_pq_sorts_);
    tracker->incr_pq_used();
    const size_t compare_length= param.sort_length;
    if (pq.init(param.max_rows,
                true,                           // max_at_top
                NULL,                           // compare_function
                compare_length,
                &make_sortkey, &param, sort->get_sort_keys()))
    {
      /*
       If we fail to init pq, we have to give up:
       out of memory means my_malloc() will call my_error().
      */
      DBUG_PRINT("info", ("failed to allocate PQ"));
      DBUG_ASSERT(thd->is_error());
      goto err;
    }
    // For PQ queries (with limit) we initialize all pointers.
    sort->init_record_pointers();
  }
  else
  {
    DBUG_PRINT("info", ("filesort PQ is not applicable"));

    size_t min_sort_memory= MY_MAX(MIN_SORT_MEMORY,
                                   param.sort_length*MERGEBUFF2);
    set_if_bigger(min_sort_memory, sizeof(BUFFPEK*)*MERGEBUFF2);
    while (memory_available >= min_sort_memory)
    {
      ulonglong keys= memory_available / (param.rec_length + sizeof(char*));
      param.max_keys_per_buffer= (uint) MY_MAX(MERGEBUFF2,
                                               MY_MIN(num_rows, keys));
      if (sort->alloc_sort_buffer(param.max_keys_per_buffer, param.rec_length))
        break;
      size_t old_memory_available= memory_available;
      memory_available= memory_available/4*3;
      if (memory_available < min_sort_memory &&
          old_memory_available > min_sort_memory)
        memory_available= min_sort_memory;
    }
    if (memory_available < min_sort_memory)
    {
      my_error(ER_OUT_OF_SORTMEMORY,MYF(ME_ERROR_LOG + ME_FATAL));
      goto err;
    }
    tracker->report_sort_buffer_size(sort->sort_buffer_size());
  }

  if (open_cached_file(&buffpek_pointers,mysql_tmpdir,TEMP_PREFIX,
		       DISK_BUFFER_SIZE, MYF(MY_WME)))
    goto err;

  param.sort_form= table;
  param.end=(param.local_sortorder=filesort->sortorder)+s_length;
  num_rows= find_all_keys(thd, &param, select,
                          sort,
                          &buffpek_pointers,
                          &tempfile, 
                          pq.is_initialized() ? &pq : NULL,
                          &sort->found_rows);
  if (num_rows == HA_POS_ERROR)
    goto err;

  maxbuffer= (uint) (my_b_tell(&buffpek_pointers)/sizeof(*buffpek));
  tracker->report_merge_passes_at_start(thd->query_plan_fsort_passes);
  tracker->report_row_numbers(param.examined_rows, sort->found_rows, num_rows);

  if (maxbuffer == 0)			// The whole set is in memory
  {
    if (save_index(&param, (uint) num_rows, sort))
      goto err;
  }
  else
  {
    /* filesort cannot handle zero-length records during merge. */
    DBUG_ASSERT(param.sort_length != 0);

    if (sort->buffpek.str && sort->buffpek.length < maxbuffer)
    {
      my_free(sort->buffpek.str);
      sort->buffpek.str= 0;
    }
    if (!(sort->buffpek.str=
          (char *) read_buffpek_from_file(&buffpek_pointers, maxbuffer,
                                          (uchar*) sort->buffpek.str)))
      goto err;
    sort->buffpek.length= maxbuffer;
    buffpek= (BUFFPEK *) sort->buffpek.str;
    close_cached_file(&buffpek_pointers);
	/* Open cached file if it isn't open */
    if (! my_b_inited(outfile) &&
	open_cached_file(outfile,mysql_tmpdir,TEMP_PREFIX,READ_RECORD_BUFFER,
			  MYF(MY_WME)))
      goto err;
    if (reinit_io_cache(outfile,WRITE_CACHE,0L,0,0))
      goto err;

    /*
      Use also the space previously used by string pointers in sort_buffer
      for temporary key storage.
    */
    param.max_keys_per_buffer=((param.max_keys_per_buffer *
                                (param.rec_length + sizeof(char*))) /
                               param.rec_length - 1);
    set_if_bigger(param.max_keys_per_buffer, 1);
    maxbuffer--;				// Offset from 0
    if (merge_many_buff(&param,
                        (uchar*) sort->get_sort_keys(),
                        buffpek,&maxbuffer,
			&tempfile))
      goto err;
    if (flush_io_cache(&tempfile) ||
	reinit_io_cache(&tempfile,READ_CACHE,0L,0,0))
      goto err;
    if (merge_index(&param,
                    (uchar*) sort->get_sort_keys(),
                    buffpek,
                    maxbuffer,
                    &tempfile,
		    outfile))
      goto err;
  }

  if (num_rows > param.max_rows)
  {
    // If find_all_keys() produced more results than the query LIMIT.
    num_rows= param.max_rows;
  }
  error= 0;

  err:
  my_free(param.tmp_buffer);
  if (!subselect || !subselect->is_uncacheable())
  {
    sort->free_sort_buffer();
    my_free(sort->buffpek.str);
  }
  else
  {
    /* Remember sort buffers for next subquery call */
    subselect->filesort_buffer= sort->filesort_buffer;
    subselect->sortbuffer=      sort->buffpek;
    sort->filesort_buffer.reset();              // Don't free this
  }
  sort->buffpek.str= 0;

  close_cached_file(&tempfile);
  close_cached_file(&buffpek_pointers);
  if (my_b_inited(outfile))
  {
    if (flush_io_cache(outfile))
      error=1;
    {
      my_off_t save_pos=outfile->pos_in_file;
      /* For following reads */
      if (reinit_io_cache(outfile,READ_CACHE,0L,0,0))
	error=1;
      outfile->end_of_file=save_pos;
    }
  }
  tracker->report_merge_passes_at_end(thd->query_plan_fsort_passes);
  if (unlikely(error))
  {
    int kill_errno= thd->killed_errno();
    DBUG_ASSERT(thd->is_error() || kill_errno || thd->killed == ABORT_QUERY);

    my_printf_error(ER_FILSORT_ABORT,
                    "%s: %s",
                    MYF(0),
                    ER_THD(thd, ER_FILSORT_ABORT),
                    kill_errno ? ER_THD(thd, kill_errno) :
                    thd->killed == ABORT_QUERY ? "" :
                    thd->get_stmt_da()->message());

    if (global_system_variables.log_warnings > 1)
    { 
      sql_print_warning("%s, host: %s, user: %s, thread: %lu, query: %-.4096s",
                        ER_THD(thd, ER_FILSORT_ABORT),
                        thd->security_ctx->host_or_ip,
                        &thd->security_ctx->priv_user[0],
                        (ulong) thd->thread_id,
                        thd->query());
    }
  }
  else
    thd->inc_status_sort_rows(num_rows);

  sort->examined_rows= param.examined_rows;
  sort->return_rows= num_rows;
#ifdef SKIP_DBUG_IN_FILESORT
  DBUG_POP();			/* Ok to DBUG */
#endif

  DBUG_PRINT("exit",
             ("num_rows: %lld examined_rows: %lld found_rows: %lld",
              (longlong) sort->return_rows, (longlong) sort->examined_rows,
              (longlong) sort->found_rows));
  MYSQL_FILESORT_DONE(error, num_rows);

  if (unlikely(error))
  {
    delete sort;
    sort= 0;
  }
  DBUG_RETURN(sort);
} /* filesort */


void Filesort::cleanup()
{
  if (select && own_select)
  {
    select->cleanup();
    select= NULL;
  }
}


uint Filesort::make_sortorder(THD *thd, JOIN *join, table_map first_table_bit)
{
  uint count;
  SORT_FIELD *sort,*pos;
  ORDER *ord;
  DBUG_ENTER("make_sortorder");


  count=0;
  for (ord = order; ord; ord= ord->next)
    count++;
  if (!sortorder)
    sortorder= (SORT_FIELD*) thd->alloc(sizeof(SORT_FIELD) * (count + 1));
  pos= sort= sortorder;

  if (!pos)
    DBUG_RETURN(0);

  for (ord= order; ord; ord= ord->next, pos++)
  {
    Item *first= ord->item[0];
    /*
      It is possible that the query plan is to read table t1, while the
      sort criteria actually has "ORDER BY t2.col" and the WHERE clause has
      a multi-equality(t1.col, t2.col, ...).
      The optimizer detects such cases (grep for
      UseMultipleEqualitiesToRemoveTempTable to see where), but doesn't
      perform equality substitution in the order->item. We need to do the
      substitution here ourselves.
    */
    table_map item_map= first->used_tables();
    if (join && (item_map & ~join->const_table_map) &&
        !(item_map & first_table_bit) && join->cond_equal &&
         first->get_item_equal())
    {
      /*
        Ok, this is the case descibed just above. Get the first element of the
        multi-equality.
      */
      Item_equal *item_eq= first->get_item_equal();
      first= item_eq->get_first(NO_PARTICULAR_TAB, NULL);
    }

    Item *item= first->real_item();
    pos->field= 0; pos->item= 0;
    if (item->type() == Item::FIELD_ITEM)
      pos->field= ((Item_field*) item)->field;
    else if (item->type() == Item::SUM_FUNC_ITEM && !item->const_item())
    {
      // Aggregate, or Item_aggregate_ref
      DBUG_ASSERT(first->type() == Item::SUM_FUNC_ITEM ||
                  (first->type() == Item::REF_ITEM &&
                   static_cast<Item_ref*>(first)->ref_type() ==
                   Item_ref::AGGREGATE_REF));
      pos->field= first->get_tmp_table_field();
    }
    else if (item->type() == Item::COPY_STR_ITEM)
    {						// Blob patch
      pos->item= ((Item_copy*) item)->get_item();
    }
    else
      pos->item= *ord->item;
    pos->reverse= (ord->direction == ORDER::ORDER_DESC);
    DBUG_ASSERT(pos->field != NULL || pos->item != NULL);
  }
  DBUG_RETURN(count);
}


/** Read 'count' number of buffer pointers into memory. */

static uchar *read_buffpek_from_file(IO_CACHE *buffpek_pointers, uint count,
                                     uchar *buf)
{
  size_t length= sizeof(BUFFPEK)*count;
  uchar *tmp= buf;
  DBUG_ENTER("read_buffpek_from_file");
  if (count > UINT_MAX/sizeof(BUFFPEK))
    return 0; /* sizeof(BUFFPEK)*count will overflow */
  if (!tmp)
    tmp= (uchar *)my_malloc(length, MYF(MY_WME | MY_THREAD_SPECIFIC));
  if (tmp)
  {
    if (reinit_io_cache(buffpek_pointers,READ_CACHE,0L,0,0) ||
	my_b_read(buffpek_pointers, (uchar*) tmp, length))
    {
      my_free(tmp);
      tmp=0;
    }
  }
  DBUG_RETURN(tmp);
}

#ifndef DBUG_OFF

/* Buffer where record is returned */
char dbug_print_row_buff[512];

/* Temporary buffer for printing a column */
char dbug_print_row_buff_tmp[512];

/*
  Print table's current row into a buffer and return a pointer to it.

  This is intended to be used from gdb:
  
    (gdb) p dbug_print_table_row(table)
      $33 = "SUBQUERY2_t1(col_int_key,col_varchar_nokey)=(7,c)"
    (gdb)

  Only columns in table->read_set are printed
*/

const char* dbug_print_table_row(TABLE *table)
{
  Field **pfield;
  String tmp(dbug_print_row_buff_tmp,
             sizeof(dbug_print_row_buff_tmp),&my_charset_bin);

  String output(dbug_print_row_buff, sizeof(dbug_print_row_buff),
                &my_charset_bin);

  output.length(0);
  output.append(table->alias);
  output.append("(");
  bool first= true;

  for (pfield= table->field; *pfield ; pfield++)
  {
    if (table->read_set && !bitmap_is_set(table->read_set, (*pfield)->field_index))
      continue;
    
    if (first)
      first= false;
    else
      output.append(",");

    output.append((*pfield)->field_name.str ?
                  (*pfield)->field_name.str: "NULL");
  }

  output.append(")=(");

  first= true;
  for (pfield= table->field; *pfield ; pfield++)
  {
    Field *field=  *pfield;

    if (table->read_set && !bitmap_is_set(table->read_set, (*pfield)->field_index))
      continue;

    if (first)
      first= false;
    else
      output.append(",");

    if (field->is_null())
      output.append("NULL");
    else
    {
      if (field->type() == MYSQL_TYPE_BIT)
        (void) field->val_int_as_str(&tmp, 1);
      else
        field->val_str(&tmp);
      output.append(tmp.ptr(), tmp.length());
    }
  }
  output.append(")");
  
  return output.c_ptr_safe();
}


/*
  Print a text, SQL-like record representation into dbug trace.

  Note: this function is a work in progress: at the moment
   - column read bitmap is ignored (can print garbage for unused columns)
   - there is no quoting
*/
static void dbug_print_record(TABLE *table, bool print_rowid)
{
  char buff[1024];
  Field **pfield;
  String tmp(buff,sizeof(buff),&my_charset_bin);
  DBUG_LOCK_FILE;
  
  fprintf(DBUG_FILE, "record (");
  for (pfield= table->field; *pfield ; pfield++)
    fprintf(DBUG_FILE, "%s%s", (*pfield)->field_name.str,
            (pfield[1])? ", ":"");
  fprintf(DBUG_FILE, ") = ");

  fprintf(DBUG_FILE, "(");
  for (pfield= table->field; *pfield ; pfield++)
  {
    Field *field=  *pfield;

    if (field->is_null())
      fwrite("NULL", sizeof(char), 4, DBUG_FILE);
   
    if (field->type() == MYSQL_TYPE_BIT)
      (void) field->val_int_as_str(&tmp, 1);
    else
      field->val_str(&tmp);

    fwrite(tmp.ptr(),sizeof(char),tmp.length(),DBUG_FILE);
    if (pfield[1])
      fwrite(", ", sizeof(char), 2, DBUG_FILE);
  }
  fprintf(DBUG_FILE, ")");
  if (print_rowid)
  {
    fprintf(DBUG_FILE, " rowid ");
    for (uint i=0; i < table->file->ref_length; i++)
    {
      fprintf(DBUG_FILE, "%x", (uchar)table->file->ref[i]);
    }
  }
  fprintf(DBUG_FILE, "\n");
  DBUG_UNLOCK_FILE;
}

#endif 


/**
  Search after sort_keys, and write them into tempfile
  (if we run out of space in the sort_keys buffer).
  All produced sequences are guaranteed to be non-empty.

  @param param             Sorting parameter
  @param select            Use this to get source data
  @param sort_keys         Array of pointers to sort key + addon buffers.
  @param buffpek_pointers  File to write BUFFPEKs describing sorted segments
                           in tempfile.
  @param tempfile          File to write sorted sequences of sortkeys to.
  @param pq                If !NULL, use it for keeping top N elements
  @param [out] found_rows  The number of FOUND_ROWS().
                           For a query with LIMIT, this value will typically
                           be larger than the function return value.

  @note
    Basic idea:
    @verbatim
     while (get_next_sortkey())
     {
       if (using priority queue)
         push sort key into queue
       else
       {
         if (no free space in sort_keys buffers)
         {
           sort sort_keys buffer;
           dump sorted sequence to 'tempfile';
           dump BUFFPEK describing sequence location into 'buffpek_pointers';
         }
         put sort key into 'sort_keys';
       }
     }
     if (sort_keys has some elements && dumped at least once)
       sort-dump-dump as above;
     else
       don't sort, leave sort_keys array to be sorted by caller.
  @endverbatim

  @retval
    Number of records written on success.
  @retval
    HA_POS_ERROR on error.
*/

static ha_rows find_all_keys(THD *thd, Sort_param *param, SQL_SELECT *select,
                             SORT_INFO *fs_info,
			     IO_CACHE *buffpek_pointers,
                             IO_CACHE *tempfile,
                             Bounded_queue<uchar, uchar> *pq,
                             ha_rows *found_rows)
{
  int error, quick_select;
  uint idx, indexpos;
  uchar *ref_pos, *next_pos, ref_buff[MAX_REFLENGTH];
  TABLE *sort_form;
  handler *file;
  MY_BITMAP *save_read_set, *save_write_set;
  Item *sort_cond;
  ha_rows retval;
  DBUG_ENTER("find_all_keys");
  DBUG_PRINT("info",("using: %s",
                     (select ? select->quick ? "ranges" : "where":
                      "every row")));

  idx=indexpos=0;
  error=quick_select=0;
  sort_form=param->sort_form;
  file=sort_form->file;
  ref_pos= ref_buff;
  quick_select=select && select->quick;
  *found_rows= 0;
  ref_pos= &file->ref[0];
  next_pos=ref_pos;

  DBUG_EXECUTE_IF("show_explain_in_find_all_keys", 
                  dbug_serve_apcs(thd, 1);
                 );

  if (!quick_select)
  {
    next_pos=(uchar*) 0;			/* Find records in sequence */
    DBUG_EXECUTE_IF("bug14365043_1",
                    DBUG_SET("+d,ha_rnd_init_fail"););
    if (unlikely(file->ha_rnd_init_with_error(1)))
      DBUG_RETURN(HA_POS_ERROR);
    file->extra_opt(HA_EXTRA_CACHE, thd->variables.read_buff_size);
  }

  /* Remember original bitmaps */
  save_read_set=  sort_form->read_set;
  save_write_set= sort_form->write_set;

  /* Set up temporary column read map for columns used by sort */
  DBUG_ASSERT(save_read_set != &sort_form->tmp_set);
  bitmap_clear_all(&sort_form->tmp_set);
  sort_form->column_bitmaps_set(&sort_form->tmp_set, &sort_form->tmp_set);
  register_used_fields(param);
  if (quick_select)
    select->quick->add_used_key_part_to_set();

  sort_cond= (!select ? 0 :
              (!select->pre_idx_push_select_cond ?
               select->cond : select->pre_idx_push_select_cond));
  if (sort_cond)
    sort_cond->walk(&Item::register_field_in_read_map, 1, sort_form);
  sort_form->file->column_bitmaps_signal();

  if (quick_select)
  {
    if (select->quick->reset())
      goto err;
  }

  DEBUG_SYNC(thd, "after_index_merge_phase1");
  for (;;)
  {
    if (quick_select)
      error= select->quick->get_next();
    else					/* Not quick-select */
      error= file->ha_rnd_next(sort_form->record[0]);
    if (unlikely(error))
      break;
    file->position(sort_form->record[0]);
    DBUG_EXECUTE_IF("debug_filesort", dbug_print_record(sort_form, TRUE););

    if (unlikely(thd->check_killed()))
    {
      DBUG_PRINT("info",("Sort killed by user"));
      if (!quick_select)
      {
        (void) file->extra(HA_EXTRA_NO_CACHE);
        file->ha_rnd_end();
      }
      goto err;                               /* purecov: inspected */
    }

    bool write_record= false;
    if (likely(error == 0))
    {
      param->examined_rows++;
      if (select && select->cond)
      {
        /*
          If the condition 'select->cond' contains a subquery, restore the
          original read/write sets of the table 'sort_form' because when
          SQL_SELECT::skip_record evaluates this condition. it may include a
          correlated subquery predicate, such that some field in the subquery
          refers to 'sort_form'.

          PSergey-todo: discuss the above with Timour.
        */
        MY_BITMAP *tmp_read_set= sort_form->read_set;
        MY_BITMAP *tmp_write_set= sort_form->write_set;

        if (select->cond->with_subquery())
          sort_form->column_bitmaps_set(save_read_set, save_write_set);
        write_record= (select->skip_record(thd) > 0);
        if (select->cond->with_subquery())
          sort_form->column_bitmaps_set(tmp_read_set, tmp_write_set);
      }
      else
        write_record= true;
    }

    if (write_record)
    {
       ++(*found_rows);
      if (pq)
      {
        pq->push(ref_pos);
        idx= pq->num_elements();
      }
      else
      {
        if (idx == param->max_keys_per_buffer)
        {
          if (write_keys(param, fs_info, idx, buffpek_pointers, tempfile))
            goto err;
	  idx= 0;
	  indexpos++;
        }
        make_sortkey(param, fs_info->get_record_buffer(idx++), ref_pos);
      }
    }

    /* It does not make sense to read more keys in case of a fatal error */
    if (unlikely(thd->is_error()))
      break;

    /*
      We need to this after checking the error as the transaction may have
      rolled back in case of a deadlock
    */
    if (!write_record)
      file->unlock_row();
  }
  if (!quick_select)
  {
    (void) file->extra(HA_EXTRA_NO_CACHE);	/* End caching of records */
    if (!next_pos)
      file->ha_rnd_end();
  }

<<<<<<< HEAD
  /* Signal we should use orignal column read and write maps */
  sort_form->column_bitmaps_set(save_read_set, save_write_set);
=======
  /* Signal we should use original column read and write maps */
  sort_form->column_bitmaps_set(save_read_set, save_write_set, save_vcol_set);
>>>>>>> c32f71af

  if (unlikely(thd->is_error()))
    DBUG_RETURN(HA_POS_ERROR);

  DBUG_PRINT("test",("error: %d  indexpos: %d",error,indexpos));
  if (unlikely(error != HA_ERR_END_OF_FILE))
  {
    file->print_error(error,MYF(ME_ERROR_LOG));
    DBUG_RETURN(HA_POS_ERROR);
  }
  if (indexpos && idx &&
      write_keys(param, fs_info, idx, buffpek_pointers, tempfile))
    DBUG_RETURN(HA_POS_ERROR);			/* purecov: inspected */
  retval= (my_b_inited(tempfile) ?
           (ha_rows) (my_b_tell(tempfile)/param->rec_length) :
           idx);
  DBUG_PRINT("info", ("find_all_keys return %llu", (ulonglong) retval));
  DBUG_RETURN(retval);

err:
  sort_form->column_bitmaps_set(save_read_set, save_write_set);
  DBUG_RETURN(HA_POS_ERROR);
} /* find_all_keys */


/**
  @details
  Sort the buffer and write:
  -# the sorted sequence to tempfile
  -# a BUFFPEK describing the sorted sequence position to buffpek_pointers

    (was: Skriver en buffert med nycklar till filen)

  @param param             Sort parameters
  @param sort_keys         Array of pointers to keys to sort
  @param count             Number of elements in sort_keys array
  @param buffpek_pointers  One 'BUFFPEK' struct will be written into this file.
                           The BUFFPEK::{file_pos, count} will indicate where
                           the sorted data was stored.
  @param tempfile          The sorted sequence will be written into this file.

  @retval
    0 OK
  @retval
    1 Error
*/

static bool
write_keys(Sort_param *param,  SORT_INFO *fs_info, uint count,
           IO_CACHE *buffpek_pointers, IO_CACHE *tempfile)
{
  size_t rec_length;
  uchar **end;
  BUFFPEK buffpek;
  DBUG_ENTER("write_keys");

  rec_length= param->rec_length;
  uchar **sort_keys= fs_info->get_sort_keys();

  fs_info->sort_buffer(param, count);

  if (!my_b_inited(tempfile) &&
      open_cached_file(tempfile, mysql_tmpdir, TEMP_PREFIX, DISK_BUFFER_SIZE,
                       MYF(MY_WME)))
    goto err;                                   /* purecov: inspected */
  /* check we won't have more buffpeks than we can possibly keep in memory */
  if (my_b_tell(buffpek_pointers) + sizeof(BUFFPEK) > (ulonglong)UINT_MAX)
    goto err;
  bzero(&buffpek, sizeof(buffpek));
  buffpek.file_pos= my_b_tell(tempfile);
  if ((ha_rows) count > param->max_rows)
    count=(uint) param->max_rows;               /* purecov: inspected */
  buffpek.count=(ha_rows) count;
  for (end=sort_keys+count ; sort_keys != end ; sort_keys++)
    if (my_b_write(tempfile, (uchar*) *sort_keys, (uint) rec_length))
      goto err;
  if (my_b_write(buffpek_pointers, (uchar*) &buffpek, sizeof(buffpek)))
    goto err;
  DBUG_RETURN(0);

err:
  DBUG_RETURN(1);
} /* write_keys */


/**
  Store length as suffix in high-byte-first order.
*/

static inline void store_length(uchar *to, uint length, uint pack_length)
{
  switch (pack_length) {
  case 1:
    *to= (uchar) length;
    break;
  case 2:
    mi_int2store(to, length);
    break;
  case 3:
    mi_int3store(to, length);
    break;
  default:
    mi_int4store(to, length);
    break;
  }
}


void
Type_handler_string_result::make_sort_key(uchar *to, Item *item,
                                          const SORT_FIELD_ATTR *sort_field,
                                          Sort_param *param) const
{
  CHARSET_INFO *cs= item->collation.collation;
  bool maybe_null= item->maybe_null;

  if (maybe_null)
    *to++= 1;
  char *tmp_buffer= param->tmp_buffer ? param->tmp_buffer : (char*) to;
  String tmp(tmp_buffer, param->tmp_buffer ? param->sort_length :
                                             sort_field->length, cs);
  String *res= item->str_result(&tmp);
  if (!res)
  {
    if (maybe_null)
      memset(to - 1, 0, sort_field->length + 1);
    else
    {
      /* purecov: begin deadcode */
      /*
        This should only happen during extreme conditions if we run out
        of memory or have an item marked not null when it can be null.
        This code is here mainly to avoid a hard crash in this case.
      */
      DBUG_ASSERT(0);
      DBUG_PRINT("warning",
                 ("Got null on something that shouldn't be null"));
      memset(to, 0, sort_field->length);	// Avoid crash
      /* purecov: end */
    }
    return;
  }

  if (use_strnxfrm(cs))
  {
#ifdef DBUG_ASSERT_EXISTS
    size_t tmp_length=
#endif
    cs->coll->strnxfrm(cs, to, sort_field->length,
                                   item->max_char_length() *
                                   cs->strxfrm_multiply,
                                   (uchar*) res->ptr(), res->length(),
                                   MY_STRXFRM_PAD_WITH_SPACE |
                                   MY_STRXFRM_PAD_TO_MAXLEN);
    DBUG_ASSERT(tmp_length == sort_field->length);
  }
  else
  {
    uint diff;
    uint sort_field_length= sort_field->length - sort_field->suffix_length;
    uint length= res->length();
    if (sort_field_length < length)
    {
      diff= 0;
      length= sort_field_length;
    }
    else
      diff= sort_field_length - length;
    if (sort_field->suffix_length)
    {
      /* Store length last in result_string */
      store_length(to + sort_field_length, length, sort_field->suffix_length);
    }
    /* apply cs->sort_order for case-insensitive comparison if needed */
    my_strnxfrm(cs,(uchar*)to,length,(const uchar*)res->ptr(),length);
    char fill_char= ((cs->state & MY_CS_BINSORT) ? (char) 0 : ' ');
    cs->cset->fill(cs, (char *)to+length,diff,fill_char);
  }
}


void
Type_handler_int_result::make_sort_key(uchar *to, Item *item,
                                       const SORT_FIELD_ATTR *sort_field,
                                       Sort_param *param) const
{
  longlong value= item->val_int_result();
  make_sort_key_longlong(to, item->maybe_null, item->null_value,
                         item->unsigned_flag, value);
}


void
Type_handler_temporal_result::make_sort_key(uchar *to, Item *item,
                                            const SORT_FIELD_ATTR *sort_field,
                                            Sort_param *param) const
{
  MYSQL_TIME buf;
  // This is a temporal type. No nanoseconds. Rounding mode is not important.
  DBUG_ASSERT(item->cmp_type() == TIME_RESULT);
  static const Temporal::Options opt(TIME_INVALID_DATES, TIME_FRAC_NONE);
  if (item->get_date_result(current_thd, &buf, opt))
  {
    DBUG_ASSERT(item->maybe_null);
    DBUG_ASSERT(item->null_value);
    make_sort_key_longlong(to, item->maybe_null, true,
                           item->unsigned_flag, 0);
  }
  else
    make_sort_key_longlong(to, item->maybe_null, false,
                           item->unsigned_flag, pack_time(&buf));
}


void
Type_handler_timestamp_common::make_sort_key(uchar *to, Item *item,
                                             const SORT_FIELD_ATTR *sort_field,
                                             Sort_param *param) const
{
  THD *thd= current_thd;
  uint binlen= my_timestamp_binary_length(item->decimals);
  Timestamp_or_zero_datetime_native_null native(thd, item);
  if (native.is_null() || native.is_zero_datetime())
  {
    // NULL or '0000-00-00 00:00:00'
    bzero(to, item->maybe_null ? binlen + 1 : binlen);
  }
  else
  {
    if (item->maybe_null)
      *to++= 1;
    if (native.length() != binlen)
    {
      /*
        Some items can return native representation with a different
        number of fractional digits, e.g.: GREATEST(ts_3, ts_4) can
        return a value with 3 fractional digits, although its fractional
        precision is 4. Re-pack with a proper precision now.
      */
      Timestamp(native).to_native(&native, item->datetime_precision(thd));
    }
    DBUG_ASSERT(native.length() == binlen);
    memcpy((char *) to, native.ptr(), binlen);
  }
}


void
Type_handler::make_sort_key_longlong(uchar *to,
                                     bool maybe_null,
                                     bool null_value,
                                     bool unsigned_flag,
                                     longlong value) const

{
  if (maybe_null)
  {
    if (null_value)
    {
      memset(to, 0, 9);
      return;
    }
    *to++= 1;
  }
  to[7]= (uchar) value;
  to[6]= (uchar) (value >> 8);
  to[5]= (uchar) (value >> 16);
  to[4]= (uchar) (value >> 24);
  to[3]= (uchar) (value >> 32);
  to[2]= (uchar) (value >> 40);
  to[1]= (uchar) (value >> 48);
  if (unsigned_flag)                    /* Fix sign */
    to[0]= (uchar) (value >> 56);
  else
    to[0]= (uchar) (value >> 56) ^ 128;	/* Reverse signbit */
}


void
Type_handler_decimal_result::make_sort_key(uchar *to, Item *item,
                                           const SORT_FIELD_ATTR *sort_field,
                                           Sort_param *param) const
{
  my_decimal dec_buf, *dec_val= item->val_decimal_result(&dec_buf);
  if (item->maybe_null)
  {
    if (item->null_value)
    {
      memset(to, 0, sort_field->length + 1);
      return;
    }
    *to++= 1;
  }
  dec_val->to_binary(to, item->max_length - (item->decimals ? 1 : 0),
                     item->decimals);
}


void
Type_handler_real_result::make_sort_key(uchar *to, Item *item,
                                        const SORT_FIELD_ATTR *sort_field,
                                        Sort_param *param) const
{
  double value= item->val_result();
  if (item->maybe_null)
  {
    if (item->null_value)
    {
      memset(to, 0, sort_field->length + 1);
      return;
    }
    *to++= 1;
  }
  change_double_for_sort(value, to);
}


/** Make a sort-key from record. */

static void make_sortkey(Sort_param *param, uchar *to, uchar *ref_pos)
{
  Field *field;
  SORT_FIELD *sort_field;
  uint length;

  for (sort_field=param->local_sortorder ;
       sort_field != param->end ;
       sort_field++)
  {
    bool maybe_null=0;
    if ((field=sort_field->field))
    {						// Field
      field->make_sort_key(to, sort_field->length);
      if ((maybe_null = field->maybe_null()))
        to++;
    }
    else
    {						// Item
      sort_field->item->type_handler()->make_sort_key(to, sort_field->item,
                                                      sort_field, param);
      if ((maybe_null= sort_field->item->maybe_null))
        to++;
    }
    if (sort_field->reverse)
    {							/* Revers key */
      if (maybe_null && (to[-1]= !to[-1]))
      {
        to+= sort_field->length; // don't waste the time reversing all 0's
        continue;
      }
      length=sort_field->length;
      while (length--)
      {
	*to = (uchar) (~ *to);
	to++;
      }
    }
    else
      to+= sort_field->length;
  }

  if (param->addon_field)
  {
    /* 
      Save field values appended to sorted fields.
      First null bit indicators are appended then field values follow.
      In this implementation we use fixed layout for field values -
      the same for all records.
    */
    SORT_ADDON_FIELD *addonf= param->addon_field;
    uchar *nulls= to;
    DBUG_ASSERT(addonf != 0);
    memset(nulls, 0, addonf->offset);
    to+= addonf->offset;
    for ( ; (field= addonf->field) ; addonf++)
    {
      if (addonf->null_bit && field->is_null())
      {
        nulls[addonf->null_offset]|= addonf->null_bit;
#ifdef HAVE_valgrind
	bzero(to, addonf->length);
#endif
      }
      else
      {
#ifdef HAVE_valgrind
        uchar *end= field->pack(to, field->ptr);
	uint length= (uint) ((to + addonf->length) - end);
	DBUG_ASSERT((int) length >= 0);
	if (length)
	  bzero(end, length);
#else
        (void) field->pack(to, field->ptr);
#endif
      }
      to+= addonf->length;
    }
  }
  else
  {
    /* Save filepos last */
    memcpy((uchar*) to, ref_pos, (size_t) param->ref_length);
  }
  return;
}


/*
  Register fields used by sorting in the sorted table's read set
*/

static void register_used_fields(Sort_param *param)
{
  SORT_FIELD *sort_field;
  TABLE *table=param->sort_form;

  for (sort_field= param->local_sortorder ;
       sort_field != param->end ;
       sort_field++)
  {
    Field *field;
    if ((field= sort_field->field))
    {
      if (field->table == table)
        field->register_field_in_read_map();
    }
    else
    {						// Item
      sort_field->item->walk(&Item::register_field_in_read_map, 1, table);
    }
  }

  if (param->addon_field)
  {
    SORT_ADDON_FIELD *addonf= param->addon_field;
    Field *field;
    for ( ; (field= addonf->field) ; addonf++)
      field->register_field_in_read_map();
  }
  else
  {
    /* Save filepos last */
    table->prepare_for_position();
  }
}


static bool save_index(Sort_param *param, uint count,
                       SORT_INFO *table_sort)
{
  uint offset,res_length;
  uchar *to;
  DBUG_ENTER("save_index");
  DBUG_ASSERT(table_sort->record_pointers == 0);

  table_sort->sort_buffer(param, count);
  res_length= param->res_length;
  offset= param->rec_length-res_length;
  if (!(to= table_sort->record_pointers= 
        (uchar*) my_malloc(res_length*count,
                           MYF(MY_WME | MY_THREAD_SPECIFIC))))
    DBUG_RETURN(1);                 /* purecov: inspected */
  uchar **sort_keys= table_sort->get_sort_keys();
  for (uchar **end= sort_keys+count ; sort_keys != end ; sort_keys++)
  {
    memcpy(to, *sort_keys+offset, res_length);
    to+= res_length;
  }
  DBUG_RETURN(0);
}


/**
  Test whether priority queue is worth using to get top elements of an
  ordered result set. If it is, then allocates buffer for required amount of
  records

  @param param            Sort parameters.
  @param filesort_info    Filesort information.
  @param table            Table to sort.
  @param num_rows         Estimate of number of rows in source record set.
  @param memory_available Memory available for sorting.

  DESCRIPTION
    Given a query like this:
      SELECT ... FROM t ORDER BY a1,...,an LIMIT max_rows;
    This function tests whether a priority queue should be used to keep
    the result. Necessary conditions are:
    - estimate that it is actually cheaper than merge-sort
    - enough memory to store the <max_rows> records.

    If we don't have space for <max_rows> records, but we *do* have
    space for <max_rows> keys, we may rewrite 'table' to sort with
    references to records instead of additional data.
    (again, based on estimates that it will actually be cheaper).

   @retval
    true  - if it's ok to use PQ
    false - PQ will be slower than merge-sort, or there is not enough memory.
*/

static bool check_if_pq_applicable(Sort_param *param,
                            SORT_INFO *filesort_info,
                            TABLE *table, ha_rows num_rows,
                            size_t memory_available)
{
  DBUG_ENTER("check_if_pq_applicable");

  /*
    How much Priority Queue sort is slower than qsort.
    Measurements (see unit test) indicate that PQ is roughly 3 times slower.
  */
  const double PQ_slowness= 3.0;

  if (param->max_rows == HA_POS_ERROR)
  {
    DBUG_PRINT("info", ("No LIMIT"));
    DBUG_RETURN(false);
  }

  if (param->max_rows + 2 >= UINT_MAX)
  {
    DBUG_PRINT("info", ("Too large LIMIT"));
    DBUG_RETURN(false);
  }

  size_t num_available_keys=
    memory_available / (param->rec_length + sizeof(char*));
  // We need 1 extra record in the buffer, when using PQ.
  param->max_keys_per_buffer= (uint) param->max_rows + 1;

  if (num_rows < num_available_keys)
  {
    // The whole source set fits into memory.
    if (param->max_rows < num_rows/PQ_slowness )
    {
      DBUG_RETURN(filesort_info->alloc_sort_buffer(param->max_keys_per_buffer,
                                                   param->rec_length) != NULL);
    }
    else
    {
      // PQ will be slower.
      DBUG_RETURN(false);
    }
  }

  // Do we have space for LIMIT rows in memory?
  if (param->max_keys_per_buffer < num_available_keys)
  {
    DBUG_RETURN(filesort_info->alloc_sort_buffer(param->max_keys_per_buffer,
                                                 param->rec_length) != NULL);
  }

  // Try to strip off addon fields.
  if (param->addon_field)
  {
    const size_t row_length=
      param->sort_length + param->ref_length + sizeof(char*);
    num_available_keys= memory_available / row_length;

    // Can we fit all the keys in memory?
    if (param->max_keys_per_buffer < num_available_keys)
    {
      const double sort_merge_cost=
        get_merge_many_buffs_cost_fast(num_rows,
                                       num_available_keys,
                                       (uint)row_length);
      /*
        PQ has cost:
        (insert + qsort) * log(queue size) / TIME_FOR_COMPARE_ROWID +
        cost of file lookup afterwards.
        The lookup cost is a bit pessimistic: we take scan_time and assume
        that on average we find the row after scanning half of the file.
        A better estimate would be lookup cost, but note that we are doing
        random lookups here, rather than sequential scan.
      */
      const double pq_cpu_cost= 
        (PQ_slowness * num_rows + param->max_keys_per_buffer) *
        log((double) param->max_keys_per_buffer) / TIME_FOR_COMPARE_ROWID;
      const double pq_io_cost=
        param->max_rows * table->file->scan_time() / 2.0;
      const double pq_cost= pq_cpu_cost + pq_io_cost;

      if (sort_merge_cost < pq_cost)
        DBUG_RETURN(false);

      if (filesort_info->alloc_sort_buffer(param->max_keys_per_buffer,
                                           param->sort_length +
                                           param->ref_length))
      {
        /* Make attached data to be references instead of fields. */
        my_free(filesort_info->addon_field);
        filesort_info->addon_field= NULL;
        param->addon_field= NULL;

        param->res_length= param->ref_length;
        param->sort_length+= param->ref_length;
        param->rec_length= param->sort_length;

        DBUG_RETURN(true);
      }
    }
  }
  DBUG_RETURN(false);
}


/** Merge buffers to make < MERGEBUFF2 buffers. */

int merge_many_buff(Sort_param *param, uchar *sort_buffer,
                    BUFFPEK *buffpek, uint *maxbuffer, IO_CACHE *t_file)
{
  uint i;
  IO_CACHE t_file2,*from_file,*to_file,*temp;
  BUFFPEK *lastbuff;
  DBUG_ENTER("merge_many_buff");

  if (*maxbuffer < MERGEBUFF2)
    DBUG_RETURN(0);				/* purecov: inspected */
  if (flush_io_cache(t_file) ||
      open_cached_file(&t_file2,mysql_tmpdir,TEMP_PREFIX,DISK_BUFFER_SIZE,
			MYF(MY_WME)))
    DBUG_RETURN(1);				/* purecov: inspected */

  from_file= t_file ; to_file= &t_file2;
  while (*maxbuffer >= MERGEBUFF2)
  {
    if (reinit_io_cache(from_file,READ_CACHE,0L,0,0))
      goto cleanup;
    if (reinit_io_cache(to_file,WRITE_CACHE,0L,0,0))
      goto cleanup;
    lastbuff=buffpek;
    for (i=0 ; i <= *maxbuffer-MERGEBUFF*3/2 ; i+=MERGEBUFF)
    {
      if (merge_buffers(param,from_file,to_file,sort_buffer,lastbuff++,
			buffpek+i,buffpek+i+MERGEBUFF-1,0))
      goto cleanup;
    }
    if (merge_buffers(param,from_file,to_file,sort_buffer,lastbuff++,
		      buffpek+i,buffpek+ *maxbuffer,0))
      break;					/* purecov: inspected */
    if (flush_io_cache(to_file))
      break;					/* purecov: inspected */
    temp=from_file; from_file=to_file; to_file=temp;
    *maxbuffer= (uint) (lastbuff-buffpek)-1;
  }
cleanup:
  close_cached_file(to_file);			// This holds old result
  if (to_file == t_file)
  {
    *t_file=t_file2;				// Copy result file
  }

  DBUG_RETURN(*maxbuffer >= MERGEBUFF2);	/* Return 1 if interrupted */
} /* merge_many_buff */


/**
  Read data to buffer.

  @retval  Number of bytes read
           (ulong)-1 if something goes wrong
*/

ulong read_to_buffer(IO_CACHE *fromfile, BUFFPEK *buffpek,
                     uint rec_length)
{
  ulong count;
  ulong length= 0;

  if ((count= (ulong) MY_MIN((ha_rows) buffpek->max_keys,buffpek->count)))
  {
    length= rec_length*count;
    if (unlikely(my_b_pread(fromfile, (uchar*) buffpek->base, length,
                            buffpek->file_pos)))
      return ((ulong) -1);
    buffpek->key=buffpek->base;
    buffpek->file_pos+= length;			/* New filepos */
    buffpek->count-=	count;
    buffpek->mem_count= count;
  }
  return (length);
} /* read_to_buffer */


/**
  Put all room used by freed buffer to use in adjacent buffer.

  Note, that we can't simply distribute memory evenly between all buffers,
  because new areas must not overlap with old ones.

  @param[in] queue      list of non-empty buffers, without freed buffer
  @param[in] reuse      empty buffer
  @param[in] key_length key length
*/

void reuse_freed_buff(QUEUE *queue, BUFFPEK *reuse, uint key_length)
{
  uchar *reuse_end= reuse->base + reuse->max_keys * key_length;
  for (uint i= queue_first_element(queue);
       i <= queue_last_element(queue);
       i++)
  {
    BUFFPEK *bp= (BUFFPEK *) queue_element(queue, i);
    if (bp->base + bp->max_keys * key_length == reuse->base)
    {
      bp->max_keys+= reuse->max_keys;
      return;
    }
    else if (bp->base == reuse_end)
    {
      bp->base= reuse->base;
      bp->max_keys+= reuse->max_keys;
      return;
    }
  }
  DBUG_ASSERT(0);
}


/**
  Merge buffers to one buffer.

  @param param        Sort parameter
  @param from_file    File with source data (BUFFPEKs point to this file)
  @param to_file      File to write the sorted result data.
  @param sort_buffer  Buffer for data to store up to MERGEBUFF2 sort keys.
  @param lastbuff     OUT Store here BUFFPEK describing data written to to_file
  @param Fb           First element in source BUFFPEKs array
  @param Tb           Last element in source BUFFPEKs array
  @param flag

  @retval
    0      OK
  @retval
    1      ERROR
*/

bool merge_buffers(Sort_param *param, IO_CACHE *from_file,
                   IO_CACHE *to_file, uchar *sort_buffer,
                   BUFFPEK *lastbuff, BUFFPEK *Fb, BUFFPEK *Tb,
                   int flag)
{
  bool error= 0;
  uint rec_length,res_length,offset;
  size_t sort_length;
  ulong maxcount, bytes_read;
  ha_rows max_rows,org_max_rows;
  my_off_t to_start_filepos;
  uchar *strpos;
  BUFFPEK *buffpek;
  QUEUE queue;
  qsort2_cmp cmp;
  void *first_cmp_arg;
  element_count dupl_count= 0;
  uchar *src;
  uchar *unique_buff= param->unique_buff;
  const bool killable= !param->not_killable;
  THD* const thd=current_thd;
  DBUG_ENTER("merge_buffers");

  thd->inc_status_sort_merge_passes();
  thd->query_plan_fsort_passes++;

  rec_length= param->rec_length;
  res_length= param->res_length;
  sort_length= param->sort_length;
  uint dupl_count_ofs= rec_length-sizeof(element_count);
  uint min_dupl_count= param->min_dupl_count;
  bool check_dupl_count= flag && min_dupl_count;
  offset= (rec_length-
           (flag && min_dupl_count ? sizeof(dupl_count) : 0)-res_length);
  uint wr_len= flag ? res_length : rec_length;
  uint wr_offset= flag ? offset : 0;
  maxcount= (ulong) (param->max_keys_per_buffer/((uint) (Tb-Fb) +1));
  to_start_filepos= my_b_tell(to_file);
  strpos= sort_buffer;
  org_max_rows=max_rows= param->max_rows;
  
  set_if_bigger(maxcount, 1);
  
  if (unique_buff)
  {
    cmp= param->compare;
    first_cmp_arg= (void *) &param->cmp_context;
  }
  else
  {
    cmp= get_ptr_compare(sort_length);
    first_cmp_arg= (void*) &sort_length;
  }
  if (unlikely(init_queue(&queue, (uint) (Tb-Fb)+1, offsetof(BUFFPEK,key), 0,
                          (queue_compare) cmp, first_cmp_arg, 0, 0)))
    DBUG_RETURN(1);                                /* purecov: inspected */
  for (buffpek= Fb ; buffpek <= Tb ; buffpek++)
  {
    buffpek->base= strpos;
    buffpek->max_keys= maxcount;
    bytes_read= read_to_buffer(from_file, buffpek, rec_length);
    if (unlikely(bytes_read == (ulong) -1))
      goto err;					/* purecov: inspected */

    strpos+= bytes_read;
    buffpek->max_keys= buffpek->mem_count;	// If less data in buffers than expected
    queue_insert(&queue, (uchar*) buffpek);
  }

  if (unique_buff)
  {
    /* 
       Called by Unique::get()
       Copy the first argument to unique_buff for unique removal.
       Store it also in 'to_file'.
    */
    buffpek= (BUFFPEK*) queue_top(&queue);
    memcpy(unique_buff, buffpek->key, rec_length);
    if (min_dupl_count)
      memcpy(&dupl_count, unique_buff+dupl_count_ofs, 
             sizeof(dupl_count));
    buffpek->key+= rec_length;
    if (! --buffpek->mem_count)
    {
      if (unlikely(!(bytes_read= read_to_buffer(from_file, buffpek,
                                                rec_length))))
      {
        (void) queue_remove_top(&queue);
        reuse_freed_buff(&queue, buffpek, rec_length);
      }
      else if (unlikely(bytes_read == (ulong) -1))
        goto err;                        /* purecov: inspected */ 
    }
    queue_replace_top(&queue);            // Top element has been used
  }
  else
    cmp= 0;                                        // Not unique

  while (queue.elements > 1)
  {
    if (killable && unlikely(thd->check_killed()))
      goto err;                               /* purecov: inspected */

    for (;;)
    {
      buffpek= (BUFFPEK*) queue_top(&queue);
      src= buffpek->key;
      if (cmp)                                        // Remove duplicates
      {
        if (!(*cmp)(first_cmp_arg, &unique_buff,
                    (uchar**) &buffpek->key))
	{
          if (min_dupl_count)
	  {
            element_count cnt;
            memcpy(&cnt, (uchar *) buffpek->key+dupl_count_ofs, sizeof(cnt));
            dupl_count+= cnt;
          }
          goto skip_duplicate;
        }
        if (min_dupl_count)
	{
          memcpy(unique_buff+dupl_count_ofs, &dupl_count,
                 sizeof(dupl_count));
        }
	src= unique_buff;
      }
        
      /* 
        Do not write into the output file if this is the final merge called
        for a Unique object used for intersection and dupl_count is less
        than min_dupl_count.
        If the Unique object is used to intersect N sets of unique elements
        then for any element:
        dupl_count >= N <=> the element is occurred in each of these N sets.
      */          
      if (!check_dupl_count || dupl_count >= min_dupl_count)
      {
        if (my_b_write(to_file, src+wr_offset, wr_len))
          goto err;                           /* purecov: inspected */
      }
      if (cmp)
      {   
        memcpy(unique_buff, (uchar*) buffpek->key, rec_length);
        if (min_dupl_count)
          memcpy(&dupl_count, unique_buff+dupl_count_ofs, 
                 sizeof(dupl_count));
      }
      if (!--max_rows)
      {
        /* Nothing more to do */
        goto end;                               /* purecov: inspected */
      }

    skip_duplicate:
      buffpek->key+= rec_length;
      if (! --buffpek->mem_count)
      {
        if (unlikely(!(bytes_read= read_to_buffer(from_file, buffpek,
                                                  rec_length))))
        {
          (void) queue_remove_top(&queue);
          reuse_freed_buff(&queue, buffpek, rec_length);
          break;                        /* One buffer have been removed */
        }
        else if (unlikely(bytes_read == (ulong) -1))
          goto err;                        /* purecov: inspected */
      }
      queue_replace_top(&queue);   	/* Top element has been replaced */
    }
  }
  buffpek= (BUFFPEK*) queue_top(&queue);
  buffpek->base= (uchar*) sort_buffer;
  buffpek->max_keys= param->max_keys_per_buffer;

  /*
    As we know all entries in the buffer are unique, we only have to
    check if the first one is the same as the last one we wrote
  */
  if (cmp)
  {
    if (!(*cmp)(first_cmp_arg, &unique_buff, (uchar**) &buffpek->key))
    {
      if (min_dupl_count)
      {
        element_count cnt;
        memcpy(&cnt, (uchar *) buffpek->key+dupl_count_ofs, sizeof(cnt));
        dupl_count+= cnt;
      }
      buffpek->key+= rec_length;         
      --buffpek->mem_count;
    }

    if (min_dupl_count)
      memcpy(unique_buff+dupl_count_ofs, &dupl_count,
             sizeof(dupl_count));

    if (!check_dupl_count || dupl_count >= min_dupl_count)
    {
      src= unique_buff;
      if (my_b_write(to_file, src+wr_offset, wr_len))
        goto err;                             /* purecov: inspected */
      if (!--max_rows)
        goto end;                             
    }   
  }

  do
  {
    if ((ha_rows) buffpek->mem_count > max_rows)
    {                                        /* Don't write too many records */
      buffpek->mem_count= (uint) max_rows;
      buffpek->count= 0;                        /* Don't read more */
    }
    max_rows-= buffpek->mem_count;
    if (flag == 0)
    {
      if (my_b_write(to_file, (uchar*) buffpek->key,
                     (size_t)(rec_length*buffpek->mem_count)))
        goto err;                             /* purecov: inspected */
    }
    else
    {
      uchar *end;
      src= buffpek->key+offset;
      for (end= src+buffpek->mem_count*rec_length ;
           src != end ;
           src+= rec_length)
      {
        if (check_dupl_count)
        {
          memcpy((uchar *) &dupl_count, src+dupl_count_ofs, sizeof(dupl_count)); 
          if (dupl_count < min_dupl_count)
	    continue;
        }
        if (my_b_write(to_file, src, wr_len))
          goto err;
      }
    }
  }
  while (likely(!(error=
                  (bytes_read= read_to_buffer(from_file, buffpek,
                                              rec_length)) == (ulong) -1)) &&
         bytes_read != 0);

end:
  lastbuff->count= MY_MIN(org_max_rows-max_rows, param->max_rows);
  lastbuff->file_pos= to_start_filepos;
cleanup:
  delete_queue(&queue);
  DBUG_RETURN(error);

err:
  error= 1;
  goto cleanup;

} /* merge_buffers */


	/* Do a merge to output-file (save only positions) */

int merge_index(Sort_param *param, uchar *sort_buffer,
		BUFFPEK *buffpek, uint maxbuffer,
		IO_CACHE *tempfile, IO_CACHE *outfile)
{
  DBUG_ENTER("merge_index");
  if (merge_buffers(param,tempfile,outfile,sort_buffer,buffpek,buffpek,
		    buffpek+maxbuffer,1))
    DBUG_RETURN(1);				/* purecov: inspected */
  DBUG_RETURN(0);
} /* merge_index */


static uint suffix_length(ulong string_length)
{
  if (string_length < 256)
    return 1;
  if (string_length < 256L*256L)
    return 2;
  if (string_length < 256L*256L*256L)
    return 3;
  return 4;                                     // Can't sort longer than 4G
}


void
Type_handler_string_result::sortlength(THD *thd,
                                       const Type_std_attributes *item,
                                       SORT_FIELD_ATTR *sortorder) const
{
  CHARSET_INFO *cs;
  sortorder->length= item->max_length;
  set_if_smaller(sortorder->length, thd->variables.max_sort_length);
  if (use_strnxfrm((cs= item->collation.collation)))
  {
    sortorder->length= (uint)cs->coll->strnxfrmlen(cs, sortorder->length);
  }
  else if (cs == &my_charset_bin)
  {
    /* Store length last to be able to sort blob/varbinary */
    sortorder->suffix_length= suffix_length(sortorder->length);
    sortorder->length+= sortorder->suffix_length;
  }
}


void
Type_handler_temporal_result::sortlength(THD *thd,
                                         const Type_std_attributes *item,
                                         SORT_FIELD_ATTR *sortorder) const
{
  sortorder->length= 8; // Sizof intern longlong
}


void
Type_handler_timestamp_common::sortlength(THD *thd,
                                          const Type_std_attributes *item,
                                          SORT_FIELD_ATTR *sortorder) const
{
  sortorder->length= my_timestamp_binary_length(item->decimals);
}


void
Type_handler_int_result::sortlength(THD *thd,
                                        const Type_std_attributes *item,
                                        SORT_FIELD_ATTR *sortorder) const
{
  sortorder->length= 8; // Sizof intern longlong
}


void
Type_handler_real_result::sortlength(THD *thd,
                                        const Type_std_attributes *item,
                                        SORT_FIELD_ATTR *sortorder) const
{
  sortorder->length= sizeof(double);
}


void
Type_handler_decimal_result::sortlength(THD *thd,
                                        const Type_std_attributes *item,
                                        SORT_FIELD_ATTR *sortorder) const
{
  sortorder->length=
    my_decimal_get_binary_size(item->max_length - (item->decimals ? 1 : 0),
                               item->decimals);  
}


/**
  Calculate length of sort key.

  @param thd			  Thread handler
  @param sortorder		  Order of items to sort
  @param s_length	          Number of items to sort
  @param[out] multi_byte_charset Set to 1 if we are using multi-byte charset
                                 (In which case we have to use strxnfrm())

  @note
    sortorder->length is updated for each sort item.

  @return
    Total length of sort buffer in bytes
*/

static uint
sortlength(THD *thd, SORT_FIELD *sortorder, uint s_length,
           bool *multi_byte_charset)
{
  uint length;
  *multi_byte_charset= 0;

  length=0;
  for (; s_length-- ; sortorder++)
  {
    sortorder->suffix_length= 0;
    if (sortorder->field)
    {
      CHARSET_INFO *cs= sortorder->field->sort_charset();
      sortorder->length= sortorder->field->sort_length();
      if (use_strnxfrm((cs=sortorder->field->sort_charset())))
      {
        *multi_byte_charset= true;
        sortorder->length= (uint)cs->coll->strnxfrmlen(cs, sortorder->length);
      }
      if (sortorder->field->maybe_null())
	length++;				// Place for NULL marker
    }
    else
    {
      sortorder->item->type_handler()->sortlength(thd, sortorder->item,
                                                  sortorder);
      if (use_strnxfrm(sortorder->item->collation.collation))
      {
        *multi_byte_charset= true;
      }
      if (sortorder->item->maybe_null)
	length++;				// Place for NULL marker
    }
    set_if_smaller(sortorder->length, thd->variables.max_sort_length);
    length+=sortorder->length;
  }
  sortorder->field= (Field*) 0;			// end marker
  DBUG_PRINT("info",("sort_length: %d",length));
  return length;
}

bool filesort_use_addons(TABLE *table, uint sortlength,
                         uint *length, uint *fields, uint *null_fields)
{
  Field **pfield, *field;
  *length= *fields= *null_fields= 0;

  for (pfield= table->field; (field= *pfield) ; pfield++)
  {
    if (!bitmap_is_set(table->read_set, field->field_index))
      continue;
    if (field->flags & BLOB_FLAG)
      return false;
    (*length)+= field->max_packed_col_length(field->pack_length());
    if (field->maybe_null())
      (*null_fields)++;
    (*fields)++;
  }
  if (!*fields)
    return false;
  (*length)+= (*null_fields+7)/8;

  return *length + sortlength <
         table->in_use->variables.max_length_for_sort_data;
}

/**
  Get descriptors of fields appended to sorted fields and
  calculate its total length.

  The function first finds out what fields are used in the result set.
  Then it calculates the length of the buffer to store the values of
  these fields together with the value of sort values.
  If the calculated length is not greater than max_length_for_sort_data
  the function allocates memory for an array of descriptors containing
  layouts for the values of the non-sorted fields in the buffer and
  fills them.

  @param thd                 Current thread
  @param ptabfield           Array of references to the table fields
  @param sortlength          Total length of sorted fields
  @param [out] addon_buf     Buffer to us for appended fields

  @note
    The null bits for the appended values are supposed to be put together
    and stored the buffer just ahead of the value of the first field.

  @return
    Pointer to the layout descriptors for the appended fields, if any
  @retval
    NULL   if we do not store field values with sort data.
*/

static SORT_ADDON_FIELD *
get_addon_fields(TABLE *table, uint sortlength, LEX_STRING *addon_buf)
{
  Field **pfield;
  Field *field;
  SORT_ADDON_FIELD *addonf;
  uint length, fields, null_fields;
  MY_BITMAP *read_set= table->read_set;
  DBUG_ENTER("get_addon_fields");

  /*
    If there is a reference to a field in the query add it
    to the the set of appended fields.
    Note for future refinement:
    This this a too strong condition.
    Actually we need only the fields referred in the
    result set. And for some of them it makes sense to use
    the values directly from sorted fields.
    But beware the case when item->cmp_type() != item->result_type()
  */
  addon_buf->str= 0;
  addon_buf->length= 0;

  // see remove_const() for HA_SLOW_RND_POS explanation
  if (table->file->ha_table_flags() & HA_SLOW_RND_POS)
    sortlength= 0;

  if (!filesort_use_addons(table, sortlength, &length, &fields, &null_fields) ||
      !my_multi_malloc(MYF(MY_WME | MY_THREAD_SPECIFIC), &addonf,
                       sizeof(SORT_ADDON_FIELD) * (fields+1),
                       &addon_buf->str, length, NullS))

    DBUG_RETURN(0);

  addon_buf->length= length;
  length= (null_fields+7)/8;
  null_fields= 0;
  for (pfield= table->field; (field= *pfield) ; pfield++)
  {
    if (!bitmap_is_set(read_set, field->field_index))
      continue;
    addonf->field= field;
    addonf->offset= length;
    if (field->maybe_null())
    {
      addonf->null_offset= null_fields/8;
      addonf->null_bit= 1<<(null_fields & 7);
      null_fields++;
    }
    else
    {
      addonf->null_offset= 0;
      addonf->null_bit= 0;
    }
    addonf->length= field->max_packed_col_length(field->pack_length());
    length+= addonf->length;
    addonf++;
  }
  addonf->field= 0;     // Put end marker

  DBUG_PRINT("info",("addon_length: %d",length));
  DBUG_RETURN(addonf-fields);
}


/**
  Copy (unpack) values appended to sorted fields from a buffer back to
  their regular positions specified by the Field::ptr pointers.

  @param addon_field     Array of descriptors for appended fields
  @param buff            Buffer which to unpack the value from

  @note
    The function is supposed to be used only as a callback function
    when getting field values for the sorted result set.

  @return
    void.
*/

static void 
unpack_addon_fields(struct st_sort_addon_field *addon_field, uchar *buff,
                    uchar *buff_end)
{
  Field *field;
  SORT_ADDON_FIELD *addonf= addon_field;

  for ( ; (field= addonf->field) ; addonf++)
  {
    if (addonf->null_bit && (addonf->null_bit & buff[addonf->null_offset]))
    {
      field->set_null();
      continue;
    }
    field->set_notnull();
    field->unpack(field->ptr, buff + addonf->offset, buff_end, 0);
  }
}

/*
** functions to change a double or float to a sortable string
** The following should work for IEEE
*/

#define DBL_EXP_DIG (sizeof(double)*8-DBL_MANT_DIG)

void change_double_for_sort(double nr,uchar *to)
{
  uchar *tmp=(uchar*) to;
  if (nr == 0.0)
  {						/* Change to zero string */
    tmp[0]=(uchar) 128;
    memset(tmp+1, 0, sizeof(nr)-1);
  }
  else
  {
#ifdef WORDS_BIGENDIAN
    memcpy(tmp, &nr, sizeof(nr));
#else
    {
      uchar *ptr= (uchar*) &nr;
#if defined(__FLOAT_WORD_ORDER) && (__FLOAT_WORD_ORDER == __BIG_ENDIAN)
      tmp[0]= ptr[3]; tmp[1]=ptr[2]; tmp[2]= ptr[1]; tmp[3]=ptr[0];
      tmp[4]= ptr[7]; tmp[5]=ptr[6]; tmp[6]= ptr[5]; tmp[7]=ptr[4];
#else
      tmp[0]= ptr[7]; tmp[1]=ptr[6]; tmp[2]= ptr[5]; tmp[3]=ptr[4];
      tmp[4]= ptr[3]; tmp[5]=ptr[2]; tmp[6]= ptr[1]; tmp[7]=ptr[0];
#endif
    }
#endif
    if (tmp[0] & 128)				/* Negative */
    {						/* make complement */
      uint i;
      for (i=0 ; i < sizeof(nr); i++)
	tmp[i]=tmp[i] ^ (uchar) 255;
    }
    else
    {					/* Set high and move exponent one up */
      ushort exp_part=(((ushort) tmp[0] << 8) | (ushort) tmp[1] |
		       (ushort) 32768);
      exp_part+= (ushort) 1 << (16-1-DBL_EXP_DIG);
      tmp[0]= (uchar) (exp_part >> 8);
      tmp[1]= (uchar) exp_part;
    }
  }
}

/**
   Free SORT_INFO
*/

SORT_INFO::~SORT_INFO()
{
  DBUG_ENTER("~SORT_INFO::SORT_INFO()");
  free_data();
  DBUG_VOID_RETURN;
}<|MERGE_RESOLUTION|>--- conflicted
+++ resolved
@@ -855,13 +855,8 @@
       file->ha_rnd_end();
   }
 
-<<<<<<< HEAD
-  /* Signal we should use orignal column read and write maps */
+  /* Signal we should use original column read and write maps */
   sort_form->column_bitmaps_set(save_read_set, save_write_set);
-=======
-  /* Signal we should use original column read and write maps */
-  sort_form->column_bitmaps_set(save_read_set, save_write_set, save_vcol_set);
->>>>>>> c32f71af
 
   if (unlikely(thd->is_error()))
     DBUG_RETURN(HA_POS_ERROR);
