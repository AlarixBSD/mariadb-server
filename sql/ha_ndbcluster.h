--- conflicted
+++ resolved
@@ -126,18 +126,9 @@
   }
 
   double scan_time();
-<<<<<<< HEAD
-  ha_rows records_in_range(int inx,
-			   const byte *start_key,uint start_key_len,
-			   enum ha_rkey_function start_search_flag,
-			   const byte *end_key,uint end_key_len,
-			   enum ha_rkey_function end_search_flag);
-
+  ha_rows records_in_range(uint inx, key_range *min_key, key_range *max_key);
   void start_bulk_insert(ha_rows rows);
   int end_bulk_insert();
-=======
-  ha_rows records_in_range(uint inx, key_range *min_key, key_range *max_key);
->>>>>>> a79a3f57
 
   static Ndb* seize_ndb();
   static void release_ndb(Ndb* ndb);
