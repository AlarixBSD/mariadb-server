/* Copyright (C) 2000-2003 MySQL AB

   This program is free software; you can redistribute it and/or modify
   it under the terms of the GNU General Public License as published by
   the Free Software Foundation; either version 2 of the License, or
   (at your option) any later version.

   This program is distributed in the hope that it will be useful,
   but WITHOUT ANY WARRANTY; without even the implied warranty of
   MERCHANTABILITY or FITNESS FOR A PARTICULAR PURPOSE.  See the
   GNU General Public License for more details.

   You should have received a copy of the GNU General Public License
   along with this program; if not, write to the Free Software
   Foundation, Inc., 59 Temple Place, Suite 330, Boston, MA  02111-1307  USA */

/*
  This file defines the NDB Cluster handler: the interface between MySQL and
  NDB Cluster
*/

/* The class defining a handle to an NDB Cluster table */

#ifdef USE_PRAGMA_INTERFACE
#pragma interface                       /* gcc class implementation */
#endif

#include <ndbapi_limits.h>

class Ndb;             // Forward declaration
class NdbOperation;    // Forward declaration
class NdbTransaction;  // Forward declaration
class NdbRecAttr;      // Forward declaration
class NdbScanOperation; 
class NdbScanFilter; 
class NdbIndexScanOperation; 
class NdbBlob;

// connectstring to cluster if given by mysqld
extern const char *ndbcluster_connectstring;
extern ulong ndb_cache_check_time;

typedef enum ndb_index_type {
  UNDEFINED_INDEX = 0,
  PRIMARY_KEY_INDEX = 1,
  PRIMARY_KEY_ORDERED_INDEX = 2,
  UNIQUE_INDEX = 3,
  UNIQUE_ORDERED_INDEX = 4,
  ORDERED_INDEX = 5
} NDB_INDEX_TYPE;

typedef struct ndb_index_data {
  NDB_INDEX_TYPE type;
  void *index;
  void *unique_index;
  unsigned char *unique_index_attrid_map;
} NDB_INDEX_DATA;

typedef struct st_ndbcluster_share {
  THR_LOCK lock;
  pthread_mutex_t mutex;
  char *table_name;
  uint table_name_length,use_count;
  uint commit_count_lock;
  ulonglong commit_count;
} NDB_SHARE;

typedef enum ndb_item_type {
  NDB_VALUE = 0,   // Qualified more with Item::Type
  NDB_FIELD = 1,   // Qualified from table definition
  NDB_FUNCTION = 2,// Qualified from Item_func::Functype
  NDB_END_COND = 3 // End marker for condition group
} NDB_ITEM_TYPE;

typedef union ndb_item_qualification {
  Item::Type value_type; 
  enum_field_types field_type;       // Instead of Item::FIELD_ITEM
  Item_func::Functype function_type; // Instead of Item::FUNC_ITEM
} NDB_ITEM_QUALIFICATION;

typedef struct ndb_item_field_value {
  Field* field;
  int column_no;
} NDB_ITEM_FIELD_VALUE;

typedef union ndb_item_value {
  const Item *item;
  NDB_ITEM_FIELD_VALUE *field_value;
  uint arg_count;
} NDB_ITEM_VALUE;

struct negated_function_mapping
{
  Item_func::Functype pos_fun;
  Item_func::Functype neg_fun;
};

static const negated_function_mapping neg_map[]= 
{
  {Item_func::EQ_FUNC, Item_func::NE_FUNC},
  {Item_func::NE_FUNC, Item_func::EQ_FUNC},
  {Item_func::LT_FUNC, Item_func::GE_FUNC},
  {Item_func::LE_FUNC, Item_func::GT_FUNC},
  {Item_func::GT_FUNC, Item_func::LE_FUNC},
  {Item_func::GE_FUNC, Item_func::LT_FUNC},
  {Item_func::LIKE_FUNC, Item_func::NOTLIKE_FUNC},
  {Item_func::NOTLIKE_FUNC, Item_func::LIKE_FUNC},
  {Item_func::ISNULL_FUNC, Item_func::ISNOTNULL_FUNC},
  {Item_func::ISNOTNULL_FUNC, Item_func::ISNULL_FUNC},
  {Item_func::UNKNOWN_FUNC, Item_func::NOT_FUNC}
};
  
/*
  This class is the construction element for serialization of Item tree 
  in condition pushdown.
  An instance of Ndb_Item represents a constant, table field reference,
  unary or binary comparison predicate, and start/end of AND/OR.
  Instances of Ndb_Item are stored in a linked list implemented by Ndb_cond
  class.
  The order of elements produced by Ndb_cond::next corresponds to
  breadth-first traversal of the Item (i.e. expression) tree in prefix order.
  AND and OR have arbitrary arity, so the end of AND/OR group is marked with  
  Ndb_item with type == NDB_END_COND.
  NOT items represent negated conditions and generate NAND/NOR groups.
*/
class Ndb_item {
 public:
  Ndb_item(NDB_ITEM_TYPE item_type) : type(item_type) {};
  Ndb_item(NDB_ITEM_TYPE item_type, 
           NDB_ITEM_QUALIFICATION item_qualification,
           const Item *item_value)
    : type(item_type), qualification(item_qualification)
  { 
    switch(item_type) {
    case(NDB_VALUE):
      value.item= item_value;
      break;
    case(NDB_FIELD): {
      NDB_ITEM_FIELD_VALUE *field_value= new NDB_ITEM_FIELD_VALUE();
      Item_field *field_item= (Item_field *) item_value;
      field_value->field= field_item->field;
      field_value->column_no= -1; // Will be fetched at scan filter generation
      value.field_value= field_value;
      break;
    }
    case(NDB_FUNCTION):
      value.item= item_value;
      value.arg_count= ((Item_func *) item_value)->argument_count();
      break;
    case(NDB_END_COND):
      break;
    }
  };
  Ndb_item(Field *field, int column_no) : type(NDB_FIELD)
  {
    NDB_ITEM_FIELD_VALUE *field_value= new NDB_ITEM_FIELD_VALUE();
    qualification.field_type= field->type();
    field_value->field= field;
    field_value->column_no= column_no;
    value.field_value= field_value;
  };
  Ndb_item(Item_func::Functype func_type, const Item *item_value) 
    : type(NDB_FUNCTION)
  {
    qualification.function_type= func_type;
    value.item= item_value;
    value.arg_count= ((Item_func *) item_value)->argument_count();
  };
  Ndb_item(Item_func::Functype func_type, uint no_args) 
    : type(NDB_FUNCTION)
  {
    qualification.function_type= func_type;
    value.arg_count= no_args;
  };
  ~Ndb_item()
  { 
    if (type == NDB_FIELD)
      {
        delete value.field_value;
        value.field_value= NULL;
      }
  };

  uint32 pack_length() 
  { 
    switch(type) {
    case(NDB_VALUE):
      if(qualification.value_type == Item::STRING_ITEM)
        return value.item->str_value.length();
      break;
    case(NDB_FIELD):
      return value.field_value->field->pack_length(); 
    default:
      break;
    }
    
    return 0;
  };

  Field * get_field() { return value.field_value->field; };

  int get_field_no() { return value.field_value->column_no; };

  int argument_count() 
  { 
    return value.arg_count;
  };

  const char* get_val() 
  {  
    switch(type) {
    case(NDB_VALUE):
      if(qualification.value_type == Item::STRING_ITEM)
        return value.item->str_value.ptr();
      break;
    case(NDB_FIELD):
      return value.field_value->field->ptr; 
    default:
      break;
    }
    
    return NULL;
  };

  void save_in_field(Ndb_item *field_item)
  {
    Field *field = field_item->value.field_value->field;
    const Item *item= value.item;

    if (item && field)
      ((Item *)item)->save_in_field(field, false);
  };

  static Item_func::Functype negate(Item_func::Functype fun)
  {
    uint i;
    for (i=0; 
         fun != neg_map[i].pos_fun &&
           neg_map[i].pos_fun != Item_func::UNKNOWN_FUNC;
         i++);
    return  neg_map[i].neg_fun;
  };

  NDB_ITEM_TYPE type;
  NDB_ITEM_QUALIFICATION qualification;
 private:
  NDB_ITEM_VALUE value;
};

/*
  This class implements a linked list used for storing a
  serialization of the Item tree for condition pushdown.
 */
class Ndb_cond 
{
 public:
  Ndb_cond() : ndb_item(NULL), next(NULL), prev(NULL) {};
  ~Ndb_cond() 
  { 
    if (ndb_item) delete ndb_item; 
    ndb_item= NULL; 
    if (next) delete next;
    next= prev= NULL; 
  };
  Ndb_item *ndb_item;
  Ndb_cond *next;
  Ndb_cond *prev;
};

/*
  This class implements a stack for storing several conditions
  for pushdown (represented as serialized Item trees using Ndb_cond).
  The current implementation only pushes one condition, but is
  prepared for handling several (C1 AND C2 ...) if the logic for 
  pushing conditions is extended in sql_select.
*/
class Ndb_cond_stack 
{
 public:
  Ndb_cond_stack() : ndb_cond(NULL), next(NULL) {};
  ~Ndb_cond_stack() 
  { 
    if (ndb_cond) delete ndb_cond; 
    ndb_cond= NULL; 
    if (next) delete next;
    next= NULL; 
  };
  Ndb_cond *ndb_cond;
  Ndb_cond_stack *next;
};

class Ndb_rewrite_context
{
public:
  Ndb_rewrite_context(Item_func *func) 
    : func_item(func), left_hand_item(NULL), count(0) {};
  ~Ndb_rewrite_context()
  {
    if (next) delete next;
  }
  const Item_func *func_item;
  const Item *left_hand_item;
  uint count;
  Ndb_rewrite_context *next;
};

/*
  This class is used for storing the context when traversing
  the Item tree. It stores a reference to the table the condition
  is defined on, the serialized representation being generated, 
  if the condition found is supported, and information what is
  expected next in the tree inorder for the condition to be supported.
*/
class Ndb_cond_traverse_context 
{
 public:
  Ndb_cond_traverse_context(TABLE *tab, void* ndb_tab, Ndb_cond_stack* stack)
    : table(tab), ndb_table(ndb_tab), 
    supported(TRUE), stack_ptr(stack), cond_ptr(NULL),
    expect_mask(0), expect_field_result_mask(0), skip(0), collation(NULL),
    rewrite_stack(NULL)
  {
    if (stack)
      cond_ptr= stack->ndb_cond;
  };
  ~Ndb_cond_traverse_context()
  {
    if (rewrite_stack) delete rewrite_stack;
  }
  void expect(Item::Type type)
  {
    expect_mask|= (1 << type);
  };
  void dont_expect(Item::Type type)
  {
    expect_mask&= ~(1 << type);
  };
  bool expecting(Item::Type type)
  {
    return (expect_mask & (1 << type));
  };
  void expect_nothing()
  {
    expect_mask= 0;
  };
  void expect_only(Item::Type type)
  {
    expect_mask= 0;
    expect(type);
  };

  void expect_field_result(Item_result result)
  {
    expect_field_result_mask|= (1 << result);
  };
  bool expecting_field_result(Item_result result)
  {
    return (expect_field_result_mask & (1 << result));
  };
  void expect_no_field_result()
  {
    expect_field_result_mask= 0;
  };
  void expect_only_field_result(Item_result result)
  {
    expect_field_result_mask= 0;
    expect_field_result(result);
  };
  void expect_collation(CHARSET_INFO* col)
  {
    collation= col;
  };
  bool expecting_collation(CHARSET_INFO* col)
  {
    bool matching= (!collation) ? true : (collation == col);
    collation= NULL;

    return matching;
  };

  TABLE* table;
  void* ndb_table;
  bool supported;
  Ndb_cond_stack* stack_ptr;
  Ndb_cond* cond_ptr;
  uint expect_mask;
  uint expect_field_result_mask;
  uint skip;
  CHARSET_INFO* collation;
  Ndb_rewrite_context *rewrite_stack;
};

/*
  Place holder for ha_ndbcluster thread specific data
*/

class Thd_ndb 
{
 public:
  Thd_ndb();
  ~Thd_ndb();
  Ndb *ndb;
  ulong count;
  uint lock_count;
  NdbTransaction *all;
  NdbTransaction *stmt;
  int error;
  List<NDB_SHARE> changed_tables;
};

class ha_ndbcluster: public handler
{
 public:
  ha_ndbcluster(TABLE *table);
  ~ha_ndbcluster();

  int open(const char *name, int mode, uint test_if_locked);
  int close(void);

  int write_row(byte *buf);
  int update_row(const byte *old_data, byte *new_data);
  int delete_row(const byte *buf);
  int index_init(uint index);
  int index_end();
  int index_read(byte *buf, const byte *key, uint key_len, 
                 enum ha_rkey_function find_flag);
  int index_read_idx(byte *buf, uint index, const byte *key, uint key_len, 
                     enum ha_rkey_function find_flag);
  int index_next(byte *buf);
  int index_prev(byte *buf);
  int index_first(byte *buf);
  int index_last(byte *buf);
  int index_read_last(byte * buf, const byte * key, uint key_len);
  int rnd_init(bool scan);
  int rnd_end();
  int rnd_next(byte *buf);
  int rnd_pos(byte *buf, byte *pos);
  void position(const byte *record);
  int read_range_first(const key_range *start_key,
                       const key_range *end_key,
                       bool eq_range, bool sorted);
  int read_range_first_to_buf(const key_range *start_key,
                              const key_range *end_key,
                              bool eq_range, bool sorted,
                              byte* buf);
  int read_range_next();

  /**
   * Multi range stuff
   */
  int read_multi_range_first(KEY_MULTI_RANGE **found_range_p,
                             KEY_MULTI_RANGE*ranges, uint range_count,
                             bool sorted, HANDLER_BUFFER *buffer);
  int read_multi_range_next(KEY_MULTI_RANGE **found_range_p);

  bool get_error_message(int error, String *buf);
  void info(uint);
  int extra(enum ha_extra_function operation);
  int extra_opt(enum ha_extra_function operation, ulong cache_size);
  int external_lock(THD *thd, int lock_type);
  int start_stmt(THD *thd);
  const char * table_type() const;
  const char ** bas_ext() const;
  ulong table_flags(void) const;
  ulong index_flags(uint idx, uint part, bool all_parts) const;
  uint max_supported_record_length() const;
  uint max_supported_keys() const;
  uint max_supported_key_parts() const;
  uint max_supported_key_length() const;

  int rename_table(const char *from, const char *to);
  int delete_table(const char *name);
  int create(const char *name, TABLE *form, HA_CREATE_INFO *info);
  THR_LOCK_DATA **store_lock(THD *thd,
                             THR_LOCK_DATA **to,
                             enum thr_lock_type lock_type);

  bool low_byte_first() const;
  bool has_transactions();
  const char* index_type(uint key_number);

  double scan_time();
  ha_rows records_in_range(uint inx, key_range *min_key, key_range *max_key);
  void start_bulk_insert(ha_rows rows);
  int end_bulk_insert();

  static Thd_ndb* seize_thd_ndb();
  static void release_thd_ndb(Thd_ndb* thd_ndb);
 
static void set_dbname(const char *pathname, char *dbname);
static void set_tabname(const char *pathname, char *tabname);

  /*
    Condition pushdown
  */

 /*
   Push condition down to the table handler.
   SYNOPSIS
     cond_push()
     cond   Condition to be pushed. The condition tree must not be
     modified by the by the caller.
   RETURN
     The 'remainder' condition that caller must use to filter out records.
     NULL means the handler will not return rows that do not match the
     passed condition.
   NOTES
   The pushed conditions form a stack (from which one can remove the
   last pushed condition using cond_pop).
   The table handler filters out rows using (pushed_cond1 AND pushed_cond2 
   AND ... AND pushed_condN)
   or less restrictive condition, depending on handler's capabilities.
   
   handler->extra(HA_EXTRA_RESET) call empties the condition stack.
   Calls to rnd_init/rnd_end, index_init/index_end etc do not affect the  
   condition stack.
   The current implementation supports arbitrary AND/OR nested conditions
   with comparisons between columns and constants (including constant
   expressions and function calls) and the following comparison operators:
   =, !=, >, >=, <, <=, like, "not like", "is null", and "is not null". 
   Negated conditions are supported by NOT which generate NAND/NOR groups.
 */ 
  const COND *cond_push(const COND *cond);
 /*
   Pop the top condition from the condition stack of the handler instance.
   SYNOPSIS
     cond_pop()
     Pops the top if condition stack, if stack is not empty
 */
  void cond_pop();

  uint8 table_cache_type();
  my_bool register_query_cache_table(THD *thd, char *table_key,
                                     uint key_length,
                                     qc_engine_callback *engine_callback,
                                     ulonglong *engine_data);
private:
  int alter_table_name(const char *to);
  int drop_table();
  int create_index(const char *name, KEY *key_info, bool unique);
  int create_ordered_index(const char *name, KEY *key_info);
  int create_unique_index(const char *name, KEY *key_info);
  int initialize_autoincrement(const void *table);
  enum ILBP {ILBP_CREATE = 0, ILBP_OPEN = 1}; // Index List Build Phase
  int build_index_list(Ndb *ndb, TABLE *tab, enum ILBP phase);
  int get_metadata(const char* path);
  void release_metadata();
  NDB_INDEX_TYPE get_index_type(uint idx_no) const;
  NDB_INDEX_TYPE get_index_type_from_table(uint index_no) const;
  int check_index_fields_not_null(uint index_no);

  int pk_read(const byte *key, uint key_len, byte *buf);
  int complemented_pk_read(const byte *old_data, byte *new_data);
  int peek_row(const byte *record);
  int unique_index_read(const byte *key, uint key_len, 
                        byte *buf);
  int ordered_index_scan(const key_range *start_key,
                         const key_range *end_key,
                         bool sorted, bool descending, byte* buf);
  int full_table_scan(byte * buf);
  int fetch_next(NdbScanOperation* op);
  int next_result(byte *buf); 
  int define_read_attrs(byte* buf, NdbOperation* op);
  int filtered_scan(const byte *key, uint key_len, 
                    byte *buf,
                    enum ha_rkey_function find_flag);
  int close_scan();
  void unpack_record(byte *buf);
  int get_ndb_lock_type(enum thr_lock_type type);

  void set_dbname(const char *pathname);
  void set_tabname(const char *pathname);

  bool set_hidden_key(NdbOperation*,
                      uint fieldnr, const byte* field_ptr);
  int set_ndb_key(NdbOperation*, Field *field,
                  uint fieldnr, const byte* field_ptr);
  int set_ndb_value(NdbOperation*, Field *field, uint fieldnr, bool *set_blob_value= 0);
  int get_ndb_value(NdbOperation*, Field *field, uint fieldnr, byte*);
  friend int g_get_ndb_blobs_value(NdbBlob *ndb_blob, void *arg);
  int get_ndb_blobs_value(NdbBlob *last_ndb_blob);
  int set_primary_key(NdbOperation *op, const byte *key);
<<<<<<< HEAD
  int set_primary_key(NdbOperation *op);
  int set_primary_key_from_old_data(NdbOperation *op, const byte *old_data);
  int set_bounds(NdbIndexScanOperation*, const key_range *keys[2], uint= 0);
=======
  int set_primary_key_from_record(NdbOperation *op, const byte *old_data);
  int set_bounds(NdbIndexScanOperation *ndb_op, const key_range *keys[2]);
>>>>>>> cc55b8c6
  int key_cmp(uint keynr, const byte * old_row, const byte * new_row);
  int set_index_key(NdbOperation *, const KEY *key_info, const byte *key_ptr);
  void print_results();

  ulonglong get_auto_increment();
  void invalidate_dictionary_cache(bool global);
  int ndb_err(NdbTransaction*);
  bool uses_blob_value(bool all_fields);

  char *update_table_comment(const char * comment);

  int write_ndb_file();

  int check_ndb_connection(THD* thd= current_thd);

  void set_rec_per_key();
  void records_update();
  void no_uncommitted_rows_execute_failure();
  void no_uncommitted_rows_update(int);
  void no_uncommitted_rows_init(THD *);
  void no_uncommitted_rows_reset(THD *);

  /*
    Condition pushdown
  */
  void cond_clear();
  bool serialize_cond(const COND *cond, Ndb_cond_stack *ndb_cond);
  int build_scan_filter_predicate(Ndb_cond* &cond, 
                                  NdbScanFilter* filter,
                                  bool negated= false);
  int build_scan_filter_group(Ndb_cond* &cond, 
                              NdbScanFilter* filter);
  int build_scan_filter(Ndb_cond* &cond, NdbScanFilter* filter);
  int generate_scan_filter(Ndb_cond_stack* cond_stack, 
                           NdbScanOperation* op);

  friend int execute_commit(ha_ndbcluster*, NdbTransaction*);
  friend int execute_no_commit(ha_ndbcluster*, NdbTransaction*);
  friend int execute_no_commit_ie(ha_ndbcluster*, NdbTransaction*);

  NdbTransaction *m_active_trans;
  NdbScanOperation *m_active_cursor;
  void *m_table;
  int m_table_version;
  void *m_table_info;
  char m_dbname[FN_HEADLEN];
  //char m_schemaname[FN_HEADLEN];
  char m_tabname[FN_HEADLEN];
  ulong m_table_flags;
  THR_LOCK_DATA m_lock;
  NDB_SHARE *m_share;
  NDB_INDEX_DATA  m_index[MAX_KEY];
  // NdbRecAttr has no reference to blob
  typedef union { const NdbRecAttr *rec; NdbBlob *blob; void *ptr; } NdbValue;
  NdbValue m_value[NDB_MAX_ATTRIBUTES_IN_TABLE];
  bool m_use_write;
  bool m_ignore_dup_key;
  bool m_primary_key_update;
  bool m_retrieve_all_fields;
  bool m_retrieve_primary_key;
  ha_rows m_rows_to_insert;
  ha_rows m_rows_inserted;
  ha_rows m_bulk_insert_rows;
  ha_rows m_rows_changed;
  bool m_bulk_insert_not_flushed;
  ha_rows m_ops_pending;
  bool m_skip_auto_increment;
  bool m_blobs_pending;
  // memory for blobs in one tuple
  char *m_blobs_buffer;
  uint32 m_blobs_buffer_size;
  uint m_dupkey;
  // set from thread variables at external lock
  bool m_ha_not_exact_count;
  bool m_force_send;
  ha_rows m_autoincrement_prefetch;
  bool m_transaction_on;
  Ndb_cond_stack *m_cond_stack;
  bool m_disable_multi_read;
  byte *m_multi_range_result_ptr;
  KEY_MULTI_RANGE *m_multi_ranges;
  KEY_MULTI_RANGE *m_multi_range_defined;
  const NdbOperation *m_current_multi_operation;
  NdbIndexScanOperation *m_multi_cursor;
  byte *m_multi_range_cursor_result_ptr;
  int setup_recattr(const NdbRecAttr*);
  Ndb *get_ndb();
};

extern struct show_var_st ndb_status_variables[];

handlerton *ndbcluster_init(void);
bool ndbcluster_end(void);

int ndbcluster_discover(THD* thd, const char* dbname, const char* name,
                        const void** frmblob, uint* frmlen);
int ndbcluster_find_files(THD *thd,const char *db,const char *path,
                          const char *wild, bool dir, List<char> *files);
int ndbcluster_table_exists_in_engine(THD* thd,
                                      const char *db, const char *name);
int ndbcluster_drop_database(const char* path);

void ndbcluster_print_error(int error, const NdbOperation *error_op);<|MERGE_RESOLUTION|>--- conflicted
+++ resolved
@@ -580,14 +580,8 @@
   friend int g_get_ndb_blobs_value(NdbBlob *ndb_blob, void *arg);
   int get_ndb_blobs_value(NdbBlob *last_ndb_blob);
   int set_primary_key(NdbOperation *op, const byte *key);
-<<<<<<< HEAD
-  int set_primary_key(NdbOperation *op);
-  int set_primary_key_from_old_data(NdbOperation *op, const byte *old_data);
+  int set_primary_key_from_record(NdbOperation *op, const byte *old_data);
   int set_bounds(NdbIndexScanOperation*, const key_range *keys[2], uint= 0);
-=======
-  int set_primary_key_from_record(NdbOperation *op, const byte *old_data);
-  int set_bounds(NdbIndexScanOperation *ndb_op, const key_range *keys[2]);
->>>>>>> cc55b8c6
   int key_cmp(uint keynr, const byte * old_row, const byte * new_row);
   int set_index_key(NdbOperation *, const KEY *key_info, const byte *key_ptr);
   void print_results();
