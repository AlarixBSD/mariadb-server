--- conflicted
+++ resolved
@@ -291,13 +291,9 @@
   DBUG_ENTER("mysql_unlock_tables");
   if (sql_lock->table_count)
     VOID(unlock_external(thd,sql_lock->table,sql_lock->table_count));
-<<<<<<< HEAD
-  my_free((uchar*) sql_lock,MYF(0));
-=======
   if (sql_lock->lock_count)
     thr_multi_unlock(sql_lock->locks,sql_lock->lock_count);
-  my_free((gptr) sql_lock,MYF(0));
->>>>>>> 23d10db8
+  my_free((uchar*) sql_lock,MYF(0));
   DBUG_VOID_RETURN;
 }
 
