--- conflicted
+++ resolved
@@ -627,25 +627,17 @@
 sp_head::set_body_start(THD *thd, const char *begin_ptr)
 {
   m_body_begin= begin_ptr;
-  thd->m_lip->body_utf8_start(thd, begin_ptr);
+  thd->m_parser_state->m_lip.body_utf8_start(thd, begin_ptr);
 }
 
 
 void
 sp_head::set_stmt_end(THD *thd)
 {
-<<<<<<< HEAD
-  Lex_input_stream *lip= thd->m_lip; /* shortcut */
+  Lex_input_stream *lip= & thd->m_parser_state->m_lip; /* shortcut */
   const char *end_ptr= lip->get_cpp_ptr(); /* shortcut */
 
   /* Make the string of parameters. */
-=======
-  DBUG_ENTER("sp_head::init_strings");
-  const char *endp;                  /* Used to trim the end */
-  /* During parsing, we must use thd->mem_root */
-  MEM_ROOT *root= thd->mem_root;
-  Lex_input_stream *lip= & thd->m_parser_state->m_lip;
->>>>>>> 5f9f35e2
 
   if (m_param_begin && m_param_end)
   {
