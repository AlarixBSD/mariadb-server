--- conflicted
+++ resolved
@@ -35,33 +35,18 @@
 static File_option triggers_file_parameters[]=
 {
   {
-<<<<<<< HEAD
     { C_STRING_WITH_LEN("triggers") },
-    offsetof(class Table_triggers_list, definitions_list),
-    FILE_OPTIONS_STRLIST
-  },
-  {
-    { C_STRING_WITH_LEN("sql_modes") },
-    offsetof(class Table_triggers_list, definition_modes_list),
-    FILE_OPTIONS_ULLLIST
-  },
-  {
-    { C_STRING_WITH_LEN("definers") },
-    offsetof(class Table_triggers_list, definers_list),
-=======
-    {(char *) STRING_WITH_LEN("triggers") },
     my_offsetof(class Table_triggers_list, definitions_list),
     FILE_OPTIONS_STRLIST
   },
   {
-    {(char *) STRING_WITH_LEN("sql_modes") },
+    { C_STRING_WITH_LEN("sql_modes") },
     my_offsetof(class Table_triggers_list, definition_modes_list),
     FILE_OPTIONS_ULLLIST
   },
   {
-    {(char *) STRING_WITH_LEN("definers") },
+    { C_STRING_WITH_LEN("definers") },
     my_offsetof(class Table_triggers_list, definers_list),
->>>>>>> 3fce634f
     FILE_OPTIONS_STRLIST
   },
   { { 0, 0 }, 0, FILE_OPTIONS_STRING }
@@ -69,13 +54,8 @@
 
 File_option sql_modes_parameters=
 {
-<<<<<<< HEAD
   { C_STRING_WITH_LEN("sql_modes") },
-  offsetof(class Table_triggers_list, definition_modes_list),
-=======
-  {(char*) STRING_WITH_LEN("sql_modes") },
   my_offsetof(class Table_triggers_list, definition_modes_list),
->>>>>>> 3fce634f
   FILE_OPTIONS_ULLLIST
 };
 
