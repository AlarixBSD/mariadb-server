/* Copyright (C) 2000-2003 MySQL AB

  This program is free software; you can redistribute it and/or modify
  it under the terms of the GNU General Public License as published by
  the Free Software Foundation; either version 2 of the License, or
  (at your option) any later version.

  This program is distributed in the hope that it will be useful,
  but WITHOUT ANY WARRANTY; without even the implied warranty of
  MERCHANTABILITY or FITNESS FOR A PARTICULAR PURPOSE.  See the
  GNU General Public License for more details.

  You should have received a copy of the GNU General Public License
  along with this program; if not, write to the Free Software
  Foundation, Inc., 59 Temple Place, Suite 330, Boston, MA  02111-1307  USA
*/

#include "mysql_priv.h"
#include "ha_ndbcluster.h"

#ifdef HAVE_NDB_BINLOG
#include "rpl_injector.h"
#include "rpl_filter.h"
#include "slave.h"
#include "ha_ndbcluster_binlog.h"

#ifdef ndb_dynamite
#undef assert
#define assert(x) do { if(x) break; ::printf("%s %d: assert failed: %s\n", __FILE__, __LINE__, #x); ::fflush(stdout); ::signal(SIGABRT,SIG_DFL); ::abort(); ::kill(::getpid(),6); ::kill(::getpid(),9); } while (0)
#endif

/*
  defines for cluster replication table names
*/
#include "ha_ndbcluster_tables.h"
#define NDB_APPLY_TABLE_FILE "./" NDB_REP_DB "/" NDB_APPLY_TABLE
#define NDB_SCHEMA_TABLE_FILE "./" NDB_REP_DB "/" NDB_SCHEMA_TABLE

/*
  Flag showing if the ndb injector thread is running, if so == 1
  -1 if it was started but later stopped for some reason
   0 if never started
*/
int ndb_binlog_thread_running= 0;
/*
  Flag showing if the ndb binlog should be created, if so == TRUE
  FALSE if not
*/
my_bool ndb_binlog_running= FALSE;

/*
  Global reference to the ndb injector thread THD oject

  Has one sole purpose, for setting the in_use table member variable
  in get_share(...)
*/
THD *injector_thd= 0;

/*
  Global reference to ndb injector thd object.

  Used mainly by the binlog index thread, but exposed to the client sql
  thread for one reason; to setup the events operations for a table
  to enable ndb injector thread receiving events.

  Must therefore always be used with a surrounding
  pthread_mutex_lock(&injector_mutex), when doing create/dropEventOperation
*/
static Ndb *injector_ndb= 0;
static Ndb *schema_ndb= 0;

/*
  Mutex and condition used for interacting between client sql thread
  and injector thread
*/
pthread_t ndb_binlog_thread;
pthread_mutex_t injector_mutex;
pthread_cond_t  injector_cond;

/* NDB Injector thread (used for binlog creation) */
static ulonglong ndb_latest_applied_binlog_epoch= 0;
static ulonglong ndb_latest_handled_binlog_epoch= 0;
static ulonglong ndb_latest_received_binlog_epoch= 0;

NDB_SHARE *apply_status_share= 0;
NDB_SHARE *schema_share= 0;

/* instantiated in storage/ndb/src/ndbapi/Ndbif.cpp */
extern Uint64 g_latest_trans_gci;

/*
  Global variables for holding the binlog_index table reference
*/
static TABLE *binlog_index= 0;
static TABLE_LIST binlog_tables;

/*
  Helper functions
*/

#ifndef DBUG_OFF
static void print_records(TABLE *table, const char *record)
{
  for (uint j= 0; j < table->s->fields; j++)
  {
    char buf[40];
    int pos= 0;
    Field *field= table->field[j];
    const byte* field_ptr= field->ptr - table->record[0] + record;
    int pack_len= field->pack_length();
    int n= pack_len < 10 ? pack_len : 10;

    for (int i= 0; i < n && pos < 20; i++)
    {
      pos+= sprintf(&buf[pos]," %x", (int) (unsigned char) field_ptr[i]);
    }
    buf[pos]= 0;
    DBUG_PRINT("info",("[%u]field_ptr[0->%d]: %s", j, n, buf));
  }
}
#else
#define print_records(a,b)
#endif


#ifndef DBUG_OFF
static void dbug_print_table(const char *info, TABLE *table)
{
  if (table == 0)
  {
    DBUG_PRINT("info",("%s: (null)", info));
    return;
  }
  DBUG_PRINT("info",
             ("%s: %s.%s s->fields: %d  "
              "reclength: %d  rec_buff_length: %d  record[0]: %lx  "
              "record[1]: %lx",
              info,
              table->s->db.str,
              table->s->table_name.str,
              table->s->fields,
              table->s->reclength,
              table->s->rec_buff_length,
              table->record[0],
              table->record[1]));

  for (unsigned int i= 0; i < table->s->fields; i++) 
  {
    Field *f= table->field[i];
    DBUG_PRINT("info",
               ("[%d] \"%s\"(0x%lx:%s%s%s%s%s%s) type: %d  pack_length: %d  "
                "ptr: 0x%lx[+%d]  null_bit: %u  null_ptr: 0x%lx[+%d]",
                i,
                f->field_name,
                f->flags,
                (f->flags & PRI_KEY_FLAG)  ? "pri"       : "attr",
                (f->flags & NOT_NULL_FLAG) ? ""          : ",nullable",
                (f->flags & UNSIGNED_FLAG) ? ",unsigned" : ",signed",
                (f->flags & ZEROFILL_FLAG) ? ",zerofill" : "",
                (f->flags & BLOB_FLAG)     ? ",blob"     : "",
                (f->flags & BINARY_FLAG)   ? ",binary"   : "",
                f->real_type(),
                f->pack_length(),
                f->ptr, f->ptr - table->record[0],
                f->null_bit,
                f->null_ptr, (byte*) f->null_ptr - table->record[0]));
    if (f->type() == MYSQL_TYPE_BIT)
    {
      Field_bit *g= (Field_bit*) f;
      DBUG_PRINT("MYSQL_TYPE_BIT",("field_length: %d  bit_ptr: 0x%lx[+%d] "
                                   "bit_ofs: %u  bit_len: %u",
                                   g->field_length, g->bit_ptr,
                                   (byte*) g->bit_ptr-table->record[0],
                                   g->bit_ofs, g->bit_len));
    }
  }
}
#else
#define dbug_print_table(a,b)
#endif


/*
  Run a query through mysql_parse

  Used to:
  - purging the cluster_replication.binlog_index
  - creating the cluster_replication.apply_status table
*/
static void run_query(THD *thd, char *buf, char *end,
                      my_bool print_error, my_bool disable_binlog)
{
  ulong save_query_length= thd->query_length;
  char *save_query= thd->query;
  ulong save_thread_id= thd->variables.pseudo_thread_id;
  ulonglong save_thd_options= thd->options;
  DBUG_ASSERT(sizeof(save_thd_options) == sizeof(thd->options));
  NET save_net= thd->net;

  bzero((char*) &thd->net, sizeof(NET));
  thd->query_length= end - buf;
  thd->query= buf;
  thd->variables.pseudo_thread_id= thread_id;
  if (disable_binlog)
    thd->options&= ~OPTION_BIN_LOG;
    
  DBUG_PRINT("query", ("%s", thd->query));
  mysql_parse(thd, thd->query, thd->query_length);

  if (print_error && thd->query_error)
  {
    sql_print_error("NDB: %s: error %s %d %d %d",
                    buf, thd->net.last_error, thd->net.last_errno,
                    thd->net.report_error, thd->query_error);
  }

  thd->options= save_thd_options;
  thd->query_length= save_query_length;
  thd->query= save_query;
  thd->variables.pseudo_thread_id= save_thread_id;
  thd->net= save_net;

  if (thd == injector_thd)
  {
    /*
      running the query will close all tables, including the binlog_index
      used in injector_thd
    */
    binlog_index= 0;
  }
}

int
ndbcluster_binlog_open_table(THD *thd, NDB_SHARE *share,
                             TABLE_SHARE *table_share, TABLE *table)
{
  int error;
  MEM_ROOT *mem_root= &share->mem_root;
  DBUG_ENTER("ndbcluster_binlog_open_table");
  
  init_tmp_table_share(table_share, share->db, 0, share->table_name, 
                       share->key);
  if ((error= open_table_def(thd, table_share, 0)))
  {
    sql_print_error("Unable to get table share for %s, error=%d",
                    share->key, error);
    DBUG_PRINT("error", ("open_table_def failed %d", error));
    free_table_share(table_share);
    my_free((gptr) table_share, MYF(0));
    my_free((gptr) table, MYF(0));
    DBUG_RETURN(error);
  }
  if ((error= open_table_from_share(thd, table_share, "", 0, 
                                    (uint) READ_ALL, 0, table, FALSE)))
  {
    sql_print_error("Unable to open table for %s, error=%d(%d)",
                    share->key, error, my_errno);
    DBUG_PRINT("error", ("open_table_from_share failed %d", error));
    free_table_share(table_share);
    my_free((gptr) table_share, MYF(0));
    my_free((gptr) table, MYF(0));
    DBUG_RETURN(error);
  }
  assign_new_table_id(table);
  if (!table->record[1] || table->record[1] == table->record[0])
  {
    table->record[1]= alloc_root(&table->mem_root,
                                 table->s->rec_buff_length);
  }
  table->in_use= injector_thd;
  
  table->s->db.str= share->db;
  table->s->db.length= strlen(share->db);
  table->s->table_name.str= share->table_name;
  table->s->table_name.length= strlen(share->table_name);
  
  share->table_share= table_share;
  share->table= table;
#ifndef DBUG_OFF
  dbug_print_table("table", table);
#endif
  /*
    ! do not touch the contents of the table
    it may be in use by the injector thread
  */
  share->ndb_value[0]= (NdbValue*)
    alloc_root(mem_root, sizeof(NdbValue) * table->s->fields
               + 1 /*extra for hidden key*/);
  share->ndb_value[1]= (NdbValue*)
    alloc_root(mem_root, sizeof(NdbValue) * table->s->fields
               +1 /*extra for hidden key*/);

  DBUG_RETURN(0);
}


/*
  Initialize the binlog part of the NDB_SHARE
*/
void ndbcluster_binlog_init_share(NDB_SHARE *share, TABLE *_table)
{
  THD *thd= current_thd;
  MEM_ROOT *mem_root= &share->mem_root;
  int do_event_op= ndb_binlog_running;
  DBUG_ENTER("ndbcluster_binlog_init_share");

  share->op= 0;
  share->table= 0;

  if (!schema_share &&
      strcmp(share->db, NDB_REP_DB) == 0 &&
      strcmp(share->table_name, NDB_SCHEMA_TABLE) == 0)
    do_event_op= 1;

  {
    int i, no_nodes= g_ndb_cluster_connection->no_db_nodes();
    share->subscriber_bitmap= (MY_BITMAP*)
      alloc_root(mem_root, no_nodes * sizeof(MY_BITMAP));
    for (i= 0; i < no_nodes; i++)
    {
      bitmap_init(&share->subscriber_bitmap[i],
                  (Uint32*)alloc_root(mem_root, max_ndb_nodes/8),
                  max_ndb_nodes, false);
      bitmap_clear_all(&share->subscriber_bitmap[i]);
    }
    bitmap_init(&share->slock_bitmap, share->slock,
                sizeof(share->slock)*8, false);
    bitmap_clear_all(&share->slock_bitmap);
  }

  if (!do_event_op)
  {
    if (_table)
    {
      if (_table->s->primary_key == MAX_KEY)
        share->flags|= NSF_HIDDEN_PK;
      if (_table->s->blob_fields != 0)
        share->flags|= NSF_BLOB_FLAG;
    }
    else
    {
      share->flags|= NSF_NO_BINLOG;
    }
    DBUG_VOID_RETURN;
  }
  while (1) 
  {
    int error;
    TABLE_SHARE *table_share= 
      (TABLE_SHARE *) my_malloc(sizeof(*table_share), MYF(MY_WME));
    TABLE *table= (TABLE*) my_malloc(sizeof(*table), MYF(MY_WME));
    if ((error= ndbcluster_binlog_open_table(thd, share, table_share, table)))
      break;
<<<<<<< HEAD
=======
    }
    if ((error= open_table_from_share(thd, table_share, "", 0, 
                                      (uint) READ_ALL, 0, table, FALSE)))
    {
      sql_print_error("Unable to open table for %s, error=%d(%d)",
                      share->key, error, my_errno);
      DBUG_PRINT("error", ("open_table_from_share failed %d", error));
      my_free((gptr) table_share, MYF(0));
      table_share= 0;
      my_free((gptr) table, MYF(0));
      table= 0;
      break;
    }
    assign_new_table_id(table_share);
    if (!table->record[1] || table->record[1] == table->record[0])
    {
      table->record[1]= alloc_root(&table->mem_root,
                                   table->s->rec_buff_length);
    }
    table->in_use= injector_thd;
        
    table->s->db.str= share->db;
    table->s->db.length= strlen(share->db);
    table->s->table_name.str= share->table_name;
    table->s->table_name.length= strlen(share->table_name);
 
    share->table_share= table_share;
    share->table= table;
#ifndef DBUG_OFF
    dbug_print_table("table", table);
#endif
    /*
      ! do not touch the contents of the table
      it may be in use by the injector thread
    */
    share->ndb_value[0]= (NdbValue*)
      alloc_root(mem_root, sizeof(NdbValue) * table->s->fields
                 + 1 /*extra for hidden key*/);
    share->ndb_value[1]= (NdbValue*)
      alloc_root(mem_root, sizeof(NdbValue) * table->s->fields
                 +1 /*extra for hidden key*/);
>>>>>>> 29c0c809
    if (table->s->primary_key == MAX_KEY)
      share->flags|= NSF_HIDDEN_PK;
    if (table->s->blob_fields != 0)
      share->flags|= NSF_BLOB_FLAG;
    break;
  }
  DBUG_VOID_RETURN;
}

/*****************************************************************
  functions called from master sql client threads
****************************************************************/

/*
  called in mysql_show_binlog_events and reset_logs to make sure we wait for
  all events originating from this mysql server to arrive in the binlog

  Wait for the last epoch in which the last transaction is a part of.

  Wait a maximum of 30 seconds.
*/
static void ndbcluster_binlog_wait(THD *thd)
{
  if (ndb_binlog_running)
  {
    DBUG_ENTER("ndbcluster_binlog_wait");
    const char *save_info= thd ? thd->proc_info : 0;
    ulonglong wait_epoch= g_latest_trans_gci;
    int count= 30;
    if (thd)
      thd->proc_info= "Waiting for ndbcluster binlog update to "
	"reach current position";
    while (count && ndb_binlog_running &&
           ndb_latest_handled_binlog_epoch < wait_epoch)
    {
      count--;
      sleep(1);
    }
    if (thd)
      thd->proc_info= save_info;
    DBUG_VOID_RETURN;
  }
}

/*
 Called from MYSQL_LOG::reset_logs in log.cc when binlog is emptied
*/
static int ndbcluster_reset_logs(THD *thd)
{
  if (!ndb_binlog_running)
    return 0;

  DBUG_ENTER("ndbcluster_reset_logs");

  /*
    Wait for all events orifinating from this mysql server has
    reached the binlog before continuing to reset
  */
  ndbcluster_binlog_wait(thd);

  char buf[1024];
  char *end= strmov(buf, "DELETE FROM " NDB_REP_DB "." NDB_REP_TABLE);

  run_query(thd, buf, end, FALSE, TRUE);

  DBUG_RETURN(0);
}

/*
  Called from MYSQL_LOG::purge_logs in log.cc when the binlog "file"
  is removed
*/

static int
ndbcluster_binlog_index_purge_file(THD *thd, const char *file)
{
  if (!ndb_binlog_running)
    return 0;

  DBUG_ENTER("ndbcluster_binlog_index_purge_file");
  DBUG_PRINT("enter", ("file: %s", file));

  char buf[1024];
  char *end= strmov(strmov(strmov(buf,
                                  "DELETE FROM "
                                  NDB_REP_DB "." NDB_REP_TABLE
                                  " WHERE File='"), file), "'");

  run_query(thd, buf, end, FALSE, TRUE);

  DBUG_RETURN(0);
}

static void
ndbcluster_binlog_log_query(THD *thd, enum_binlog_command binlog_command,
                            const char *query, uint query_length,
                            const char *db, const char *table_name)
{
  DBUG_ENTER("ndbcluster_binlog_log_query");
  DBUG_PRINT("enter", ("db: %s  table_name: %s  query: %s",
                       db, table_name, query));
  enum SCHEMA_OP_TYPE type;
  int log= 0;
  switch (binlog_command)
  {
  case LOGCOM_CREATE_TABLE:
    type= SOT_CREATE_TABLE;
    break;
  case LOGCOM_ALTER_TABLE:
    type= SOT_ALTER_TABLE;
    log= 1;
    break;
  case LOGCOM_RENAME_TABLE:
    type= SOT_RENAME_TABLE;
    break;
  case LOGCOM_DROP_TABLE:
    type= SOT_DROP_TABLE;
    break;
  case LOGCOM_CREATE_DB:
    type= SOT_CREATE_DB;
    log= 1;
    break;
  case LOGCOM_ALTER_DB:
    type= SOT_ALTER_DB;
    log= 1;
    break;
  case LOGCOM_DROP_DB:
    type= SOT_DROP_DB;
    break;
  }
  if (log)
  {
    ndbcluster_log_schema_op(thd, 0, query, query_length,
                             db, table_name, 0, 0, type);
  }
  DBUG_VOID_RETURN;
}

/*
  End use of the NDB Cluster table handler
  - free all global variables allocated by 
    ndbcluster_init()
*/

static int ndbcluster_binlog_end(THD *thd)
{
  DBUG_ENTER("ndb_binlog_end");

  if (!ndbcluster_util_inited)
    DBUG_RETURN(0);

  // Kill ndb utility thread
  (void) pthread_mutex_lock(&LOCK_ndb_util_thread);
  DBUG_PRINT("exit",("killing ndb util thread: %lx", ndb_util_thread));
  (void) pthread_cond_signal(&COND_ndb_util_thread);
  (void) pthread_mutex_unlock(&LOCK_ndb_util_thread);

#ifdef HAVE_NDB_BINLOG
  /* wait for injector thread to finish */
  if (ndb_binlog_thread_running > 0)
  {
    pthread_mutex_lock(&injector_mutex);
    while (ndb_binlog_thread_running > 0)
    {
      struct timespec abstime;
      set_timespec(abstime, 1);
      pthread_cond_timedwait(&injector_cond, &injector_mutex, &abstime);
    }
    pthread_mutex_unlock(&injector_mutex);
  }

  /* remove all shares */
  {
    pthread_mutex_lock(&ndbcluster_mutex);
    for (uint i= 0; i < ndbcluster_open_tables.records; i++)
    {
      NDB_SHARE *share=
        (NDB_SHARE*) hash_element(&ndbcluster_open_tables, i);
      if (share->table)
        DBUG_PRINT("share",
                   ("table->s->db.table_name: %s.%s",
                    share->table->s->db.str, share->table->s->table_name.str));
      if (share->state != NSS_DROPPED && !--share->use_count)
        real_free_share(&share);
      else
      {
        DBUG_PRINT("share",
                   ("[%d] 0x%lx  key: %s  key_length: %d",
                    i, share, share->key, share->key_length));
        DBUG_PRINT("share",
                   ("db.tablename: %s.%s  use_count: %d  commit_count: %d",
                    share->db, share->table_name,
                    share->use_count, share->commit_count));
      }
    }
    pthread_mutex_unlock(&ndbcluster_mutex);
  }
#endif
  ndbcluster_util_inited= 0;
  DBUG_RETURN(0);
}

/*****************************************************************
  functions called from slave sql client threads
****************************************************************/
static void ndbcluster_reset_slave(THD *thd)
{
  if (!ndb_binlog_running)
    return;

  DBUG_ENTER("ndbcluster_reset_slave");
  char buf[1024];
  char *end= strmov(buf, "DELETE FROM " NDB_REP_DB "." NDB_APPLY_TABLE);
  run_query(thd, buf, end, FALSE, TRUE);
  DBUG_VOID_RETURN;
}

/*
  Initialize the binlog part of the ndb handlerton
*/
static int ndbcluster_binlog_func(THD *thd, enum_binlog_func fn, void *arg)
{
  switch(fn)
  {
  case BFN_RESET_LOGS:
    ndbcluster_reset_logs(thd);
    break;
  case BFN_RESET_SLAVE:
    ndbcluster_reset_slave(thd);
    break;
  case BFN_BINLOG_WAIT:
    ndbcluster_binlog_wait(thd);
    break;
  case BFN_BINLOG_END:
    ndbcluster_binlog_end(thd);
    break;
  case BFN_BINLOG_PURGE_FILE:
    ndbcluster_binlog_index_purge_file(thd, (const char *)arg);
    break;
  }
  return 0;
}

void ndbcluster_binlog_init_handlerton()
{
  handlerton &h= ndbcluster_hton;
  h.binlog_func=      ndbcluster_binlog_func;
  h.binlog_log_query= ndbcluster_binlog_log_query;
}





/*
  check the availability af the cluster_replication.apply_status share
  - return share, but do not increase refcount
  - return 0 if there is no share
*/
static NDB_SHARE *ndbcluster_check_apply_status_share()
{
  pthread_mutex_lock(&ndbcluster_mutex);

  void *share= hash_search(&ndbcluster_open_tables, 
                           NDB_APPLY_TABLE_FILE,
                           sizeof(NDB_APPLY_TABLE_FILE) - 1);
  DBUG_PRINT("info",("ndbcluster_check_apply_status_share %s %p",
                     NDB_APPLY_TABLE_FILE, share));
  pthread_mutex_unlock(&ndbcluster_mutex);
  return (NDB_SHARE*) share;
}

/*
  check the availability af the cluster_replication.schema share
  - return share, but do not increase refcount
  - return 0 if there is no share
*/
static NDB_SHARE *ndbcluster_check_schema_share()
{
  pthread_mutex_lock(&ndbcluster_mutex);

  void *share= hash_search(&ndbcluster_open_tables, 
                           NDB_SCHEMA_TABLE_FILE,
                           sizeof(NDB_SCHEMA_TABLE_FILE) - 1);
  DBUG_PRINT("info",("ndbcluster_check_schema_share %s %p",
                     NDB_SCHEMA_TABLE_FILE, share));
  pthread_mutex_unlock(&ndbcluster_mutex);
  return (NDB_SHARE*) share;
}

/*
  Create the cluster_replication.apply_status table
*/
static int ndbcluster_create_apply_status_table(THD *thd)
{
  DBUG_ENTER("ndbcluster_create_apply_status_table");

  /*
    Check if we already have the apply status table.
    If so it should have been discovered at startup
    and thus have a share
  */

  if (ndbcluster_check_apply_status_share())
    DBUG_RETURN(0);

  if (g_ndb_cluster_connection->get_no_ready() <= 0)
    DBUG_RETURN(0);

  char buf[1024], *end;

  if (ndb_extra_logging)
    sql_print_information("NDB: Creating " NDB_REP_DB "." NDB_APPLY_TABLE);

  /*
    Check if apply status table exists in MySQL "dictionary"
    if so, remove it since there is none in Ndb
  */
  {
    build_table_filename(buf, sizeof(buf),
                         NDB_REP_DB, NDB_APPLY_TABLE, reg_ext);
    my_delete(buf, MYF(0));
  }

  /*
    Note, updating this table schema must be reflected in ndb_restore
  */
  end= strmov(buf, "CREATE TABLE IF NOT EXISTS "
                   NDB_REP_DB "." NDB_APPLY_TABLE
                   " ( server_id INT UNSIGNED NOT NULL,"
                   " epoch BIGINT UNSIGNED NOT NULL, "
                   " PRIMARY KEY USING HASH (server_id) ) ENGINE=NDB");

  run_query(thd, buf, end, TRUE, TRUE);

  DBUG_RETURN(0);
}


/*
  Create the cluster_replication.schema table
*/
static int ndbcluster_create_schema_table(THD *thd)
{
  DBUG_ENTER("ndbcluster_create_schema_table");

  /*
    Check if we already have the schema table.
    If so it should have been discovered at startup
    and thus have a share
  */

  if (ndbcluster_check_schema_share())
    DBUG_RETURN(0);

  if (g_ndb_cluster_connection->get_no_ready() <= 0)
    DBUG_RETURN(0);

  char buf[1024], *end;

  if (ndb_extra_logging)
    sql_print_information("NDB: Creating " NDB_REP_DB "." NDB_SCHEMA_TABLE);

  /*
    Check if schema table exists in MySQL "dictionary"
    if so, remove it since there is none in Ndb
  */
  {
    build_table_filename(buf, sizeof(buf),
                         NDB_REP_DB, NDB_SCHEMA_TABLE, reg_ext);
    my_delete(buf, MYF(0));
  }

  /*
    Update the defines below to reflect the table schema
  */
  end= strmov(buf, "CREATE TABLE IF NOT EXISTS "
                   NDB_REP_DB "." NDB_SCHEMA_TABLE
                   " ( db VARCHAR(63) NOT NULL,"
                   " name VARCHAR(63) NOT NULL,"
                   " slock BINARY(32) NOT NULL,"
                   " query VARCHAR(4094) NOT NULL,"
                   " node_id INT UNSIGNED NOT NULL,"
                   " epoch BIGINT UNSIGNED NOT NULL,"
                   " id INT UNSIGNED NOT NULL,"
                   " version INT UNSIGNED NOT NULL,"
                   " type INT UNSIGNED NOT NULL,"
                   " PRIMARY KEY USING HASH (db,name) ) ENGINE=NDB");

  run_query(thd, buf, end, TRUE, TRUE);

  DBUG_RETURN(0);
}

void ndbcluster_setup_binlog_table_shares(THD *thd)
{
  int done_find_all_files= 0;
  if (!apply_status_share &&
      ndbcluster_check_apply_status_share() == 0)
  {
    if (!done_find_all_files)
    {
      ndbcluster_find_all_files(thd);
      done_find_all_files= 1;
    }
    ndbcluster_create_apply_status_table(thd);
  }
  if (!schema_share &&
      ndbcluster_check_schema_share() == 0)
  {
    if (!done_find_all_files)
    {
      ndbcluster_find_all_files(thd);
      done_find_all_files= 1;
    }
    ndbcluster_create_schema_table(thd);
  }
}

/*
  Defines and struct for schema table.
  Should reflect table definition above.
*/
#define SCHEMA_DB_I 0u
#define SCHEMA_NAME_I 1u
#define SCHEMA_SLOCK_I 2u
#define SCHEMA_QUERY_I 3u
#define SCHEMA_NODE_ID_I 4u
#define SCHEMA_EPOCH_I 5u
#define SCHEMA_ID_I 6u
#define SCHEMA_VERSION_I 7u
#define SCHEMA_TYPE_I 8u
#define SCHEMA_SIZE 9u
#define SCHEMA_SLOCK_SIZE 32u
#define SCHEMA_QUERY_SIZE 4096u

struct Cluster_replication_schema
{
  unsigned char db_length;
  char db[64];
  unsigned char name_length;
  char name[64];
  unsigned char slock_length;
  uint32 slock[SCHEMA_SLOCK_SIZE/4];
  unsigned short query_length;
  char query[SCHEMA_QUERY_SIZE];
  Uint64 epoch;
  uint32 node_id;
  uint32 id;
  uint32 version;
  uint32 type;
};

/*
  Transfer schema table data into corresponding struct
*/
static void ndbcluster_get_schema(TABLE *table,
                                  Cluster_replication_schema *s)
{
  Field **field;
  /* db varchar 1 length byte */
  field= table->field;
  s->db_length= *(uint8*)(*field)->ptr;
  DBUG_ASSERT(s->db_length <= (*field)->field_length);
  DBUG_ASSERT((*field)->field_length + 1 == sizeof(s->db));
  memcpy(s->db, (*field)->ptr + 1, s->db_length);
  s->db[s->db_length]= 0;
  /* name varchar 1 length byte */
  field++;
  s->name_length= *(uint8*)(*field)->ptr;
  DBUG_ASSERT(s->name_length <= (*field)->field_length);
  DBUG_ASSERT((*field)->field_length + 1 == sizeof(s->name));
  memcpy(s->name, (*field)->ptr + 1, s->name_length);
  s->name[s->name_length]= 0;
  /* slock fixed length */
  field++;
  s->slock_length= (*field)->field_length;
  DBUG_ASSERT((*field)->field_length == sizeof(s->slock));
  memcpy(s->slock, (*field)->ptr, s->slock_length);
  /* query varchar 2 length bytes */
  field++;
  s->query_length= uint2korr((*field)->ptr);
  DBUG_ASSERT(s->query_length <= (*field)->field_length);
  DBUG_ASSERT((*field)->field_length + 2 == sizeof(s->query));
  memcpy(s->query, (*field)->ptr + 2, s->query_length);
  s->query[s->query_length]= 0;
  /* node_id */
  field++;
  s->node_id= ((Field_long *)*field)->val_int();
  /* epoch */
  field++;
  s->epoch= ((Field_long *)*field)->val_int();
  /* id */
  field++;
  s->id= ((Field_long *)*field)->val_int();
  /* version */
  field++;
  s->version= ((Field_long *)*field)->val_int();
  /* type */
  field++;
  s->type= ((Field_long *)*field)->val_int();
}

/*
  helper function to pack a ndb varchar
*/
static char *ndb_pack_varchar(const NDBCOL *col, char *buf,
                              const char *str, int sz)
{
  switch (col->getArrayType())
  {
    case NDBCOL::ArrayTypeFixed:
      memcpy(buf, str, sz);
      break;
    case NDBCOL::ArrayTypeShortVar:
      *(unsigned char*)buf= (unsigned char)sz;
      memcpy(buf + 1, str, sz);
      break;
    case NDBCOL::ArrayTypeMediumVar:
      int2store(buf, sz);
      memcpy(buf + 2, str, sz);
      break;
  }
  return buf;
}

/*
  log query in schema table
*/
int ndbcluster_log_schema_op(THD *thd, NDB_SHARE *share,
                             const char *query, int query_length,
                             const char *db, const char *table_name,
                             uint32 ndb_table_id,
                             uint32 ndb_table_version,
                             enum SCHEMA_OP_TYPE type)
{
  DBUG_ENTER("ndbcluster_log_schema_op");
  Thd_ndb *thd_ndb= get_thd_ndb(thd);
  if (!thd_ndb)
  {
    if (!(thd_ndb= ha_ndbcluster::seize_thd_ndb()))
    {
      sql_print_error("Could not allocate Thd_ndb object");
      DBUG_RETURN(1);
    }
    set_thd_ndb(thd, thd_ndb);
  }

  DBUG_PRINT("enter",
             ("query: %s  db: %s  table_name: %s  thd_ndb->options: %d",
              query, db, table_name, thd_ndb->options));
  if (!schema_share || thd_ndb->options & TNO_NO_LOG_SCHEMA_OP)
  {
    DBUG_RETURN(0);
  }

  char tmp_buf2[FN_REFLEN];
  int get_a_share= 0;
  switch (type)
  {
  case SOT_DROP_TABLE:
    /* drop database command, do not log at drop table */
    if (thd->lex->sql_command ==  SQLCOM_DROP_DB)
      DBUG_RETURN(0);
    /* redo the drop table query as is may contain several tables */
    query= tmp_buf2;
    query_length= (uint) (strxmov(tmp_buf2, "drop table `",
                                  table_name, "`", NullS) - tmp_buf2);
    // fall through
  case SOT_CREATE_TABLE:
    // fall through
  case SOT_RENAME_TABLE:
    // fall through
  case SOT_ALTER_TABLE:
    if (!share)
      get_a_share= 1;
    break;
  case SOT_DROP_DB:
    break;
  case SOT_CREATE_DB:
    break;
  case SOT_ALTER_DB:
    break;
  case SOT_TABLESPACE:
    break;
  case SOT_LOGFILE_GROUP:
    break;
  default:
    abort(); /* should not happen, programming error */
  }

  if (get_a_share)
  {
    char key[FN_REFLEN];
    build_table_filename(key, sizeof(key), db, table_name, "");
    share= get_share(key, 0, false, false);
  }

  const NdbError *ndb_error= 0;
  uint32 node_id= g_ndb_cluster_connection->node_id();
  Uint64 epoch= 0;
  MY_BITMAP schema_subscribers;
  uint32 bitbuf[sizeof(schema_share->slock)/4];
  {
    int i;
    bitmap_init(&schema_subscribers, bitbuf, sizeof(bitbuf)*8, false);
    bitmap_set_all(&schema_subscribers);
    (void) pthread_mutex_lock(&schema_share->mutex);
    for (i= 0; i < ndb_number_of_storage_nodes; i++)
    {
      MY_BITMAP *table_subscribers= &schema_share->subscriber_bitmap[i];
      if (!bitmap_is_clear_all(table_subscribers))
        bitmap_intersect(&schema_subscribers,
                         table_subscribers);
    }
    (void) pthread_mutex_unlock(&schema_share->mutex);
    bitmap_clear_bit(&schema_subscribers, node_id);
      
    if (share)
    {
      (void) pthread_mutex_lock(&share->mutex);
      memcpy(share->slock, schema_subscribers.bitmap, sizeof(share->slock));
      (void) pthread_mutex_unlock(&share->mutex);
    }

    DBUG_DUMP("schema_subscribers", (char*)schema_subscribers.bitmap,
              no_bytes_in_map(&schema_subscribers));
    DBUG_PRINT("info", ("bitmap_is_clear_all(&schema_subscribers): %d",
                        bitmap_is_clear_all(&schema_subscribers)));
  }

  Ndb *ndb= thd_ndb->ndb;
  char old_db[FN_REFLEN];
  strcpy(old_db, ndb->getDatabaseName());

  char tmp_buf[SCHEMA_QUERY_SIZE];
  NDBDICT *dict= ndb->getDictionary();
  ndb->setDatabaseName(NDB_REP_DB);
  const NDBTAB *ndbtab= dict->getTable(NDB_SCHEMA_TABLE);
  NdbTransaction *trans= 0;
  int retries= 100;
  const NDBCOL *col[SCHEMA_SIZE];
  unsigned sz[SCHEMA_SIZE];

  if (ndbtab == 0)
  {
    if (strcmp(NDB_REP_DB, db) != 0 ||
        strcmp(NDB_SCHEMA_TABLE, table_name))
    {
      ndb_error= &dict->getNdbError();
    }
    goto end;
  }

  {
    uint i;
    for (i= 0; i < SCHEMA_SIZE; i++)
    {
      col[i]= ndbtab->getColumn(i);
      sz[i]= col[i]->getLength();
      DBUG_ASSERT(sz[i] <= sizeof(tmp_buf));
    }
  }

  while (1)
  {
    if ((trans= ndb->startTransaction()) == 0)
      goto err;
    {
      NdbOperation *op= 0;
      int r= 0;
      r|= (op= trans->getNdbOperation(ndbtab)) == 0;
      DBUG_ASSERT(r == 0);
      r|= op->writeTuple();
      DBUG_ASSERT(r == 0);
      
      /* db */
      ndb_pack_varchar(col[SCHEMA_DB_I], tmp_buf, db, strlen(db));
      r|= op->equal(SCHEMA_DB_I, tmp_buf);
      DBUG_ASSERT(r == 0);
      /* name */
      ndb_pack_varchar(col[SCHEMA_NAME_I], tmp_buf, table_name,
                       strlen(table_name));
      r|= op->equal(SCHEMA_NAME_I, tmp_buf);
      DBUG_ASSERT(r == 0);
      /* slock */
      DBUG_ASSERT(sz[SCHEMA_SLOCK_I] == sizeof(bitbuf));
      r|= op->setValue(SCHEMA_SLOCK_I, (char*)schema_subscribers.bitmap);
      DBUG_ASSERT(r == 0);
      /* query */
      ndb_pack_varchar(col[SCHEMA_QUERY_I], tmp_buf, query, query_length);
      r|= op->setValue(SCHEMA_QUERY_I, tmp_buf);
      DBUG_ASSERT(r == 0);
      /* node_id */
      r|= op->setValue(SCHEMA_NODE_ID_I, node_id);
      DBUG_ASSERT(r == 0);
      /* epoch */
      r|= op->setValue(SCHEMA_EPOCH_I, epoch);
      DBUG_ASSERT(r == 0);
      /* id */
      r|= op->setValue(SCHEMA_ID_I, ndb_table_id);
      DBUG_ASSERT(r == 0);
      /* version */
      r|= op->setValue(SCHEMA_VERSION_I, ndb_table_version);
      DBUG_ASSERT(r == 0);
      /* type */
      r|= op->setValue(SCHEMA_TYPE_I, (uint32)type);
      DBUG_ASSERT(r == 0);
    }
    if (trans->execute(NdbTransaction::Commit) == 0)
    {
      dict->forceGCPWait();
      DBUG_PRINT("info", ("logged: %s", query));
      break;
    }
err:
    const NdbError *this_error= trans ?
      &trans->getNdbError() : &ndb->getNdbError();
    if (this_error->status == NdbError::TemporaryError)
    {
      if (retries--)
      {
        if (trans)
          ndb->closeTransaction(trans);
        continue; // retry
      }
    }
    ndb_error= this_error;
    break;
  }
end:
  if (ndb_error)
    push_warning_printf(current_thd, MYSQL_ERROR::WARN_LEVEL_ERROR,
                        ER_GET_ERRMSG, ER(ER_GET_ERRMSG),
                        ndb_error->code,
                        ndb_error->message,
                        "Could not log query '%s' on other mysqld's");
          
  if (trans)
    ndb->closeTransaction(trans);
  ndb->setDatabaseName(old_db);

  /*
    Wait for other mysqld's to acknowledge the table operation
  */
  if (ndb_error == 0 &&
      (type == SOT_CREATE_TABLE ||
       type == SOT_RENAME_TABLE ||
       type == SOT_ALTER_TABLE) &&
      !bitmap_is_clear_all(&schema_subscribers))
  {
    int max_timeout= 10;
    (void) pthread_mutex_lock(&share->mutex);
    while (1)
    {
      struct timespec abstime;
      int i;
      set_timespec(abstime, 1);
      (void) pthread_cond_timedwait(&injector_cond,
                                    &share->mutex,
                                    &abstime);

      (void) pthread_mutex_lock(&schema_share->mutex);
      for (i= 0; i < ndb_number_of_storage_nodes; i++)
      {
        /* remove any unsubscribed from schema_subscribers */
        MY_BITMAP *tmp= &schema_share->subscriber_bitmap[i];
        if (!bitmap_is_clear_all(tmp))
          bitmap_intersect(&schema_subscribers, tmp);
      }
      (void) pthread_mutex_unlock(&schema_share->mutex);

      /* remove any unsubscribed from share->slock */
      bitmap_intersect(&share->slock_bitmap, &schema_subscribers);

      DBUG_DUMP("share->slock_bitmap.bitmap", (char*)share->slock_bitmap.bitmap,
                no_bytes_in_map(&share->slock_bitmap));

      if (bitmap_is_clear_all(&share->slock_bitmap))
        break;

      max_timeout--;
      if (max_timeout == 0)
      {
        sql_print_error("NDB create table: timed out. Ignoring...");
        break;
      }
      if (ndb_extra_logging)
        sql_print_information("NDB create table: "
                              "waiting max %u sec for create table %s.",
                              max_timeout, share->key);
    }
    (void) pthread_mutex_unlock(&share->mutex);
  }

  if (get_a_share)
    free_share(&share);

  DBUG_RETURN(0);
}

/*
  acknowledge handling of schema operation
*/
static int
ndbcluster_update_slock(THD *thd,
                        const char *db,
                        const char *table_name)
{
  DBUG_ENTER("ndbcluster_update_slock");
  if (!schema_share)
  {
    DBUG_RETURN(0);
  }

  const NdbError *ndb_error= 0;
  uint32 node_id= g_ndb_cluster_connection->node_id();
  Ndb *ndb= check_ndb_in_thd(thd);
  char old_db[128];
  strcpy(old_db, ndb->getDatabaseName());

  char tmp_buf[SCHEMA_QUERY_SIZE];
  NDBDICT *dict= ndb->getDictionary();
  ndb->setDatabaseName(NDB_REP_DB);
  const NDBTAB *ndbtab= dict->getTable(NDB_SCHEMA_TABLE);
  NdbTransaction *trans= 0;
  int retries= 100;
  const NDBCOL *col[SCHEMA_SIZE];
  unsigned sz[SCHEMA_SIZE];

  MY_BITMAP slock;
  uint32 bitbuf[SCHEMA_SLOCK_SIZE/4];
  bitmap_init(&slock, bitbuf, sizeof(bitbuf)*8, false);

  if (ndbtab == 0)
  {
    abort();
    DBUG_RETURN(0);
  }

  {
    uint i;
    for (i= 0; i < SCHEMA_SIZE; i++)
    {
      col[i]= ndbtab->getColumn(i);
      sz[i]= col[i]->getLength();
      DBUG_ASSERT(sz[i] <= sizeof(tmp_buf));
    }
  }

  while (1)
  {
    if ((trans= ndb->startTransaction()) == 0)
      goto err;
    {
      NdbOperation *op= 0;
      int r= 0;

      /* read the bitmap exlusive */
      r|= (op= trans->getNdbOperation(ndbtab)) == 0;
      DBUG_ASSERT(r == 0);
      r|= op->readTupleExclusive();
      DBUG_ASSERT(r == 0);
    
      /* db */
      ndb_pack_varchar(col[SCHEMA_DB_I], tmp_buf, db, strlen(db));
      r|= op->equal(SCHEMA_DB_I, tmp_buf);
      DBUG_ASSERT(r == 0);
      /* name */
      ndb_pack_varchar(col[SCHEMA_NAME_I], tmp_buf, table_name,
                       strlen(table_name));
      r|= op->equal(SCHEMA_NAME_I, tmp_buf);
      DBUG_ASSERT(r == 0);
      /* slock */
      r|= op->getValue(SCHEMA_SLOCK_I, (char*)slock.bitmap) == 0;
      DBUG_ASSERT(r == 0);
    }
    if (trans->execute(NdbTransaction::NoCommit))
      goto err;
    bitmap_clear_bit(&slock, node_id);
    {
      NdbOperation *op= 0;
      int r= 0;

      /* now update the tuple */
      r|= (op= trans->getNdbOperation(ndbtab)) == 0;
      DBUG_ASSERT(r == 0);
      r|= op->updateTuple();
      DBUG_ASSERT(r == 0);

      /* db */
      ndb_pack_varchar(col[SCHEMA_DB_I], tmp_buf, db, strlen(db));
      r|= op->equal(SCHEMA_DB_I, tmp_buf);
      DBUG_ASSERT(r == 0);
      /* name */
      ndb_pack_varchar(col[SCHEMA_NAME_I], tmp_buf, table_name,
                       strlen(table_name));
      r|= op->equal(SCHEMA_NAME_I, tmp_buf);
      DBUG_ASSERT(r == 0);
      /* slock */
      r|= op->setValue(SCHEMA_SLOCK_I, (char*)slock.bitmap);
      DBUG_ASSERT(r == 0);
      /* node_id */
      r|= op->setValue(SCHEMA_NODE_ID_I, node_id);
      DBUG_ASSERT(r == 0);
      /* type */
      r|= op->setValue(SCHEMA_TYPE_I, (uint32)SOT_CLEAR_SLOCK);
      DBUG_ASSERT(r == 0);
    }
    if (trans->execute(NdbTransaction::Commit) == 0)
    {
      dict->forceGCPWait();
      DBUG_PRINT("info", ("node %d cleared lock on '%s.%s'",
                          node_id, db, table_name));
      break;
    }
  err:
    const NdbError *this_error= trans ?
      &trans->getNdbError() : &ndb->getNdbError();
    if (this_error->status == NdbError::TemporaryError)
    {
      if (retries--)
      {
        if (trans)
          ndb->closeTransaction(trans);
        continue; // retry
      }
    }
    ndb_error= this_error;
    break;
  }
end:
  if (ndb_error)
    push_warning_printf(current_thd, MYSQL_ERROR::WARN_LEVEL_ERROR,
                        ER_GET_ERRMSG, ER(ER_GET_ERRMSG),
                        ndb_error->code,
                        ndb_error->message,
                        "Could not release lock on '%s.%s'",
                        db, table_name);
  if (trans)
    ndb->closeTransaction(trans);
  ndb->setDatabaseName(old_db);
  DBUG_RETURN(0);
}

/*
  Handle _non_ data events from the storage nodes
*/
int
ndb_handle_schema_change(THD *thd, Ndb *ndb, NdbEventOperation *pOp,
                         NDB_SHARE *share)
{
  DBUG_ENTER("ndb_handle_schema_change");
  int remote_drop_table= 0, do_close_cached_tables= 0;
  const char *dbname= share->table->s->db.str;
  const char *tabname= share->table->s->table_name.str;
  bool online_alter_table= (pOp->getEventType() == NDBEVENT::TE_ALTER &&
                            pOp->tableFrmChanged());

  if (pOp->getEventType() != NDBEVENT::TE_CLUSTER_FAILURE &&
      (uint) pOp->getReqNodeId() != g_ndb_cluster_connection->node_id())
  {
    TABLE_SHARE *table_share= share->table->s;
    TABLE* table= share->table;
    
    /* 
       Invalidate table and all it's indexes
    */
    ndb->setDatabaseName(share->table->s->db.str);
    Thd_ndb *thd_ndb= get_thd_ndb(thd);
    DBUG_ASSERT(thd_ndb != NULL);
    Ndb* old_ndb= thd_ndb->ndb;
    thd_ndb->ndb= ndb;
    ha_ndbcluster table_handler(table_share);
    table_handler.set_dbname(share->key);
    table_handler.set_tabname(share->key);
    table_handler.open_indexes(ndb, table, TRUE);
    table_handler.invalidate_dictionary_cache(TRUE);
    thd_ndb->ndb= old_ndb;
    
    if (online_alter_table)
    {  
      char key[FN_REFLEN];
      const void *data= 0, *pack_data= 0;
      uint length, pack_length;
      int error;
      NDBDICT *dict= ndb->getDictionary();
      const NDBTAB *altered_table= pOp->getTable();

      DBUG_PRINT("info", ("Detected frm change of table %s.%s",
                          dbname, tabname));
      build_table_filename(key, FN_LEN-1, dbname, tabname, NullS);
      /*
        If the frm of the altered table is different than the one on
        disk then overwrite it with the new table definition
      */
      if (readfrm(key, &data, &length) == 0 &&
          packfrm(data, length, &pack_data, &pack_length) == 0 &&
          cmp_frm(altered_table, pack_data, pack_length))
      {
        DBUG_DUMP("frm", (char*)altered_table->getFrmData(), 
                  altered_table->getFrmLength());
        pthread_mutex_lock(&LOCK_open);
         const NDBTAB *old= dict->getTable(tabname);
        if (!old &&
            old->getObjectVersion() != altered_table->getObjectVersion())
          dict->putTable(altered_table);
        
        if ((error= unpackfrm(&data, &length, altered_table->getFrmData())) ||
            (error= writefrm(key, data, length)))
        {
          sql_print_information("NDB: Failed write frm for %s.%s, error %d",
                                dbname, tabname, error);
        }
        close_cached_tables((THD*) 0, 0, (TABLE_LIST*) 0, TRUE);
        if ((error= ndbcluster_binlog_open_table(thd, share, 
                                                 table_share, table)))
          sql_print_information("NDB: Failed to re-open table %s.%s",
                                dbname, tabname);
        pthread_mutex_unlock(&LOCK_open);
      }
    }
    remote_drop_table= 1;
  }

  // If only frm was changed continue replicating
  if (online_alter_table)
  {
    /* Signal ha_ndbcluster::alter_table that drop is done */
    (void) pthread_cond_signal(&injector_cond);
    DBUG_RETURN(0);
  }

  (void) pthread_mutex_lock(&share->mutex);
  DBUG_ASSERT(share->op == pOp || share->op_old == pOp);
  if (share->op_old == pOp)
    share->op_old= 0;
  else
    share->op= 0;
  // either just us or drop table handling as well
      
  /* Signal ha_ndbcluster::delete/rename_table that drop is done */
  (void) pthread_mutex_unlock(&share->mutex);
  (void) pthread_cond_signal(&injector_cond);

  pthread_mutex_lock(&ndbcluster_mutex);
  free_share(&share, TRUE);
  if (remote_drop_table && share && share->state != NSS_DROPPED)
  {
    DBUG_PRINT("info", ("remote drop table"));
    if (share->use_count != 1)
      do_close_cached_tables= 1;
    share->state= NSS_DROPPED;
    free_share(&share, TRUE);
  }
  pthread_mutex_unlock(&ndbcluster_mutex);

  share= 0;
  pOp->setCustomData(0);
          
  pthread_mutex_lock(&injector_mutex);
  injector_ndb->dropEventOperation(pOp);
  pOp= 0;
  pthread_mutex_unlock(&injector_mutex);

  if (do_close_cached_tables)
    close_cached_tables((THD*) 0, 0, (TABLE_LIST*) 0);
  return 0;
}

static int
ndb_binlog_thread_handle_schema_event(THD *thd, Ndb *ndb,
                                      NdbEventOperation *pOp,
                                      List<Cluster_replication_schema> 
                                      *post_epoch_log_list,
                                      List<Cluster_replication_schema> 
                                      *post_epoch_unlock_list,
                                      MEM_ROOT *mem_root)
{
  DBUG_ENTER("ndb_binlog_thread_handle_schema_event");
  NDB_SHARE *share= (NDB_SHARE *)pOp->getCustomData();
  if (share && schema_share == share)
  {
    NDBEVENT::TableEvent ev_type= pOp->getEventType();
    DBUG_PRINT("enter", ("%s.%s  ev_type: %d",
                         share->db, share->table_name, ev_type));
    switch (ev_type)
    {
    case NDBEVENT::TE_UPDATE:
      /* fall through */
    case NDBEVENT::TE_INSERT:
    {
      Cluster_replication_schema *schema= (Cluster_replication_schema *)
        sql_alloc(sizeof(Cluster_replication_schema));
      MY_BITMAP slock;
      bitmap_init(&slock, schema->slock, 8*SCHEMA_SLOCK_SIZE, false);
      uint node_id= g_ndb_cluster_connection->node_id();
      ndbcluster_get_schema(share->table, schema);
      if (schema->node_id != node_id)
      {
        int log_query= 0;
        DBUG_PRINT("info", ("log query_length: %d  query: '%s'",
                            schema->query_length, schema->query));
        switch ((enum SCHEMA_OP_TYPE)schema->type)
        {
        case SOT_DROP_TABLE:
          /* binlog dropping table after any table operations */
          if (ndb_binlog_running)
            post_epoch_log_list->push_back(schema, mem_root);
          log_query= 0;
          break;
        case SOT_RENAME_TABLE:
          /* fall through */
        case SOT_ALTER_TABLE:
          if (ndb_binlog_running)
          {
            log_query= 1;
            break; /* discovery will be handled by binlog */
          }
          /* fall through */
        case SOT_CREATE_TABLE:
          pthread_mutex_lock(&LOCK_open);
          if (ndb_create_table_from_engine(thd, schema->db, schema->name))
          {
            sql_print_error("Could not discover table '%s.%s' from "
                            "binlog schema event '%s' from node %d",
                            schema->db, schema->name, schema->query,
                            schema->node_id);
          }
          pthread_mutex_unlock(&LOCK_open);
          log_query= 1;
          break;
        case SOT_DROP_DB:
          run_query(thd, schema->query,
                    schema->query + schema->query_length,
                    TRUE,    /* print error */
                    TRUE);   /* don't binlog the query */
          /* binlog dropping database after any table operations */
          if (ndb_binlog_running)
            post_epoch_log_list->push_back(schema, mem_root);
          log_query= 0;
          break;
        case SOT_CREATE_DB:
          /* fall through */
        case SOT_ALTER_DB:
          run_query(thd, schema->query,
                    schema->query + schema->query_length,
                    TRUE,    /* print error */
                    FALSE);  /* binlog the query */
          log_query= 0;
          break;
        case SOT_CLEAR_SLOCK:
        {
          char key[FN_REFLEN];
          build_table_filename(key, sizeof(key),
                               schema->db, schema->name, "");
          NDB_SHARE *share= get_share(key, 0, false, false);
          if (share)
          {
            pthread_mutex_lock(&share->mutex);
            memcpy(share->slock, schema->slock, sizeof(share->slock));
            DBUG_DUMP("share->slock_bitmap.bitmap",
                      (char*)share->slock_bitmap.bitmap,
                      no_bytes_in_map(&share->slock_bitmap));
            pthread_mutex_unlock(&share->mutex);
            pthread_cond_signal(&injector_cond);
            free_share(&share);
          }
          DBUG_RETURN(0);
        }
        case SOT_TABLESPACE:
        case SOT_LOGFILE_GROUP:
          log_query= 1;
          break;
        }

        /* signal that schema operation has been handled */
        if ((enum SCHEMA_OP_TYPE)schema->type != SOT_CLEAR_SLOCK)
        {
          DBUG_DUMP("slock", (char*)schema->slock, schema->slock_length);
          if (bitmap_is_set(&slock, node_id))
          {
            /*
              If it is an SOT_ALTER_TABLE we need to acknowledge the
              schema operation _after_ all the events have been
              processed so that all schema events coming through
              the event operation has been processed
            */
            if ((enum SCHEMA_OP_TYPE)schema->type == SOT_ALTER_TABLE)
              post_epoch_unlock_list->push_back(schema, mem_root);
            else
              ndbcluster_update_slock(thd, schema->db, schema->name);
          }
        }

        if (log_query && ndb_binlog_running)
        {
          char *thd_db_save= thd->db;
          thd->db= schema->db;
          thd->binlog_query(THD::STMT_QUERY_TYPE, schema->query,
                            schema->query_length, FALSE,
                            schema->name[0] == 0 || thd->db[0] == 0);
          thd->db= thd_db_save;
        }
      }
    }
    break;
    case NDBEVENT::TE_DELETE:
      // skip
      break;
    case NDBEVENT::TE_ALTER:
      if (pOp->tableNameChanged())
      {  
        DBUG_PRINT("info", ("Detected name change of table %s.%s",
                            share->db, share->table_name));
        /* do the rename of the table in the share */
        share->table->s->db.str= share->db;
        share->table->s->db.length= strlen(share->db);
        share->table->s->table_name.str= share->table_name;
        share->table->s->table_name.length= strlen(share->table_name);
      }
      ndb_handle_schema_change(thd, ndb, pOp, share);
      break;
    case NDBEVENT::TE_CLUSTER_FAILURE:
    case NDBEVENT::TE_DROP:
      free_share(&schema_share);
      schema_share= 0;
      ndb_handle_schema_change(thd, ndb, pOp, share);
      break;
    case NDBEVENT::TE_NODE_FAILURE:
    {
      uint8 node_id= g_node_id_map[pOp->getNdbdNodeId()];
      DBUG_ASSERT(node_id != 0xFF);
      (void) pthread_mutex_lock(&share->mutex);
      bitmap_clear_all(&share->subscriber_bitmap[node_id]);
      DBUG_PRINT("info",("NODE_FAILURE UNSUBSCRIBE[%d]", node_id));
      if (ndb_extra_logging)
      {
        sql_print_information("NDB Binlog: Node: %d, down,"
                              " Subscriber bitmask %x%x",
                              pOp->getNdbdNodeId(),
                              share->subscriber_bitmap[node_id].bitmap[1],
                              share->subscriber_bitmap[node_id].bitmap[0]);
      }
      (void) pthread_mutex_unlock(&share->mutex);
      (void) pthread_cond_signal(&injector_cond);
      break;
    }
    case NDBEVENT::TE_SUBSCRIBE:
    {
      uint8 node_id= g_node_id_map[pOp->getNdbdNodeId()];
      uint8 req_id= pOp->getReqNodeId();
      DBUG_ASSERT(req_id != 0 && node_id != 0xFF);
      (void) pthread_mutex_lock(&share->mutex);
      bitmap_set_bit(&share->subscriber_bitmap[node_id], req_id);
      DBUG_PRINT("info",("SUBSCRIBE[%d] %d", node_id, req_id));
      if (ndb_extra_logging)
      {
        sql_print_information("NDB Binlog: Node: %d, subscribe from node %d,"
                              " Subscriber bitmask %x%x",
                              pOp->getNdbdNodeId(),
                              req_id,
                              share->subscriber_bitmap[node_id].bitmap[1],
                              share->subscriber_bitmap[node_id].bitmap[0]);
      }
      (void) pthread_mutex_unlock(&share->mutex);
      (void) pthread_cond_signal(&injector_cond);
      break;
    }
    case NDBEVENT::TE_UNSUBSCRIBE:
    {
      uint8 node_id= g_node_id_map[pOp->getNdbdNodeId()];
      uint8 req_id= pOp->getReqNodeId();
      DBUG_ASSERT(req_id != 0 && node_id != 0xFF);
      (void) pthread_mutex_lock(&share->mutex);
      bitmap_clear_bit(&share->subscriber_bitmap[node_id], req_id);
      DBUG_PRINT("info",("UNSUBSCRIBE[%d] %d", node_id, req_id));
      if (ndb_extra_logging)
      {
        sql_print_information("NDB Binlog: Node: %d, unsubscribe from node %d,"
                              " Subscriber bitmask %x%x",
                              pOp->getNdbdNodeId(),
                              req_id,
                              share->subscriber_bitmap[node_id].bitmap[1],
                              share->subscriber_bitmap[node_id].bitmap[0]);
      }
      (void) pthread_mutex_unlock(&share->mutex);
      (void) pthread_cond_signal(&injector_cond);
      break;
    }
    default:
      sql_print_error("NDB Binlog: unknown non data event %d for %s. "
                      "Ignoring...", (unsigned) ev_type, share->key);
    }
  }
  DBUG_RETURN(0);
}

/*
  Timer class for doing performance measurements
*/

/*********************************************************************
  Internal helper functions for handeling of the cluster replication tables
  - cluster_replication.binlog_index
  - cluster_replication.apply_status
*********************************************************************/

/*
  struct to hold the data to be inserted into the
  cluster_replication.binlog_index table
*/
struct Binlog_index_row {
  ulonglong gci;
  const char *master_log_file;
  ulonglong master_log_pos;
  ulonglong n_inserts;
  ulonglong n_updates;
  ulonglong n_deletes;
  ulonglong n_schemaops;
};

/*
  Open the cluster_replication.binlog_index table
*/
static int open_binlog_index(THD *thd, TABLE_LIST *tables,
                             TABLE **binlog_index)
{
  static char repdb[]= NDB_REP_DB;
  static char reptable[]= NDB_REP_TABLE;
  const char *save_proc_info= thd->proc_info;

  bzero((char*) tables, sizeof(*tables));
  tables->db= repdb;
  tables->alias= tables->table_name= reptable;
  tables->lock_type= TL_WRITE;
  thd->proc_info= "Opening " NDB_REP_DB "." NDB_REP_TABLE;
  tables->required_type= FRMTYPE_TABLE;
  uint counter;
  thd->clear_error();
  if (open_tables(thd, &tables, &counter, MYSQL_LOCK_IGNORE_FLUSH))
  {
    sql_print_error("NDB Binlog: Opening binlog_index: %d, '%s'",
                    thd->net.last_errno,
                    thd->net.last_error ? thd->net.last_error : "");
    thd->proc_info= save_proc_info;
    return -1;
  }
  *binlog_index= tables->table;
  thd->proc_info= save_proc_info;
  return 0;
}

/*
  Insert one row in the cluster_replication.binlog_index

  declared friend in handler.h to be able to call write_row directly
  so that this insert is not replicated
*/
int ndb_add_binlog_index(THD *thd, void *_row)
{
  Binlog_index_row &row= *(Binlog_index_row *) _row;
  int error= 0;
  bool need_reopen;
  for ( ; ; ) /* loop for need_reopen */
  {
    if (!binlog_index && open_binlog_index(thd, &binlog_tables, &binlog_index))
    {
      error= -1;
      goto add_binlog_index_err;
    }

    if (lock_tables(thd, &binlog_tables, 1, &need_reopen))
    {
      if (need_reopen)
      {
        TABLE_LIST *p_binlog_tables= &binlog_tables;
        close_tables_for_reopen(thd, &p_binlog_tables);
	binlog_index= 0;
        continue;
      }
      sql_print_error("NDB Binlog: Unable to lock table binlog_index");
      error= -1;
      goto add_binlog_index_err;
    }
    break;
  }

  binlog_index->field[0]->store(row.master_log_pos);
  binlog_index->field[1]->store(row.master_log_file,
                                strlen(row.master_log_file),
                                &my_charset_bin);
  binlog_index->field[2]->store(row.gci);
  binlog_index->field[3]->store(row.n_inserts);
  binlog_index->field[4]->store(row.n_updates);
  binlog_index->field[5]->store(row.n_deletes);
  binlog_index->field[6]->store(row.n_schemaops);

  int r;
  if ((r= binlog_index->file->write_row(binlog_index->record[0])))
  {
    sql_print_error("NDB Binlog: Writing row to binlog_index: %d", r);
    error= -1;
    goto add_binlog_index_err;
  }

  mysql_unlock_tables(thd, thd->lock);
  thd->lock= 0;
  return 0;
add_binlog_index_err:
  close_thread_tables(thd);
  binlog_index= 0;
  return error;
}

/*********************************************************************
  Functions for start, stop, wait for ndbcluster binlog thread
*********************************************************************/

static int do_ndbcluster_binlog_close_connection= 0;

int ndbcluster_binlog_start()
{
  DBUG_ENTER("ndbcluster_binlog_start");

  pthread_mutex_init(&injector_mutex, MY_MUTEX_INIT_FAST);
  pthread_cond_init(&injector_cond, NULL);

  /* Create injector thread */
  if (pthread_create(&ndb_binlog_thread, &connection_attrib,
                     ndb_binlog_thread_func, 0))
  {
    DBUG_PRINT("error", ("Could not create ndb injector thread"));
    pthread_cond_destroy(&injector_cond);
    pthread_mutex_destroy(&injector_mutex);
    DBUG_RETURN(-1);
  }

  /*
    Wait for the ndb injector thread to finish starting up.
  */
  pthread_mutex_lock(&injector_mutex);
  while (!ndb_binlog_thread_running)
    pthread_cond_wait(&injector_cond, &injector_mutex);
  pthread_mutex_unlock(&injector_mutex);
  
  if (ndb_binlog_thread_running < 0)
    DBUG_RETURN(-1);

  DBUG_RETURN(0);
}

static void ndbcluster_binlog_close_connection(THD *thd)
{
  DBUG_ENTER("ndbcluster_binlog_close_connection");
  const char *save_info= thd->proc_info;
  thd->proc_info= "ndbcluster_binlog_close_connection";
  do_ndbcluster_binlog_close_connection= 1;
  while (ndb_binlog_thread_running > 0)
    sleep(1);
  thd->proc_info= save_info;
  DBUG_VOID_RETURN;
}

/**************************************************************
  Internal helper functions for creating/dropping ndb events
  used by the client sql threads
**************************************************************/
void
ndb_rep_event_name(String *event_name,const char *db, const char *tbl)
{
  event_name->set_ascii("REPL$", 5);
  event_name->append(db);
  if (tbl)
  {
    event_name->append('/');
    event_name->append(tbl);
  }
}

/*
  Common function for setting up everything for logging a table at
  create/discover.
*/
int ndbcluster_create_binlog_setup(Ndb *ndb, const char *key,
                                   uint key_len,
                                   const char *db,
                                   const char *table_name,
                                   my_bool share_may_exist)
{
  int do_event_op= ndb_binlog_running;
  DBUG_ENTER("ndbcluster_create_binlog_setup");
  DBUG_PRINT("enter",("key: %s  key_len: %d  %s.%s  share_may_exist: %d",
                      key, key_len, db, table_name, share_may_exist));
  DBUG_ASSERT(! IS_NDB_BLOB_PREFIX(table_name));
  DBUG_ASSERT(strlen(key) == key_len);

  pthread_mutex_lock(&ndbcluster_mutex);

  /* Handle any trailing share */
  NDB_SHARE *share= (NDB_SHARE*) hash_search(&ndbcluster_open_tables,
                                             (byte*) key, key_len);

  if (share && share_may_exist)
  {
    if (share->flags & NSF_NO_BINLOG ||
        share->op != 0 ||
        share->op_old != 0)
    {
      pthread_mutex_unlock(&ndbcluster_mutex);
      DBUG_RETURN(0); // replication already setup, or should not
    }
  }

  if (share)
  {
    if (share->op || share->op_old)
    {
      my_errno= HA_ERR_TABLE_EXIST;
      pthread_mutex_unlock(&ndbcluster_mutex);
      DBUG_RETURN(1);
    }
    handle_trailing_share(share);
  }

  /* Create share which is needed to hold replication information */
  if (!(share= get_share(key, 0, true, true)))
  {
    sql_print_error("NDB Binlog: "
                    "allocating table share for %s failed", key);
  }

  if (!schema_share &&
      strcmp(share->db, NDB_REP_DB) == 0 &&
      strcmp(share->table_name, NDB_SCHEMA_TABLE) == 0)
    do_event_op= 1;

  if (!do_event_op)
  {
    share->flags|= NSF_NO_BINLOG;
    pthread_mutex_unlock(&ndbcluster_mutex);
    DBUG_RETURN(0);
  }
  pthread_mutex_unlock(&ndbcluster_mutex);

  while (share && !IS_TMP_PREFIX(table_name))
  {
    /*
      ToDo make sanity check of share so that the table is actually the same
      I.e. we need to do open file from frm in this case
      Currently awaiting this to be fixed in the 4.1 tree in the general
      case
    */

    /* Create the event in NDB */
    ndb->setDatabaseName(db);

    NDBDICT *dict= ndb->getDictionary();
    const NDBTAB *ndbtab= dict->getTable(table_name);
    if (ndbtab == 0)
    {
      if (ndb_extra_logging)
        sql_print_information("NDB Binlog: Failed to get table %s from ndb: "
                              "%s, %d", key, dict->getNdbError().message,
                              dict->getNdbError().code);
      break; // error
    }
    String event_name(INJECTOR_EVENT_LEN);
    ndb_rep_event_name(&event_name, db, table_name);
    /*
      event should have been created by someone else,
      but let's make sure, and create if it doesn't exist
    */
    if (!dict->getEvent(event_name.c_ptr()))
    {
      if (ndbcluster_create_event(ndb, ndbtab, event_name.c_ptr(), share))
      {
        sql_print_error("NDB Binlog: "
                        "FAILED CREATE (DISCOVER) TABLE Event: %s",
                        event_name.c_ptr());
        break; // error
      }
      if (ndb_extra_logging)
        sql_print_information("NDB Binlog: "
                              "CREATE (DISCOVER) TABLE Event: %s",
                              event_name.c_ptr());
    }
    else
      if (ndb_extra_logging)
        sql_print_information("NDB Binlog: DISCOVER TABLE Event: %s",
                              event_name.c_ptr());

    /*
      create the event operations for receiving logging events
    */
    if (ndbcluster_create_event_ops(share, ndbtab, event_name.c_ptr()))
    {
      sql_print_error("NDB Binlog:"
                      "FAILED CREATE (DISCOVER) EVENT OPERATIONS Event: %s",
                      event_name.c_ptr());
      /* a warning has been issued to the client */
      DBUG_RETURN(0);
    }
    DBUG_RETURN(0);
  }
  DBUG_RETURN(-1);
}

int
ndbcluster_create_event(Ndb *ndb, const NDBTAB *ndbtab,
                        const char *event_name, NDB_SHARE *share,
                        int push_warning)
{
  DBUG_ENTER("ndbcluster_create_event");
  DBUG_PRINT("info", ("table=%s version=%d event=%s share=%s",
                      ndbtab->getName(), ndbtab->getObjectVersion(),
                      event_name, share ? share->key : "(nil)"));
  DBUG_ASSERT(! IS_NDB_BLOB_PREFIX(ndbtab->getName()));
  if (!share)
  {
    DBUG_PRINT("info", ("share == NULL"));
    DBUG_RETURN(0);
  }
  if (share->flags & NSF_NO_BINLOG)
  {
    DBUG_PRINT("info", ("share->flags & NSF_NO_BINLOG, flags: %x %d", share->flags, share->flags & NSF_NO_BINLOG));
    DBUG_RETURN(0);
  }

  NDBDICT *dict= ndb->getDictionary();
  NDBEVENT my_event(event_name);
  my_event.setTable(*ndbtab);
  my_event.addTableEvent(NDBEVENT::TE_ALL);
  if (share->flags & NSF_HIDDEN_PK)
  {
    if (share->flags & NSF_BLOB_FLAG)
    {
      sql_print_error("NDB Binlog: logging of table %s "
                      "with BLOB attribute and no PK is not supported",
                      share->key);
      if (push_warning)
        push_warning_printf(current_thd, MYSQL_ERROR::WARN_LEVEL_ERROR,
                            ER_ILLEGAL_HA_CREATE_OPTION, ER(ER_ILLEGAL_HA_CREATE_OPTION),
                            ndbcluster_hton.name,
                            "Binlog of table with BLOB attribute and no PK");
        
      share->flags|= NSF_NO_BINLOG;
      DBUG_RETURN(-1);
    }
    /* No primary key, subscribe for all attributes */
    my_event.setReport(NDBEVENT::ER_ALL);
    DBUG_PRINT("info", ("subscription all"));
  }
  else
  {
    if (schema_share || strcmp(share->db, NDB_REP_DB) ||
        strcmp(share->table_name, NDB_SCHEMA_TABLE))
    {
      my_event.setReport(NDBEVENT::ER_UPDATED);
      DBUG_PRINT("info", ("subscription only updated"));
    }
    else
    {
      my_event.setReport((NDBEVENT::EventReport)
                         (NDBEVENT::ER_ALL | NDBEVENT::ER_SUBSCRIBE));
      DBUG_PRINT("info", ("subscription all and subscribe"));
    }
  }
  if (share->flags & NSF_BLOB_FLAG)
    my_event.mergeEvents(true);

  /* add all columns to the event */
  int n_cols= ndbtab->getNoOfColumns();
  for(int a= 0; a < n_cols; a++)
    my_event.addEventColumn(a);

  if (dict->createEvent(my_event)) // Add event to database
  {
    if (dict->getNdbError().classification != NdbError::SchemaObjectExists)
    {
      /*
        failed, print a warning
      */
      if (push_warning)
        push_warning_printf(current_thd, MYSQL_ERROR::WARN_LEVEL_ERROR,
                            ER_GET_ERRMSG, ER(ER_GET_ERRMSG),
                            dict->getNdbError().code,
                            dict->getNdbError().message, "NDB");
      sql_print_error("NDB Binlog: Unable to create event in database. "
                      "Event: %s  Error Code: %d  Message: %s", event_name,
                      dict->getNdbError().code, dict->getNdbError().message);
      DBUG_RETURN(-1);
    }

    /*
      trailing event from before; an error, but try to correct it
    */
    if (dict->dropEvent(my_event.getName()))
    {
      if (push_warning)
        push_warning_printf(current_thd, MYSQL_ERROR::WARN_LEVEL_ERROR,
                            ER_GET_ERRMSG, ER(ER_GET_ERRMSG),
                            dict->getNdbError().code,
                            dict->getNdbError().message, "NDB");
      sql_print_error("NDB Binlog: Unable to create event in database. "
                      " Attempt to correct with drop failed. "
                      "Event: %s Error Code: %d Message: %s",
                      event_name,
                      dict->getNdbError().code,
                      dict->getNdbError().message);
      DBUG_RETURN(-1);
    }

    /*
      try to add the event again
    */
    if (dict->createEvent(my_event))
    {
      if (push_warning)
        push_warning_printf(current_thd, MYSQL_ERROR::WARN_LEVEL_ERROR,
                            ER_GET_ERRMSG, ER(ER_GET_ERRMSG),
                            dict->getNdbError().code,
                            dict->getNdbError().message, "NDB");
      sql_print_error("NDB Binlog: Unable to create event in database. "
                      " Attempt to correct with drop ok, but create failed. "
                      "Event: %s Error Code: %d Message: %s",
                      event_name,
                      dict->getNdbError().code,
                      dict->getNdbError().message);
      DBUG_RETURN(-1);
    }
#ifdef NDB_BINLOG_EXTRA_WARNINGS
    push_warning_printf(current_thd, MYSQL_ERROR::WARN_LEVEL_ERROR,
                        ER_GET_ERRMSG, ER(ER_GET_ERRMSG),
                        0, "NDB Binlog: Removed trailing event",
                        "NDB");
#endif
  }

  DBUG_RETURN(0);
}

inline int is_ndb_compatible_type(Field *field)
{
  return
    !(field->flags & BLOB_FLAG) &&
    field->type() != MYSQL_TYPE_BIT &&
    field->pack_length() != 0;
}

/*
  - create eventOperations for receiving log events
  - setup ndb recattrs for reception of log event data
  - "start" the event operation

  used at create/discover of tables
*/
int
ndbcluster_create_event_ops(NDB_SHARE *share, const NDBTAB *ndbtab,
                            const char *event_name)
{
  /*
    we are in either create table or rename table so table should be
    locked, hence we can work with the share without locks
  */

  DBUG_ENTER("ndbcluster_create_event_ops");
  DBUG_ASSERT(! IS_NDB_BLOB_PREFIX(ndbtab->getName()));

  DBUG_ASSERT(share != 0);

  if (share->flags & NSF_NO_BINLOG)
  {
    DBUG_PRINT("info", ("share->flags & NSF_NO_BINLOG, flags: %x", share->flags));
    DBUG_RETURN(0);
  }

  if (!binlog_filter->db_ok(share->db))
  {
    share->flags|= NSF_NO_BINLOG;
    DBUG_RETURN(0);
  }

  if (share->op)
  {
    assert(share->op->getCustomData() == (void *) share);

    DBUG_ASSERT(share->use_count > 1);
    sql_print_error("NDB Binlog: discover reusing old ev op");
    free_share(&share); // old event op already has reference
    DBUG_RETURN(0);
  }

  TABLE *table= share->table;

  int do_schema_share= 0, do_apply_status_share= 0;
  int retries= 100;
  if (!schema_share && strcmp(share->db, NDB_REP_DB) == 0 &&
      strcmp(share->table_name, NDB_SCHEMA_TABLE) == 0)
    do_schema_share= 1;
  else if (!apply_status_share && strcmp(share->db, NDB_REP_DB) == 0 &&
           strcmp(share->table_name, NDB_APPLY_TABLE) == 0)
    do_apply_status_share= 1;

  while (1)
  {
    pthread_mutex_lock(&injector_mutex);
    Ndb *ndb= injector_ndb;
    if (do_schema_share)
      ndb= schema_ndb;

    if (ndb == 0)
    {
      pthread_mutex_unlock(&injector_mutex);
      DBUG_RETURN(-1);
    }

    NdbEventOperation* op;
    if (do_schema_share)
      op= ndb->createEventOperation(event_name);
    else
    {
      // set injector_ndb database/schema from table internal name
      int ret= ndb->setDatabaseAndSchemaName(ndbtab);
      assert(ret == 0);
      op= ndb->createEventOperation(event_name);
      // reset to catch errors
      ndb->setDatabaseName("");
    }
    if (!op)
    {
      pthread_mutex_unlock(&injector_mutex);
      sql_print_error("NDB Binlog: Creating NdbEventOperation failed for"
                      " %s",event_name);
      push_warning_printf(current_thd, MYSQL_ERROR::WARN_LEVEL_ERROR,
                          ER_GET_ERRMSG, ER(ER_GET_ERRMSG),
                          ndb->getNdbError().code,
                          ndb->getNdbError().message,
                          "NDB");
      DBUG_RETURN(-1);
    }

    if (share->flags & NSF_BLOB_FLAG)
      op->mergeEvents(true); // currently not inherited from event

    int n_columns= ndbtab->getNoOfColumns();
    int n_fields= table ? table->s->fields : 0; // XXX ???
    for (int j= 0; j < n_columns; j++)
    {
      const char *col_name= ndbtab->getColumn(j)->getName();
      NdbValue attr0, attr1;
      if (j < n_fields)
      {
        Field *f= share->table->field[j];
        if (is_ndb_compatible_type(f))
        {
          DBUG_PRINT("info", ("%s compatible", col_name));
          attr0.rec= op->getValue(col_name, f->ptr);
          attr1.rec= op->getPreValue(col_name,
                                 (f->ptr - share->table->record[0]) +
                                 share->table->record[1]);
        }
        else if (! (f->flags & BLOB_FLAG))
        {
          DBUG_PRINT("info", ("%s non compatible", col_name));
          attr0.rec= op->getValue(col_name);
          attr1.rec= op->getPreValue(col_name);
        }
        else
        {
          DBUG_PRINT("info", ("%s blob", col_name));
          attr0.blob= op->getBlobHandle(col_name);
          attr1.blob= op->getPreBlobHandle(col_name);
          if (attr0.blob == NULL || attr1.blob == NULL)
          {
            sql_print_error("NDB Binlog: Creating NdbEventOperation"
                            " blob field %u handles failed (code=%d) for %s",
                            j, op->getNdbError().code, event_name);
            push_warning_printf(current_thd, MYSQL_ERROR::WARN_LEVEL_ERROR,
                                ER_GET_ERRMSG, ER(ER_GET_ERRMSG),
                                op->getNdbError().code,
                                op->getNdbError().message,
                                "NDB");
            ndb->dropEventOperation(op);
            pthread_mutex_unlock(&injector_mutex);
            DBUG_RETURN(-1);
          }
        }
      }
      else
      {
        DBUG_PRINT("info", ("%s hidden key", col_name));
        attr0.rec= op->getValue(col_name);
        attr1.rec= op->getPreValue(col_name);
      }
      share->ndb_value[0][j].ptr= attr0.ptr;
      share->ndb_value[1][j].ptr= attr1.ptr;
    }
    op->setCustomData((void *) share); // set before execute
    share->op= op; // assign op in NDB_SHARE
    if (op->execute())
    {
      share->op= NULL;
      retries--;
      if (op->getNdbError().status != NdbError::TemporaryError &&
          op->getNdbError().code != 1407)
        retries= 0;
      if (retries == 0)
      {
        push_warning_printf(current_thd, MYSQL_ERROR::WARN_LEVEL_ERROR,
                            ER_GET_ERRMSG, ER(ER_GET_ERRMSG), 
                            op->getNdbError().code, op->getNdbError().message,
                            "NDB");
        sql_print_error("NDB Binlog: ndbevent->execute failed for %s; %d %s",
                        event_name,
                        op->getNdbError().code, op->getNdbError().message);
      }
      ndb->dropEventOperation(op);
      pthread_mutex_unlock(&injector_mutex);
      if (retries)
        continue;
      DBUG_RETURN(-1);
    }
    pthread_mutex_unlock(&injector_mutex);
    break;
  }

  get_share(share);
  if (do_apply_status_share)
    apply_status_share= get_share(share);
  else if (do_schema_share)
    schema_share= get_share(share);

  DBUG_PRINT("info",("%s share->op: 0x%lx, share->use_count: %u",
                     share->key, share->op, share->use_count));

  if (ndb_extra_logging)
    sql_print_information("NDB Binlog: logging %s", share->key);
  DBUG_RETURN(0);
}

/*
  when entering the calling thread should have a share lock id share != 0
  then the injector thread will have  one as well, i.e. share->use_count == 0
  (unless it has already dropped... then share->op == 0)
*/
int
ndbcluster_handle_drop_table(Ndb *ndb, const char *event_name,
                             NDB_SHARE *share)
{
  DBUG_ENTER("ndbcluster_handle_drop_table");

  NDBDICT *dict= ndb->getDictionary();
  if (event_name && dict->dropEvent(event_name))
  {
    if (dict->getNdbError().code != 4710)
    {
      /* drop event failed for some reason, issue a warning */
      push_warning_printf(current_thd, MYSQL_ERROR::WARN_LEVEL_ERROR,
                          ER_GET_ERRMSG, ER(ER_GET_ERRMSG),
                          dict->getNdbError().code,
                          dict->getNdbError().message, "NDB");
      /* error is not that the event did not exist */
      sql_print_error("NDB Binlog: Unable to drop event in database. "
                      "Event: %s Error Code: %d Message: %s",
                      event_name,
                      dict->getNdbError().code,
                      dict->getNdbError().message);
      /* ToDo; handle error? */
      if (share && share->op &&
          share->op->getState() == NdbEventOperation::EO_EXECUTING &&
          dict->getNdbError().code != 4009)
      {
        DBUG_ASSERT(false);
        DBUG_RETURN(-1);
      }
    }
  }

  if (share == 0 || share->op == 0)
  {
    DBUG_RETURN(0);
  }

/*
  Syncronized drop between client thread and injector thread is
  neccessary in order to maintain ordering in the binlog,
  such that the drop occurs _after_ any inserts/updates/deletes.

  The penalty for this is that the drop table becomes slow.

  This wait is however not strictly neccessary to produce a binlog
  that is usable.  However the slave does not currently handle
  these out of order, thus we are keeping the SYNC_DROP_ defined
  for now.
*/
#define SYNC_DROP_
#ifdef SYNC_DROP_
  (void) pthread_mutex_lock(&share->mutex);
  int max_timeout= 10;
  while (share->op)
  {
    struct timespec abstime;
    set_timespec(abstime, 1);
    (void) pthread_cond_timedwait(&injector_cond,
                                  &share->mutex,
                                  &abstime);
    max_timeout--;
    if (share->op == 0)
      break;
    if (max_timeout == 0)
    {
      sql_print_error("NDB delete table: timed out. Ignoring...");
      break;
    }
    if (ndb_extra_logging)
      sql_print_information("NDB delete table: "
                            "waiting max %u sec for drop table %s.",
                            max_timeout, share->key);
  }
  (void) pthread_mutex_unlock(&share->mutex);
#else
  (void) pthread_mutex_lock(&share->mutex);
  share->op_old= share->op;
  share->op= 0;
  (void) pthread_mutex_unlock(&share->mutex);
#endif

  DBUG_RETURN(0);
}


/********************************************************************
  Internal helper functions for differentd events from the stoarage nodes
  used by the ndb injector thread
********************************************************************/

/*
  Handle error states on events from the storage nodes
*/
static int ndb_binlog_thread_handle_error(Ndb *ndb, NdbEventOperation *pOp,
                                          Binlog_index_row &row)
{
  NDB_SHARE *share= (NDB_SHARE *)pOp->getCustomData();
  DBUG_ENTER("ndb_binlog_thread_handle_error");

  int overrun= pOp->isOverrun();
  if (overrun)
  {
    /*
      ToDo: this error should rather clear the binlog_index...
      and continue
    */
    sql_print_error("NDB Binlog: Overrun in event buffer, "
                    "this means we have dropped events. Cannot "
                    "continue binlog for %s", share->key);
    pOp->clearError();
    DBUG_RETURN(-1);
  }

  if (!pOp->isConsistent())
  {
    /*
      ToDo: this error should rather clear the binlog_index...
      and continue
    */
    sql_print_error("NDB Binlog: Not Consistent. Cannot "
                    "continue binlog for %s. Error code: %d"
                    " Message: %s", share->key,
                    pOp->getNdbError().code,
                    pOp->getNdbError().message);
    pOp->clearError();
    DBUG_RETURN(-1);
  }
  sql_print_error("NDB Binlog: unhandled error %d for table %s",
                  pOp->hasError(), share->key);
  pOp->clearError();
  DBUG_RETURN(0);
}

static int
ndb_binlog_thread_handle_non_data_event(Ndb *ndb, NdbEventOperation *pOp,
                                        Binlog_index_row &row)
{
  NDB_SHARE *share= (NDB_SHARE *)pOp->getCustomData();
  NDBEVENT::TableEvent type= pOp->getEventType();

  /* make sure to flush any pending events as they can be dependent
     on one of the tables being changed below
  */
  injector_thd->binlog_flush_pending_rows_event(true);

  switch (type)
  {
  case NDBEVENT::TE_CLUSTER_FAILURE:
    if (apply_status_share == share)
    {
      free_share(&apply_status_share);
      apply_status_share= 0;
    }
    if (ndb_extra_logging)
      sql_print_information("NDB Binlog: cluster failure for %s.", share->key);
    DBUG_PRINT("info", ("CLUSTER FAILURE EVENT: "
                        "%s  received share: 0x%lx  op: %lx  share op: %lx  "
                        "op_old: %lx",
                       share->key, share, pOp, share->op, share->op_old));
    break;
  case NDBEVENT::TE_ALTER:
    if (pOp->tableNameChanged())
    {
      DBUG_PRINT("info", ("Detected name change of table %s.%s",
                          share->db, share->table_name));
      /* ToDo: remove printout */
      if (ndb_extra_logging)
        sql_print_information("NDB Binlog: rename table %s%s/%s -> %s.",
                              share_prefix, share->table->s->db.str,
                              share->table->s->table_name.str,
                              share->key);
      /* do the rename of the table in the share */
      share->table->s->db.str= share->db;
      share->table->s->db.length= strlen(share->db);
      share->table->s->table_name.str= share->table_name;
      share->table->s->table_name.length= strlen(share->table_name);
    }
    goto drop_alter_common;
  case NDBEVENT::TE_DROP:
    if (apply_status_share == share)
    {
      free_share(&apply_status_share);
      apply_status_share= 0;
    }
    /* ToDo: remove printout */
    if (ndb_extra_logging)
      sql_print_information("NDB Binlog: drop table %s.", share->key);
drop_alter_common:
    row.n_schemaops++;
    DBUG_PRINT("info", ("TABLE %s EVENT: %s  received share: 0x%lx  op: %lx  "
                        "share op: %lx  op_old: %lx",
                       type == NDBEVENT::TE_DROP ? "DROP" : "ALTER",
                       share->key, share, pOp, share->op, share->op_old));
    break;
  case NDBEVENT::TE_NODE_FAILURE:
    /* fall through */
  case NDBEVENT::TE_SUBSCRIBE:
    /* fall through */
  case NDBEVENT::TE_UNSUBSCRIBE:
    /* ignore */
    return 0;
  default:
    sql_print_error("NDB Binlog: unknown non data event %d for %s. "
                    "Ignoring...", (unsigned) type, share->key);
    return 0;
  }

  ndb_handle_schema_change(injector_thd, ndb, pOp, share);
  return 0;
}

/*
  Handle data events from the storage nodes
*/
static int
ndb_binlog_thread_handle_data_event(Ndb *ndb, NdbEventOperation *pOp,
                                    Binlog_index_row &row,
                                    injector::transaction &trans)
{
  NDB_SHARE *share= (NDB_SHARE*) pOp->getCustomData();
  if (share == apply_status_share)
    return 0;
  TABLE *table= share->table;

  assert(table != 0);

  dbug_print_table("table", table);

  TABLE_SHARE *table_s= table->s;
  uint n_fields= table_s->fields;
  MY_BITMAP b;
  /* Potential buffer for the bitmap */
  uint32 bitbuf[128 / (sizeof(uint32) * 8)];
  bitmap_init(&b, n_fields <= sizeof(bitbuf) * 8 ? bitbuf : NULL, 
              n_fields, false);
  bitmap_set_all(&b);

  /*
   row data is already in table->record[0]
   As we told the NdbEventOperation to do this
   (saves moving data about many times)
  */

  /*
    for now malloc/free blobs buffer each time
    TODO if possible share single permanent buffer with handlers
   */
  byte* blobs_buffer[2] = { 0, 0 };
  uint blobs_buffer_size[2] = { 0, 0 };

  switch(pOp->getEventType())
  {
  case NDBEVENT::TE_INSERT:
    row.n_inserts++;
    DBUG_PRINT("info", ("INSERT INTO %s", share->key));
    {
      if (share->flags & NSF_BLOB_FLAG)
      {
        my_ptrdiff_t ptrdiff= 0;
        int ret= get_ndb_blobs_value(table, share->ndb_value[0],
                                     blobs_buffer[0], blobs_buffer_size[0],
                                     ptrdiff);
        DBUG_ASSERT(ret == 0);
      }
      ndb_unpack_record(table, share->ndb_value[0], &b, table->record[0]);
      trans.write_row(::server_id, injector::transaction::table(table, true),
                      &b, n_fields, table->record[0]);
    }
    break;
  case NDBEVENT::TE_DELETE:
    row.n_deletes++;
    DBUG_PRINT("info",("DELETE FROM %s", share->key));
    {
      /*
        table->record[0] contains only the primary key in this case
        since we do not have an after image
      */
      int n;
      if (table->s->primary_key != MAX_KEY)
        n= 0; /*
                use the primary key only as it save time and space and
                it is the only thing needed to log the delete
	      */
      else
        n= 1; /*
                we use the before values since we don't have a primary key
                since the mysql server does not handle the hidden primary
                key
	      */

      if (share->flags & NSF_BLOB_FLAG)
      {
        my_ptrdiff_t ptrdiff= table->record[n] - table->record[0];
        int ret= get_ndb_blobs_value(table, share->ndb_value[n],
                                     blobs_buffer[n], blobs_buffer_size[n],
                                     ptrdiff);
        DBUG_ASSERT(ret == 0);
      }
      ndb_unpack_record(table, share->ndb_value[n], &b, table->record[n]);
      DBUG_EXECUTE("info", print_records(table, table->record[n]););
      trans.delete_row(::server_id, injector::transaction::table(table, true),
                       &b, n_fields, table->record[n]);
    }
    break;
  case NDBEVENT::TE_UPDATE:
    row.n_updates++;
    DBUG_PRINT("info", ("UPDATE %s", share->key));
    {
      if (share->flags & NSF_BLOB_FLAG)
      {
        my_ptrdiff_t ptrdiff= 0;
        int ret= get_ndb_blobs_value(table, share->ndb_value[0],
                                     blobs_buffer[0], blobs_buffer_size[0],
                                     ptrdiff);
        DBUG_ASSERT(ret == 0);
      }
      ndb_unpack_record(table, share->ndb_value[0],
                        &b, table->record[0]);
      DBUG_EXECUTE("info", print_records(table, table->record[0]););
      if (table->s->primary_key != MAX_KEY) 
      {
        /*
          since table has a primary key, we can do a write
          using only after values
	*/
        trans.write_row(::server_id, injector::transaction::table(table, true),
                        &b, n_fields, table->record[0]);// after values
      }
      else
      {
        /*
          mysql server cannot handle the ndb hidden key and
          therefore needs the before image as well
	*/
        if (share->flags & NSF_BLOB_FLAG)
        {
          my_ptrdiff_t ptrdiff= table->record[1] - table->record[0];
          int ret= get_ndb_blobs_value(table, share->ndb_value[1],
                                       blobs_buffer[1], blobs_buffer_size[1],
                                       ptrdiff);
          DBUG_ASSERT(ret == 0);
        }
        ndb_unpack_record(table, share->ndb_value[1], &b, table->record[1]);
        DBUG_EXECUTE("info", print_records(table, table->record[1]););
        trans.update_row(::server_id,
                         injector::transaction::table(table, true),
                         &b, n_fields,
                         table->record[1], // before values
                         table->record[0]);// after values
      }
    }
    break;
  default:
    /* We should REALLY never get here. */
    DBUG_PRINT("info", ("default - uh oh, a brain exploded."));
    break;
  }

  if (share->flags & NSF_BLOB_FLAG)
  {
    my_free(blobs_buffer[0], MYF(MY_ALLOW_ZERO_PTR));
    my_free(blobs_buffer[1], MYF(MY_ALLOW_ZERO_PTR));
  }

  return 0;
}

//#define RUN_NDB_BINLOG_TIMER
#ifdef RUN_NDB_BINLOG_TIMER
class Timer
{
public:
  Timer() { start(); }
  void start() { gettimeofday(&m_start, 0); }
  void stop() { gettimeofday(&m_stop, 0); }
  ulong elapsed_ms()
  {
    return (ulong)
      (((longlong) m_stop.tv_sec - (longlong) m_start.tv_sec) * 1000 +
       ((longlong) m_stop.tv_usec -
        (longlong) m_start.tv_usec + 999) / 1000);
  }
private:
  struct timeval m_start,m_stop;
};
#endif

/****************************************************************
  Injector thread main loop
****************************************************************/

pthread_handler_t ndb_binlog_thread_func(void *arg)
{
  THD *thd; /* needs to be first for thread_stack */
  Ndb *ndb= 0;
  Thd_ndb *thd_ndb=0;
  int ndb_update_binlog_index= 1;
  injector *inj= injector::instance();

  pthread_mutex_lock(&injector_mutex);
  /*
    Set up the Thread
  */
  my_thread_init();
  DBUG_ENTER("ndb_binlog_thread");

  thd= new THD; /* note that contructor of THD uses DBUG_ */
  THD_CHECK_SENTRY(thd);

  thd->thread_stack= (char*) &thd; /* remember where our stack is */
  if (thd->store_globals())
  {
    thd->cleanup();
    delete thd;
    ndb_binlog_thread_running= -1;
    pthread_mutex_unlock(&injector_mutex);
    pthread_cond_signal(&injector_cond);
    my_thread_end();
    pthread_exit(0);
    DBUG_RETURN(NULL);
  }

  thd->init_for_queries();
  thd->command= COM_DAEMON;
  thd->system_thread= SYSTEM_THREAD_NDBCLUSTER_BINLOG;
  thd->version= refresh_version;
  thd->set_time();
  thd->main_security_ctx.host_or_ip= "";
  thd->client_capabilities= 0;
  my_net_init(&thd->net, 0);
  thd->main_security_ctx.master_access= ~0;
  thd->main_security_ctx.priv_user= 0;

  /*
    Set up ndb binlog
  */
  sql_print_information("Starting MySQL Cluster Binlog Thread");

  pthread_detach_this_thread();
  thd->real_id= pthread_self();
  pthread_mutex_lock(&LOCK_thread_count);
  thd->thread_id= thread_id++;
  threads.append(thd);
  pthread_mutex_unlock(&LOCK_thread_count);
  thd->lex->start_transaction_opt= 0;

  if (!(schema_ndb= new Ndb(g_ndb_cluster_connection, "")) ||
      schema_ndb->init())
  {
    sql_print_error("NDB Binlog: Getting Schema Ndb object failed");
    goto err;
  }

  // empty database
  if (!(ndb= new Ndb(g_ndb_cluster_connection, "")) ||
      ndb->init())
  {
    sql_print_error("NDB Binlog: Getting Ndb object failed");
    ndb_binlog_thread_running= -1;
    pthread_mutex_unlock(&injector_mutex);
    pthread_cond_signal(&injector_cond);
    goto err;
  }

  /*
    Expose global reference to our ndb object.

    Used by both sql client thread and binlog thread to interact
    with the storage
    pthread_mutex_lock(&injector_mutex);
  */
  injector_thd= thd;
  injector_ndb= ndb;
  ndb_binlog_thread_running= 1;
  if (opt_bin_log)
  {
    if (global_system_variables.binlog_format == BINLOG_FORMAT_ROW)
    {
      ndb_binlog_running= TRUE;
    }
    else
    {
      sql_print_error("NDB: only row based binary logging is supported");
    }
  }
  /*
    We signal the thread that started us that we've finished
    starting up.
  */
  pthread_mutex_unlock(&injector_mutex);
  pthread_cond_signal(&injector_cond);

  thd->proc_info= "Waiting for ndbcluster to start";

  pthread_mutex_lock(&injector_mutex);
  while (!ndbcluster_util_inited)
  {
    /* ndb not connected yet */
    struct timespec abstime;
    set_timespec(abstime, 1);
    pthread_cond_timedwait(&injector_cond, &injector_mutex, &abstime);
    if (abort_loop)
    {
      pthread_mutex_unlock(&injector_mutex);
      goto err;
    }
  }
  pthread_mutex_unlock(&injector_mutex);

  /*
    Main NDB Injector loop
  */

  DBUG_ASSERT(ndbcluster_hton.slot != ~(uint)0);
  if (!(thd_ndb= ha_ndbcluster::seize_thd_ndb()))
  {
    sql_print_error("Could not allocate Thd_ndb object");
    goto err;
  }
  set_thd_ndb(thd, thd_ndb);
  thd_ndb->options|= TNO_NO_LOG_SCHEMA_OP;
  thd->query_id= 0; // to keep valgrind quiet
  {
    static char db[]= "";
    thd->db= db;
    if (ndb_binlog_running)
      open_binlog_index(thd, &binlog_tables, &binlog_index);
    if (!apply_status_share)
    {
      sql_print_error("NDB: Could not get apply status share");
    }
    thd->db= db;
  }

#ifdef RUN_NDB_BINLOG_TIMER
  Timer main_timer;
#endif
  for ( ; !((abort_loop || do_ndbcluster_binlog_close_connection) &&
            ndb_latest_handled_binlog_epoch >= g_latest_trans_gci); )
  {

#ifdef RUN_NDB_BINLOG_TIMER
    main_timer.stop();
    sql_print_information("main_timer %ld ms",  main_timer.elapsed_ms());
    main_timer.start();
#endif

    /*
      now we don't want any events before next gci is complete
    */
    thd->proc_info= "Waiting for event from ndbcluster";
    thd->set_time();
    
    /* wait for event or 1000 ms */
    Uint64 gci= 0, schema_gci;
    int res= 0, tot_poll_wait= 1000;
    if (ndb_binlog_running)
    {
      res= ndb->pollEvents(tot_poll_wait, &gci);
      tot_poll_wait= 0;
    }
    int schema_res= schema_ndb->pollEvents(tot_poll_wait, &schema_gci);
    ndb_latest_received_binlog_epoch= gci;

    while (gci > schema_gci && schema_res >= 0)
      schema_res= schema_ndb->pollEvents(10, &schema_gci);

    if ((abort_loop || do_ndbcluster_binlog_close_connection) &&
        (ndb_latest_handled_binlog_epoch >= g_latest_trans_gci ||
         !ndb_binlog_running))
      break; /* Shutting down server */

    if (binlog_index && binlog_index->s->version < refresh_version)
    {
      if (binlog_index->s->version < refresh_version)
      {
        close_thread_tables(thd);
        binlog_index= 0;
      }
    }

    MEM_ROOT **root_ptr=
      my_pthread_getspecific_ptr(MEM_ROOT**, THR_MALLOC);
    MEM_ROOT *old_root= *root_ptr;
    MEM_ROOT mem_root;
    init_sql_alloc(&mem_root, 4096, 0);
    List<Cluster_replication_schema> post_epoch_log_list;
    List<Cluster_replication_schema> post_epoch_unlock_list;
    *root_ptr= &mem_root;

    if (unlikely(schema_res > 0))
    {
      schema_ndb->
        setReportThreshEventGCISlip(ndb_report_thresh_binlog_epoch_slip);
      schema_ndb->setReportThreshEventFreeMem(ndb_report_thresh_binlog_mem_usage);
      NdbEventOperation *pOp= schema_ndb->nextEvent();
      while (pOp != NULL)
      {
        if (!pOp->hasError())
          ndb_binlog_thread_handle_schema_event(thd, schema_ndb, pOp,
                                                &post_epoch_log_list,
                                                &post_epoch_unlock_list,
                                                &mem_root);
        else
          sql_print_error("NDB: error %lu (%s) on handling "
                          "binlog schema event",
                          (ulong) pOp->getNdbError().code,
                          pOp->getNdbError().message);
        pOp= schema_ndb->nextEvent();
      }
    }

    if (res > 0)
    {
      DBUG_PRINT("info", ("pollEvents res: %d", res));
#ifdef RUN_NDB_BINLOG_TIMER
      Timer gci_timer, write_timer;
      int event_count= 0;
#endif
      thd->proc_info= "Processing events";
      NdbEventOperation *pOp= ndb->nextEvent();
      Binlog_index_row row;
      while (pOp != NULL)
      {
        // sometimes get TE_ALTER with invalid table
        DBUG_ASSERT(pOp->getEventType() == NdbDictionary::Event::TE_ALTER ||
                    ! IS_NDB_BLOB_PREFIX(pOp->getEvent()->getTable()->getName()));
        ndb->
          setReportThreshEventGCISlip(ndb_report_thresh_binlog_epoch_slip);
        ndb->setReportThreshEventFreeMem(ndb_report_thresh_binlog_mem_usage);

        assert(pOp->getGCI() <= ndb_latest_received_binlog_epoch);
        bzero((char*) &row, sizeof(row));
        injector::transaction trans= inj->new_trans(thd);
        { // pass table map before epoch
          Uint32 iter=0;
          const NdbEventOperation* gci_op;
          Uint32 event_types;
          while ((gci_op=ndb->getGCIEventOperations(&iter, &event_types))
              != NULL)
          {
            NDB_SHARE* share=(NDB_SHARE*)gci_op->getCustomData();
            DBUG_PRINT("info", ("per gci op %p share %p event types 0x%x",
                                gci_op, share, event_types));
            // this should not happen
            if (share == NULL || share->table == NULL)
            {
              DBUG_PRINT("info", ("no share or table !"));
              continue;
            }
            TABLE* table=share->table;
            const LEX_STRING& name=table->s->table_name;
            DBUG_PRINT("info", ("use_table: %.*s", name.length, name.str));
            injector::transaction::table tbl(table, true);
            // TODO enable when mats patch pushed
            //trans.use_table(::server_id, tbl);
          }
        }
        gci= pOp->getGCI();
        if (apply_status_share)
        {
          TABLE *table= apply_status_share->table;

          const LEX_STRING& name=table->s->table_name;
          DBUG_PRINT("info", ("use_table: %.*s", name.length, name.str));
          injector::transaction::table tbl(table, true);
          // TODO enable when mats patch pushed
          //trans.use_table(::server_id, tbl);

          MY_BITMAP b;
          uint32 bitbuf;
          DBUG_ASSERT(table->s->fields <= sizeof(bitbuf) * 8);
          bitmap_init(&b, &bitbuf, table->s->fields, false);
          bitmap_set_all(&b);
          table->field[0]->store((longlong)::server_id);
          table->field[1]->store((longlong)gci);
          trans.write_row(::server_id,
                          injector::transaction::table(table, true),
                          &b, table->s->fields,
                          table->record[0]);
        }
        else
        {
          sql_print_error("NDB: Could not get apply status share");
        }
#ifdef RUN_NDB_BINLOG_TIMER
        write_timer.start();
#endif
        do
        {
#ifdef RUN_NDB_BINLOG_TIMER
          event_count++;
#endif
          if (pOp->hasError() &&
              ndb_binlog_thread_handle_error(ndb, pOp, row) < 0)
            goto err;

#ifndef DBUG_OFF
          {
            NDB_SHARE *share= (NDB_SHARE*) pOp->getCustomData();
            DBUG_PRINT("info",
                       ("EVENT TYPE:%d  GCI:%lld  last applied: %lld  "
                        "share: 0x%lx", pOp->getEventType(), gci,
                        ndb_latest_applied_binlog_epoch, share));
            DBUG_ASSERT(share != 0);
          }
#endif
          if ((unsigned) pOp->getEventType() <
              (unsigned) NDBEVENT::TE_FIRST_NON_DATA_EVENT)
            ndb_binlog_thread_handle_data_event(ndb, pOp, row, trans);
          else
          {
            // set injector_ndb database/schema from table internal name
            int ret= ndb->setDatabaseAndSchemaName(pOp->getEvent()->getTable());
            assert(ret == 0);
            ndb_binlog_thread_handle_non_data_event(ndb, pOp, row);
            // reset to catch errors
            ndb->setDatabaseName("");
          }

          pOp= ndb->nextEvent();
        } while (pOp && pOp->getGCI() == gci);

        /*
          note! pOp is not referring to an event in the next epoch
          or is == 0
	*/
#ifdef RUN_NDB_BINLOG_TIMER
        write_timer.stop();
#endif

        if (row.n_inserts || row.n_updates
            || row.n_deletes || row.n_schemaops)
        {
          injector::transaction::binlog_pos start= trans.start_pos();
          if (int r= trans.commit())
          {
            sql_print_error("NDB binlog:"
                            "Error during COMMIT of GCI. Error: %d",
                            r);
            /* TODO: Further handling? */
          }
          row.gci= gci;
          row.master_log_file= start.file_name();
          row.master_log_pos= start.file_pos();

          DBUG_PRINT("info",("COMMIT gci %lld",gci));
          if (ndb_update_binlog_index)
            ndb_add_binlog_index(thd, &row);
          ndb_latest_applied_binlog_epoch= gci;
        }
        else
          trans.commit();
        ndb_latest_handled_binlog_epoch= gci;
#ifdef RUN_NDB_BINLOG_TIMER
        gci_timer.stop();
        sql_print_information("gci %ld event_count %d write time "
                              "%ld(%d e/s), total time %ld(%d e/s)",
                              (ulong)gci, event_count,
                              write_timer.elapsed_ms(),
                              event_count / write_timer.elapsed_ms(),
                              gci_timer.elapsed_ms(),
                              event_count / gci_timer.elapsed_ms());
#endif
      }
    }

    /*
      process any operations that should be done after
      the epoch is complete
    */
    {
      Cluster_replication_schema *schema;
      while ((schema= post_epoch_unlock_list.pop()))
      {
        ndbcluster_update_slock(thd, schema->db, schema->name);
      }      
      while ((schema= post_epoch_log_list.pop()))
      {
        char *thd_db_save= thd->db;
        thd->db= schema->db;
        thd->binlog_query(THD::STMT_QUERY_TYPE, schema->query,
                          schema->query_length, FALSE,
                          schema->name[0] == 0);
        thd->db= thd_db_save;
      }
    }
    free_root(&mem_root, MYF(0));
    *root_ptr= old_root;
    ndb_latest_handled_binlog_epoch= ndb_latest_received_binlog_epoch;
  }
err:
  DBUG_PRINT("info",("Shutting down cluster binlog thread"));
  close_thread_tables(thd);
  pthread_mutex_lock(&injector_mutex);
  /* don't mess with the injector_ndb anymore from other threads */
  injector_ndb= 0;
  pthread_mutex_unlock(&injector_mutex);
  thd->db= 0; // as not to try to free memory
  sql_print_information("Stopping Cluster Binlog");

  if (apply_status_share)
    free_share(&apply_status_share);
  if (schema_share)
    free_share(&schema_share);

  /* remove all event operations */
  if (ndb)
  {
    NdbEventOperation *op;
    DBUG_PRINT("info",("removing all event operations"));
    while ((op= ndb->getEventOperation()))
    {
      DBUG_ASSERT(! IS_NDB_BLOB_PREFIX(op->getEvent()->getTable()->getName()));
      DBUG_PRINT("info",("removing event operation on %s",
                         op->getEvent()->getName()));
      NDB_SHARE *share= (NDB_SHARE*) op->getCustomData();
      free_share(&share);
      ndb->dropEventOperation(op);
    }
    delete ndb;
    ndb= 0;
  }

  // Placed here to avoid a memory leak; TODO: check if needed
  net_end(&thd->net);
  delete thd;

  ndb_binlog_thread_running= -1;
  ndb_binlog_running= FALSE;
  (void) pthread_cond_signal(&injector_cond);

  DBUG_PRINT("exit", ("ndb_binlog_thread"));
  my_thread_end();

  pthread_exit(0);
  DBUG_RETURN(NULL);
}

bool
ndbcluster_show_status_binlog(THD* thd, stat_print_fn *stat_print,
                              enum ha_stat_type stat_type)
{
  char buf[IO_SIZE];
  uint buflen;
  ulonglong ndb_latest_epoch= 0;
  DBUG_ENTER("ndbcluster_show_status_binlog");
  
  pthread_mutex_lock(&injector_mutex);
  if (injector_ndb)
  {
    ndb_latest_epoch= injector_ndb->getLatestGCI();
    pthread_mutex_unlock(&injector_mutex);

    buflen=
      snprintf(buf, sizeof(buf),
               "latest_epoch=%llu, "
               "latest_trans_epoch=%llu, "
               "latest_received_binlog_epoch=%llu, "
               "latest_handled_binlog_epoch=%llu, "
               "latest_applied_binlog_epoch=%llu",
               ndb_latest_epoch,
               g_latest_trans_gci,
               ndb_latest_received_binlog_epoch,
               ndb_latest_handled_binlog_epoch,
               ndb_latest_applied_binlog_epoch);
    if (stat_print(thd, ndbcluster_hton.name, strlen(ndbcluster_hton.name),
                   "binlog", strlen("binlog"),
                   buf, buflen))
      DBUG_RETURN(TRUE);
  }
  else
    pthread_mutex_unlock(&injector_mutex);
  DBUG_RETURN(FALSE);
}

#endif /* HAVE_NDB_BINLOG */<|MERGE_RESOLUTION|>--- conflicted
+++ resolved
@@ -261,7 +261,7 @@
     my_free((gptr) table, MYF(0));
     DBUG_RETURN(error);
   }
-  assign_new_table_id(table);
+  assign_new_table_id(share);
   if (!table->record[1] || table->record[1] == table->record[0])
   {
     table->record[1]= alloc_root(&table->mem_root,
@@ -351,50 +351,6 @@
     TABLE *table= (TABLE*) my_malloc(sizeof(*table), MYF(MY_WME));
     if ((error= ndbcluster_binlog_open_table(thd, share, table_share, table)))
       break;
-<<<<<<< HEAD
-=======
-    }
-    if ((error= open_table_from_share(thd, table_share, "", 0, 
-                                      (uint) READ_ALL, 0, table, FALSE)))
-    {
-      sql_print_error("Unable to open table for %s, error=%d(%d)",
-                      share->key, error, my_errno);
-      DBUG_PRINT("error", ("open_table_from_share failed %d", error));
-      my_free((gptr) table_share, MYF(0));
-      table_share= 0;
-      my_free((gptr) table, MYF(0));
-      table= 0;
-      break;
-    }
-    assign_new_table_id(table_share);
-    if (!table->record[1] || table->record[1] == table->record[0])
-    {
-      table->record[1]= alloc_root(&table->mem_root,
-                                   table->s->rec_buff_length);
-    }
-    table->in_use= injector_thd;
-        
-    table->s->db.str= share->db;
-    table->s->db.length= strlen(share->db);
-    table->s->table_name.str= share->table_name;
-    table->s->table_name.length= strlen(share->table_name);
- 
-    share->table_share= table_share;
-    share->table= table;
-#ifndef DBUG_OFF
-    dbug_print_table("table", table);
-#endif
-    /*
-      ! do not touch the contents of the table
-      it may be in use by the injector thread
-    */
-    share->ndb_value[0]= (NdbValue*)
-      alloc_root(mem_root, sizeof(NdbValue) * table->s->fields
-                 + 1 /*extra for hidden key*/);
-    share->ndb_value[1]= (NdbValue*)
-      alloc_root(mem_root, sizeof(NdbValue) * table->s->fields
-                 +1 /*extra for hidden key*/);
->>>>>>> 29c0c809
     if (table->s->primary_key == MAX_KEY)
       share->flags|= NSF_HIDDEN_PK;
     if (table->s->blob_fields != 0)
