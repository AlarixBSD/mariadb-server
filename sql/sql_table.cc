/*
   Copyright (c) 2000, 2019, Oracle and/or its affiliates.
   Copyright (c) 2010, 2019, MariaDB

   This program is free software; you can redistribute it and/or modify
   it under the terms of the GNU General Public License as published by
   the Free Software Foundation; version 2 of the License.

   This program is distributed in the hope that it will be useful,
   but WITHOUT ANY WARRANTY; without even the implied warranty of
   MERCHANTABILITY or FITNESS FOR A PARTICULAR PURPOSE.  See the
   GNU General Public License for more details.

   You should have received a copy of the GNU General Public License
   along with this program; if not, write to the Free Software
   Foundation, Inc., 51 Franklin St, Fifth Floor, Boston, MA 02110-1335  USA
*/

/* drop and alter of tables */

#include "mariadb.h"
#include "sql_priv.h"
#include "unireg.h"
#include "debug_sync.h"
#include "sql_table.h"
#include "sql_parse.h"                        // test_if_data_home_dir
#include "sql_cache.h"                          // query_cache_*
#include "sql_base.h"   // lock_table_names
#include "lock.h"       // mysql_unlock_tables
#include "strfunc.h"    // find_type2, find_set
#include "sql_truncate.h"                       // regenerate_locked_table 
#include "sql_partition.h"                      // mem_alloc_error,
                                                // partition_info
                                                // NOT_A_PARTITION_ID
#include "sql_db.h"                             // load_db_opt_by_name
#include "records.h"             // init_read_record, end_read_record
#include "filesort.h"            // filesort_free_buffers
#include "sql_select.h"                // setup_order
#include "sql_handler.h"               // mysql_ha_rm_tables
#include "discover.h"                  // readfrm
#include "my_pthread.h"                // pthread_mutex_t
#include "log_event.h"                 // Query_log_event
#include "sql_statistics.h"
#include <hash.h>
#include <myisam.h>
#include <my_dir.h>
#include "create_options.h"
#include "sp_head.h"
#include "sp.h"
#include "sql_trigger.h"
#include "sql_parse.h"
#include "sql_show.h"
#include "transaction.h"
#include "sql_audit.h"
#include "sql_sequence.h"
#include "tztime.h"


#ifdef __WIN__
#include <io.h>
#endif

const char *primary_key_name="PRIMARY";

static int check_if_keyname_exists(const char *name,KEY *start, KEY *end);
static char *make_unique_key_name(THD *, const char *, KEY *, KEY *);
static void make_unique_constraint_name(THD *, LEX_CSTRING *, const char *,
                                        List<Virtual_column_info> *, uint *);
static const char *make_unique_invisible_field_name(THD *, const char *,
                                                    List<Create_field> *);
static int copy_data_between_tables(THD *, TABLE *,TABLE *,
                                    List<Create_field> &, bool, uint, ORDER *,
                                    ha_rows *, ha_rows *,
                                    Alter_info::enum_enable_or_disable,
                                    Alter_table_ctx *);
static int mysql_prepare_create_table(THD *, HA_CREATE_INFO *, Alter_info *,
                                      uint *, handler *, KEY **, uint *, int);
static uint blob_length_by_type(enum_field_types type);

/**
  @brief Helper function for explain_filename
  @param thd          Thread handle
  @param to_p         Explained name in system_charset_info
  @param end_p        End of the to_p buffer
  @param name         Name to be converted
  @param name_len     Length of the name, in bytes
*/
static char* add_identifier(THD* thd, char *to_p, const char * end_p,
                            const char* name, size_t name_len)
{
  uint res;
  uint errors;
  const char *conv_name, *conv_name_end;
  char tmp_name[FN_REFLEN];
  char conv_string[FN_REFLEN];
  int quote;

  DBUG_ENTER("add_identifier");
  if (!name[name_len])
    conv_name= name;
  else
  {
    strnmov(tmp_name, name, name_len);
    tmp_name[name_len]= 0;
    conv_name= tmp_name;
  }
  res= strconvert(&my_charset_filename, conv_name, name_len,
                  system_charset_info,
                  conv_string, FN_REFLEN, &errors);
  if (unlikely(!res || errors))
  {
    DBUG_PRINT("error", ("strconvert of '%s' failed with %u (errors: %u)", conv_name, res, errors));
    conv_name= name;
    conv_name_end= name + name_len;
  }
  else
  {
    DBUG_PRINT("info", ("conv '%s' -> '%s'", conv_name, conv_string));
    conv_name= conv_string;
    conv_name_end= conv_string + res;
  }

  quote= (likely(thd) ?
          get_quote_char_for_identifier(thd, conv_name, res - 1) :
          '`');

  if (quote != EOF && (end_p - to_p > 2))
  {
    *(to_p++)= (char) quote;
    while (*conv_name && (end_p - to_p - 1) > 0)
    {
      int length= my_charlen(system_charset_info, conv_name, conv_name_end);
      if (length <= 0)
        length= 1;
      if (length == 1 && *conv_name == (char) quote)
      { 
        if ((end_p - to_p) < 3)
          break;
        *(to_p++)= (char) quote;
        *(to_p++)= *(conv_name++);
      }
      else if (((long) length) < (end_p - to_p))
      {
        to_p= strnmov(to_p, conv_name, length);
        conv_name+= length;
      }
      else
        break;                               /* string already filled */
    }
    if (end_p > to_p) {
      *(to_p++)= (char) quote;
      if (end_p > to_p)
	*to_p= 0; /* terminate by NUL, but do not include it in the count */
    }
  }
  else
    to_p= strnmov(to_p, conv_name, end_p - to_p);
  DBUG_RETURN(to_p);
}


/**
  @brief Explain a path name by split it to database, table etc.
  
  @details Break down the path name to its logic parts
  (database, table, partition, subpartition).
  filename_to_tablename cannot be used on partitions, due to the #P# part.
  There can be up to 6 '#', #P# for partition, #SP# for subpartition
  and #TMP# or #REN# for temporary or renamed partitions.
  This should be used when something should be presented to a user in a
  diagnostic, error etc. when it would be useful to know what a particular
  file [and directory] means. Such as SHOW ENGINE STATUS, error messages etc.

  Examples:

    t1#P#p1                 table t1 partition p1
    t1#P#p1#SP#sp1          table t1 partition p1 subpartition sp1
    t1#P#p1#SP#sp1#TMP#     table t1 partition p1 subpartition sp1 temporary
    t1#P#p1#SP#sp1#REN#     table t1 partition p1 subpartition sp1 renamed

   @param      thd          Thread handle
   @param      from         Path name in my_charset_filename
                            Null terminated in my_charset_filename, normalized
                            to use '/' as directory separation character.
   @param      to           Explained name in system_charset_info
   @param      to_length    Size of to buffer
   @param      explain_mode Requested output format.
                            EXPLAIN_ALL_VERBOSE ->
                            [Database `db`, ]Table `tbl`[,[ Temporary| Renamed]
                            Partition `p` [, Subpartition `sp`]]
                            EXPLAIN_PARTITIONS_VERBOSE -> `db`.`tbl`
                            [[ Temporary| Renamed] Partition `p`
                            [, Subpartition `sp`]]
                            EXPLAIN_PARTITIONS_AS_COMMENT -> `db`.`tbl` |*
                            [,[ Temporary| Renamed] Partition `p`
                            [, Subpartition `sp`]] *|
                            (| is really a /, and it is all in one line)

   @retval     Length of returned string
*/

uint explain_filename(THD* thd,
		      const char *from,
                      char *to,
                      uint to_length,
                      enum_explain_filename_mode explain_mode)
{
  char *to_p= to;
  char *end_p= to_p + to_length;
  const char *db_name= NULL;
  size_t  db_name_len= 0;
  const char *table_name;
  size_t  table_name_len= 0;
  const char *part_name= NULL;
  size_t  part_name_len= 0;
  const char *subpart_name= NULL;
  size_t  subpart_name_len= 0;
  uint part_type= NORMAL_PART_NAME;

  const char *tmp_p;
  DBUG_ENTER("explain_filename");
  DBUG_PRINT("enter", ("from '%s'", from));
  tmp_p= from;
  table_name= from;
  /*
    If '/' then take last directory part as database.
    '/' is the directory separator, not FN_LIB_CHAR
  */
  while ((tmp_p= strchr(tmp_p, '/')))
  {
    db_name= table_name;
    /* calculate the length */
    db_name_len= (int)(tmp_p - db_name);
    tmp_p++;
    table_name= tmp_p;
  }
  tmp_p= table_name;
  /* Look if there are partition tokens in the table name. */
  while ((tmp_p= strchr(tmp_p, '#')))
  {
    tmp_p++;
    switch (tmp_p[0]) {
    case 'P':
    case 'p':
      if (tmp_p[1] == '#')
      {
        part_name= tmp_p + 2;
        tmp_p+= 2;
      }
      break;
    case 'S':
    case 's':
      if ((tmp_p[1] == 'P' || tmp_p[1] == 'p') && tmp_p[2] == '#')
      {
        part_name_len= (int)(tmp_p - part_name - 1);
        subpart_name= tmp_p + 3;
	tmp_p+= 3;
      }
      break;
    case 'T':
    case 't':
      if ((tmp_p[1] == 'M' || tmp_p[1] == 'm') &&
          (tmp_p[2] == 'P' || tmp_p[2] == 'p') &&
          tmp_p[3] == '#' && !tmp_p[4])
      {
        part_type= TEMP_PART_NAME;
        tmp_p+= 4;
      }
      break;
    case 'R':
    case 'r':
      if ((tmp_p[1] == 'E' || tmp_p[1] == 'e') &&
          (tmp_p[2] == 'N' || tmp_p[2] == 'n') &&
          tmp_p[3] == '#' && !tmp_p[4])
      {
        part_type= RENAMED_PART_NAME;
        tmp_p+= 4;
      }
      break;
    default:
      /* Not partition name part. */
      ;
    }
  }
  if (part_name)
  {
    table_name_len= (int)(part_name - table_name - 3);
    if (subpart_name)
      subpart_name_len= strlen(subpart_name);
    else
      part_name_len= strlen(part_name);
    if (part_type != NORMAL_PART_NAME)
    {
      if (subpart_name)
        subpart_name_len-= 5;
      else
        part_name_len-= 5;
    }
  }
  else
    table_name_len= strlen(table_name);
  if (db_name)
  {
    if (explain_mode == EXPLAIN_ALL_VERBOSE)
    {
      to_p= strnmov(to_p, ER_THD_OR_DEFAULT(thd, ER_DATABASE_NAME),
                                            end_p - to_p);
      *(to_p++)= ' ';
      to_p= add_identifier(thd, to_p, end_p, db_name, db_name_len);
      to_p= strnmov(to_p, ", ", end_p - to_p);
    }
    else
    {
      to_p= add_identifier(thd, to_p, end_p, db_name, db_name_len);
      to_p= strnmov(to_p, ".", end_p - to_p);
    }
  }
  if (explain_mode == EXPLAIN_ALL_VERBOSE)
  {
    to_p= strnmov(to_p, ER_THD_OR_DEFAULT(thd, ER_TABLE_NAME), end_p - to_p);
    *(to_p++)= ' ';
    to_p= add_identifier(thd, to_p, end_p, table_name, table_name_len);
  }
  else
    to_p= add_identifier(thd, to_p, end_p, table_name, table_name_len);
  if (part_name)
  {
    if (explain_mode == EXPLAIN_PARTITIONS_AS_COMMENT)
      to_p= strnmov(to_p, " /* ", end_p - to_p);
    else if (explain_mode == EXPLAIN_PARTITIONS_VERBOSE)
      to_p= strnmov(to_p, " ", end_p - to_p);
    else
      to_p= strnmov(to_p, ", ", end_p - to_p);
    if (part_type != NORMAL_PART_NAME)
    {
      if (part_type == TEMP_PART_NAME)
        to_p= strnmov(to_p, ER_THD_OR_DEFAULT(thd, ER_TEMPORARY_NAME),
                      end_p - to_p);
      else
        to_p= strnmov(to_p, ER_THD_OR_DEFAULT(thd, ER_RENAMED_NAME),
                      end_p - to_p);
      to_p= strnmov(to_p, " ", end_p - to_p);
    }
    to_p= strnmov(to_p, ER_THD_OR_DEFAULT(thd, ER_PARTITION_NAME),
                  end_p - to_p);
    *(to_p++)= ' ';
    to_p= add_identifier(thd, to_p, end_p, part_name, part_name_len);
    if (subpart_name)
    {
      to_p= strnmov(to_p, ", ", end_p - to_p);
      to_p= strnmov(to_p, ER_THD_OR_DEFAULT(thd, ER_SUBPARTITION_NAME),
                    end_p - to_p);
      *(to_p++)= ' ';
      to_p= add_identifier(thd, to_p, end_p, subpart_name, subpart_name_len);
    }
    if (explain_mode == EXPLAIN_PARTITIONS_AS_COMMENT)
      to_p= strnmov(to_p, " */", end_p - to_p);
  }
  DBUG_PRINT("exit", ("to '%s'", to));
  DBUG_RETURN((uint)(to_p - to));
}


/*
  Translate a file name to a table name (WL #1324).

  SYNOPSIS
    filename_to_tablename()
      from                      The file name in my_charset_filename.
      to                OUT     The table name in system_charset_info.
      to_length                 The size of the table name buffer.

  RETURN
    Table name length.
*/

uint filename_to_tablename(const char *from, char *to, size_t to_length, 
                           bool stay_quiet)
{
  uint errors;
  size_t res;
  DBUG_ENTER("filename_to_tablename");
  DBUG_PRINT("enter", ("from '%s'", from));

  res= strconvert(&my_charset_filename, from, FN_REFLEN,
                  system_charset_info,  to, to_length, &errors);
  if (unlikely(errors)) // Old 5.0 name
  {
    res= (strxnmov(to, to_length, MYSQL50_TABLE_NAME_PREFIX,  from, NullS) -
          to);
    if (!stay_quiet)
      sql_print_error("Invalid (old?) table or database name '%s'", from);
  }

  DBUG_PRINT("exit", ("to '%s'", to));
  DBUG_RETURN((uint)res);
}


/**
  Check if given string begins with "#mysql50#" prefix
  
  @param   name          string to check cut 
  
  @retval
    FALSE  no prefix found
  @retval
    TRUE   prefix found
*/

bool check_mysql50_prefix(const char *name)
{
  return (name[0] == '#' && 
         !strncmp(name, MYSQL50_TABLE_NAME_PREFIX,
                  MYSQL50_TABLE_NAME_PREFIX_LENGTH));
}


/**
  Check if given string begins with "#mysql50#" prefix, cut it if so.
  
  @param   from          string to check and cut 
  @param   to[out]       buffer for result string
  @param   to_length     its size
  
  @retval
    0      no prefix found
  @retval
    non-0  result string length
*/

uint check_n_cut_mysql50_prefix(const char *from, char *to, size_t to_length)
{
  if (check_mysql50_prefix(from))
    return (uint) (strmake(to, from + MYSQL50_TABLE_NAME_PREFIX_LENGTH,
                           to_length - 1) - to);
  return 0;
}


static bool check_if_frm_exists(char *path, const char *db, const char *table)
{
  fn_format(path, table, db, reg_ext, MYF(0));
  return !access(path, F_OK);
}


/*
  Translate a table name to a file name (WL #1324).

  SYNOPSIS
    tablename_to_filename()
      from                      The table name in system_charset_info.
      to                OUT     The file name in my_charset_filename.
      to_length                 The size of the file name buffer.

  RETURN
    File name length.
*/

uint tablename_to_filename(const char *from, char *to, size_t to_length)
{
  uint errors, length;
  DBUG_ENTER("tablename_to_filename");
  DBUG_PRINT("enter", ("from '%s'", from));

  if ((length= check_n_cut_mysql50_prefix(from, to, to_length)))
  {
    /*
      Check if the name supplied is a valid mysql 5.0 name and 
      make the name a zero length string if it's not.
      Note that just returning zero length is not enough : 
      a lot of places don't check the return value and expect 
      a zero terminated string.
    */  
    if (check_table_name(to, length, TRUE))
    {
      to[0]= 0;
      length= 0;
    }
    DBUG_RETURN(length);
  }
  length= strconvert(system_charset_info, from, FN_REFLEN,
                     &my_charset_filename, to, to_length, &errors);
  if (check_if_legal_tablename(to) &&
      length + 4 < to_length)
  {
    memcpy(to + length, "@@@", 4);
    length+= 3;
  }
  DBUG_PRINT("exit", ("to '%s'", to));
  DBUG_RETURN(length);
}


/*
  Creates path to a file: mysql_data_dir/db/table.ext

  SYNOPSIS
   build_table_filename()
     buff                       Where to write result in my_charset_filename.
                                This may be the same as table_name.
     bufflen                    buff size
     db                         Database name in system_charset_info.
     table_name                 Table name in system_charset_info.
     ext                        File extension.
     flags                      FN_FROM_IS_TMP or FN_TO_IS_TMP or FN_IS_TMP
                                table_name is temporary, do not change.

  NOTES

    Uses database and table name, and extension to create
    a file name in mysql_data_dir. Database and table
    names are converted from system_charset_info into "fscs".
    Unless flags indicate a temporary table name.
    'db' is always converted.
    'ext' is not converted.

    The conversion suppression is required for ALTER TABLE. This
    statement creates intermediate tables. These are regular
    (non-temporary) tables with a temporary name. Their path names must
    be derivable from the table name. So we cannot use
    build_tmptable_filename() for them.

  RETURN
    path length
*/

uint build_table_filename(char *buff, size_t bufflen, const char *db,
                          const char *table_name, const char *ext, uint flags)
{
  char dbbuff[FN_REFLEN];
  char tbbuff[FN_REFLEN];
  DBUG_ENTER("build_table_filename");
  DBUG_PRINT("enter", ("db: '%s'  table_name: '%s'  ext: '%s'  flags: %x",
                       db, table_name, ext, flags));

  (void) tablename_to_filename(db, dbbuff, sizeof(dbbuff));

  /* Check if this is a temporary table name. Allow it if a corresponding .frm file exists */
  if (is_prefix(table_name, tmp_file_prefix) && strlen(table_name) < NAME_CHAR_LEN &&
      check_if_frm_exists(tbbuff, dbbuff, table_name))
    flags|= FN_IS_TMP;

  if (flags & FN_IS_TMP) // FN_FROM_IS_TMP | FN_TO_IS_TMP
    strmake(tbbuff, table_name, sizeof(tbbuff)-1);
  else
    (void) tablename_to_filename(table_name, tbbuff, sizeof(tbbuff));

  char *end = buff + bufflen;
  /* Don't add FN_ROOTDIR if mysql_data_home already includes it */
  char *pos = strnmov(buff, mysql_data_home, bufflen);
  size_t rootdir_len= strlen(FN_ROOTDIR);
  if (pos - rootdir_len >= buff &&
      memcmp(pos - rootdir_len, FN_ROOTDIR, rootdir_len) != 0)
    pos= strnmov(pos, FN_ROOTDIR, end - pos);
  pos= strxnmov(pos, end - pos, dbbuff, FN_ROOTDIR, NullS);
#ifdef USE_SYMDIR
  if (!(flags & SKIP_SYMDIR_ACCESS))
  {
    unpack_dirname(buff, buff);
    pos= strend(buff);
  }
#endif
  pos= strxnmov(pos, end - pos, tbbuff, ext, NullS);

  DBUG_PRINT("exit", ("buff: '%s'", buff));
  DBUG_RETURN((uint)(pos - buff));
}


/**
  Create path to a temporary table mysql_tmpdir/#sql1234_12_1
  (i.e. to its .FRM file but without an extension).

  @param thd      The thread handle.
  @param buff     Where to write result in my_charset_filename.
  @param bufflen  buff size

  @note
    Uses current_pid, thread_id, and tmp_table counter to create
    a file name in mysql_tmpdir.

  @return Path length.
*/

uint build_tmptable_filename(THD* thd, char *buff, size_t bufflen)
{
  DBUG_ENTER("build_tmptable_filename");

  char *p= strnmov(buff, mysql_tmpdir, bufflen);
  my_snprintf(p, bufflen - (p - buff), "/%s%lx_%llx_%x",
              tmp_file_prefix, current_pid,
              thd->thread_id, thd->tmp_table++);

  if (lower_case_table_names)
  {
    /* Convert all except tmpdir to lower case */
    my_casedn_str(files_charset_info, p);
  }

  size_t length= unpack_filename(buff, buff);
  DBUG_PRINT("exit", ("buff: '%s'", buff));
  DBUG_RETURN((uint)length);
}

/*
--------------------------------------------------------------------------

   MODULE: DDL log
   -----------------

   This module is used to ensure that we can recover from crashes that occur
   in the middle of a meta-data operation in MySQL. E.g. DROP TABLE t1, t2;
   We need to ensure that both t1 and t2 are dropped and not only t1 and
   also that each table drop is entirely done and not "half-baked".

   To support this we create log entries for each meta-data statement in the
   ddl log while we are executing. These entries are dropped when the
   operation is completed.

   At recovery those entries that were not completed will be executed.

   There is only one ddl log in the system and it is protected by a mutex
   and there is a global struct that contains information about its current
   state.

   History:
   First version written in 2006 by Mikael Ronstrom
--------------------------------------------------------------------------
*/

struct st_global_ddl_log
{
  /*
    We need to adjust buffer size to be able to handle downgrades/upgrades
    where IO_SIZE has changed. We'll set the buffer size such that we can
    handle that the buffer size was upto 4 times bigger in the version
    that wrote the DDL log.
  */
  char file_entry_buf[4*IO_SIZE];
  char file_name_str[FN_REFLEN];
  char *file_name;
  DDL_LOG_MEMORY_ENTRY *first_free;
  DDL_LOG_MEMORY_ENTRY *first_used;
  uint num_entries;
  File file_id;
  uint name_len;
  uint io_size;
  bool inited;
  bool do_release;
  bool recovery_phase;
  st_global_ddl_log() : inited(false), do_release(false) {}
};

st_global_ddl_log global_ddl_log;

mysql_mutex_t LOCK_gdl;

#define DDL_LOG_ENTRY_TYPE_POS 0
#define DDL_LOG_ACTION_TYPE_POS 1
#define DDL_LOG_PHASE_POS 2
#define DDL_LOG_NEXT_ENTRY_POS 4
#define DDL_LOG_NAME_POS 8

#define DDL_LOG_NUM_ENTRY_POS 0
#define DDL_LOG_NAME_LEN_POS 4
#define DDL_LOG_IO_SIZE_POS 8

/**
  Read one entry from ddl log file.

  @param entry_no                     Entry number to read

  @return Operation status
    @retval true   Error
    @retval false  Success
*/

static bool read_ddl_log_file_entry(uint entry_no)
{
  bool error= FALSE;
  File file_id= global_ddl_log.file_id;
  uchar *file_entry_buf= (uchar*)global_ddl_log.file_entry_buf;
  size_t io_size= global_ddl_log.io_size;
  DBUG_ENTER("read_ddl_log_file_entry");

  mysql_mutex_assert_owner(&LOCK_gdl);
  if (mysql_file_pread(file_id, file_entry_buf, io_size, io_size * entry_no,
                       MYF(MY_WME)) != io_size)
    error= TRUE;
  DBUG_RETURN(error);
}


/**
  Write one entry to ddl log file.

  @param entry_no                     Entry number to write

  @return Operation status
    @retval true   Error
    @retval false  Success
*/

static bool write_ddl_log_file_entry(uint entry_no)
{
  bool error= FALSE;
  File file_id= global_ddl_log.file_id;
  uchar *file_entry_buf= (uchar*)global_ddl_log.file_entry_buf;
  DBUG_ENTER("write_ddl_log_file_entry");

  mysql_mutex_assert_owner(&LOCK_gdl);
  if (mysql_file_pwrite(file_id, file_entry_buf,
                        IO_SIZE, IO_SIZE * entry_no, MYF(MY_WME)) != IO_SIZE)
    error= TRUE;
  DBUG_RETURN(error);
}


/**
  Sync the ddl log file.

  @return Operation status
    @retval FALSE  Success
    @retval TRUE   Error
*/


static bool sync_ddl_log_file()
{
  DBUG_ENTER("sync_ddl_log_file");
  DBUG_RETURN(mysql_file_sync(global_ddl_log.file_id, MYF(MY_WME)));
}


/**
  Write ddl log header.

  @return Operation status
    @retval TRUE                      Error
    @retval FALSE                     Success
*/

static bool write_ddl_log_header()
{
  uint16 const_var;
  DBUG_ENTER("write_ddl_log_header");

  int4store(&global_ddl_log.file_entry_buf[DDL_LOG_NUM_ENTRY_POS],
            global_ddl_log.num_entries);
  const_var= FN_REFLEN;
  int4store(&global_ddl_log.file_entry_buf[DDL_LOG_NAME_LEN_POS],
            (ulong) const_var);
  const_var= IO_SIZE;
  int4store(&global_ddl_log.file_entry_buf[DDL_LOG_IO_SIZE_POS],
            (ulong) const_var);
  if (write_ddl_log_file_entry(0UL))
  {
    sql_print_error("Error writing ddl log header");
    DBUG_RETURN(TRUE);
  }
  DBUG_RETURN(sync_ddl_log_file());
}


/**
  Create ddl log file name.
  @param file_name                   Filename setup
*/

static inline void create_ddl_log_file_name(char *file_name)
{
  strxmov(file_name, mysql_data_home, "/", "ddl_log.log", NullS);
}


/**
  Read header of ddl log file.

  When we read the ddl log header we get information about maximum sizes
  of names in the ddl log and we also get information about the number
  of entries in the ddl log.

  @return Last entry in ddl log (0 if no entries)
*/

static uint read_ddl_log_header()
{
  uchar *file_entry_buf= (uchar*)global_ddl_log.file_entry_buf;
  char file_name[FN_REFLEN];
  uint entry_no;
  bool successful_open= FALSE;
  DBUG_ENTER("read_ddl_log_header");

  mysql_mutex_init(key_LOCK_gdl, &LOCK_gdl, MY_MUTEX_INIT_SLOW);
  mysql_mutex_lock(&LOCK_gdl);
  create_ddl_log_file_name(file_name);
  if ((global_ddl_log.file_id= mysql_file_open(key_file_global_ddl_log,
                                               file_name,
                                               O_RDWR | O_BINARY, MYF(0))) >= 0)
  {
    if (read_ddl_log_file_entry(0UL))
    {
      /* Write message into error log */
      sql_print_error("Failed to read ddl log file in recovery");
    }
    else
      successful_open= TRUE;
  }
  if (successful_open)
  {
    entry_no= uint4korr(&file_entry_buf[DDL_LOG_NUM_ENTRY_POS]);
    global_ddl_log.name_len= uint4korr(&file_entry_buf[DDL_LOG_NAME_LEN_POS]);
    global_ddl_log.io_size= uint4korr(&file_entry_buf[DDL_LOG_IO_SIZE_POS]);
    DBUG_ASSERT(global_ddl_log.io_size <=
                sizeof(global_ddl_log.file_entry_buf));
  }
  else
  {
    entry_no= 0;
  }
  global_ddl_log.first_free= NULL;
  global_ddl_log.first_used= NULL;
  global_ddl_log.num_entries= 0;
  global_ddl_log.do_release= true;
  mysql_mutex_unlock(&LOCK_gdl);
  DBUG_RETURN(entry_no);
}


/**
  Convert from ddl_log_entry struct to file_entry_buf binary blob.

  @param ddl_log_entry   filled in ddl_log_entry struct.
*/

static void set_global_from_ddl_log_entry(const DDL_LOG_ENTRY *ddl_log_entry)
{
  mysql_mutex_assert_owner(&LOCK_gdl);
  global_ddl_log.file_entry_buf[DDL_LOG_ENTRY_TYPE_POS]=
                                    (char)DDL_LOG_ENTRY_CODE;
  global_ddl_log.file_entry_buf[DDL_LOG_ACTION_TYPE_POS]=
                                    (char)ddl_log_entry->action_type;
  global_ddl_log.file_entry_buf[DDL_LOG_PHASE_POS]= 0;
  int4store(&global_ddl_log.file_entry_buf[DDL_LOG_NEXT_ENTRY_POS],
            ddl_log_entry->next_entry);
  DBUG_ASSERT(strlen(ddl_log_entry->name) < FN_REFLEN);
  strmake(&global_ddl_log.file_entry_buf[DDL_LOG_NAME_POS],
          ddl_log_entry->name, FN_REFLEN - 1);
  if (ddl_log_entry->action_type == DDL_LOG_RENAME_ACTION ||
      ddl_log_entry->action_type == DDL_LOG_REPLACE_ACTION ||
      ddl_log_entry->action_type == DDL_LOG_EXCHANGE_ACTION)
  {
    DBUG_ASSERT(strlen(ddl_log_entry->from_name) < FN_REFLEN);
    strmake(&global_ddl_log.file_entry_buf[DDL_LOG_NAME_POS + FN_REFLEN],
          ddl_log_entry->from_name, FN_REFLEN - 1);
  }
  else
    global_ddl_log.file_entry_buf[DDL_LOG_NAME_POS + FN_REFLEN]= 0;
  DBUG_ASSERT(strlen(ddl_log_entry->handler_name) < FN_REFLEN);
  strmake(&global_ddl_log.file_entry_buf[DDL_LOG_NAME_POS + (2*FN_REFLEN)],
          ddl_log_entry->handler_name, FN_REFLEN - 1);
  if (ddl_log_entry->action_type == DDL_LOG_EXCHANGE_ACTION)
  {
    DBUG_ASSERT(strlen(ddl_log_entry->tmp_name) < FN_REFLEN);
    strmake(&global_ddl_log.file_entry_buf[DDL_LOG_NAME_POS + (3*FN_REFLEN)],
          ddl_log_entry->tmp_name, FN_REFLEN - 1);
  }
  else
    global_ddl_log.file_entry_buf[DDL_LOG_NAME_POS + (3*FN_REFLEN)]= 0;
}


/**
  Convert from file_entry_buf binary blob to ddl_log_entry struct.

  @param[out] ddl_log_entry   struct to fill in.

  @note Strings (names) are pointing to the global_ddl_log structure,
  so LOCK_gdl needs to be hold until they are read or copied.
*/

static void set_ddl_log_entry_from_global(DDL_LOG_ENTRY *ddl_log_entry,
                                          const uint read_entry)
{
  char *file_entry_buf= (char*) global_ddl_log.file_entry_buf;
  uint inx;
  uchar single_char;

  mysql_mutex_assert_owner(&LOCK_gdl);
  ddl_log_entry->entry_pos= read_entry;
  single_char= file_entry_buf[DDL_LOG_ENTRY_TYPE_POS];
  ddl_log_entry->entry_type= (enum ddl_log_entry_code)single_char;
  single_char= file_entry_buf[DDL_LOG_ACTION_TYPE_POS];
  ddl_log_entry->action_type= (enum ddl_log_action_code)single_char;
  ddl_log_entry->phase= file_entry_buf[DDL_LOG_PHASE_POS];
  ddl_log_entry->next_entry= uint4korr(&file_entry_buf[DDL_LOG_NEXT_ENTRY_POS]);
  ddl_log_entry->name= &file_entry_buf[DDL_LOG_NAME_POS];
  inx= DDL_LOG_NAME_POS + global_ddl_log.name_len;
  ddl_log_entry->from_name= &file_entry_buf[inx];
  inx+= global_ddl_log.name_len;
  ddl_log_entry->handler_name= &file_entry_buf[inx];
  if (ddl_log_entry->action_type == DDL_LOG_EXCHANGE_ACTION)
  {
    inx+= global_ddl_log.name_len;
    ddl_log_entry->tmp_name= &file_entry_buf[inx];
  }
  else
    ddl_log_entry->tmp_name= NULL;
}


/**
  Read a ddl log entry.

  Read a specified entry in the ddl log.

  @param read_entry               Number of entry to read
  @param[out] entry_info          Information from entry

  @return Operation status
    @retval TRUE                     Error
    @retval FALSE                    Success
*/

static bool read_ddl_log_entry(uint read_entry, DDL_LOG_ENTRY *ddl_log_entry)
{
  DBUG_ENTER("read_ddl_log_entry");

  if (read_ddl_log_file_entry(read_entry))
  {
    DBUG_RETURN(TRUE);
  }
  set_ddl_log_entry_from_global(ddl_log_entry, read_entry);
  DBUG_RETURN(FALSE);
}


/**
  Initialise ddl log.

  Write the header of the ddl log file and length of names. Also set
  number of entries to zero.

  @return Operation status
    @retval TRUE                     Error
    @retval FALSE                    Success
*/

static bool init_ddl_log()
{
  char file_name[FN_REFLEN];
  DBUG_ENTER("init_ddl_log");

  if (global_ddl_log.inited)
    goto end;

  global_ddl_log.io_size= IO_SIZE;
  global_ddl_log.name_len= FN_REFLEN;
  create_ddl_log_file_name(file_name);
  if ((global_ddl_log.file_id= mysql_file_create(key_file_global_ddl_log,
                                                 file_name, CREATE_MODE,
                                                 O_RDWR | O_TRUNC | O_BINARY,
                                                 MYF(MY_WME))) < 0)
  {
    /* Couldn't create ddl log file, this is serious error */
    sql_print_error("Failed to open ddl log file");
    DBUG_RETURN(TRUE);
  }
  global_ddl_log.inited= TRUE;
  if (write_ddl_log_header())
  {
    (void) mysql_file_close(global_ddl_log.file_id, MYF(MY_WME));
    global_ddl_log.inited= FALSE;
    DBUG_RETURN(TRUE);
  }

end:
  DBUG_RETURN(FALSE);
}


/**
  Sync ddl log file.

  @return Operation status
    @retval TRUE        Error
    @retval FALSE       Success
*/

static bool sync_ddl_log_no_lock()
{
  DBUG_ENTER("sync_ddl_log_no_lock");

  mysql_mutex_assert_owner(&LOCK_gdl);
  if ((!global_ddl_log.recovery_phase) &&
      init_ddl_log())
  {
    DBUG_RETURN(TRUE);
  }
  DBUG_RETURN(sync_ddl_log_file());
}


/**
  @brief Deactivate an individual entry.

  @details For complex rename operations we need to deactivate individual
  entries.

  During replace operations where we start with an existing table called
  t1 and a replacement table called t1#temp or something else and where
  we want to delete t1 and rename t1#temp to t1 this is not possible to
  do in a safe manner unless the ddl log is informed of the phases in
  the change.

  Delete actions are 1-phase actions that can be ignored immediately after
  being executed.
  Rename actions from x to y is also a 1-phase action since there is no
  interaction with any other handlers named x and y.
  Replace action where drop y and x -> y happens needs to be a two-phase
  action. Thus the first phase will drop y and the second phase will
  rename x -> y.

  @param entry_no     Entry position of record to change

  @return Operation status
    @retval TRUE      Error
    @retval FALSE     Success
*/

static bool deactivate_ddl_log_entry_no_lock(uint entry_no)
{
  uchar *file_entry_buf= (uchar*)global_ddl_log.file_entry_buf;
  DBUG_ENTER("deactivate_ddl_log_entry_no_lock");

  mysql_mutex_assert_owner(&LOCK_gdl);
  if (!read_ddl_log_file_entry(entry_no))
  {
    if (file_entry_buf[DDL_LOG_ENTRY_TYPE_POS] == DDL_LOG_ENTRY_CODE)
    {
      /*
        Log entry, if complete mark it done (IGNORE).
        Otherwise increase the phase by one.
      */
      if (file_entry_buf[DDL_LOG_ACTION_TYPE_POS] == DDL_LOG_DELETE_ACTION ||
          file_entry_buf[DDL_LOG_ACTION_TYPE_POS] == DDL_LOG_RENAME_ACTION ||
          (file_entry_buf[DDL_LOG_ACTION_TYPE_POS] == DDL_LOG_REPLACE_ACTION &&
           file_entry_buf[DDL_LOG_PHASE_POS] == 1) ||
          (file_entry_buf[DDL_LOG_ACTION_TYPE_POS] == DDL_LOG_EXCHANGE_ACTION &&
           file_entry_buf[DDL_LOG_PHASE_POS] >= EXCH_PHASE_TEMP_TO_FROM))
        file_entry_buf[DDL_LOG_ENTRY_TYPE_POS]= DDL_IGNORE_LOG_ENTRY_CODE;
      else if (file_entry_buf[DDL_LOG_ACTION_TYPE_POS] == DDL_LOG_REPLACE_ACTION)
      {
        DBUG_ASSERT(file_entry_buf[DDL_LOG_PHASE_POS] == 0);
        file_entry_buf[DDL_LOG_PHASE_POS]= 1;
      }
      else if (file_entry_buf[DDL_LOG_ACTION_TYPE_POS] == DDL_LOG_EXCHANGE_ACTION)
      {
        DBUG_ASSERT(file_entry_buf[DDL_LOG_PHASE_POS] <=
                                                 EXCH_PHASE_FROM_TO_NAME);
        file_entry_buf[DDL_LOG_PHASE_POS]++;
      }
      else
      {
        DBUG_ASSERT(0);
      }
      if (write_ddl_log_file_entry(entry_no))
      {
        sql_print_error("Error in deactivating log entry. Position = %u",
                        entry_no);
        DBUG_RETURN(TRUE);
      }
    }
  }
  else
  {
    sql_print_error("Failed in reading entry before deactivating it");
    DBUG_RETURN(TRUE);
  }
  DBUG_RETURN(FALSE);
}


/**
  Execute one action in a ddl log entry

  @param ddl_log_entry              Information in action entry to execute

  @return Operation status
    @retval TRUE                       Error
    @retval FALSE                      Success
*/

static int execute_ddl_log_action(THD *thd, DDL_LOG_ENTRY *ddl_log_entry)
{
  bool frm_action= FALSE;
  LEX_CSTRING handler_name;
  handler *file= NULL;
  MEM_ROOT mem_root;
  int error= TRUE;
  char to_path[FN_REFLEN];
  char from_path[FN_REFLEN];
#ifdef WITH_PARTITION_STORAGE_ENGINE
  char *par_ext= (char*)".par";
#endif
  handlerton *hton;
  DBUG_ENTER("execute_ddl_log_action");

  mysql_mutex_assert_owner(&LOCK_gdl);
  if (ddl_log_entry->entry_type == DDL_IGNORE_LOG_ENTRY_CODE)
  {
    DBUG_RETURN(FALSE);
  }
  DBUG_PRINT("ddl_log",
             ("execute type %c next %u name '%s' from_name '%s' handler '%s'"
              " tmp_name '%s'",
             ddl_log_entry->action_type,
             ddl_log_entry->next_entry,
             ddl_log_entry->name,
             ddl_log_entry->from_name,
             ddl_log_entry->handler_name,
             ddl_log_entry->tmp_name));
  handler_name.str= (char*)ddl_log_entry->handler_name;
  handler_name.length= strlen(ddl_log_entry->handler_name);
  init_sql_alloc(&mem_root, "execute_ddl_log_action", TABLE_ALLOC_BLOCK_SIZE,
                 0, MYF(MY_THREAD_SPECIFIC));
  if (!strcmp(ddl_log_entry->handler_name, reg_ext))
    frm_action= TRUE;
  else
  {
    plugin_ref plugin= ha_resolve_by_name(thd, &handler_name, false);
    if (!plugin)
    {
      my_error(ER_UNKNOWN_STORAGE_ENGINE, MYF(0), ddl_log_entry->handler_name);
      goto error;
    }
    hton= plugin_data(plugin, handlerton*);
    file= get_new_handler((TABLE_SHARE*)0, &mem_root, hton);
    if (unlikely(!file))
      goto error;
  }
  switch (ddl_log_entry->action_type)
  {
    case DDL_LOG_REPLACE_ACTION:
    case DDL_LOG_DELETE_ACTION:
    {
      if (ddl_log_entry->phase == 0)
      {
        if (frm_action)
        {
          strxmov(to_path, ddl_log_entry->name, reg_ext, NullS);
          if (unlikely((error= mysql_file_delete(key_file_frm, to_path,
                                                 MYF(MY_WME)))))
          {
            if (my_errno != ENOENT)
              break;
          }
#ifdef WITH_PARTITION_STORAGE_ENGINE
          strxmov(to_path, ddl_log_entry->name, par_ext, NullS);
          (void) mysql_file_delete(key_file_partition, to_path, MYF(MY_WME));
#endif
        }
        else
        {
          if (unlikely((error= file->ha_delete_table(ddl_log_entry->name))))
          {
            if (error != ENOENT && error != HA_ERR_NO_SUCH_TABLE)
              break;
          }
        }
        if ((deactivate_ddl_log_entry_no_lock(ddl_log_entry->entry_pos)))
          break;
        (void) sync_ddl_log_no_lock();
        error= FALSE;
        if (ddl_log_entry->action_type == DDL_LOG_DELETE_ACTION)
          break;
      }
      DBUG_ASSERT(ddl_log_entry->action_type == DDL_LOG_REPLACE_ACTION);
      /*
        Fall through and perform the rename action of the replace
        action. We have already indicated the success of the delete
        action in the log entry by stepping up the phase.
      */
    }
    /* fall through */
    case DDL_LOG_RENAME_ACTION:
    {
      error= TRUE;
      if (frm_action)
      {
        strxmov(to_path, ddl_log_entry->name, reg_ext, NullS);
        strxmov(from_path, ddl_log_entry->from_name, reg_ext, NullS);
        if (mysql_file_rename(key_file_frm, from_path, to_path, MYF(MY_WME)))
          break;
#ifdef WITH_PARTITION_STORAGE_ENGINE
        strxmov(to_path, ddl_log_entry->name, par_ext, NullS);
        strxmov(from_path, ddl_log_entry->from_name, par_ext, NullS);
        (void) mysql_file_rename(key_file_partition, from_path, to_path, MYF(MY_WME));
#endif
      }
      else
      {
        if (file->ha_rename_table(ddl_log_entry->from_name,
                                  ddl_log_entry->name))
          break;
      }
      if ((deactivate_ddl_log_entry_no_lock(ddl_log_entry->entry_pos)))
        break;
      (void) sync_ddl_log_no_lock();
      error= FALSE;
      break;
    }
    case DDL_LOG_EXCHANGE_ACTION:
    {
      /* We hold LOCK_gdl, so we can alter global_ddl_log.file_entry_buf */
      char *file_entry_buf= (char*)&global_ddl_log.file_entry_buf;
      /* not yet implemented for frm */
      DBUG_ASSERT(!frm_action);
      /*
        Using a case-switch here to revert all currently done phases,
        since it will fall through until the first phase is undone.
      */
      switch (ddl_log_entry->phase) {
        case EXCH_PHASE_TEMP_TO_FROM:
          /* tmp_name -> from_name possibly done */
          (void) file->ha_rename_table(ddl_log_entry->from_name,
                                       ddl_log_entry->tmp_name);
          /* decrease the phase and sync */
          file_entry_buf[DDL_LOG_PHASE_POS]--;
          if (write_ddl_log_file_entry(ddl_log_entry->entry_pos))
            break;
          if (sync_ddl_log_no_lock())
            break;
          /* fall through */
        case EXCH_PHASE_FROM_TO_NAME:
          /* from_name -> name possibly done */
          (void) file->ha_rename_table(ddl_log_entry->name,
                                       ddl_log_entry->from_name);
          /* decrease the phase and sync */
          file_entry_buf[DDL_LOG_PHASE_POS]--;
          if (write_ddl_log_file_entry(ddl_log_entry->entry_pos))
            break;
          if (sync_ddl_log_no_lock())
            break;
          /* fall through */
        case EXCH_PHASE_NAME_TO_TEMP:
          /* name -> tmp_name possibly done */
          (void) file->ha_rename_table(ddl_log_entry->tmp_name,
                                       ddl_log_entry->name);
          /* disable the entry and sync */
          file_entry_buf[DDL_LOG_ENTRY_TYPE_POS]= DDL_IGNORE_LOG_ENTRY_CODE;
          if (write_ddl_log_file_entry(ddl_log_entry->entry_pos))
            break;
          if (sync_ddl_log_no_lock())
            break;
          error= FALSE;
          break;
        default:
          DBUG_ASSERT(0);
          break;
      }

      break;
    }
    default:
      DBUG_ASSERT(0);
      break;
  }
  delete file;
error:
  free_root(&mem_root, MYF(0)); 
  DBUG_RETURN(error);
}


/**
  Get a free entry in the ddl log

  @param[out] active_entry     A ddl log memory entry returned

  @return Operation status
    @retval TRUE               Error
    @retval FALSE              Success
*/

static bool get_free_ddl_log_entry(DDL_LOG_MEMORY_ENTRY **active_entry,
                                   bool *write_header)
{
  DDL_LOG_MEMORY_ENTRY *used_entry;
  DDL_LOG_MEMORY_ENTRY *first_used= global_ddl_log.first_used;
  DBUG_ENTER("get_free_ddl_log_entry");

  if (global_ddl_log.first_free == NULL)
  {
    if (!(used_entry= (DDL_LOG_MEMORY_ENTRY*)my_malloc(
                              sizeof(DDL_LOG_MEMORY_ENTRY), MYF(MY_WME))))
    {
      sql_print_error("Failed to allocate memory for ddl log free list");
      DBUG_RETURN(TRUE);
    }
    global_ddl_log.num_entries++;
    used_entry->entry_pos= global_ddl_log.num_entries;
    *write_header= TRUE;
  }
  else
  {
    used_entry= global_ddl_log.first_free;
    global_ddl_log.first_free= used_entry->next_log_entry;
    *write_header= FALSE;
  }
  /*
    Move from free list to used list
  */
  used_entry->next_log_entry= first_used;
  used_entry->prev_log_entry= NULL;
  used_entry->next_active_log_entry= NULL;
  global_ddl_log.first_used= used_entry;
  if (first_used)
    first_used->prev_log_entry= used_entry;

  *active_entry= used_entry;
  DBUG_RETURN(FALSE);
}


/**
  Execute one entry in the ddl log.
  
  Executing an entry means executing a linked list of actions.

  @param first_entry           Reference to first action in entry

  @return Operation status
    @retval TRUE               Error
    @retval FALSE              Success
*/

static bool execute_ddl_log_entry_no_lock(THD *thd, uint first_entry)
{
  DDL_LOG_ENTRY ddl_log_entry;
  uint read_entry= first_entry;
  DBUG_ENTER("execute_ddl_log_entry_no_lock");

  mysql_mutex_assert_owner(&LOCK_gdl);
  do
  {
    if (read_ddl_log_entry(read_entry, &ddl_log_entry))
    {
      /* Write to error log and continue with next log entry */
      sql_print_error("Failed to read entry = %u from ddl log",
                      read_entry);
      break;
    }
    DBUG_ASSERT(ddl_log_entry.entry_type == DDL_LOG_ENTRY_CODE ||
                ddl_log_entry.entry_type == DDL_IGNORE_LOG_ENTRY_CODE);

    if (execute_ddl_log_action(thd, &ddl_log_entry))
    {
      /* Write to error log and continue with next log entry */
      sql_print_error("Failed to execute action for entry = %u from ddl log",
                      read_entry);
      break;
    }
    read_entry= ddl_log_entry.next_entry;
  } while (read_entry);
  DBUG_RETURN(FALSE);
}


/*
  External interface methods for the DDL log Module
  ---------------------------------------------------
*/

/**
  Write a ddl log entry.

  A careful write of the ddl log is performed to ensure that we can
  handle crashes occurring during CREATE and ALTER TABLE processing.

  @param ddl_log_entry         Information about log entry
  @param[out] entry_written    Entry information written into   

  @return Operation status
    @retval TRUE               Error
    @retval FALSE              Success
*/

bool write_ddl_log_entry(DDL_LOG_ENTRY *ddl_log_entry,
                         DDL_LOG_MEMORY_ENTRY **active_entry)
{
  bool error, write_header;
  DBUG_ENTER("write_ddl_log_entry");

  mysql_mutex_assert_owner(&LOCK_gdl);
  if (init_ddl_log())
  {
    DBUG_RETURN(TRUE);
  }
  set_global_from_ddl_log_entry(ddl_log_entry);
  if (get_free_ddl_log_entry(active_entry, &write_header))
  {
    DBUG_RETURN(TRUE);
  }
  error= FALSE;
  DBUG_PRINT("ddl_log",
             ("write type %c next %u name '%s' from_name '%s' handler '%s'"
              " tmp_name '%s'",
             (char) global_ddl_log.file_entry_buf[DDL_LOG_ACTION_TYPE_POS],
             ddl_log_entry->next_entry,
             (char*) &global_ddl_log.file_entry_buf[DDL_LOG_NAME_POS],
             (char*) &global_ddl_log.file_entry_buf[DDL_LOG_NAME_POS
                                                    + FN_REFLEN],
             (char*) &global_ddl_log.file_entry_buf[DDL_LOG_NAME_POS
                                                    + (2*FN_REFLEN)],
             (char*) &global_ddl_log.file_entry_buf[DDL_LOG_NAME_POS
                                                    + (3*FN_REFLEN)]));
  if (unlikely(write_ddl_log_file_entry((*active_entry)->entry_pos)))
  {
    error= TRUE;
    sql_print_error("Failed to write entry_no = %u",
                    (*active_entry)->entry_pos);
  }
  if (write_header && likely(!error))
  {
    (void) sync_ddl_log_no_lock();
    if (write_ddl_log_header())
      error= TRUE;
  }
  if (unlikely(error))
    release_ddl_log_memory_entry(*active_entry);
  DBUG_RETURN(error);
}


/**
  @brief Write final entry in the ddl log.

  @details This is the last write in the ddl log. The previous log entries
  have already been written but not yet synched to disk.
  We write a couple of log entries that describes action to perform.
  This entries are set-up in a linked list, however only when a first
  execute entry is put as the first entry these will be executed.
  This routine writes this first.

  @param first_entry               First entry in linked list of entries
                                   to execute, if 0 = NULL it means that
                                   the entry is removed and the entries
                                   are put into the free list.
  @param complete                  Flag indicating we are simply writing
                                   info about that entry has been completed
  @param[in,out] active_entry      Entry to execute, 0 = NULL if the entry
                                   is written first time and needs to be
                                   returned. In this case the entry written
                                   is returned in this parameter

  @return Operation status
    @retval TRUE                   Error
    @retval FALSE                  Success
*/ 

bool write_execute_ddl_log_entry(uint first_entry,
                                 bool complete,
                                 DDL_LOG_MEMORY_ENTRY **active_entry)
{
  bool write_header= FALSE;
  char *file_entry_buf= (char*)global_ddl_log.file_entry_buf;
  DBUG_ENTER("write_execute_ddl_log_entry");

  mysql_mutex_assert_owner(&LOCK_gdl);
  if (init_ddl_log())
  {
    DBUG_RETURN(TRUE);
  }
  if (!complete)
  {
    /*
      We haven't synched the log entries yet, we synch them now before
      writing the execute entry. If complete is true we haven't written
      any log entries before, we are only here to write the execute
      entry to indicate it is done.
    */
    (void) sync_ddl_log_no_lock();
    file_entry_buf[DDL_LOG_ENTRY_TYPE_POS]= (char)DDL_LOG_EXECUTE_CODE;
  }
  else
    file_entry_buf[DDL_LOG_ENTRY_TYPE_POS]= (char)DDL_IGNORE_LOG_ENTRY_CODE;
  file_entry_buf[DDL_LOG_ACTION_TYPE_POS]= 0; /* Ignored for execute entries */
  file_entry_buf[DDL_LOG_PHASE_POS]= 0;
  int4store(&file_entry_buf[DDL_LOG_NEXT_ENTRY_POS], first_entry);
  file_entry_buf[DDL_LOG_NAME_POS]= 0;
  file_entry_buf[DDL_LOG_NAME_POS + FN_REFLEN]= 0;
  file_entry_buf[DDL_LOG_NAME_POS + 2*FN_REFLEN]= 0;
  if (!(*active_entry))
  {
    if (get_free_ddl_log_entry(active_entry, &write_header))
    {
      DBUG_RETURN(TRUE);
    }
    write_header= TRUE;
  }
  if (write_ddl_log_file_entry((*active_entry)->entry_pos))
  {
    sql_print_error("Error writing execute entry in ddl log");
    release_ddl_log_memory_entry(*active_entry);
    DBUG_RETURN(TRUE);
  }
  (void) sync_ddl_log_no_lock();
  if (write_header)
  {
    if (write_ddl_log_header())
    {
      release_ddl_log_memory_entry(*active_entry);
      DBUG_RETURN(TRUE);
    }
  }
  DBUG_RETURN(FALSE);
}


/**
  Deactivate an individual entry.

  @details see deactivate_ddl_log_entry_no_lock.

  @param entry_no     Entry position of record to change

  @return Operation status
    @retval TRUE      Error
    @retval FALSE     Success
*/

bool deactivate_ddl_log_entry(uint entry_no)
{
  bool error;
  DBUG_ENTER("deactivate_ddl_log_entry");

  mysql_mutex_lock(&LOCK_gdl);
  error= deactivate_ddl_log_entry_no_lock(entry_no);
  mysql_mutex_unlock(&LOCK_gdl);
  DBUG_RETURN(error);
}


/**
  Sync ddl log file.

  @return Operation status
    @retval TRUE        Error
    @retval FALSE       Success
*/

bool sync_ddl_log()
{
  bool error;
  DBUG_ENTER("sync_ddl_log");

  mysql_mutex_lock(&LOCK_gdl);
  error= sync_ddl_log_no_lock();
  mysql_mutex_unlock(&LOCK_gdl);

  DBUG_RETURN(error);
}


/**
  Release a log memory entry.
  @param log_memory_entry                Log memory entry to release
*/

void release_ddl_log_memory_entry(DDL_LOG_MEMORY_ENTRY *log_entry)
{
  DDL_LOG_MEMORY_ENTRY *first_free= global_ddl_log.first_free;
  DDL_LOG_MEMORY_ENTRY *next_log_entry= log_entry->next_log_entry;
  DDL_LOG_MEMORY_ENTRY *prev_log_entry= log_entry->prev_log_entry;
  DBUG_ENTER("release_ddl_log_memory_entry");

  mysql_mutex_assert_owner(&LOCK_gdl);
  global_ddl_log.first_free= log_entry;
  log_entry->next_log_entry= first_free;

  if (prev_log_entry)
    prev_log_entry->next_log_entry= next_log_entry;
  else
    global_ddl_log.first_used= next_log_entry;
  if (next_log_entry)
    next_log_entry->prev_log_entry= prev_log_entry;
  DBUG_VOID_RETURN;
}


/**
  Execute one entry in the ddl log.
  
  Executing an entry means executing a linked list of actions.

  @param first_entry           Reference to first action in entry

  @return Operation status
    @retval TRUE               Error
    @retval FALSE              Success
*/

bool execute_ddl_log_entry(THD *thd, uint first_entry)
{
  bool error;
  DBUG_ENTER("execute_ddl_log_entry");

  mysql_mutex_lock(&LOCK_gdl);
  error= execute_ddl_log_entry_no_lock(thd, first_entry);
  mysql_mutex_unlock(&LOCK_gdl);
  DBUG_RETURN(error);
}


/**
  Close the ddl log.
*/

static void close_ddl_log()
{
  DBUG_ENTER("close_ddl_log");
  if (global_ddl_log.file_id >= 0)
  {
    (void) mysql_file_close(global_ddl_log.file_id, MYF(MY_WME));
    global_ddl_log.file_id= (File) -1;
  }
  DBUG_VOID_RETURN;
}


/**
  Execute the ddl log at recovery of MySQL Server.
*/

void execute_ddl_log_recovery()
{
  uint num_entries, i;
  THD *thd;
  DDL_LOG_ENTRY ddl_log_entry;
  char file_name[FN_REFLEN];
  static char recover_query_string[]= "INTERNAL DDL LOG RECOVER IN PROGRESS";
  DBUG_ENTER("execute_ddl_log_recovery");

  /*
    Initialise global_ddl_log struct
  */
  bzero(global_ddl_log.file_entry_buf, sizeof(global_ddl_log.file_entry_buf));
  global_ddl_log.inited= FALSE;
  global_ddl_log.recovery_phase= TRUE;
  global_ddl_log.io_size= IO_SIZE;
  global_ddl_log.file_id= (File) -1;

  /*
    To be able to run this from boot, we allocate a temporary THD
  */
  if (!(thd=new THD(0)))
    DBUG_VOID_RETURN;
  thd->thread_stack= (char*) &thd;
  thd->store_globals();

  thd->set_query(recover_query_string, strlen(recover_query_string));

  /* this also initialize LOCK_gdl */
  num_entries= read_ddl_log_header();
  mysql_mutex_lock(&LOCK_gdl);
  for (i= 1; i < num_entries + 1; i++)
  {
    if (read_ddl_log_entry(i, &ddl_log_entry))
    {
      sql_print_error("Failed to read entry no = %u from ddl log",
                       i);
      continue;
    }
    if (ddl_log_entry.entry_type == DDL_LOG_EXECUTE_CODE)
    {
      if (execute_ddl_log_entry_no_lock(thd, ddl_log_entry.next_entry))
      {
        /* Real unpleasant scenario but we continue anyways.  */
        continue;
      }
    }
  }
  close_ddl_log();
  create_ddl_log_file_name(file_name);
  (void) mysql_file_delete(key_file_global_ddl_log, file_name, MYF(0));
  global_ddl_log.recovery_phase= FALSE;
  mysql_mutex_unlock(&LOCK_gdl);
  thd->reset_query();
  delete thd;
  DBUG_VOID_RETURN;
}


/**
  Release all memory allocated to the ddl log.
*/

void release_ddl_log()
{
  DDL_LOG_MEMORY_ENTRY *free_list;
  DDL_LOG_MEMORY_ENTRY *used_list;
  DBUG_ENTER("release_ddl_log");

  if (!global_ddl_log.do_release)
    DBUG_VOID_RETURN;

  mysql_mutex_lock(&LOCK_gdl);
  free_list= global_ddl_log.first_free;
  used_list= global_ddl_log.first_used;
  while (used_list)
  {
    DDL_LOG_MEMORY_ENTRY *tmp= used_list->next_log_entry;
    my_free(used_list);
    used_list= tmp;
  }
  while (free_list)
  {
    DDL_LOG_MEMORY_ENTRY *tmp= free_list->next_log_entry;
    my_free(free_list);
    free_list= tmp;
  }
  close_ddl_log();
  global_ddl_log.inited= 0;
  mysql_mutex_unlock(&LOCK_gdl);
  mysql_mutex_destroy(&LOCK_gdl);
  global_ddl_log.do_release= false;
  DBUG_VOID_RETURN;
}


/*
---------------------------------------------------------------------------

  END MODULE DDL log
  --------------------

---------------------------------------------------------------------------
*/


/**
   @brief construct a temporary shadow file name.

   @details Make a shadow file name used by ALTER TABLE to construct the
   modified table (with keeping the original). The modified table is then
   moved back as original table. The name must start with the temp file
   prefix so it gets filtered out by table files listing routines. 
    
   @param[out] buff      buffer to receive the constructed name
   @param      bufflen   size of buff
   @param      lpt       alter table data structure

   @retval     path length
*/

uint build_table_shadow_filename(char *buff, size_t bufflen, 
                                 ALTER_PARTITION_PARAM_TYPE *lpt)
{
  char tmp_name[FN_REFLEN];
  my_snprintf(tmp_name, sizeof (tmp_name), "%s-%s", tmp_file_prefix,
              lpt->table_name.str);
  return build_table_filename(buff, bufflen, lpt->db.str, tmp_name, "",
                              FN_IS_TMP);
}


/*
  SYNOPSIS
    mysql_write_frm()
    lpt                    Struct carrying many parameters needed for this
                           method
    flags                  Flags as defined below
      WFRM_INITIAL_WRITE        If set we need to prepare table before
                                creating the frm file
      WFRM_INSTALL_SHADOW       If set we should install the new frm
      WFRM_KEEP_SHARE           If set we know that the share is to be
                                retained and thus we should ensure share
                                object is correct, if not set we don't
                                set the new partition syntax string since
                                we know the share object is destroyed.
      WFRM_PACK_FRM             If set we should pack the frm file and delete
                                the frm file

  RETURN VALUES
    TRUE                   Error
    FALSE                  Success

  DESCRIPTION
    A support method that creates a new frm file and in this process it
    regenerates the partition data. It works fine also for non-partitioned
    tables since it only handles partitioned data if it exists.
*/

bool mysql_write_frm(ALTER_PARTITION_PARAM_TYPE *lpt, uint flags)
{
  /*
    Prepare table to prepare for writing a new frm file where the
    partitions in add/drop state have temporarily changed their state
    We set tmp_table to avoid get errors on naming of primary key index.
  */
  int error= 0;
  char path[FN_REFLEN+1];
  char shadow_path[FN_REFLEN+1];
  char shadow_frm_name[FN_REFLEN+1];
  char frm_name[FN_REFLEN+1];
#ifdef WITH_PARTITION_STORAGE_ENGINE
  char *part_syntax_buf;
  uint syntax_len;
#endif
  DBUG_ENTER("mysql_write_frm");

  /*
    Build shadow frm file name
  */
  build_table_shadow_filename(shadow_path, sizeof(shadow_path) - 1, lpt);
  strxmov(shadow_frm_name, shadow_path, reg_ext, NullS);
  if (flags & WFRM_WRITE_SHADOW)
  {
    if (mysql_prepare_create_table(lpt->thd, lpt->create_info, lpt->alter_info,
                                   &lpt->db_options, lpt->table->file,
                                   &lpt->key_info_buffer, &lpt->key_count,
                                   C_ALTER_TABLE))
    {
      DBUG_RETURN(TRUE);
    }
#ifdef WITH_PARTITION_STORAGE_ENGINE
    {
      partition_info *part_info= lpt->table->part_info;
      if (part_info)
      {
        part_syntax_buf= generate_partition_syntax_for_frm(lpt->thd, part_info,
                               &syntax_len, lpt->create_info, lpt->alter_info);
        if (!part_syntax_buf)
          DBUG_RETURN(TRUE);
        part_info->part_info_string= part_syntax_buf;
        part_info->part_info_len= syntax_len;
      }
    }
#endif
    /* Write shadow frm file */
    lpt->create_info->table_options= lpt->db_options;
    LEX_CUSTRING frm= build_frm_image(lpt->thd, lpt->table_name,
                                      lpt->create_info,
                                      lpt->alter_info->create_list,
                                      lpt->key_count, lpt->key_info_buffer,
                                      lpt->table->file);
    if (!frm.str)
    {
      error= 1;
      goto end;
    }

    int error= writefrm(shadow_path, lpt->db.str, lpt->table_name.str,
                        lpt->create_info->tmp_table(), frm.str, frm.length);
    my_free(const_cast<uchar*>(frm.str));

    if (unlikely(error) ||
        unlikely(lpt->table->file->
                 ha_create_partitioning_metadata(shadow_path,
                                                 NULL, CHF_CREATE_FLAG)))
    {
      mysql_file_delete(key_file_frm, shadow_frm_name, MYF(0));
      error= 1;
      goto end;
    }
  }
  if (flags & WFRM_INSTALL_SHADOW)
  {
#ifdef WITH_PARTITION_STORAGE_ENGINE
    partition_info *part_info= lpt->part_info;
#endif
    /*
      Build frm file name
    */
    build_table_filename(path, sizeof(path) - 1, lpt->db.str,
                         lpt->table_name.str, "", 0);
    strxnmov(frm_name, sizeof(frm_name), path, reg_ext, NullS);
    /*
      When we are changing to use new frm file we need to ensure that we
      don't collide with another thread in process to open the frm file.
      We start by deleting the .frm file and possible .par file. Then we
      write to the DDL log that we have completed the delete phase by
      increasing the phase of the log entry. Next step is to rename the
      new .frm file and the new .par file to the real name. After
      completing this we write a new phase to the log entry that will
      deactivate it.
    */
    if (mysql_file_delete(key_file_frm, frm_name, MYF(MY_WME)) ||
#ifdef WITH_PARTITION_STORAGE_ENGINE
        lpt->table->file->ha_create_partitioning_metadata(path, shadow_path,
                                                  CHF_DELETE_FLAG) ||
        deactivate_ddl_log_entry(part_info->frm_log_entry->entry_pos) ||
        (sync_ddl_log(), FALSE) ||
        mysql_file_rename(key_file_frm,
                          shadow_frm_name, frm_name, MYF(MY_WME)) ||
        lpt->table->file->ha_create_partitioning_metadata(path, shadow_path,
                                                  CHF_RENAME_FLAG))
#else
        mysql_file_rename(key_file_frm,
                          shadow_frm_name, frm_name, MYF(MY_WME)))
#endif
    {
      error= 1;
      goto err;
    }
#ifdef WITH_PARTITION_STORAGE_ENGINE
    if (part_info && (flags & WFRM_KEEP_SHARE))
    {
      TABLE_SHARE *share= lpt->table->s;
      char *tmp_part_syntax_str;
      part_syntax_buf= generate_partition_syntax_for_frm(lpt->thd,
                   part_info, &syntax_len, lpt->create_info, lpt->alter_info);
      if (!part_syntax_buf)
      {
        error= 1;
        goto err;
      }
      if (share->partition_info_buffer_size < syntax_len + 1)
      {
        share->partition_info_buffer_size= syntax_len+1;
        if (!(tmp_part_syntax_str= (char*) strmake_root(&share->mem_root,
                                                        part_syntax_buf,
                                                        syntax_len)))
        {
          error= 1;
          goto err;
        }
        share->partition_info_str= tmp_part_syntax_str;
      }
      else
        memcpy((char*) share->partition_info_str, part_syntax_buf,
               syntax_len + 1);
      share->partition_info_str_len= part_info->part_info_len= syntax_len;
      part_info->part_info_string= part_syntax_buf;
    }
#endif

err:
#ifdef WITH_PARTITION_STORAGE_ENGINE
    deactivate_ddl_log_entry(part_info->frm_log_entry->entry_pos);
    part_info->frm_log_entry= NULL;
    (void) sync_ddl_log();
#endif
    ;
  }

end:
  DBUG_RETURN(error);
}


/*
  SYNOPSIS
    write_bin_log()
    thd                           Thread object
    clear_error                   is clear_error to be called
    query                         Query to log
    query_length                  Length of query
    is_trans                      if the event changes either
                                  a trans or non-trans engine.

  RETURN VALUES
    NONE

  DESCRIPTION
    Write the binlog if open, routine used in multiple places in this
    file
*/

int write_bin_log(THD *thd, bool clear_error,
                  char const *query, ulong query_length, bool is_trans)
{
  int error= 0;
  if (mysql_bin_log.is_open())
  {
    int errcode= 0;
    thd_proc_info(thd, "Writing to binlog");
    if (clear_error)
      thd->clear_error();
    else
      errcode= query_error_code(thd, TRUE);
    error= thd->binlog_query(THD::STMT_QUERY_TYPE,
                             query, query_length, is_trans, FALSE, FALSE,
                             errcode);
    thd_proc_info(thd, 0);
  }
  return error;
}


/*
 delete (drop) tables.

  SYNOPSIS
   mysql_rm_table()
   thd			Thread handle
   tables		List of tables to delete
   if_exists		If 1, don't give error if one table doesn't exists
   drop_temporary       1 if DROP TEMPORARY
   drop_sequence        1 if DROP SEQUENCE

  NOTES
    Will delete all tables that can be deleted and give a compact error
    messages for tables that could not be deleted.
    If a table is in use, we will wait for all users to free the table
    before dropping it

    Wait if global_read_lock (FLUSH TABLES WITH READ LOCK) is set, but
    not if under LOCK TABLES.

  RETURN
    FALSE OK.  In this case ok packet is sent to user
    TRUE  Error

*/

bool mysql_rm_table(THD *thd,TABLE_LIST *tables, bool if_exists,
                    bool drop_temporary, bool drop_sequence)
{
  bool error;
  Drop_table_error_handler err_handler;
  TABLE_LIST *table;
  DBUG_ENTER("mysql_rm_table");

  /* Disable drop of enabled log tables, must be done before name locking */
  for (table= tables; table; table= table->next_local)
  {
    if (check_if_log_table(table, TRUE, "DROP"))
      DBUG_RETURN(true);
  }

  if (!drop_temporary)
  {
    if (!thd->locked_tables_mode)
    {
      if (drop_sequence)
      {
        /* We are trying to drop a sequence.
           Change all temporary tables that are not sequences to
           normal tables so that we can try to drop them instead.
           If we don't do this, we will get an error 'not a sequence'
           when trying to drop a sequence that is hidden by a temporary
           table.
        */
        for (table= tables; table; table= table->next_global)
        {
          if (table->open_type == OT_TEMPORARY_OR_BASE &&
            is_temporary_table(table) && !table->table->s->sequence)
          {
            thd->mark_tmp_table_as_free_for_reuse(table->table);
            table->table= NULL;
          }
        }
      }
      if (lock_table_names(thd, tables, NULL,
                           thd->variables.lock_wait_timeout, 0))
        DBUG_RETURN(true);
    }
    else
    {
      for (table= tables; table; table= table->next_local)
      {
        if (is_temporary_table(table))
        {
          /*
            A temporary table.

            Don't try to find a corresponding MDL lock or assign it
            to table->mdl_request.ticket. There can't be metadata
            locks for temporary tables: they are local to the session.

            Later in this function we release the MDL lock only if
            table->mdl_requeset.ticket is not NULL. Thus here we
            ensure that we won't release the metadata lock on the base
            table locked with LOCK TABLES as a side effect of temporary
            table drop.
          */
          DBUG_ASSERT(table->mdl_request.ticket == NULL);
        }
        else
        {
          /*
            Not a temporary table.

            Since 'tables' list can't contain duplicates (this is ensured
            by parser) it is safe to cache pointer to the TABLE instances
            in its elements.
          */
          table->table= find_table_for_mdl_upgrade(thd, table->db.str,
                                                   table->table_name.str, NULL);
          if (!table->table)
            DBUG_RETURN(true);
          table->mdl_request.ticket= table->table->mdl_ticket;
        }
      }
    }
    /* We remove statistics for table last, after we have the DDL lock */
    for (table= tables; table; table= table->next_local)
    {
      LEX_CSTRING db_name= table->db;
      LEX_CSTRING table_name= table->table_name;
      if (table->open_type == OT_BASE_ONLY ||
          !thd->find_temporary_table(table))
        (void) delete_statistics_for_table(thd, &db_name, &table_name);
    }
  }

  DBUG_EXECUTE_IF("ib_purge_virtual_mdev_16222_1",
                  DBUG_ASSERT(!debug_sync_set_action(
                                thd,
                                STRING_WITH_LEN("now SIGNAL drop_started"))););

  /* mark for close and remove all cached entries */
  thd->push_internal_handler(&err_handler);
  error= mysql_rm_table_no_locks(thd, tables, if_exists, drop_temporary,
                                 false, drop_sequence, false, false);
  thd->pop_internal_handler();

  if (unlikely(error))
    DBUG_RETURN(TRUE);
  my_ok(thd);
  DBUG_RETURN(FALSE);
}


/**
  Find the comment in the query.
  That's auxiliary function to be used handling DROP TABLE [comment].

  @param  thd             Thread handler
  @param  comment_pos     How many characters to skip before the comment.
                          Can be either 9 for DROP TABLE or
                          17 for DROP TABLE IF EXISTS
  @param  comment_start   returns the beginning of the comment if found.

  @retval  0  no comment found
  @retval  >0 the lenght of the comment found

*/
static uint32 comment_length(THD *thd, uint32 comment_pos,
                             const char **comment_start)
{
  /* We use uchar * here to make array indexing portable */
  const uchar *query= (uchar*) thd->query();
  const uchar *query_end= (uchar*) query + thd->query_length();
  const uchar *const state_map= thd->charset()->state_map;

  for (; query < query_end; query++)
  {
    if (state_map[static_cast<uchar>(*query)] == MY_LEX_SKIP)
      continue;
    if (comment_pos-- == 0)
      break;
  }
  if (query > query_end - 3 /* comment can't be shorter than 4 */ ||
      state_map[static_cast<uchar>(*query)] != MY_LEX_LONG_COMMENT || query[1] != '*')
    return 0;
  
  *comment_start= (char*) query;
  
  for (query+= 3; query < query_end; query++)
  {
    if (query[-1] == '*' && query[0] == '/')
      return (uint32)((char*) query - *comment_start + 1);
  }
  return 0;
}

/**
  Execute the drop of a normal or temporary table.

  @param  thd             Thread handler
  @param  tables          Tables to drop
  @param  if_exists       If set, don't give an error if table doesn't exists.
                          In this case we give an warning of level 'NOTE'
  @param  drop_temporary  Only drop temporary tables
  @param  drop_view       Allow to delete VIEW .frm
  @param  dont_log_query  Don't write query to log files. This will also not
                          generate warnings if the handler files doesn't exists
  @param  dont_free_locks Don't do automatic UNLOCK TABLE if no more locked
                          tables

  @retval  0  ok
  @retval  1  Error
  @retval -1  Thread was killed

  @note This function assumes that metadata locks have already been taken.
        It is also assumed that the tables have been removed from TDC.

  @note This function assumes that temporary tables to be dropped have
        been pre-opened using corresponding table list elements.

  @todo When logging to the binary log, we should log
        tmp_tables and transactional tables as separate statements if we
        are in a transaction;  This is needed to get these tables into the
        cached binary log that is only written on COMMIT.
        The current code only writes DROP statements that only uses temporary
        tables to the cache binary log.  This should be ok on most cases, but
        not all.
*/

int mysql_rm_table_no_locks(THD *thd, TABLE_LIST *tables, bool if_exists,
                            bool drop_temporary, bool drop_view,
                            bool drop_sequence,
                            bool dont_log_query,
                            bool dont_free_locks)
{
  TABLE_LIST *table;
  char path[FN_REFLEN + 1], wrong_tables_buff[160];
  LEX_CSTRING alias= null_clex_str;
  String wrong_tables(wrong_tables_buff, sizeof(wrong_tables_buff)-1,
                      system_charset_info);
  uint path_length= 0, errors= 0;
  int error= 0;
  int non_temp_tables_count= 0;
  bool non_tmp_error= 0;
  bool trans_tmp_table_deleted= 0, non_trans_tmp_table_deleted= 0;
  bool non_tmp_table_deleted= 0;
  bool is_drop_tmp_if_exists_added= 0;
  bool was_view= 0, was_table= 0, is_sequence;
  String built_query;
  String built_trans_tmp_query, built_non_trans_tmp_query;
  DBUG_ENTER("mysql_rm_table_no_locks");

  wrong_tables.length(0);
  /*
    Prepares the drop statements that will be written into the binary
    log as follows:

    1 - If we are not processing a "DROP TEMPORARY" it prepares a
    "DROP".

    2 - A "DROP" may result in a "DROP TEMPORARY" but the opposite is
    not true.

    3 - If the current format is row, the IF EXISTS token needs to be
    appended because one does not know if CREATE TEMPORARY was previously
    written to the binary log.

    4 - Add the IF_EXISTS token if necessary, i.e. if_exists is TRUE.

    5 - For temporary tables, there is a need to differentiate tables
    in transactional and non-transactional storage engines. For that,
    reason, two types of drop statements are prepared.

    The need to different the type of tables when dropping a temporary
    table stems from the fact that such drop does not commit an ongoing
    transaction and changes to non-transactional tables must be written
    ahead of the transaction in some circumstances.

    6- Slave SQL thread ignores all replicate-* filter rules
    for temporary tables with 'IF EXISTS' clause. (See sql/sql_parse.cc:
    mysql_execute_command() for details). These commands will be binlogged
    as they are, even if the default database (from USE `db`) is not present
    on the Slave. This can cause point in time recovery failures later
    when user uses the slave's binlog to re-apply. Hence at the time of binary
    logging, these commands will be written with fully qualified table names
    and use `db` will be suppressed.
  */
  if (!dont_log_query)
  {
    const char *object_to_drop= (drop_sequence) ? "SEQUENCE" : "TABLE";

    if (!drop_temporary)
    {
      const char *comment_start;
      uint32 comment_len;

      built_query.set_charset(thd->charset());
      built_query.append("DROP ");
      built_query.append(object_to_drop);
      built_query.append(' ');
      if (if_exists)
        built_query.append("IF EXISTS ");

      /* Preserve comment in original query */
      if ((comment_len= comment_length(thd, if_exists ? 17:9, &comment_start)))
      {
        built_query.append(comment_start, comment_len);
        built_query.append(" ");
      }
    }

    built_trans_tmp_query.set_charset(system_charset_info);
    built_trans_tmp_query.append("DROP TEMPORARY ");
    built_trans_tmp_query.append(object_to_drop);
    built_trans_tmp_query.append(' ');
    if (thd->is_current_stmt_binlog_format_row() || if_exists)
    {
      is_drop_tmp_if_exists_added= true;
      built_trans_tmp_query.append("IF EXISTS ");
    }
    built_non_trans_tmp_query.set_charset(system_charset_info);
    built_non_trans_tmp_query.copy(built_trans_tmp_query);
  }

  for (table= tables; table; table= table->next_local)
  {
    bool is_trans= 0;
    bool table_creation_was_logged= 0;
    LEX_CSTRING db= table->db;
    handlerton *table_type= 0;

    DBUG_PRINT("table", ("table_l: '%s'.'%s'  table: %p  s: %p",
                         table->db.str, table->table_name.str,  table->table,
                         table->table ?  table->table->s : NULL));

    /*
      If we are in locked tables mode and are dropping a temporary table,
      the ticket should be NULL to ensure that we don't release a lock
      on a base table later.
    */
    DBUG_ASSERT(!(thd->locked_tables_mode &&
                  table->open_type != OT_BASE_ONLY &&
                  thd->find_temporary_table(table) &&
                  table->mdl_request.ticket != NULL));

    if (table->open_type == OT_BASE_ONLY || !is_temporary_table(table) ||
        (drop_sequence && table->table->s->table_type != TABLE_TYPE_SEQUENCE))
      error= 1;
    else
    {
      table_creation_was_logged= table->table->s->table_creation_was_logged;
      if (thd->drop_temporary_table(table->table, &is_trans, true))
      {
        error= 1;
        goto err;
      }
      error= 0;
      table->table= 0;
    }

    if ((drop_temporary && if_exists) || !error)
    {
      /*
        This handles the case of temporary tables. We have the following cases:

          . "DROP TEMPORARY" was executed and a temporary table was affected
          (i.e. drop_temporary && !error) or the if_exists was specified (i.e.
          drop_temporary && if_exists).

          . "DROP" was executed but a temporary table was affected (.i.e
          !error).
      */
      if (!dont_log_query && table_creation_was_logged)
      {
        /*
          If there is an error, we don't know the type of the engine
          at this point. So, we keep it in the trx-cache.
        */
        is_trans= error ? TRUE : is_trans;
        if (is_trans)
          trans_tmp_table_deleted= TRUE;
        else
          non_trans_tmp_table_deleted= TRUE;

        String *built_ptr_query=
          (is_trans ? &built_trans_tmp_query : &built_non_trans_tmp_query);
        /*
          Write the database name if it is not the current one or if
          thd->db is NULL or 'IF EXISTS' clause is present in 'DROP TEMPORARY'
          query.
        */
        if (thd->db.str == NULL || cmp(&db, &thd->db) ||
            is_drop_tmp_if_exists_added )
        {
          append_identifier(thd, built_ptr_query, &db);
          built_ptr_query->append(".");
        }
        append_identifier(thd, built_ptr_query, &table->table_name);
        built_ptr_query->append(",");
      }
      /*
        This means that a temporary table was droped and as such there
        is no need to proceed with the code that tries to drop a regular
        table.
      */
      if (!error) continue;
    }
    else if (!drop_temporary)
    {
      non_temp_tables_count++;

      DBUG_ASSERT(thd->mdl_context.is_lock_owner(MDL_key::TABLE, table->db.str,
                                                 table->table_name.str,
                                                 MDL_SHARED));

      alias= (lower_case_table_names == 2) ? table->alias : table->table_name;
      /* remove .frm file and engine files */
      path_length= build_table_filename(path, sizeof(path) - 1, db.str, alias.str,
                                        reg_ext, 0);
    }
    DEBUG_SYNC(thd, "rm_table_no_locks_before_delete_table");
    error= 0;
    if (drop_temporary ||
        (ha_table_exists(thd, &db, &alias, &table_type, &is_sequence) == 0 &&
         table_type == 0) ||
        (!drop_view && (was_view= (table_type == view_pseudo_hton))) ||
        (drop_sequence && !is_sequence))
    {
      /*
        One of the following cases happened:
          . "DROP TEMPORARY" but a temporary table was not found.
          . "DROP" but table was not found
          . "DROP TABLE" statement, but it's a view. 
          . "DROP SEQUENCE", but it's not a sequence
      */
      was_table= drop_sequence && table_type;
      if (if_exists)
      {
        char buff[FN_REFLEN];
        int err= (drop_sequence ? ER_UNKNOWN_SEQUENCES :
                  ER_BAD_TABLE_ERROR);
        String tbl_name(buff, sizeof(buff), system_charset_info);
        tbl_name.length(0);
        tbl_name.append(&db);
        tbl_name.append('.');
        tbl_name.append(&table->table_name);
        push_warning_printf(thd, Sql_condition::WARN_LEVEL_NOTE,
                            err, ER_THD(thd, err),
                            tbl_name.c_ptr_safe());
      }
      else
      {
        non_tmp_error = (drop_temporary ? non_tmp_error : TRUE);
        error= 1;
      }
    }
    else
    {
      char *end;
      int frm_delete_error= 0;
      /*
        It could happen that table's share in the table definition cache
        is the only thing that keeps the engine plugin loaded
        (if it is uninstalled and waits for the ref counter to drop to 0).

        In this case, the tdc_remove_table() below will release and unload
        the plugin. And ha_delete_table() will get a dangling pointer.

        Let's lock the plugin till the end of the statement.
      */
      if (table_type && table_type != view_pseudo_hton)
        ha_lock_engine(thd, table_type);

      if (thd->locked_tables_mode == LTM_LOCK_TABLES ||
          thd->locked_tables_mode == LTM_PRELOCKED_UNDER_LOCK_TABLES)
      {
        if (wait_while_table_is_used(thd, table->table, HA_EXTRA_NOT_USED))
        {
          error= -1;
          goto err;
        }
        /* the following internally does TDC_RT_REMOVE_ALL */
        close_all_tables_for_name(thd, table->table->s,
                                  HA_EXTRA_PREPARE_FOR_DROP, NULL);
        table->table= 0;
      }
      else
        tdc_remove_table(thd, TDC_RT_REMOVE_ALL, table->db.str, table->table_name.str,
                         false);

      /* Check that we have an exclusive lock on the table to be dropped. */
      DBUG_ASSERT(thd->mdl_context.is_lock_owner(MDL_key::TABLE, table->db.str,
                                                 table->table_name.str,
                                                 MDL_EXCLUSIVE));

      // Remove extension for delete
      *(end= path + path_length - reg_ext_length)= '\0';

      if ((error= ha_delete_table(thd, table_type, path, &db, &table->table_name,
                                  !dont_log_query)))
      {
        if (thd->is_killed())
        {
          error= -1;
          goto err;
        }
      }
      else
      {
        /* Delete the table definition file */
        strmov(end,reg_ext);
        if (table_type && table_type != view_pseudo_hton &&
            table_type->discover_table)
        {
          /*
            Table type is using discovery and may not need a .frm file.
            Delete it silently if it exists
          */
          (void) mysql_file_delete(key_file_frm, path, MYF(0));
        }
        else if (unlikely(mysql_file_delete(key_file_frm, path,
                                            MYF(MY_WME))))
        {
          frm_delete_error= my_errno;
          DBUG_ASSERT(frm_delete_error);
        }
      }

      if (likely(!error))
      {
        int trigger_drop_error= 0;

        if (likely(!frm_delete_error))
        {
          non_tmp_table_deleted= TRUE;
          trigger_drop_error=
            Table_triggers_list::drop_all_triggers(thd, &db, &table->table_name);
        }

        if (unlikely(trigger_drop_error) ||
            (frm_delete_error && frm_delete_error != ENOENT))
          error= 1;
        else if (frm_delete_error && if_exists)
          thd->clear_error();
      }
      non_tmp_error|= MY_TEST(error);
    }

    if (error)
    {
      if (wrong_tables.length())
        wrong_tables.append(',');
      wrong_tables.append(&db);
      wrong_tables.append('.');
      wrong_tables.append(&table->table_name);
      errors++;
    }
    else
    {
      PSI_CALL_drop_table_share(false, table->db.str, (uint)table->db.length,
                                table->table_name.str, (uint)table->table_name.length);
      mysql_audit_drop_table(thd, table);
    }

    if (!dont_log_query && !drop_temporary)
    {
      non_tmp_table_deleted= (if_exists ? TRUE : non_tmp_table_deleted);
      /*
         Don't write the database name if it is the current one (or if
         thd->db is NULL).
       */
      if (thd->db.str == NULL || cmp(&db, &thd->db) != 0)
      {
        append_identifier(thd, &built_query, &db);
        built_query.append(".");
      }

      append_identifier(thd, &built_query, &table->table_name);
      built_query.append(",");
    }
    DBUG_PRINT("table", ("table: %p  s: %p", table->table,
                         table->table ?  table->table->s :  NULL));
  }
  DEBUG_SYNC(thd, "rm_table_no_locks_before_binlog");
  thd->thread_specific_used= TRUE;
  error= 0;
err:
  if (wrong_tables.length())
  {
    DBUG_ASSERT(errors);
    if (errors == 1 && was_view)
      my_error(ER_IT_IS_A_VIEW, MYF(0), wrong_tables.c_ptr_safe());
    else if (errors == 1 && drop_sequence && was_table)
      my_error(ER_NOT_SEQUENCE2, MYF(0), wrong_tables.c_ptr_safe());
    else if (errors > 1 || !thd->is_error())
      my_error((drop_sequence ? ER_UNKNOWN_SEQUENCES :
                ER_BAD_TABLE_ERROR),
               MYF(0), wrong_tables.c_ptr_safe());
    error= 1;
  }

  /*
    We are always logging drop of temporary tables.
    The reason is to handle the following case:
    - Use statement based replication
    - CREATE TEMPORARY TABLE foo (logged)
    - set row based replication
    - DROP TEMPORAY TABLE foo    (needs to be logged)
    This should be fixed so that we remember if creation of the
    temporary table was logged and only log it if the creation was
    logged.
  */

  if (non_trans_tmp_table_deleted ||
      trans_tmp_table_deleted || non_tmp_table_deleted)
  {
    if (non_trans_tmp_table_deleted || trans_tmp_table_deleted)
      thd->transaction.stmt.mark_dropped_temp_table();

    query_cache_invalidate3(thd, tables, 0);
    if (!dont_log_query && mysql_bin_log.is_open())
    {
      if (non_trans_tmp_table_deleted)
      {
          /* Chop of the last comma */
          built_non_trans_tmp_query.chop();
          built_non_trans_tmp_query.append(" /* generated by server */");
          error |= thd->binlog_query(THD::STMT_QUERY_TYPE,
                                     built_non_trans_tmp_query.ptr(),
                                     built_non_trans_tmp_query.length(),
                                     FALSE, FALSE,
                                     is_drop_tmp_if_exists_added,
                                     0);
      }
      if (trans_tmp_table_deleted)
      {
          /* Chop of the last comma */
          built_trans_tmp_query.chop();
          built_trans_tmp_query.append(" /* generated by server */");
          error |= thd->binlog_query(THD::STMT_QUERY_TYPE,
                                     built_trans_tmp_query.ptr(),
                                     built_trans_tmp_query.length(),
                                     TRUE, FALSE,
                                     is_drop_tmp_if_exists_added,
                                     0);
      }
      if (non_tmp_table_deleted)
      {
          /* Chop of the last comma */
          built_query.chop();
          built_query.append(" /* generated by server */");
          int error_code = non_tmp_error ?  thd->get_stmt_da()->sql_errno()
                                         : 0;
          error |= thd->binlog_query(THD::STMT_QUERY_TYPE,
                                     built_query.ptr(),
                                     built_query.length(),
                                     TRUE, FALSE, FALSE,
                                     error_code);
      }
    }
  }

  if (!drop_temporary)
  {
    /*
      Under LOCK TABLES we should release meta-data locks on the tables
      which were dropped.

      Leave LOCK TABLES mode if we managed to drop all tables which were
      locked. Additional check for 'non_temp_tables_count' is to avoid
      leaving LOCK TABLES mode if we have dropped only temporary tables.
    */
    if (thd->locked_tables_mode)
    {
      if (thd->lock && thd->lock->table_count == 0 &&
          non_temp_tables_count > 0 && !dont_free_locks)
      {
        thd->locked_tables_list.unlock_locked_tables(thd);
        goto end;
      }
      for (table= tables; table; table= table->next_local)
      {
        /* Drop locks for all successfully dropped tables. */
        if (table->table == NULL && table->mdl_request.ticket)
        {
          /*
            Under LOCK TABLES we may have several instances of table open
            and locked and therefore have to remove several metadata lock
            requests associated with them.
          */
          thd->mdl_context.release_all_locks_for_name(table->mdl_request.ticket);
        }
      }
    }
    /*
      Rely on the caller to implicitly commit the transaction
      and release metadata locks.
    */
  }

end:
  DBUG_RETURN(error);
}

/**
  Log the drop of a table.

  @param thd	           Thread handler
  @param db_name           Database name
  @param table_name        Table name
  @param temporary_table   1 if table was a temporary table

  This code is only used in the case of failed CREATE OR REPLACE TABLE
  when the original table was dropped but we could not create the new one.
*/

bool log_drop_table(THD *thd, const LEX_CSTRING *db_name,
                    const LEX_CSTRING *table_name,
                    bool temporary_table)
{
  char buff[NAME_LEN*2 + 80];
  String query(buff, sizeof(buff), system_charset_info);
  bool error;
  DBUG_ENTER("log_drop_table");

  if (!mysql_bin_log.is_open())
    DBUG_RETURN(0);
  
  query.length(0);
  query.append(STRING_WITH_LEN("DROP "));
  if (temporary_table)
    query.append(STRING_WITH_LEN("TEMPORARY "));
  query.append(STRING_WITH_LEN("TABLE IF EXISTS "));
  append_identifier(thd, &query, db_name);
  query.append(".");
  append_identifier(thd, &query, table_name);
  query.append(STRING_WITH_LEN("/* Generated to handle "
                               "failed CREATE OR REPLACE */"));
  error= thd->binlog_query(THD::STMT_QUERY_TYPE,
                           query.ptr(), query.length(),
                           FALSE, FALSE, temporary_table, 0);
  DBUG_RETURN(error);
}


/**
  Quickly remove a table.

  @param thd         Thread context.
  @param base        The handlerton handle.
  @param db          The database name.
  @param table_name  The table name.
  @param flags       Flags for build_table_filename() as well as describing
                     if handler files / .FRM should be deleted as well.

  @return False in case of success, True otherwise.
*/

bool quick_rm_table(THD *thd, handlerton *base, const LEX_CSTRING *db,
                    const LEX_CSTRING *table_name, uint flags, const char *table_path)
{
  char path[FN_REFLEN + 1];
  int error= 0;
  DBUG_ENTER("quick_rm_table");

  size_t path_length= table_path ?
    (strxnmov(path, sizeof(path) - 1, table_path, reg_ext, NullS) - path) :
    build_table_filename(path, sizeof(path)-1, db->str, table_name->str, reg_ext, flags);
  if (mysql_file_delete(key_file_frm, path, MYF(0)))
    error= 1; /* purecov: inspected */
  path[path_length - reg_ext_length]= '\0'; // Remove reg_ext
  if (flags & NO_HA_TABLE)
  {
    handler *file= get_new_handler((TABLE_SHARE*) 0, thd->mem_root, base);
    if (!file)
      DBUG_RETURN(true);
    (void) file->ha_create_partitioning_metadata(path, NULL, CHF_DELETE_FLAG);
    delete file;
  }
  if (!(flags & (FRM_ONLY|NO_HA_TABLE)))
    error|= ha_delete_table(current_thd, base, path, db, table_name, 0);

  if (likely(error == 0))
  {
    PSI_CALL_drop_table_share(flags & FN_IS_TMP, db->str, (uint)db->length,
                              table_name->str, (uint)table_name->length);
  }

  DBUG_RETURN(error);
}


/*
  Sort keys in the following order:
  - PRIMARY KEY
  - UNIQUE keys where all column are NOT NULL
  - UNIQUE keys that don't contain partial segments
  - Other UNIQUE keys
  - LONG UNIQUE keys
  - Normal keys
  - Fulltext keys

  This will make checking for duplicated keys faster and ensure that
  PRIMARY keys are prioritized.
*/

static int sort_keys(KEY *a, KEY *b)
{
  ulong a_flags= a->flags, b_flags= b->flags;
  
  /*
    Do not reorder LONG_HASH indexes, because they must match the order
    of their LONG_UNIQUE_HASH_FIELD's.
  */
  if (a->algorithm == HA_KEY_ALG_LONG_HASH &&
      b->algorithm == HA_KEY_ALG_LONG_HASH)
    return a->usable_key_parts - b->usable_key_parts;

  if (a_flags & HA_NOSAME)
  {
    if (!(b_flags & HA_NOSAME))
      return -1;
    /*
      Long Unique keys should always be last unique key.
      Before this patch they used to change order wrt to partial keys (MDEV-19049)
    */
    if (a->algorithm == HA_KEY_ALG_LONG_HASH)
      return 1;
    if (b->algorithm == HA_KEY_ALG_LONG_HASH)
      return -1;
    if ((a_flags ^ b_flags) & HA_NULL_PART_KEY)
    {
      /* Sort NOT NULL keys before other keys */
      return (a_flags & HA_NULL_PART_KEY) ? 1 : -1;
    }
    if (a->name.str == primary_key_name)
      return -1;
    if (b->name.str == primary_key_name)
      return 1;
    /* Sort keys don't containing partial segments before others */
    if ((a_flags ^ b_flags) & HA_KEY_HAS_PART_KEY_SEG)
      return (a_flags & HA_KEY_HAS_PART_KEY_SEG) ? 1 : -1;
  }
  else if (b_flags & HA_NOSAME)
    return 1;					// Prefer b

  if ((a_flags ^ b_flags) & HA_FULLTEXT)
  {
    return (a_flags & HA_FULLTEXT) ? 1 : -1;
  }
  /*
    Prefer original key order.	usable_key_parts contains here
    the original key position.
  */
  return a->usable_key_parts - b->usable_key_parts;
}

/*
  Check TYPELIB (set or enum) for duplicates

  SYNOPSIS
    check_duplicates_in_interval()
    set_or_name   "SET" or "ENUM" string for warning message
    name	  name of the checked column
    typelib	  list of values for the column
    dup_val_count  returns count of duplicate elements

  DESCRIPTION
    This function prints an warning for each value in list
    which has some duplicates on its right

  RETURN VALUES
    0             ok
    1             Error
*/

bool check_duplicates_in_interval(const char *set_or_name,
                                  const char *name, TYPELIB *typelib,
                                  CHARSET_INFO *cs, unsigned int *dup_val_count)
{
  TYPELIB tmp= *typelib;
  const char **cur_value= typelib->type_names;
  unsigned int *cur_length= typelib->type_lengths;
  *dup_val_count= 0;  
  
  for ( ; tmp.count > 1; cur_value++, cur_length++)
  {
    tmp.type_names++;
    tmp.type_lengths++;
    tmp.count--;
    if (find_type2(&tmp, (const char*)*cur_value, *cur_length, cs))
    {
      THD *thd= current_thd;
      ErrConvString err(*cur_value, *cur_length, cs);
      if (current_thd->is_strict_mode())
      {
        my_error(ER_DUPLICATED_VALUE_IN_TYPE, MYF(0),
                 name, err.ptr(), set_or_name);
        return 1;
      }
      push_warning_printf(thd,Sql_condition::WARN_LEVEL_NOTE,
                          ER_DUPLICATED_VALUE_IN_TYPE,
                          ER_THD(thd, ER_DUPLICATED_VALUE_IN_TYPE),
                          name, err.ptr(), set_or_name);
      (*dup_val_count)++;
    }
  }
  return 0;
}


bool Column_definition::prepare_stage2_blob(handler *file,
                                            ulonglong table_flags,
                                            uint field_flags)
{
  if (table_flags & HA_NO_BLOBS)
  {
    my_error(ER_TABLE_CANT_HANDLE_BLOB, MYF(0), file->table_type());
    return true;
  }
  pack_flag= field_flags |
             pack_length_to_packflag(pack_length - portable_sizeof_char_ptr);
  if (charset->state & MY_CS_BINSORT)
    pack_flag|= FIELDFLAG_BINARY;
  length= 8;                        // Unireg field length
  return false;
}


bool Column_definition::prepare_stage2_typelib(const char *type_name,
                                               uint field_flags,
                                               uint *dup_val_count)
{
  pack_flag= pack_length_to_packflag(pack_length) | field_flags;
  if (charset->state & MY_CS_BINSORT)
    pack_flag|= FIELDFLAG_BINARY;
  return check_duplicates_in_interval(type_name, field_name.str, interval,
                                      charset, dup_val_count);
}


uint Column_definition::pack_flag_numeric(uint dec) const
{
  return (FIELDFLAG_NUMBER |
          (flags & UNSIGNED_FLAG ? 0 : FIELDFLAG_DECIMAL)  |
          (flags & ZEROFILL_FLAG ? FIELDFLAG_ZEROFILL : 0) |
          (dec << FIELDFLAG_DEC_SHIFT));
}


bool Column_definition::prepare_stage2_varchar(ulonglong table_flags)
{
  pack_flag= (charset->state & MY_CS_BINSORT) ? FIELDFLAG_BINARY : 0;
  return false;
}


/*
  Prepare a Column_definition instance for packing
  Members such as pack_flag are valid after this call.

  @param IN     handler      - storage engine handler,
                               or NULL if preparing for an SP variable
  @param IN     table_flags  - table flags

  @retval false  -  ok
  @retval true   -  error (not supported type, bad definition, etc)
*/

bool Column_definition::prepare_stage2(handler *file,
                                       ulonglong table_flags)
{
  DBUG_ENTER("Column_definition::prepare_stage2");

  /*
    This code came from mysql_prepare_create_table.
    Indent preserved to make patching easier
  */
  DBUG_ASSERT(charset);

  if (type_handler()->Column_definition_prepare_stage2(this, file, table_flags))
    DBUG_RETURN(true);

  if (!(flags & NOT_NULL_FLAG) ||
      (vcol_info))  /* Make virtual columns allow NULL values */
    pack_flag|= FIELDFLAG_MAYBE_NULL;
  if (flags & NO_DEFAULT_VALUE_FLAG)
    pack_flag|= FIELDFLAG_NO_DEFAULT;
  DBUG_RETURN(false);
}


/*
  Get character set from field object generated by parser using
  default values when not set.

  SYNOPSIS
    get_sql_field_charset()
    sql_field                 The sql_field object
    create_info               Info generated by parser

  RETURN VALUES
    cs                        Character set
*/

CHARSET_INFO* get_sql_field_charset(Column_definition *sql_field,
                                    HA_CREATE_INFO *create_info)
{
  CHARSET_INFO *cs= sql_field->charset;

  if (!cs)
    cs= create_info->default_table_charset;
  /*
    table_charset is set only in ALTER TABLE t1 CONVERT TO CHARACTER SET csname
    if we want change character set for all varchar/char columns.
    But the table charset must not affect the BLOB fields, so don't
    allow to change my_charset_bin to somethig else.
  */
  if (create_info->table_charset && cs != &my_charset_bin)
    cs= create_info->table_charset;
  return cs;
}


/**
   Modifies the first column definition whose SQL type is TIMESTAMP
   by adding the features DEFAULT CURRENT_TIMESTAMP ON UPDATE CURRENT_TIMESTAMP.

   If the first TIMESTAMP column appears to be nullable, or to have an
   explicit default, or to be a virtual column, or to be part of table period,
   then no promotion is done.

   @param column_definitions The list of column definitions, in the physical
                             order in which they appear in the table.
*/

void promote_first_timestamp_column(List<Create_field> *column_definitions)
{
  List_iterator_fast<Create_field> it(*column_definitions);
  Create_field *column_definition;

  while ((column_definition= it++) != NULL)
  {
    if (column_definition->is_timestamp_type() ||    // TIMESTAMP
        column_definition->unireg_check == Field::TIMESTAMP_OLD_FIELD) // Legacy
    {
      DBUG_PRINT("info", ("field-ptr:%p", column_definition->field));
      if ((column_definition->flags & NOT_NULL_FLAG) != 0 && // NOT NULL,
          column_definition->default_value == NULL &&   // no constant default,
          column_definition->unireg_check == Field::NONE && // no function default
          column_definition->vcol_info == NULL &&
          column_definition->period == NULL &&
          !(column_definition->flags & VERS_SYSTEM_FIELD)) // column isn't generated
      {
        DBUG_PRINT("info", ("First TIMESTAMP column '%s' was promoted to "
                            "DEFAULT CURRENT_TIMESTAMP ON UPDATE "
                            "CURRENT_TIMESTAMP",
                            column_definition->field_name.str
                            ));
        column_definition->unireg_check= Field::TIMESTAMP_DNUN_FIELD;
      }
      return;
    }
  }
}

/**
  Check if there is a duplicate key. Report a warning for every duplicate key.

  @param thd              Thread context.
  @param key              Key to be checked.
  @param key_info         Key meta-data info.
  @param key_list         List of existing keys.
*/
static void check_duplicate_key(THD *thd, Key *key, KEY *key_info,
                                List<Key> *key_list)
{
  /*
    We only check for duplicate indexes if it is requested and the
    key is not auto-generated.

    Check is requested if the key was explicitly created or altered
    by the user (unless it's a foreign key).
  */
  if (!key->key_create_info.check_for_duplicate_indexes || key->generated)
    return;

  List_iterator_fast<Key> key_list_iterator(*key_list);
  List_iterator_fast<Key_part_spec> key_column_iterator(key->columns);
  Key *k;

  while ((k= key_list_iterator++))
  {
    // Looking for a similar key...

    if (k == key)
      break;

    if (k->generated ||
        (key->type != k->type) ||
        (key->key_create_info.algorithm != k->key_create_info.algorithm) ||
        (key->columns.elements != k->columns.elements))
    {
      // Keys are different.
      continue;
    }

    /*
      Keys 'key' and 'k' might be identical.
      Check that the keys have identical columns in the same order.
    */

    List_iterator_fast<Key_part_spec> k_column_iterator(k->columns);
    uint i;
    key_column_iterator.rewind();

    for (i= 0; i < key->columns.elements; ++i)
    {
      Key_part_spec *c1= key_column_iterator++;
      Key_part_spec *c2= k_column_iterator++;

      DBUG_ASSERT(c1 && c2);

      if (lex_string_cmp(system_charset_info,
                         &c1->field_name, &c2->field_name) ||
          (c1->length != c2->length))
        break;
    }

    // Report a warning if we have two identical keys.

    if (i == key->columns.elements)
    {
      push_warning_printf(thd, Sql_condition::WARN_LEVEL_NOTE,
                          ER_DUP_INDEX, ER_THD(thd, ER_DUP_INDEX),
                          key_info->name.str);
      break;
    }
  }
}


bool Column_definition::prepare_stage1_typelib(THD *thd,
                                               MEM_ROOT *mem_root,
                                               handler *file,
                                               ulonglong table_flags)
{
  /*
    Pass the last parameter to prepare_interval_field() as follows:
    - If we are preparing for an SP variable (file is NULL), we pass "false",
      to force allocation and full copying of TYPELIB values on the given
      mem_root, even if no character set conversion is needed. This is needed
      because a life cycle of an SP variable is longer than the current query.

    - If we are preparing for a CREATE TABLE, (file != NULL), we pass "true".
      This will create the typelib in runtime memory - we will free the
      occupied memory at the same time when we free this
      sql_field -- at the end of execution.
      Pass "true" as the last argument to reuse "interval_list"
      values in "interval" in cases when no character conversion is needed,
      to avoid extra copying.
  */
  if (prepare_interval_field(mem_root, file != NULL))
    return true; // E.g. wrong values with commas: SET('a,b')
  create_length_to_internal_length_typelib();

  DBUG_ASSERT(file || !default_value); // SP variables have no default_value
  if (default_value && default_value->expr->basic_const_item())
  {
    if ((charset != default_value->expr->collation.collation &&
         prepare_stage1_convert_default(thd, mem_root, charset)) ||
         prepare_stage1_check_typelib_default())
      return true;
  }
  return false;
}


bool Column_definition::prepare_stage1_string(THD *thd,
                                              MEM_ROOT *mem_root,
                                              handler *file,
                                              ulonglong table_flags)
{
  create_length_to_internal_length_string();
  if (prepare_blob_field(thd))
    return true;
  DBUG_ASSERT(file || !default_value); // SP variables have no default_value
  /*
    Convert the default value from client character
    set into the column character set if necessary.
    We can only do this for constants as we have not yet run fix_fields.
    But not for blobs, as they will be stored as SQL expressions, not
    written down into the record image.
  */
  if (!(flags & BLOB_FLAG) && default_value &&
      default_value->expr->basic_const_item() &&
      charset != default_value->expr->collation.collation)
  {
    if (prepare_stage1_convert_default(thd, mem_root, charset))
      return true;
  }
  return false;
}


bool Column_definition::prepare_stage1_bit(THD *thd,
                                           MEM_ROOT *mem_root,
                                           handler *file,
                                           ulonglong table_flags)
{
  pack_flag= FIELDFLAG_NUMBER;
  if (!(table_flags & HA_CAN_BIT_FIELD))
    pack_flag|= FIELDFLAG_TREAT_BIT_AS_CHAR;
  create_length_to_internal_length_bit();
  return false;
}


bool Column_definition::prepare_stage1(THD *thd,
                                       MEM_ROOT *mem_root,
                                       handler *file,
                                       ulonglong table_flags)
{
  return type_handler()->Column_definition_prepare_stage1(thd, mem_root,
                                                          this, file,
                                                          table_flags);
}


bool Column_definition::prepare_stage1_convert_default(THD *thd,
                                                       MEM_ROOT *mem_root,
                                                       CHARSET_INFO *cs)
{
  DBUG_ASSERT(thd->mem_root == mem_root);
  Item *item;
  if (!(item= default_value->expr->safe_charset_converter(thd, cs)))
  {
    my_error(ER_INVALID_DEFAULT, MYF(0), field_name.str);
    return true; // Could not convert
  }
  /* Fix for prepare statement */
  thd->change_item_tree(&default_value->expr, item);
  return false;
}


bool Column_definition::prepare_stage1_check_typelib_default()
{
  StringBuffer<MAX_FIELD_WIDTH> str;
  String *def= default_value->expr->val_str(&str);
  bool not_found;
  if (def == NULL) /* SQL "NULL" maps to NULL */
  {
    not_found= flags & NOT_NULL_FLAG;
  }
  else
  {
    not_found= false;
    if (real_field_type() == MYSQL_TYPE_SET)
    {
      char *not_used;
      uint not_used2;
      find_set(interval, def->ptr(), def->length(),
               charset, &not_used, &not_used2, &not_found);
    }
    else /* MYSQL_TYPE_ENUM */
    {
      def->length(charset->cset->lengthsp(charset,
                                          def->ptr(), def->length()));
      not_found= !find_type2(interval, def->ptr(), def->length(), charset);
    }
  }
  if (not_found)
  {
    my_error(ER_INVALID_DEFAULT, MYF(0), field_name.str);
    return true;
  }
  return false;
}
/*
   This function adds a invisible field to field_list
   SYNOPSIS
    mysql_add_invisible_field()
      thd                      Thread Object
      field_list               list of all table fields
      field_name               name/prefix of invisible field
                               ( Prefix in the case when it is
                                *INVISIBLE_FULL*
                               and given name is duplicate)
      type_handler             field data type
      invisible
      default value
    RETURN VALUE
      Create_field pointer
*/
int mysql_add_invisible_field(THD *thd, List<Create_field> * field_list,
        const char *field_name, Type_handler *type_handler,
        field_visibility_t invisible, Item* default_value)
{
  Create_field *fld= new(thd->mem_root)Create_field();
  const char *new_name= NULL;
  /* Get unique field name if invisible == INVISIBLE_FULL */
  if (invisible == INVISIBLE_FULL)
  {
    if ((new_name= make_unique_invisible_field_name(thd, field_name,
                                                     field_list)))
    {
      fld->field_name.str= new_name;
      fld->field_name.length= strlen(new_name);
    }
    else
      return 1;  //Should not happen
  }
  else
  {
    fld->field_name.str= thd->strmake(field_name, strlen(field_name));
    fld->field_name.length= strlen(field_name);
  }
  fld->set_handler(type_handler);
  fld->invisible= invisible;
  if (default_value)
  {
    Virtual_column_info *v= new (thd->mem_root) Virtual_column_info();
    v->expr= default_value;
    v->utf8= 0;
    fld->default_value= v;
  }
  field_list->push_front(fld, thd->mem_root);
  return 0;
}

#define LONG_HASH_FIELD_NAME_LENGTH 30
static inline void make_long_hash_field_name(LEX_CSTRING *buf, uint num)
{
  buf->length= my_snprintf((char *)buf->str,
          LONG_HASH_FIELD_NAME_LENGTH, "DB_ROW_HASH_%u", num);
}

/**
  Add fully invisible hash field to table in case of long
  unique column
  @param  thd           Thread Context.
  @param  create_list   List of table fields.
  @param  key_info      current long unique key info
*/
static Create_field * add_hash_field(THD * thd, List<Create_field> *create_list,
                                      KEY *key_info)
{
  List_iterator<Create_field> it(*create_list);
  Create_field *dup_field, *cf= new (thd->mem_root) Create_field();
  cf->flags|= UNSIGNED_FLAG | LONG_UNIQUE_HASH_FIELD;
  cf->decimals= 0;
  cf->length= cf->char_length= cf->pack_length= HA_HASH_FIELD_LENGTH;
  cf->invisible= INVISIBLE_FULL;
  cf->pack_flag|= FIELDFLAG_MAYBE_NULL;
  cf->vcol_info= new (thd->mem_root) Virtual_column_info();
  cf->vcol_info->stored_in_db= false;
  uint num= 1;
  LEX_CSTRING field_name;
  field_name.str= (char *)thd->alloc(LONG_HASH_FIELD_NAME_LENGTH);
  make_long_hash_field_name(&field_name, num);
  /*
    Check for collisions
   */
  while ((dup_field= it++))
  {
    if (!my_strcasecmp(system_charset_info, field_name.str, dup_field->field_name.str))
    {
      num++;
      make_long_hash_field_name(&field_name, num);
      it.rewind();
    }
  }
  cf->field_name= field_name;
  cf->set_handler(&type_handler_longlong);
  key_info->algorithm= HA_KEY_ALG_LONG_HASH;
  create_list->push_back(cf,thd->mem_root);
  return cf;
}

Key *
mysql_add_invisible_index(THD *thd, List<Key> *key_list,
        LEX_CSTRING* field_name, enum Key::Keytype type)
{
  Key *key= NULL;
  key= new (thd->mem_root) Key(type, &null_clex_str, HA_KEY_ALG_UNDEF,
         false, DDL_options(DDL_options::OPT_NONE));
  key->columns.push_back(new(thd->mem_root) Key_part_spec(field_name, 0),
          thd->mem_root);
  key_list->push_back(key, thd->mem_root);
  return key;
}
/*
  Preparation for table creation

  SYNOPSIS
    mysql_prepare_create_table()
      thd                       Thread object.
      create_info               Create information (like MAX_ROWS).
      alter_info                List of columns and indexes to create
      db_options          INOUT Table options (like HA_OPTION_PACK_RECORD).
      file                      The handler for the new table.
      key_info_buffer     OUT   An array of KEY structs for the indexes.
      key_count           OUT   The number of elements in the array.
      create_table_mode         C_ORDINARY_CREATE, C_ALTER_TABLE,
                                C_CREATE_SELECT, C_ASSISTED_DISCOVERY

  DESCRIPTION
    Prepares the table and key structures for table creation.

  NOTES
    sets create_info->varchar if the table has a varchar

  RETURN VALUES
    FALSE    OK
    TRUE     error
*/

static int
mysql_prepare_create_table(THD *thd, HA_CREATE_INFO *create_info,
                           Alter_info *alter_info, uint *db_options,
                           handler *file, KEY **key_info_buffer,
                           uint *key_count, int create_table_mode)
{
  const char	*key_name;
  Create_field	*sql_field,*dup_field;
  uint		field,null_fields,max_key_length;
  ulong		record_offset= 0;
  KEY		*key_info;
  KEY_PART_INFO *key_part_info;
  int		field_no,dup_no;
  int		select_field_pos,auto_increment=0;
  List_iterator_fast<Create_field> it(alter_info->create_list);
  List_iterator<Create_field> it2(alter_info->create_list);
  uint total_uneven_bit_length= 0;
  int select_field_count= C_CREATE_SELECT(create_table_mode);
  bool tmp_table= create_table_mode == C_ALTER_TABLE;
  bool is_hash_field_needed= false;
  DBUG_ENTER("mysql_prepare_create_table");

  DBUG_EXECUTE_IF("test_pseudo_invisible",{
          mysql_add_invisible_field(thd, &alter_info->create_list,
                      "invisible", &type_handler_long, INVISIBLE_SYSTEM,
                      new (thd->mem_root)Item_int(thd, 9));
          });
  DBUG_EXECUTE_IF("test_completely_invisible",{
          mysql_add_invisible_field(thd, &alter_info->create_list,
                      "invisible", &type_handler_long, INVISIBLE_FULL,
                      new (thd->mem_root)Item_int(thd, 9));
          });
  DBUG_EXECUTE_IF("test_invisible_index",{
          LEX_CSTRING temp;
          temp.str= "invisible";
          temp.length= strlen("invisible");
          mysql_add_invisible_index(thd, &alter_info->key_list
                  , &temp, Key::MULTIPLE);
          });
  LEX_CSTRING* connect_string = &create_info->connect_string;
  if (connect_string->length != 0 &&
      connect_string->length > CONNECT_STRING_MAXLEN &&
      (system_charset_info->cset->charpos(system_charset_info,
                                          connect_string->str,
                                          (connect_string->str +
                                           connect_string->length),
                                          CONNECT_STRING_MAXLEN)
      < connect_string->length))
  {
    my_error(ER_WRONG_STRING_LENGTH, MYF(0),
             connect_string->str, "CONNECTION", CONNECT_STRING_MAXLEN);
    DBUG_RETURN(TRUE);
  }

  select_field_pos= alter_info->create_list.elements - select_field_count;
  null_fields= 0;
  create_info->varchar= 0;
  max_key_length= file->max_key_length();

  /* Handle creation of sequences */
  if (create_info->sequence)
  {
    if (!(file->ha_table_flags() & HA_CAN_TABLES_WITHOUT_ROLLBACK))
    {
      my_error(ER_ILLEGAL_HA_CREATE_OPTION, MYF(0), file->table_type(),
               "SEQUENCE");
      DBUG_RETURN(TRUE);
    }

    /* The user specified fields: check that structure is ok */
    if (check_sequence_fields(thd->lex, &alter_info->create_list))
      DBUG_RETURN(TRUE);
  }

  for (field_no=0; (sql_field=it++) ; field_no++)
  {
    /*
      Initialize length from its original value (number of characters),
      which was set in the parser. This is necessary if we're
      executing a prepared statement for the second time.
    */
    sql_field->length= sql_field->char_length;
    /* Set field charset. */
    sql_field->charset= get_sql_field_charset(sql_field, create_info);
    if ((sql_field->flags & BINCMP_FLAG) &&
        !(sql_field->charset= find_bin_collation(sql_field->charset)))
      DBUG_RETURN(true);

    /* Virtual fields are always NULL */
    if (sql_field->vcol_info)
      sql_field->flags&= ~NOT_NULL_FLAG;

    if (sql_field->prepare_stage1(thd, thd->mem_root,
                                  file, file->ha_table_flags()))
      DBUG_RETURN(true);

    if (sql_field->real_field_type() == MYSQL_TYPE_BIT &&
        file->ha_table_flags() & HA_CAN_BIT_FIELD)
      total_uneven_bit_length+= sql_field->length & 7;

    if (!(sql_field->flags & NOT_NULL_FLAG))
      null_fields++;

    if (check_column_name(sql_field->field_name.str))
    {
      my_error(ER_WRONG_COLUMN_NAME, MYF(0), sql_field->field_name.str);
      DBUG_RETURN(TRUE);
    }

    /* Check if we have used the same field name before */
    for (dup_no=0; (dup_field=it2++) != sql_field; dup_no++)
    {
      if (lex_string_cmp(system_charset_info,
                         &sql_field->field_name,
                         &dup_field->field_name) == 0)
      {
	/*
	  If this was a CREATE ... SELECT statement, accept a field
	  redefinition if we are changing a field in the SELECT part
	*/
	if (field_no < select_field_pos || dup_no >= select_field_pos ||
            dup_field->invisible >= INVISIBLE_SYSTEM)
	{
	  my_error(ER_DUP_FIELDNAME, MYF(0), sql_field->field_name.str);
	  DBUG_RETURN(TRUE);
	}
	else
	{
	  /* Field redefined */

          /*
            If we are replacing a BIT field, revert the increment
            of total_uneven_bit_length that was done above.
          */
          if (sql_field->real_field_type() == MYSQL_TYPE_BIT &&
              file->ha_table_flags() & HA_CAN_BIT_FIELD)
            total_uneven_bit_length-= sql_field->length & 7;

          /* 
            We're making one field from two, the result field will have
            dup_field->flags as flags. If we've incremented null_fields
            because of sql_field->flags, decrement it back.
          */
          if (!(sql_field->flags & NOT_NULL_FLAG))
            null_fields--;

          if (sql_field->redefine_stage1(dup_field, file, create_info))
            DBUG_RETURN(true);

	  it2.remove();			// Remove first (create) definition
	  select_field_pos--;
	  break;
	}
      }
    }
    /* Don't pack rows in old tables if the user has requested this */
    if ((sql_field->flags & BLOB_FLAG) ||
	(sql_field->real_field_type() == MYSQL_TYPE_VARCHAR &&
         create_info->row_type != ROW_TYPE_FIXED))
      (*db_options)|= HA_OPTION_PACK_RECORD;
    it2.rewind();
  }

  /* record_offset will be increased with 'length-of-null-bits' later */
  record_offset= 0;
  null_fields+= total_uneven_bit_length;

  it.rewind();
  while ((sql_field=it++))
  {
    DBUG_ASSERT(sql_field->charset != 0);
    if (sql_field->prepare_stage2(file, file->ha_table_flags()))
      DBUG_RETURN(TRUE);
    if (sql_field->real_field_type() == MYSQL_TYPE_VARCHAR)
      create_info->varchar= TRUE;
    sql_field->offset= record_offset;
    if (MTYP_TYPENR(sql_field->unireg_check) == Field::NEXT_NUMBER)
      auto_increment++;
    if (parse_option_list(thd, create_info->db_type, &sql_field->option_struct,
                          &sql_field->option_list,
                          create_info->db_type->field_options, FALSE,
                          thd->mem_root))
      DBUG_RETURN(TRUE);
    /*
      For now skip fields that are not physically stored in the database
      (virtual fields) and update their offset later 
      (see the next loop).
    */
    if (sql_field->stored_in_db())
      record_offset+= sql_field->pack_length;
    if (sql_field->flags & VERS_SYSTEM_FIELD)
      continue;
  }
  /* Update virtual fields' offset and give error if
     All fields are invisible */
  bool is_all_invisible= true;
  it.rewind();
  while ((sql_field=it++))
  {
    if (!sql_field->stored_in_db())
    {
      sql_field->offset= record_offset;
      record_offset+= sql_field->pack_length;
    }
    if (sql_field->invisible == VISIBLE)
      is_all_invisible= false;
  }
  if (is_all_invisible)
  {
    my_error(ER_TABLE_MUST_HAVE_COLUMNS, MYF(0));
    DBUG_RETURN(TRUE);
  }
  if (auto_increment > 1)
  {
    my_message(ER_WRONG_AUTO_KEY, ER_THD(thd, ER_WRONG_AUTO_KEY), MYF(0));
    DBUG_RETURN(TRUE);
  }
  if (auto_increment &&
      (file->ha_table_flags() & HA_NO_AUTO_INCREMENT))
  {
    my_error(ER_TABLE_CANT_HANDLE_AUTO_INCREMENT, MYF(0), file->table_type());
    DBUG_RETURN(TRUE);
  }

  /*
   CREATE TABLE[with auto_increment column] SELECT is unsafe as the rows
   inserted in the created table depends on the order of the rows fetched
   from the select tables. This order may differ on master and slave. We
   therefore mark it as unsafe.
  */
  if (select_field_count > 0 && auto_increment)
    thd->lex->set_stmt_unsafe(LEX::BINLOG_STMT_UNSAFE_CREATE_SELECT_AUTOINC);

  /* Create keys */

  List_iterator<Key> key_iterator(alter_info->key_list);
  List_iterator<Key> key_iterator2(alter_info->key_list);
  uint key_parts=0, fk_key_count=0;
  bool primary_key=0,unique_key=0;
  Key *key, *key2;
  uint tmp, key_number;
  /* special marker for keys to be ignored */
  static char ignore_key[1];

  /* Calculate number of key segements */
  *key_count= 0;

  while ((key=key_iterator++))
  {
    DBUG_PRINT("info", ("key name: '%s'  type: %d", key->name.str ? key->name.str :
                        "(none)" , key->type));
    if (key->type == Key::FOREIGN_KEY)
    {
      fk_key_count++;
      Foreign_key *fk_key= (Foreign_key*) key;
      if (fk_key->validate(alter_info->create_list))
        DBUG_RETURN(TRUE);
      if (fk_key->ref_columns.elements &&
	  fk_key->ref_columns.elements != fk_key->columns.elements)
      {
        my_error(ER_WRONG_FK_DEF, MYF(0),
                 (fk_key->name.str ? fk_key->name.str :
                                     "foreign key without name"),
                 ER_THD(thd, ER_KEY_REF_DO_NOT_MATCH_TABLE_REF));
	DBUG_RETURN(TRUE);
      }
      continue;
    }
    (*key_count)++;
    tmp=file->max_key_parts();
    if (key->columns.elements > tmp)
    {
      my_error(ER_TOO_MANY_KEY_PARTS,MYF(0),tmp);
      DBUG_RETURN(TRUE);
    }
    if (check_ident_length(&key->name))
      DBUG_RETURN(TRUE);
    key_iterator2.rewind ();
    if (key->type != Key::FOREIGN_KEY)
    {
      while ((key2 = key_iterator2++) != key)
      {
	/*
          foreign_key_prefix(key, key2) returns 0 if key or key2, or both, is
          'generated', and a generated key is a prefix of the other key.
          Then we do not need the generated shorter key.
        */
        if ((key2->type != Key::FOREIGN_KEY &&
             key2->name.str != ignore_key &&
             !foreign_key_prefix(key, key2)))
        {
          /* TODO: issue warning message */
          /* mark that the generated key should be ignored */
          if (!key2->generated ||
              (key->generated && key->columns.elements <
               key2->columns.elements))
            key->name.str= ignore_key;
          else
          {
            key2->name.str= ignore_key;
            key_parts-= key2->columns.elements;
            (*key_count)--;
          }
          break;
        }
      }
    }
    if (key->name.str != ignore_key)
      key_parts+=key->columns.elements;
    else
      (*key_count)--;
    if (key->name.str && !tmp_table && (key->type != Key::PRIMARY) &&
	!my_strcasecmp(system_charset_info, key->name.str, primary_key_name))
    {
      my_error(ER_WRONG_NAME_FOR_INDEX, MYF(0), key->name.str);
      DBUG_RETURN(TRUE);
    }
    if (key->type == Key::PRIMARY && key->name.str &&
        my_strcasecmp(system_charset_info, key->name.str, primary_key_name) != 0)
    {
      bool sav_abort_on_warning= thd->abort_on_warning;
      thd->abort_on_warning= FALSE; /* Don't make an error out of this. */
      push_warning_printf(thd, Sql_condition::WARN_LEVEL_WARN,
                          ER_WRONG_NAME_FOR_INDEX,
                          "Name '%-.100s' ignored for PRIMARY key.",
                          key->name.str);
      thd->abort_on_warning= sav_abort_on_warning;
    }
  }
  tmp=file->max_keys();
  if (*key_count > tmp)
  {
    my_error(ER_TOO_MANY_KEYS,MYF(0),tmp);
    DBUG_RETURN(TRUE);
  }

  (*key_info_buffer)= key_info= (KEY*) thd->calloc(sizeof(KEY) * (*key_count));
  key_part_info=(KEY_PART_INFO*) thd->calloc(sizeof(KEY_PART_INFO)*key_parts);
  if (!*key_info_buffer || ! key_part_info)
    DBUG_RETURN(TRUE);				// Out of memory

  key_iterator.rewind();
  key_number=0;
  for (; (key=key_iterator++) ; key_number++)
  {
    uint key_length=0;
    Key_part_spec *column;

    is_hash_field_needed= false;
    if (key->name.str == ignore_key)
    {
      /* ignore redundant keys */
      do
	key=key_iterator++;
      while (key && key->name.str == ignore_key);
      if (!key)
	break;
    }

    switch (key->type) {
    case Key::MULTIPLE:
	key_info->flags= 0;
	break;
    case Key::FULLTEXT:
	key_info->flags= HA_FULLTEXT;
	if ((key_info->parser_name= &key->key_create_info.parser_name)->str)
          key_info->flags|= HA_USES_PARSER;
        else
          key_info->parser_name= 0;
	break;
    case Key::SPATIAL:
#ifdef HAVE_SPATIAL
	key_info->flags= HA_SPATIAL;
	break;
#else
	my_error(ER_FEATURE_DISABLED, MYF(0),
                 sym_group_geom.name, sym_group_geom.needed_define);
	DBUG_RETURN(TRUE);
#endif
    case Key::FOREIGN_KEY:
      key_number--;				// Skip this key
      continue;
    default:
      key_info->flags = HA_NOSAME;
      break;
    }
    if (key->generated)
      key_info->flags|= HA_GENERATED_KEY;

    key_info->user_defined_key_parts=(uint8) key->columns.elements;
    key_info->key_part=key_part_info;
    key_info->usable_key_parts= key_number;
    key_info->algorithm= key->key_create_info.algorithm;
    key_info->option_list= key->option_list;
    if (parse_option_list(thd, create_info->db_type, &key_info->option_struct,
                          &key_info->option_list,
                          create_info->db_type->index_options, FALSE,
                          thd->mem_root))
      DBUG_RETURN(TRUE);

    if (key->type == Key::FULLTEXT)
    {
      if (!(file->ha_table_flags() & HA_CAN_FULLTEXT))
      {
	my_error(ER_TABLE_CANT_HANDLE_FT, MYF(0), file->table_type());
	DBUG_RETURN(TRUE);
      }
    }
    /*
       Make SPATIAL to be RTREE by default
       SPATIAL only on BLOB or at least BINARY, this
       actually should be replaced by special GEOM type
       in near future when new frm file is ready
       checking for proper key parts number:
    */

    /* TODO: Add proper checks if handler supports key_type and algorithm */
    if (key_info->flags & HA_SPATIAL)
    {
      if (!(file->ha_table_flags() & HA_CAN_RTREEKEYS))
      {
	my_error(ER_TABLE_CANT_HANDLE_SPKEYS, MYF(0), file->table_type());
        DBUG_RETURN(TRUE);
      }
      if (key_info->user_defined_key_parts != 1)
      {
	my_error(ER_WRONG_ARGUMENTS, MYF(0), "SPATIAL INDEX");
	DBUG_RETURN(TRUE);
      }
    }
    else if (key_info->algorithm == HA_KEY_ALG_RTREE)
    {
#ifdef HAVE_RTREE_KEYS
      if ((key_info->user_defined_key_parts & 1) == 1)
      {
	my_error(ER_WRONG_ARGUMENTS, MYF(0), "RTREE INDEX");
	DBUG_RETURN(TRUE);
      }
      /* TODO: To be deleted */
      my_error(ER_NOT_SUPPORTED_YET, MYF(0), "RTREE INDEX");
      DBUG_RETURN(TRUE);
#else
      my_error(ER_FEATURE_DISABLED, MYF(0),
               sym_group_rtree.name, sym_group_rtree.needed_define);
      DBUG_RETURN(TRUE);
#endif
    }

    /* Take block size from key part or table part */
    /*
      TODO: Add warning if block size changes. We can't do it here, as
      this may depend on the size of the key
    */
    key_info->block_size= (key->key_create_info.block_size ?
                           key->key_create_info.block_size :
                           create_info->key_block_size);

    /*
      Remember block_size for the future if the block size was given
      either for key or table and it was given for the key during
      create/alter table or we have an active key_block_size for the
      table.
      The idea is that table specific key_block_size > 0 will only affect
      new keys and old keys will remember their original value.
    */
    if (key_info->block_size &&
        ((key->key_create_info.flags & HA_USES_BLOCK_SIZE) ||
         create_info->key_block_size))
      key_info->flags|= HA_USES_BLOCK_SIZE;

    List_iterator<Key_part_spec> cols(key->columns), cols2(key->columns);
    CHARSET_INFO *ft_key_charset=0;  // for FULLTEXT
    for (uint column_nr=0 ; (column=cols++) ; column_nr++)
    {
      Key_part_spec *dup_column;

      it.rewind();
      field=0;
      while ((sql_field=it++) &&
	     lex_string_cmp(system_charset_info,
                            &column->field_name,
                            &sql_field->field_name))
	field++;
      /*
         Either field is not present or field visibility is > INVISIBLE_USER
      */
      if (!sql_field)
      {
	my_error(ER_KEY_COLUMN_DOES_NOT_EXITS, MYF(0), column->field_name.str);
	DBUG_RETURN(TRUE);
      }
      if (sql_field->invisible > INVISIBLE_USER &&
          !(sql_field->flags & VERS_SYSTEM_FIELD) &&
          !key->invisible && DBUG_EVALUATE_IF("test_invisible_index", 0, 1))
      {
        my_error(ER_KEY_COLUMN_DOES_NOT_EXITS, MYF(0), column->field_name.str);
        DBUG_RETURN(TRUE);
      }
      while ((dup_column= cols2++) != column)
      {
        if (!lex_string_cmp(system_charset_info,
                            &column->field_name, &dup_column->field_name))
	{
	  my_error(ER_DUP_FIELDNAME, MYF(0), column->field_name.str);
	  DBUG_RETURN(TRUE);
	}
      }

      if (sql_field->compression_method())
      {
        my_error(ER_COMPRESSED_COLUMN_USED_AS_KEY, MYF(0),
                 column->field_name.str);
        DBUG_RETURN(TRUE);
      }

      cols2.rewind();
      if (key->type == Key::FULLTEXT)
      {
	if ((sql_field->real_field_type() != MYSQL_TYPE_STRING &&
	     sql_field->real_field_type() != MYSQL_TYPE_VARCHAR &&
	     !f_is_blob(sql_field->pack_flag)) ||
	    sql_field->charset == &my_charset_bin ||
	    sql_field->charset->mbminlen > 1 || // ucs2 doesn't work yet
	    (ft_key_charset && sql_field->charset != ft_key_charset))
	{
	    my_error(ER_BAD_FT_COLUMN, MYF(0), column->field_name.str);
	    DBUG_RETURN(-1);
	}
	ft_key_charset=sql_field->charset;
	/*
	  for fulltext keys keyseg length is 1 for blobs (it's ignored in ft
	  code anyway, and 0 (set to column width later) for char's. it has
	  to be correct col width for char's, as char data are not prefixed
	  with length (unlike blobs, where ft code takes data length from a
	  data prefix, ignoring column->length).
	*/
        column->length= MY_TEST(f_is_blob(sql_field->pack_flag));
      }
      else
      {
	column->length*= sql_field->charset->mbmaxlen;

        if (key->type == Key::SPATIAL)
        {
          if (column->length)
          {
            my_error(ER_WRONG_SUB_KEY, MYF(0));
            DBUG_RETURN(TRUE);
          }
          if (!f_is_geom(sql_field->pack_flag))
          {
            my_error(ER_WRONG_ARGUMENTS, MYF(0), "SPATIAL INDEX");
            DBUG_RETURN(TRUE);
          }
        }

	if (f_is_blob(sql_field->pack_flag) ||
            (f_is_geom(sql_field->pack_flag) && key->type != Key::SPATIAL))
        {
          if (!(file->ha_table_flags() & HA_CAN_INDEX_BLOBS))
          {
            my_error(ER_BLOB_USED_AS_KEY, MYF(0), column->field_name.str,
                     file->table_type());
            DBUG_RETURN(TRUE);
          }
          if (f_is_geom(sql_field->pack_flag) && sql_field->geom_type ==
              Field::GEOM_POINT)
            column->length= MAX_LEN_GEOM_POINT_FIELD;
          if (!column->length)
          {
            if (key->type == Key::UNIQUE)
              is_hash_field_needed= true;
            else if (key->type == Key::MULTIPLE)
              column->length= file->max_key_length() + 1;
            else
            {
              my_error(ER_BLOB_KEY_WITHOUT_LENGTH, MYF(0), column->field_name.str);
              DBUG_RETURN(TRUE);
            }
          }
        }
#ifdef HAVE_SPATIAL
	if (key->type == Key::SPATIAL)
	{
	  if (!column->length)
	  {
	    /*
              4 is: (Xmin,Xmax,Ymin,Ymax), this is for 2D case
              Lately we'll extend this code to support more dimensions
	    */
	    column->length= 4*sizeof(double);
	  }
	}
#endif
        if (sql_field->vcol_info)
        {
          if (key->type == Key::PRIMARY)
          {
            my_error(ER_PRIMARY_KEY_BASED_ON_GENERATED_COLUMN, MYF(0));
            DBUG_RETURN(TRUE);
          }
          if (sql_field->vcol_info->flags & VCOL_NOT_STRICTLY_DETERMINISTIC)
          {
            /* use check_expression() to report an error */
            check_expression(sql_field->vcol_info, &sql_field->field_name,
                             VCOL_GENERATED_STORED);
            DBUG_ASSERT(thd->is_error());
            DBUG_RETURN(TRUE);
          }
        }
	if (!(sql_field->flags & NOT_NULL_FLAG))
	{
	  if (key->type == Key::PRIMARY)
	  {
	    /* Implicitly set primary key fields to NOT NULL for ISO conf. */
	    sql_field->flags|= NOT_NULL_FLAG;
	    sql_field->pack_flag&= ~FIELDFLAG_MAYBE_NULL;
            null_fields--;
	  }
	  else
          {
            key_info->flags|= HA_NULL_PART_KEY;
            if (!(file->ha_table_flags() & HA_NULL_IN_KEY))
            {
              my_error(ER_NULL_COLUMN_IN_INDEX, MYF(0), column->field_name.str);
              DBUG_RETURN(TRUE);
            }
            if (key->type == Key::SPATIAL)
            {
              my_message(ER_SPATIAL_CANT_HAVE_NULL,
                         ER_THD(thd, ER_SPATIAL_CANT_HAVE_NULL), MYF(0));
              DBUG_RETURN(TRUE);
            }
          }
	}
	if (MTYP_TYPENR(sql_field->unireg_check) == Field::NEXT_NUMBER)
	{
	  if (column_nr == 0 || (file->ha_table_flags() & HA_AUTO_PART_KEY))
	    auto_increment--;			// Field is used
	}
      }

      key_part_info->fieldnr= field;
      key_part_info->offset=  (uint16) sql_field->offset;
      key_part_info->key_type=sql_field->pack_flag;
      uint key_part_length= sql_field->key_length;

      if (column->length)
      {
        if (f_is_blob(sql_field->pack_flag))
        {
          key_part_length= MY_MIN(column->length,
                                  blob_length_by_type(sql_field->real_field_type())
                                  * sql_field->charset->mbmaxlen);
          if (key_part_length > max_key_length ||
              key_part_length > file->max_key_part_length())
          {
            if (key->type == Key::MULTIPLE)
            {
              key_part_length= MY_MIN(max_key_length, file->max_key_part_length());
              /* not a critical problem */
              push_warning_printf(thd, Sql_condition::WARN_LEVEL_NOTE,
                                  ER_TOO_LONG_KEY,
                                  ER_THD(thd, ER_TOO_LONG_KEY),
                                  key_part_length);
              /* Align key length to multibyte char boundary */
              key_part_length-= key_part_length % sql_field->charset->mbmaxlen;
            }
            else
              is_hash_field_needed= true;
          }
        }
        // Catch invalid use of partial keys 
        else if (!f_is_geom(sql_field->pack_flag) &&
                 // is the key partial? 
                 column->length != key_part_length &&
                 // is prefix length bigger than field length? 
                 (column->length > key_part_length ||
                  // can the field have a partial key? 
                  !sql_field->type_handler()->type_can_have_key_part() ||
                  // a packed field can't be used in a partial key
                  f_is_packed(sql_field->pack_flag) ||
                  // does the storage engine allow prefixed search?
                  ((file->ha_table_flags() & HA_NO_PREFIX_CHAR_KEYS) &&
                   // and is this a 'unique' key?
                   (key_info->flags & HA_NOSAME))))
        {
          my_message(ER_WRONG_SUB_KEY, ER_THD(thd, ER_WRONG_SUB_KEY), MYF(0));
          DBUG_RETURN(TRUE);
        }
        else if (!(file->ha_table_flags() & HA_NO_PREFIX_CHAR_KEYS))
          key_part_length= column->length;
      }
      else if (key_part_length == 0 && (sql_field->flags & NOT_NULL_FLAG) &&
              !is_hash_field_needed)
      {
	my_error(ER_WRONG_KEY_COLUMN, MYF(0), file->table_type(),
                 column->field_name.str);
	  DBUG_RETURN(TRUE);
      }
      if (key_part_length > file->max_key_part_length() &&
          key->type != Key::FULLTEXT)
      {
        if (key->type == Key::MULTIPLE)
        {
          key_part_length= file->max_key_part_length();
          /* not a critical problem */
          push_warning_printf(thd, Sql_condition::WARN_LEVEL_WARN,
                              ER_TOO_LONG_KEY, ER_THD(thd, ER_TOO_LONG_KEY),
                              key_part_length);
          /* Align key length to multibyte char boundary */
          key_part_length-= key_part_length % sql_field->charset->mbmaxlen;
        }
        else
        {
          if (key->type == Key::UNIQUE)
          {
            is_hash_field_needed= true;
          }
          else
          {
            key_part_length= MY_MIN(max_key_length, file->max_key_part_length());
            my_error(ER_TOO_LONG_KEY, MYF(0), key_part_length);
            DBUG_RETURN(TRUE);
          }
        }
      }
      /* We can not store key_part_length more then 2^16 - 1 in frm */
      if (is_hash_field_needed && column->length > UINT_MAX16)
      {
        my_error(ER_TOO_LONG_KEYPART, MYF(0),  UINT_MAX16);
        DBUG_RETURN(TRUE);
      }
      else
        key_part_info->length= (uint16) key_part_length;
      /* Use packed keys for long strings on the first column */
      if (!((*db_options) & HA_OPTION_NO_PACK_KEYS) &&
          !((create_info->table_options & HA_OPTION_NO_PACK_KEYS)) &&
	  (key_part_length >= KEY_DEFAULT_PACK_LENGTH &&
	   (sql_field->real_field_type() == MYSQL_TYPE_STRING ||
	    sql_field->real_field_type() == MYSQL_TYPE_VARCHAR ||
	    sql_field->pack_flag & FIELDFLAG_BLOB))&& !is_hash_field_needed)
      {
	if ((column_nr == 0 && (sql_field->pack_flag & FIELDFLAG_BLOB)) ||
            sql_field->real_field_type() == MYSQL_TYPE_VARCHAR)
	  key_info->flags|= HA_BINARY_PACK_KEY | HA_VAR_LENGTH_KEY;
	else
	  key_info->flags|= HA_PACK_KEY;
      }
      /* Check if the key segment is partial, set the key flag accordingly */
      if (key_part_length != sql_field->key_length &&
          key_part_length != sql_field->type_handler()->max_octet_length())
        key_info->flags|= HA_KEY_HAS_PART_KEY_SEG;

      key_length+= key_part_length;
      key_part_info++;

      /* Create the key name based on the first column (if not given) */
      if (column_nr == 0)
      {
	if (key->type == Key::PRIMARY)
	{
	  if (primary_key)
	  {
	    my_message(ER_MULTIPLE_PRI_KEY, ER_THD(thd, ER_MULTIPLE_PRI_KEY),
                       MYF(0));
	    DBUG_RETURN(TRUE);
	  }
	  key_name=primary_key_name;
	  primary_key=1;
	}
	else if (!(key_name= key->name.str))
	  key_name=make_unique_key_name(thd, sql_field->field_name.str,
					*key_info_buffer, key_info);
	if (check_if_keyname_exists(key_name, *key_info_buffer, key_info))
	{
	  my_error(ER_DUP_KEYNAME, MYF(0), key_name);
	  DBUG_RETURN(TRUE);
	}
	key_info->name.str= (char*) key_name;
        key_info->name.length= strlen(key_name);
      }
    }
    if (!key_info->name.str || check_column_name(key_info->name.str))
    {
      my_error(ER_WRONG_NAME_FOR_INDEX, MYF(0), key_info->name.str);
      DBUG_RETURN(TRUE);
    }
    if (key->type == Key::UNIQUE && !(key_info->flags & HA_NULL_PART_KEY))
      unique_key=1;
    key_info->key_length=(uint16) key_length;
    if (key_length > max_key_length && key->type != Key::FULLTEXT &&
        !is_hash_field_needed)
    {
      my_error(ER_TOO_LONG_KEY, MYF(0), max_key_length);
      DBUG_RETURN(TRUE);
    }

    if (is_hash_field_needed && key_info->algorithm != HA_KEY_ALG_UNDEF &&
       key_info->algorithm != HA_KEY_ALG_HASH )
    {
      my_error(ER_TOO_LONG_KEY, MYF(0), max_key_length);
      DBUG_RETURN(TRUE);
    }
    if (is_hash_field_needed ||
        (key_info->algorithm == HA_KEY_ALG_HASH &&
         key->type != Key::PRIMARY &&
         key_info->flags & HA_NOSAME &&
         !(file->ha_table_flags() & HA_CAN_HASH_KEYS ) &&
         file->ha_table_flags() & HA_CAN_VIRTUAL_COLUMNS))
    {
      Create_field *hash_fld= add_hash_field(thd, &alter_info->create_list,
                                             key_info);
      if (!hash_fld)
        DBUG_RETURN(TRUE);
      hash_fld->offset= record_offset;
      hash_fld->charset= create_info->default_table_charset;
      record_offset+= hash_fld->pack_length;
      if (key_info->flags & HA_NULL_PART_KEY)
        null_fields++;
      else
      {
        hash_fld->flags|= NOT_NULL_FLAG;
        hash_fld->pack_flag&= ~FIELDFLAG_MAYBE_NULL;
      }
    }
    if (validate_comment_length(thd, &key->key_create_info.comment,
                                INDEX_COMMENT_MAXLEN,
                                ER_TOO_LONG_INDEX_COMMENT,
                                key_info->name.str))
       DBUG_RETURN(TRUE);

    key_info->comment.length= key->key_create_info.comment.length;
    if (key_info->comment.length > 0)
    {
      key_info->flags|= HA_USES_COMMENT;
      key_info->comment.str= key->key_create_info.comment.str;
    }

    // Check if a duplicate index is defined.
    check_duplicate_key(thd, key, key_info, &alter_info->key_list);
    key_info++;
  }

  if (!unique_key && !primary_key && !create_info->sequence &&
      (file->ha_table_flags() & HA_REQUIRE_PRIMARY_KEY))
  {
    my_message(ER_REQUIRES_PRIMARY_KEY, ER_THD(thd, ER_REQUIRES_PRIMARY_KEY),
               MYF(0));
    DBUG_RETURN(TRUE);
  }
  if (auto_increment > 0)
  {
    my_message(ER_WRONG_AUTO_KEY, ER_THD(thd, ER_WRONG_AUTO_KEY), MYF(0));
    DBUG_RETURN(TRUE);
  }
  /* Sort keys in optimized order */
  my_qsort((uchar*) *key_info_buffer, *key_count, sizeof(KEY),
	   (qsort_cmp) sort_keys);
  create_info->null_bits= null_fields;

  /* Check fields. */
  it.rewind();
  while ((sql_field=it++))
  {
    Field::utype type= (Field::utype) MTYP_TYPENR(sql_field->unireg_check);

    /*
      Set NO_DEFAULT_VALUE_FLAG if this field doesn't have a default value and
      it is NOT NULL, not an AUTO_INCREMENT field, not a TIMESTAMP and not
      updated trough a NOW() function.
    */
    if (!sql_field->default_value &&
        !sql_field->has_default_function() &&
        (sql_field->flags & NOT_NULL_FLAG) &&
        (!sql_field->is_timestamp_type() ||
         opt_explicit_defaults_for_timestamp)&&
        !sql_field->vers_sys_field())
    {
      sql_field->flags|= NO_DEFAULT_VALUE_FLAG;
      sql_field->pack_flag|= FIELDFLAG_NO_DEFAULT;
    }

    if (thd->variables.sql_mode & MODE_NO_ZERO_DATE &&
        !sql_field->default_value && !sql_field->vcol_info &&
        sql_field->is_timestamp_type() &&
        !opt_explicit_defaults_for_timestamp &&
        (sql_field->flags & NOT_NULL_FLAG) &&
        (type == Field::NONE || type == Field::TIMESTAMP_UN_FIELD))
    {
      /*
        An error should be reported if:
          - NO_ZERO_DATE SQL mode is active;
          - there is no explicit DEFAULT clause (default column value);
          - this is a TIMESTAMP column;
          - the column is not NULL;
          - this is not the DEFAULT CURRENT_TIMESTAMP column.

        In other words, an error should be reported if
          - NO_ZERO_DATE SQL mode is active;
          - the column definition is equivalent to
            'column_name TIMESTAMP DEFAULT 0'.
      */

      my_error(ER_INVALID_DEFAULT, MYF(0), sql_field->field_name.str);
      DBUG_RETURN(TRUE);
    }
    if (sql_field->invisible == INVISIBLE_USER &&
        sql_field->flags & NOT_NULL_FLAG &&
        sql_field->flags & NO_DEFAULT_VALUE_FLAG)
    {
      my_error(ER_INVISIBLE_NOT_NULL_WITHOUT_DEFAULT, MYF(0),
                          sql_field->field_name.str);
      DBUG_RETURN(TRUE);
    }
  }

  /* Check table level constraints */
  create_info->check_constraint_list= &alter_info->check_constraint_list;
  {
    uint nr= 1;
    List_iterator_fast<Virtual_column_info> c_it(alter_info->check_constraint_list);
    Virtual_column_info *check;
    while ((check= c_it++))
    {
      if (!check->name.length)
      {
        const char *own_name_base= create_info->period_info.constr == check
                                   ? create_info->period_info.name.str : NULL;

        make_unique_constraint_name(thd, &check->name, own_name_base,
                                    &alter_info->check_constraint_list,
                                    &nr);
      }
      {
        /* Check that there's no repeating constraint names. */
        List_iterator_fast<Virtual_column_info>
          dup_it(alter_info->check_constraint_list);
        Virtual_column_info *dup_check;
        while ((dup_check= dup_it++) && dup_check != check)
        {
          if (!lex_string_cmp(system_charset_info,
                              &check->name, &dup_check->name))
          {
            my_error(ER_DUP_CONSTRAINT_NAME, MYF(0), "CHECK", check->name.str);
            DBUG_RETURN(TRUE);
          }
        }
      }

      if (check_string_char_length(&check->name, 0, NAME_CHAR_LEN,
                                   system_charset_info, 1))
      {
        my_error(ER_TOO_LONG_IDENT, MYF(0), check->name.str);
        DBUG_RETURN(TRUE);
      }
      if (check_expression(check, &check->name, VCOL_CHECK_TABLE))
        DBUG_RETURN(TRUE);
    }
  }

  /* Give warnings for not supported table options */
  extern handlerton *maria_hton;
  if (file->partition_ht() != maria_hton && create_info->transactional &&
      !file->has_transaction_manager())
      push_warning_printf(thd, Sql_condition::WARN_LEVEL_WARN,
                          ER_ILLEGAL_HA_CREATE_OPTION,
                          ER_THD(thd, ER_ILLEGAL_HA_CREATE_OPTION),
                          file->engine_name()->str,
                          "TRANSACTIONAL=1");

  if (parse_option_list(thd, file->partition_ht(), &create_info->option_struct,
                          &create_info->option_list,
                          file->partition_ht()->table_options, FALSE,
                          thd->mem_root))
      DBUG_RETURN(TRUE);

  DBUG_RETURN(FALSE);
}

/**
  check comment length of table, column, index and partition

  If comment lenght is more than the standard length
  truncate it and store the comment lenght upto the standard
  comment length size

  @param          thd             Thread handle
  @param[in,out]  comment         Comment
  @param          max_len         Maximum allowed comment length
  @param          err_code        Error message
  @param          name            Name of commented object

  @return Operation status
    @retval       true            Error found
    @retval       false           On Success
*/
bool validate_comment_length(THD *thd, LEX_CSTRING *comment, size_t max_len,
                             uint err_code, const char *name)
{
  DBUG_ENTER("validate_comment_length");
  size_t tmp_len= my_charpos(system_charset_info, comment->str,
                           comment->str + comment->length, max_len);
  if (tmp_len < comment->length)
  {
    if (thd->is_strict_mode())
    {
       my_error(err_code, MYF(0), name, static_cast<ulong>(max_len));
       DBUG_RETURN(true);
    }
    push_warning_printf(thd, Sql_condition::WARN_LEVEL_WARN, err_code,
                        ER_THD(thd, err_code), name,
                        static_cast<ulong>(max_len));
    comment->length= tmp_len;
  }
  DBUG_RETURN(false);
}


/*
  Set table default charset, if not set

  SYNOPSIS
    set_table_default_charset()
    create_info        Table create information

  DESCRIPTION
    If the table character set was not given explicitly,
    let's fetch the database default character set and
    apply it to the table.
*/

static void set_table_default_charset(THD *thd, HA_CREATE_INFO *create_info,
                                      const LEX_CSTRING &db)
{
  /*
    If the table character set was not given explicitly,
    let's fetch the database default character set and
    apply it to the table.
  */
  if (!create_info->default_table_charset)
  {
    Schema_specification_st db_info;

    load_db_opt_by_name(thd, db.str, &db_info);

    create_info->default_table_charset= db_info.default_table_charset;
  }
}


/*
  Extend long VARCHAR fields to blob & prepare field if it's a blob

  SYNOPSIS
    prepare_blob_field()

  RETURN
    0	ok
    1	Error (sql_field can't be converted to blob)
        In this case the error is given
*/

bool Column_definition::prepare_blob_field(THD *thd)
{
  DBUG_ENTER("Column_definition::prepare_blob_field");

  if (length > MAX_FIELD_VARCHARLENGTH && !(flags & BLOB_FLAG))
  {
    /* Convert long VARCHAR columns to TEXT or BLOB */
    char warn_buff[MYSQL_ERRMSG_SIZE];

    if (thd->is_strict_mode())
    {
      my_error(ER_TOO_BIG_FIELDLENGTH, MYF(0), field_name.str,
               static_cast<ulong>(MAX_FIELD_VARCHARLENGTH / charset->mbmaxlen));
      DBUG_RETURN(1);
    }
    set_handler(&type_handler_blob);
    flags|= BLOB_FLAG;
    my_snprintf(warn_buff, sizeof(warn_buff), ER_THD(thd, ER_AUTO_CONVERT),
                field_name.str,
                (charset == &my_charset_bin) ? "VARBINARY" : "VARCHAR",
                (charset == &my_charset_bin) ? "BLOB" : "TEXT");
    push_warning(thd, Sql_condition::WARN_LEVEL_NOTE, ER_AUTO_CONVERT,
                 warn_buff);
  }

  if ((flags & BLOB_FLAG) && length)
  {
    if (real_field_type() == FIELD_TYPE_BLOB ||
        real_field_type() == FIELD_TYPE_TINY_BLOB ||
        real_field_type() == FIELD_TYPE_MEDIUM_BLOB)
    {
      /* The user has given a length to the blob column */
      set_handler(Type_handler::blob_type_handler((uint) length));
      pack_length= type_handler()->calc_pack_length(0);
    }
    length= key_length= 0;
  }
  DBUG_RETURN(0);
}


/*
  Preparation of Create_field for SP function return values.
  Based on code used in the inner loop of mysql_prepare_create_table()
  above.

  SYNOPSIS
    sp_prepare_create_field()
    thd                 Thread object
    mem_root            Memory root to allocate components on (e.g. interval)

  DESCRIPTION
    Prepares the field structures for field creation.

*/

bool Column_definition::sp_prepare_create_field(THD *thd, MEM_ROOT *mem_root)
{
  return prepare_stage1(thd, mem_root, NULL, HA_CAN_GEOMETRY) ||
         prepare_stage2(NULL, HA_CAN_GEOMETRY);
}


static bool vers_prepare_keys(THD *thd, HA_CREATE_INFO *create_info,
                         Alter_info *alter_info, KEY **key_info, uint key_count)
{
  DBUG_ASSERT(create_info->versioned());

  const char *row_start_field= create_info->vers_info.as_row.start;
  DBUG_ASSERT(row_start_field);
  const char *row_end_field= create_info->vers_info.as_row.end;
  DBUG_ASSERT(row_end_field);

  List_iterator<Key> key_it(alter_info->key_list);
  Key *key= NULL;
  while ((key=key_it++))
  {
    if (key->type != Key::PRIMARY && key->type != Key::UNIQUE)
      continue;

    Key_part_spec *key_part= NULL;
    List_iterator<Key_part_spec> part_it(key->columns);
    while ((key_part=part_it++))
    {
      if (!my_strcasecmp(system_charset_info,
                         row_start_field,
                         key_part->field_name.str) ||

          !my_strcasecmp(system_charset_info,
                         row_end_field,
                         key_part->field_name.str))
        break;
    }
    if (key_part)
      continue; // Key already contains Sys_start or Sys_end

    Key_part_spec *key_part_sys_end_col=
        new (thd->mem_root) Key_part_spec(&create_info->vers_info.as_row.end, 0);
    key->columns.push_back(key_part_sys_end_col);
  }

  return false;
}

handler *mysql_create_frm_image(THD *thd, const LEX_CSTRING &db,
                                const LEX_CSTRING &table_name,
                                HA_CREATE_INFO *create_info,
                                Alter_info *alter_info, int create_table_mode,
                                KEY **key_info, uint *key_count,
                                LEX_CUSTRING *frm)
{
  uint		db_options;
  handler       *file;
  DBUG_ENTER("mysql_create_frm_image");

  if (!alter_info->create_list.elements)
  {
    my_error(ER_TABLE_MUST_HAVE_COLUMNS, MYF(0));
    DBUG_RETURN(NULL);
  }

  set_table_default_charset(thd, create_info, db);

  db_options= create_info->table_options_with_row_type();

  if (unlikely(!(file= get_new_handler((TABLE_SHARE*) 0, thd->mem_root,
                                       create_info->db_type))))
    DBUG_RETURN(NULL);

#ifdef WITH_PARTITION_STORAGE_ENGINE
  partition_info *part_info= thd->work_part_info;

  if (!part_info && create_info->db_type->partition_flags &&
      (create_info->db_type->partition_flags() & HA_USE_AUTO_PARTITION))
  {
    /*
      Table is not defined as a partitioned table but the engine handles
      all tables as partitioned. The handler will set up the partition info
      object with the default settings.
    */
    thd->work_part_info= part_info= new partition_info();
    if (unlikely(!part_info))
      goto err;

    file->set_auto_partitions(part_info);
    part_info->default_engine_type= create_info->db_type;
    part_info->is_auto_partitioned= TRUE;
  }
  if (part_info)
  {
    /*
      The table has been specified as a partitioned table.
      If this is part of an ALTER TABLE the handler will be the partition
      handler but we need to specify the default handler to use for
      partitions also in the call to check_partition_info. We transport
      this information in the default_db_type variable, it is either
      DB_TYPE_DEFAULT or the engine set in the ALTER TABLE command.
    */
    handlerton *part_engine_type= create_info->db_type;
    char *part_syntax_buf;
    uint syntax_len;
    handlerton *engine_type;
    List_iterator<partition_element> part_it(part_info->partitions);
    partition_element *part_elem;

    while ((part_elem= part_it++))
    {
      if (part_elem->part_comment)
      {
        LEX_CSTRING comment= { part_elem->part_comment,
                               strlen(part_elem->part_comment)
        };
        if (validate_comment_length(thd, &comment,
                                     TABLE_PARTITION_COMMENT_MAXLEN,
                                     ER_TOO_LONG_TABLE_PARTITION_COMMENT,
                                     part_elem->partition_name))
          DBUG_RETURN(NULL);
        /* cut comment length. Safe to do in all cases */
        ((char*)part_elem->part_comment)[comment.length]= '\0';
      }
      if (part_elem->subpartitions.elements)
      {
        List_iterator<partition_element> sub_it(part_elem->subpartitions);
        partition_element *subpart_elem;
        while ((subpart_elem= sub_it++))
        {
          if (subpart_elem->part_comment)
          {
            LEX_CSTRING comment= {
              subpart_elem->part_comment, strlen(subpart_elem->part_comment)
            };
            if (validate_comment_length(thd, &comment,
                                         TABLE_PARTITION_COMMENT_MAXLEN,
                                         ER_TOO_LONG_TABLE_PARTITION_COMMENT,
                                         subpart_elem->partition_name))
              DBUG_RETURN(NULL);
            /* cut comment length. Safe to do in all cases */
            ((char*)subpart_elem->part_comment)[comment.length]= '\0';
          }
        }
      }
    } 

    if (create_info->tmp_table())
    {
      my_error(ER_PARTITION_NO_TEMPORARY, MYF(0));
      goto err;
    }
    if ((part_engine_type == partition_hton) &&
        part_info->default_engine_type)
    {
      /*
        This only happens at ALTER TABLE.
        default_engine_type was assigned from the engine set in the ALTER
        TABLE command.
      */
      ;
    }
    else
    {
      if (create_info->used_fields & HA_CREATE_USED_ENGINE)
      {
        part_info->default_engine_type= create_info->db_type;
      }
      else
      {
        if (part_info->default_engine_type == NULL)
        {
          part_info->default_engine_type= ha_default_handlerton(thd);
        }
      }
    }
    DBUG_PRINT("info", ("db_type = %s create_info->db_type = %s",
             ha_resolve_storage_engine_name(part_info->default_engine_type),
             ha_resolve_storage_engine_name(create_info->db_type)));
    if (part_info->check_partition_info(thd, &engine_type, file,
                                        create_info, FALSE))
      goto err;
    part_info->default_engine_type= engine_type;

    if (part_info->vers_info && !create_info->versioned())
    {
      my_error(ER_VERS_NOT_VERSIONED, MYF(0), table_name.str);
      goto err;
    }

    /*
      We reverse the partitioning parser and generate a standard format
      for syntax stored in frm file.
    */
    part_syntax_buf= generate_partition_syntax_for_frm(thd, part_info,
                                      &syntax_len, create_info, alter_info);
    if (!part_syntax_buf)
      goto err;
    part_info->part_info_string= part_syntax_buf;
    part_info->part_info_len= syntax_len;
    if ((!(engine_type->partition_flags &&
           ((engine_type->partition_flags() & HA_CAN_PARTITION) ||
            (part_info->part_type == VERSIONING_PARTITION &&
            engine_type->partition_flags() & HA_ONLY_VERS_PARTITION))
          )) ||
        create_info->db_type == partition_hton)
    {
      /*
        The handler assigned to the table cannot handle partitioning.
        Assign the partition handler as the handler of the table.
      */
      DBUG_PRINT("info", ("db_type: %s",
                        ha_resolve_storage_engine_name(create_info->db_type)));
      delete file;
      create_info->db_type= partition_hton;
      if (!(file= get_ha_partition(part_info)))
        DBUG_RETURN(NULL);

      /*
        If we have default number of partitions or subpartitions we
        might require to set-up the part_info object such that it
        creates a proper .par file. The current part_info object is
        only used to create the frm-file and .par-file.
      */
      if (part_info->use_default_num_partitions &&
          part_info->num_parts &&
          (int)part_info->num_parts !=
          file->get_default_no_partitions(create_info))
      {
        uint i;
        List_iterator<partition_element> part_it(part_info->partitions);
        part_it++;
        DBUG_ASSERT(thd->lex->sql_command != SQLCOM_CREATE_TABLE);
        for (i= 1; i < part_info->partitions.elements; i++)
          (part_it++)->part_state= PART_TO_BE_DROPPED;
      }
      else if (part_info->is_sub_partitioned() &&
               part_info->use_default_num_subpartitions &&
               part_info->num_subparts &&
               (int)part_info->num_subparts !=
                 file->get_default_no_partitions(create_info))
      {
        DBUG_ASSERT(thd->lex->sql_command != SQLCOM_CREATE_TABLE);
        part_info->num_subparts= file->get_default_no_partitions(create_info);
      }
    }
    else if (create_info->db_type != engine_type)
    {
      /*
        We come here when we don't use a partitioned handler.
        Since we use a partitioned table it must be "native partitioned".
        We have switched engine from defaults, most likely only specified
        engines in partition clauses.
      */
      delete file;
      if (unlikely(!(file= get_new_handler((TABLE_SHARE*) 0, thd->mem_root,
                                           engine_type))))
        DBUG_RETURN(NULL);
    }
  }
  /*
    Unless table's storage engine supports partitioning natively
    don't allow foreign keys on partitioned tables (they won't
    work work even with InnoDB beneath of partitioning engine).
    If storage engine handles partitioning natively (like NDB)
    foreign keys support is possible, so we let the engine decide.
  */
  if (create_info->db_type == partition_hton)
  {
    List_iterator_fast<Key> key_iterator(alter_info->key_list);
    Key *key;
    while ((key= key_iterator++))
    {
      if (key->type == Key::FOREIGN_KEY)
      {
        my_error(ER_FOREIGN_KEY_ON_PARTITIONED, MYF(0));
        goto err;
      }
    }
  }
#endif

  if (create_info->versioned())
  {
    if(vers_prepare_keys(thd, create_info, alter_info, key_info,
                                *key_count))
      goto err;
  }

  if (mysql_prepare_create_table(thd, create_info, alter_info, &db_options,
                                 file, key_info, key_count, create_table_mode))
    goto err;
  create_info->table_options=db_options;

  *frm= build_frm_image(thd, table_name, create_info,
                        alter_info->create_list, *key_count,
                        *key_info, file);

  if (frm->str)
    DBUG_RETURN(file);

err:
  delete file;
  DBUG_RETURN(NULL);
}


/**
  Create a table

  @param thd                 Thread object
  @param orig_db             Database for error messages
  @param orig_table_name     Table name for error messages
                             (it's different from table_name for ALTER TABLE)
  @param db                  Database
  @param table_name          Table name
  @param path                Path to table (i.e. to its .FRM file without
                             the extension).
  @param create_info         Create information (like MAX_ROWS)
  @param alter_info          Description of fields and keys for new table
  @param create_table_mode   C_ORDINARY_CREATE, C_ALTER_TABLE, C_ASSISTED_DISCOVERY
                             or any positive number (for C_CREATE_SELECT).
  @param[out] is_trans       Identifies the type of engine where the table
                             was created: either trans or non-trans.
  @param[out] key_info       Array of KEY objects describing keys in table
                             which was created.
  @param[out] key_count      Number of keys in table which was created.

  If one creates a temporary table, its is automatically opened and its
  TABLE_SHARE is added to THD::all_temp_tables list.

  Note that this function assumes that caller already have taken
  exclusive metadata lock on table being created or used some other
  way to ensure that concurrent operations won't intervene.
  mysql_create_table() is a wrapper that can be used for this.

  @retval 0 OK
  @retval 1 error
  @retval -1 table existed but IF NOT EXISTS was used
*/

static
int create_table_impl(THD *thd, const LEX_CSTRING &orig_db,
                      const LEX_CSTRING &orig_table_name,
                      const LEX_CSTRING &db, const LEX_CSTRING &table_name,
                      const char *path, const DDL_options_st options,
                      HA_CREATE_INFO *create_info, Alter_info *alter_info,
                      int create_table_mode, bool *is_trans, KEY **key_info,
                      uint *key_count, LEX_CUSTRING *frm)
{
  LEX_CSTRING	*alias;
  handler	*file= 0;
  int		error= 1;
  bool          frm_only= create_table_mode == C_ALTER_TABLE_FRM_ONLY;
  bool          internal_tmp_table= create_table_mode == C_ALTER_TABLE || frm_only;
  DBUG_ENTER("mysql_create_table_no_lock");
  DBUG_PRINT("enter", ("db: '%s'  table: '%s'  tmp: %d  path: %s",
                       db.str, table_name.str, internal_tmp_table, path));

  if (thd->variables.sql_mode & MODE_NO_DIR_IN_CREATE)
  {
    if (create_info->data_file_name)
      push_warning_printf(thd, Sql_condition::WARN_LEVEL_WARN,
                          WARN_OPTION_IGNORED,
                          ER_THD(thd, WARN_OPTION_IGNORED),
                          "DATA DIRECTORY");
    if (create_info->index_file_name)
      push_warning_printf(thd, Sql_condition::WARN_LEVEL_WARN,
                          WARN_OPTION_IGNORED,
                          ER_THD(thd, WARN_OPTION_IGNORED),
                          "INDEX DIRECTORY");
    create_info->data_file_name= create_info->index_file_name= 0;
  }
  else
  {
    if (unlikely(error_if_data_home_dir(create_info->data_file_name,
                                        "DATA DIRECTORY")) ||
        unlikely(error_if_data_home_dir(create_info->index_file_name,
                                        "INDEX DIRECTORY")) ||
        unlikely(check_partition_dirs(thd->lex->part_info)))
      goto err;
  }

  alias= const_cast<LEX_CSTRING*>(table_case_name(create_info, &table_name));

  /* Check if table exists */
  if (create_info->tmp_table())
  {
    /*
      If a table exists, it must have been pre-opened. Try looking for one
      in-use in THD::all_temp_tables list of TABLE_SHAREs.
    */
    TABLE *tmp_table= thd->find_temporary_table(db.str, table_name.str);

    if (tmp_table)
    {
      bool table_creation_was_logged= tmp_table->s->table_creation_was_logged;
      if (options.or_replace())
      {
        /*
          We are using CREATE OR REPLACE on an existing temporary table
          Remove the old table so that we can re-create it.
        */
        if (thd->drop_temporary_table(tmp_table, NULL, true))
          goto err;
      }
      else if (options.if_not_exists())
        goto warn;
      else
      {
        my_error(ER_TABLE_EXISTS_ERROR, MYF(0), alias->str);
        goto err;
      }
      /*
        We have to log this query, even if it failed later to ensure the
        drop is done.
      */
      if (table_creation_was_logged)
      {
        thd->variables.option_bits|= OPTION_KEEP_LOG;
        thd->log_current_statement= 1;
        create_info->table_was_deleted= 1;
      }
    }
  }
  else
  {
    if (!internal_tmp_table && ha_table_exists(thd, &db, &table_name))
    {
      if (options.or_replace())
      {
        (void) delete_statistics_for_table(thd, &db, &table_name);

        TABLE_LIST table_list;
        table_list.init_one_table(&db, &table_name, 0, TL_WRITE_ALLOW_WRITE);
        table_list.table= create_info->table;

        if (check_if_log_table(&table_list, TRUE, "CREATE OR REPLACE"))
          goto err;
        
        /*
          Rollback the empty transaction started in mysql_create_table()
          call to open_and_lock_tables() when we are using LOCK TABLES.
        */
        (void) trans_rollback_stmt(thd);
        /* Remove normal table without logging. Keep tables locked */
        if (mysql_rm_table_no_locks(thd, &table_list, 0, 0, 0, 0, 1, 1))
          goto err;

        /*
          We have to log this query, even if it failed later to ensure the
          drop is done.
        */
        thd->variables.option_bits|= OPTION_KEEP_LOG;
        thd->log_current_statement= 1;
        create_info->table_was_deleted= 1;
        DBUG_EXECUTE_IF("send_kill_after_delete", thd->set_killed(KILL_QUERY); );

        /*
          Restart statement transactions for the case of CREATE ... SELECT.
        */
        if (thd->lex->first_select_lex()->item_list.elements &&
            restart_trans_for_tables(thd, thd->lex->query_tables))
          goto err;
      }
      else if (options.if_not_exists())
        goto warn;
      else
      {
        my_error(ER_TABLE_EXISTS_ERROR, MYF(0), table_name.str);
        goto err;
      }
    }
  }

  THD_STAGE_INFO(thd, stage_creating_table);

  if (check_engine(thd, orig_db.str, orig_table_name.str, create_info))
    goto err;

  if (create_table_mode == C_ASSISTED_DISCOVERY)
  {
    /* check that it's used correctly */
    DBUG_ASSERT(alter_info->create_list.elements == 0);
    DBUG_ASSERT(alter_info->key_list.elements == 0);

    TABLE_SHARE share;
    handlerton *hton= create_info->db_type;
    int ha_err;
    Field *no_fields= 0;

    if (!hton->discover_table_structure)
    {
      my_error(ER_TABLE_MUST_HAVE_COLUMNS, MYF(0));
      goto err;
    }

    init_tmp_table_share(thd, &share, db.str, 0, table_name.str, path);

    /* prepare everything for discovery */
    share.field= &no_fields;
    share.db_plugin= ha_lock_engine(thd, hton);
    share.option_list= create_info->option_list;
    share.connect_string= create_info->connect_string;

    if (parse_engine_table_options(thd, hton, &share))
      goto err;

    ha_err= hton->discover_table_structure(hton, thd, &share, create_info);

    /*
      if discovery failed, the plugin will be auto-unlocked, as it
      was locked on the THD, see above.
      if discovery succeeded, the plugin was replaced by a globally
      locked plugin, that will be unlocked by free_table_share()
    */
    if (ha_err)
      share.db_plugin= 0; // will be auto-freed, locked above on the THD

    free_table_share(&share);

    if (ha_err)
    {
      my_error(ER_GET_ERRNO, MYF(0), ha_err, hton_name(hton)->str);
      goto err;
    }
  }
  else
  {
    file= mysql_create_frm_image(thd, orig_db, orig_table_name, create_info,
                                 alter_info, create_table_mode, key_info,
                                 key_count, frm);
    /*
    TODO: remove this check of thd->is_error() (now it intercept
    errors in some val_*() methoids and bring some single place to
    such error interception).
    */
    if (!file || thd->is_error())
      goto err;

    if (thd->variables.keep_files_on_create)
      create_info->options|= HA_CREATE_KEEP_FILES;

    if (file->ha_create_partitioning_metadata(path, NULL, CHF_CREATE_FLAG))
      goto err;

    if (!frm_only)
    {
      if (ha_create_table(thd, path, db.str, table_name.str, create_info, frm))
      {
        file->ha_create_partitioning_metadata(path, NULL, CHF_DELETE_FLAG);
        deletefrm(path);
        goto err;
      }
    }
  }

  create_info->table= 0;
  if (!frm_only && create_info->tmp_table())
  {
    TABLE *table= thd->create_and_open_tmp_table(frm, path, db.str,
                                                 table_name.str,
                                                 false);

    if (!table)
    {
      (void) thd->rm_temporary_table(create_info->db_type, path);
      goto err;
    }

    if (is_trans != NULL)
      *is_trans= table->file->has_transactions();

    thd->thread_specific_used= TRUE;
    create_info->table= table;                  // Store pointer to table
  }

  error= 0;
err:
  THD_STAGE_INFO(thd, stage_after_create);
  delete file;
  DBUG_PRINT("exit", ("return: %d", error));
  DBUG_RETURN(error);

warn:
  error= -1;
  push_warning_printf(thd, Sql_condition::WARN_LEVEL_NOTE,
                      ER_TABLE_EXISTS_ERROR,
                      ER_THD(thd, ER_TABLE_EXISTS_ERROR),
                      alias->str);
  goto err;
}

/**
  Simple wrapper around create_table_impl() to be used
  in various version of CREATE TABLE statement.

  @result
    1 unspefied error
    2 error; Don't log create statement
    0 ok
    -1 Table was used with IF NOT EXISTS and table existed (warning, not error)
*/

int mysql_create_table_no_lock(THD *thd, const LEX_CSTRING *db,
                               const LEX_CSTRING *table_name,
                               Table_specification_st *create_info,
                               Alter_info *alter_info, bool *is_trans,
                               int create_table_mode, TABLE_LIST *table_list)
{
  KEY *not_used_1;
  uint not_used_2;
  int res;
  char path[FN_REFLEN + 1];
  LEX_CUSTRING frm= {0,0};

  if (create_info->tmp_table())
    build_tmptable_filename(thd, path, sizeof(path));
  else
  {
    int length;
    const LEX_CSTRING *alias= table_case_name(create_info, table_name);
    length= build_table_filename(path, sizeof(path) - 1, db->str, alias->str, "", 0);
    // Check if we hit FN_REFLEN bytes along with file extension.
    if (length+reg_ext_length > FN_REFLEN)
    {
      my_error(ER_IDENT_CAUSES_TOO_LONG_PATH, MYF(0), (int) sizeof(path)-1,
               path);
      return true;
    }
  }

  res= create_table_impl(thd, *db, *table_name, *db, *table_name, path,
                         *create_info, create_info,
                         alter_info, create_table_mode,
                         is_trans, &not_used_1, &not_used_2, &frm);
  my_free(const_cast<uchar*>(frm.str));

  if (!res && create_info->sequence)
  {
    /* Set create_info.table if temporary table */
    if (create_info->tmp_table())
      table_list->table= create_info->table;
    else
      table_list->table= 0;
    res= sequence_insert(thd, thd->lex, table_list);
    if (res)
    {
      DBUG_ASSERT(thd->is_error());
      /* Drop the table as it wasn't completely done */
      if (!mysql_rm_table_no_locks(thd, table_list, 1,
                                   create_info->tmp_table(),
                                   false, true /* Sequence*/,
                                   true /* Don't log_query */,
                                   true /* Don't free locks */ ))
      {
        /*
          From the user point of view, the table creation failed
          We return 2 to indicate that this statement doesn't have
          to be logged.
        */
        res= 2;
      }
    }
  }

  return res;
}

/**
  Implementation of SQLCOM_CREATE_TABLE.

  Take the metadata locks (including a shared lock on the affected
  schema) and create the table. Is written to be called from
  mysql_execute_command(), to which it delegates the common parts
  with other commands (i.e. implicit commit before and after,
  close of thread tables.
*/

bool mysql_create_table(THD *thd, TABLE_LIST *create_table,
                        Table_specification_st *create_info,
                        Alter_info *alter_info)
{
  bool is_trans= FALSE;
  bool result;
  int create_table_mode;
  TABLE_LIST *pos_in_locked_tables= 0;
  MDL_ticket *mdl_ticket= 0;
  DBUG_ENTER("mysql_create_table");

  DBUG_ASSERT(create_table == thd->lex->query_tables);

  /* Copy temporarily the statement flags to thd for lock_table_names() */
  uint save_thd_create_info_options= thd->lex->create_info.options;
  thd->lex->create_info.options|= create_info->options;

  /* Open or obtain an exclusive metadata lock on table being created  */
  result= open_and_lock_tables(thd, *create_info, create_table, FALSE, 0);

  thd->lex->create_info.options= save_thd_create_info_options;

  if (result)
  {
    /* is_error() may be 0 if table existed and we generated a warning */
    DBUG_RETURN(thd->is_error());
  }
  /* The following is needed only in case of lock tables */
  if ((create_info->table= create_table->table))
  {
    pos_in_locked_tables= create_info->table->pos_in_locked_tables;
    mdl_ticket= create_table->table->mdl_ticket;
  }
  
  /* Got lock. */
  DEBUG_SYNC(thd, "locked_table_name");

  if (alter_info->create_list.elements || alter_info->key_list.elements)
    create_table_mode= C_ORDINARY_CREATE;
  else
    create_table_mode= C_ASSISTED_DISCOVERY;

  if (!opt_explicit_defaults_for_timestamp)
    promote_first_timestamp_column(&alter_info->create_list);

  if (mysql_create_table_no_lock(thd, &create_table->db,
                                 &create_table->table_name, create_info,
                                 alter_info,
                                 &is_trans, create_table_mode,
                                 create_table) > 0)
  {
    result= 1;
    goto err;
  }

  /*
    Check if we are doing CREATE OR REPLACE TABLE under LOCK TABLES
    on a non temporary table
  */
  if (thd->locked_tables_mode && pos_in_locked_tables &&
      create_info->or_replace())
  {
    DBUG_ASSERT(thd->variables.option_bits & OPTION_TABLE_LOCK);
    /*
      Add back the deleted table and re-created table as a locked table
      This should always work as we have a meta lock on the table.
     */
    thd->locked_tables_list.add_back_last_deleted_lock(pos_in_locked_tables);
    if (thd->locked_tables_list.reopen_tables(thd, false))
    {
      thd->locked_tables_list.unlink_all_closed_tables(thd, NULL, 0);
      result= 1;
      goto err;
    }
    else
    {
      TABLE *table= pos_in_locked_tables->table;
      table->mdl_ticket->downgrade_lock(MDL_SHARED_NO_READ_WRITE);
    }
  }

err:
  /* In RBR we don't need to log CREATE TEMPORARY TABLE */
  if (!result && thd->is_current_stmt_binlog_format_row() && create_info->tmp_table())
    DBUG_RETURN(result);

  if (create_info->tmp_table())
    thd->transaction.stmt.mark_created_temp_table();

  /* Write log if no error or if we already deleted a table */
  if (likely(!result) || thd->log_current_statement)
  {
    if (unlikely(result) && create_info->table_was_deleted &&
        pos_in_locked_tables)
    {
      /*
        Possible locked table was dropped. We should remove meta data locks
        associated with it and do UNLOCK_TABLES if no more locked tables.
      */
      thd->locked_tables_list.unlock_locked_table(thd, mdl_ticket);
    }
    else if (likely(!result) && create_info->tmp_table() && create_info->table)
    {
      /*
        Remember that tmp table creation was logged so that we know if
        we should log a delete of it.
      */
      create_info->table->s->table_creation_was_logged= 1;
    }
    if (unlikely(write_bin_log(thd, result ? FALSE : TRUE, thd->query(),
                               thd->query_length(), is_trans)))
      result= 1;
  }
  DBUG_RETURN(result);
}


/*
** Give the key name after the first field with an optional '_#' after
   @returns
    0        if keyname does not exists
    [1..)    index + 1 of duplicate key name
**/

static int
check_if_keyname_exists(const char *name, KEY *start, KEY *end)
{
  uint i= 1;
  for (KEY *key=start; key != end ; key++, i++)
    if (!my_strcasecmp(system_charset_info, name, key->name.str))
      return i;
  return 0;
}

/**
 Returns 1 if field name exists otherwise 0
*/
static bool
check_if_field_name_exists(const char *name, List<Create_field> * fields)
{
  Create_field *fld;
  List_iterator<Create_field>it(*fields);
  while ((fld = it++))
  {
    if (!my_strcasecmp(system_charset_info, fld->field_name.str, name))
      return 1;
  }
  return 0;
}

static char *
make_unique_key_name(THD *thd, const char *field_name,KEY *start,KEY *end)
{
  char buff[MAX_FIELD_NAME],*buff_end;

  if (!check_if_keyname_exists(field_name,start,end) &&
      my_strcasecmp(system_charset_info,field_name,primary_key_name))
    return (char*) field_name;			// Use fieldname
  buff_end=strmake(buff,field_name, sizeof(buff)-4);

  /*
    Only 3 chars + '\0' left, so need to limit to 2 digit
    This is ok as we can't have more than 100 keys anyway
  */
  for (uint i=2 ; i< 100; i++)
  {
    *buff_end= '_';
    int10_to_str(i, buff_end+1, 10);
    if (!check_if_keyname_exists(buff,start,end))
      return thd->strdup(buff);
  }
  return (char*) "not_specified";		// Should never happen
}

/**
   Make an unique name for constraints without a name
*/

static void make_unique_constraint_name(THD *thd, LEX_CSTRING *name,
                                        const char *own_name_base,
                                        List<Virtual_column_info> *vcol,
                                        uint *nr)
{
  char buff[MAX_FIELD_NAME], *end;
  List_iterator_fast<Virtual_column_info> it(*vcol);
  end=strmov(buff, own_name_base ? own_name_base : "CONSTRAINT_");
  for (int round= 0;; round++)
  {
    Virtual_column_info *check;
    char *real_end= end;
    if (round == 1 && own_name_base)
        *end++= '_';
    // if own_base_name provided, try it first
    if (round != 0 || !own_name_base)
      real_end= int10_to_str((*nr)++, end, 10);
    it.rewind();
    while ((check= it++))
    {
      if (check->name.str &&
          !my_strcasecmp(system_charset_info, buff, check->name.str))
        break;
    }
    if (!check)                                 // Found unique name
    {
      name->length= (size_t) (real_end - buff);
      name->str= thd->strmake(buff, name->length);
      return;
    }
  }
}

/**
  INVISIBLE_FULL are internally created. They are completely invisible
  to Alter command (Opposite of SYSTEM_INVISIBLE which throws an
  error when same name column is added by Alter). So in the case of when
  user added a same column name as of INVISIBLE_FULL , we change
  INVISIBLE_FULL column name.
*/
static const
char * make_unique_invisible_field_name(THD *thd, const char *field_name,
                        List<Create_field> *fields)
{
  if (!check_if_field_name_exists(field_name, fields))
    return field_name;
  char buff[MAX_FIELD_NAME], *buff_end;
  buff_end= strmake_buf(buff, field_name);
  if (buff_end - buff < 5)
    return NULL; // Should not happen

  for (uint i=1 ; i < 10000; i++)
  {
    char *real_end= int10_to_str(i, buff_end, 10);
    if (check_if_field_name_exists(buff, fields))
      continue;
    return (const char *)thd->strmake(buff, real_end - buff);
  }
  return NULL; //Should not happen
}

/****************************************************************************
** Alter a table definition
****************************************************************************/

bool operator!=(const MYSQL_TIME &lhs, const MYSQL_TIME &rhs)
{
  return lhs.year != rhs.year || lhs.month != rhs.month || lhs.day != rhs.day ||
         lhs.hour != rhs.hour || lhs.minute != rhs.minute ||
         lhs.second_part != rhs.second_part || lhs.neg != rhs.neg ||
         lhs.time_type != rhs.time_type;
}

/**
  Rename a table.

  @param base      The handlerton handle.
  @param old_db    The old database name.
  @param old_name  The old table name.
  @param new_db    The new database name.
  @param new_name  The new table name.
  @param flags     flags
                   FN_FROM_IS_TMP old_name is temporary.
                   FN_TO_IS_TMP   new_name is temporary.
                   NO_FRM_RENAME  Don't rename the FRM file
                                  but only the table in the storage engine.
                   NO_HA_TABLE    Don't rename table in engine.
                   NO_FK_CHECKS   Don't check FK constraints during rename.

  @return false    OK
  @return true     Error
*/

bool
mysql_rename_table(handlerton *base, const LEX_CSTRING *old_db,
                   const LEX_CSTRING *old_name, const LEX_CSTRING *new_db,
                   const LEX_CSTRING *new_name, uint flags)
{
  THD *thd= current_thd;
  char from[FN_REFLEN + 1], to[FN_REFLEN + 1],
    lc_from[FN_REFLEN + 1], lc_to[FN_REFLEN + 1];
  char *from_base= from, *to_base= to;
  char tmp_name[SAFE_NAME_LEN+1], tmp_db_name[SAFE_NAME_LEN+1];
  handler *file;
  int error=0;
  ulonglong save_bits= thd->variables.option_bits;
  int length;
  DBUG_ENTER("mysql_rename_table");
  DBUG_ASSERT(base);
  DBUG_PRINT("enter", ("old: '%s'.'%s'  new: '%s'.'%s'",
                       old_db->str, old_name->str, new_db->str, new_name->str));

  // Temporarily disable foreign key checks
  if (flags & NO_FK_CHECKS) 
    thd->variables.option_bits|= OPTION_NO_FOREIGN_KEY_CHECKS;

  file= get_new_handler((TABLE_SHARE*) 0, thd->mem_root, base);

  build_table_filename(from, sizeof(from) - 1, old_db->str, old_name->str, "",
                       flags & FN_FROM_IS_TMP);
  length= build_table_filename(to, sizeof(to) - 1, new_db->str, new_name->str, "",
                               flags & FN_TO_IS_TMP);
  // Check if we hit FN_REFLEN bytes along with file extension.
  if (length+reg_ext_length > FN_REFLEN)
  {
    my_error(ER_IDENT_CAUSES_TOO_LONG_PATH, MYF(0), (int) sizeof(to)-1, to);
    DBUG_RETURN(TRUE);
  }

  /*
    If lower_case_table_names == 2 (case-preserving but case-insensitive
    file system) and the storage is not HA_FILE_BASED, we need to provide
    a lowercase file name, but we leave the .frm in mixed case.
   */
  if (lower_case_table_names == 2 && file &&
      !(file->ha_table_flags() & HA_FILE_BASED))
  {
    strmov(tmp_name, old_name->str);
    my_casedn_str(files_charset_info, tmp_name);
    strmov(tmp_db_name, old_db->str);
    my_casedn_str(files_charset_info, tmp_db_name);

    build_table_filename(lc_from, sizeof(lc_from) - 1, tmp_db_name, tmp_name,
                         "", flags & FN_FROM_IS_TMP);
    from_base= lc_from;

    strmov(tmp_name, new_name->str);
    my_casedn_str(files_charset_info, tmp_name);
    strmov(tmp_db_name, new_db->str);
    my_casedn_str(files_charset_info, tmp_db_name);

    build_table_filename(lc_to, sizeof(lc_to) - 1, tmp_db_name, tmp_name, "",
                         flags & FN_TO_IS_TMP);
    to_base= lc_to;
  }

  if (flags & NO_HA_TABLE)
  {
    if (rename_file_ext(from,to,reg_ext))
      error= my_errno;
    (void) file->ha_create_partitioning_metadata(to, from, CHF_RENAME_FLAG);
  }
  else if (!file || likely(!(error=file->ha_rename_table(from_base, to_base))))
  {
    if (!(flags & NO_FRM_RENAME) && unlikely(rename_file_ext(from,to,reg_ext)))
    {
      error=my_errno;
      if (file)
      {
        if (error == ENOENT)
          error= 0; // this is ok if file->ha_rename_table() succeeded
        else
          file->ha_rename_table(to_base, from_base); // Restore old file name
      }
    }
  }
  delete file;

  if (error == HA_ERR_WRONG_COMMAND)
    my_error(ER_NOT_SUPPORTED_YET, MYF(0), "ALTER TABLE");
  else if (error ==  ENOTDIR)
    my_error(ER_BAD_DB_ERROR, MYF(0), new_db->str);
  else if (error)
    my_error(ER_ERROR_ON_RENAME, MYF(0), from, to, error);

  else if (!(flags & FN_IS_TMP))
    mysql_audit_rename_table(thd, old_db, old_name, new_db, new_name);

  /*
    Remove the old table share from the pfs table share array. The new table
    share will be created when the renamed table is first accessed.
   */
  if (likely(error == 0))
  {
    PSI_CALL_drop_table_share(flags & FN_FROM_IS_TMP,
                              old_db->str, (uint)old_db->length,
                              old_name->str, (uint)old_name->length);
  }

  // Restore options bits to the original value
  thd->variables.option_bits= save_bits;

  DBUG_RETURN(error != 0);
}


/*
  Create a table identical to the specified table

  SYNOPSIS
    mysql_create_like_table()
    thd		Thread object
    table       Table list element for target table
    src_table   Table list element for source table
    create_info Create info

  RETURN VALUES
    FALSE OK
    TRUE  error
*/

bool mysql_create_like_table(THD* thd, TABLE_LIST* table,
                             TABLE_LIST* src_table,
                             Table_specification_st *create_info)
{
  Table_specification_st local_create_info;
  TABLE_LIST *pos_in_locked_tables= 0;
  Alter_info local_alter_info;
  Alter_table_ctx local_alter_ctx; // Not used
  int res= 1;
  bool is_trans= FALSE;
  bool do_logging= FALSE;
  uint not_used;
  int create_res;
  DBUG_ENTER("mysql_create_like_table");

#ifdef WITH_WSREP
  if (WSREP_ON && !thd->wsrep_applier &&
      wsrep_create_like_table(thd, table, src_table, create_info))
    DBUG_RETURN(res);
#endif

  /*
    We the open source table to get its description in HA_CREATE_INFO
    and Alter_info objects. This also acquires a shared metadata lock
    on this table which ensures that no concurrent DDL operation will
    mess with it.
    Also in case when we create non-temporary table open_tables()
    call obtains an exclusive metadata lock on target table ensuring
    that we can safely perform table creation.
    Thus by holding both these locks we ensure that our statement is
    properly isolated from all concurrent operations which matter.
  */

  res= open_tables(thd, *create_info, &thd->lex->query_tables, &not_used, 0);

  if (res)
  {
    /* is_error() may be 0 if table existed and we generated a warning */
    res= thd->is_error();
    goto err;
  }
  /* Ensure we don't try to create something from which we select from */
  if (create_info->or_replace() && !create_info->tmp_table())
  {
    TABLE_LIST *duplicate;
    if ((duplicate= unique_table(thd, table, src_table, 0)))
    {
      update_non_unique_table_error(src_table, "CREATE", duplicate);
      goto err;
    }
  }

  src_table->table->use_all_columns();

  DEBUG_SYNC(thd, "create_table_like_after_open");

  /*
    Fill Table_specification_st and Alter_info with the source table description.
    Set OR REPLACE and IF NOT EXISTS option as in the CREATE TABLE LIKE
    statement.
  */
  local_create_info.init(create_info->create_like_options());
  local_create_info.db_type= src_table->table->s->db_type();
  local_create_info.row_type= src_table->table->s->row_type;
  if (mysql_prepare_alter_table(thd, src_table->table, &local_create_info,
                                &local_alter_info, &local_alter_ctx))
    goto err;
#ifdef WITH_PARTITION_STORAGE_ENGINE
  /* Partition info is not handled by mysql_prepare_alter_table() call. */
  if (src_table->table->part_info)
    thd->work_part_info= src_table->table->part_info->get_clone(thd);
#endif

  /*
    Adjust description of source table before using it for creation of
    target table.

    Similarly to SHOW CREATE TABLE we ignore MAX_ROWS attribute of
    temporary table which represents I_S table.
  */
  if (src_table->schema_table)
    local_create_info.max_rows= 0;
  /* Replace type of source table with one specified in the statement. */
  local_create_info.options&= ~HA_LEX_CREATE_TMP_TABLE;
  local_create_info.options|= create_info->options;
  /* Reset auto-increment counter for the new table. */
  local_create_info.auto_increment_value= 0;
  /*
    Do not inherit values of DATA and INDEX DIRECTORY options from
    the original table. This is documented behavior.
  */
  local_create_info.data_file_name= local_create_info.index_file_name= NULL;

  if (src_table->table->versioned() &&
      local_create_info.vers_info.fix_create_like(local_alter_info, local_create_info,
                                                  *src_table, *table))
  {
    goto err;
  }

  /* The following is needed only in case of lock tables */
  if ((local_create_info.table= thd->lex->query_tables->table))
    pos_in_locked_tables= local_create_info.table->pos_in_locked_tables;    

  res= ((create_res=
         mysql_create_table_no_lock(thd, &table->db, &table->table_name,
                                    &local_create_info, &local_alter_info,
                                    &is_trans, C_ORDINARY_CREATE,
                                    table)) > 0);
  /* Remember to log if we deleted something */
  do_logging= thd->log_current_statement;
  if (res)
    goto err;

  /*
    Check if we are doing CREATE OR REPLACE TABLE under LOCK TABLES
    on a non temporary table
  */
  if (thd->locked_tables_mode && pos_in_locked_tables &&
      create_info->or_replace())
  {
    /*
      Add back the deleted table and re-created table as a locked table
      This should always work as we have a meta lock on the table.
     */
    thd->locked_tables_list.add_back_last_deleted_lock(pos_in_locked_tables);
    if (thd->locked_tables_list.reopen_tables(thd, false))
    {
      thd->locked_tables_list.unlink_all_closed_tables(thd, NULL, 0);
      res= 1;                                   // We got an error
    }
    else
    {
      /*
        Get pointer to the newly opened table. We need this to ensure we
        don't reopen the table when doing statment logging below.
      */
      table->table= pos_in_locked_tables->table;
      table->table->mdl_ticket->downgrade_lock(MDL_SHARED_NO_READ_WRITE);
    }
  }
  else
  {
    /*
      Ensure that we have an exclusive lock on target table if we are creating
      non-temporary table.
    */
    DBUG_ASSERT((create_info->tmp_table()) ||
                thd->mdl_context.is_lock_owner(MDL_key::TABLE, table->db.str,
                                               table->table_name.str,
                                               MDL_EXCLUSIVE));
  }

  DEBUG_SYNC(thd, "create_table_like_before_binlog");

  /*
    We have to write the query before we unlock the tables.
  */
  if (thd->is_current_stmt_binlog_disabled())
    goto err;

  if (thd->is_current_stmt_binlog_format_row())
  {
    /*
       Since temporary tables are not replicated under row-based
       replication, CREATE TABLE ... LIKE ... needs special
       treatement.  We have four cases to consider, according to the
       following decision table:

           ==== ========= ========= ==============================
           Case    Target    Source Write to binary log
           ==== ========= ========= ==============================
           1       normal    normal Original statement
           2       normal temporary Generated statement if the table
                                    was created.
           3    temporary    normal Nothing
           4    temporary temporary Nothing
           ==== ========= ========= ==============================
    */
    if (!(create_info->tmp_table()))
    {
      if (src_table->table->s->tmp_table)               // Case 2
      {
        char buf[2048];
        String query(buf, sizeof(buf), system_charset_info);
        query.length(0);  // Have to zero it since constructor doesn't
        Open_table_context ot_ctx(thd, MYSQL_OPEN_REOPEN |
                                  MYSQL_OPEN_IGNORE_KILLED);
        bool new_table= FALSE; // Whether newly created table is open.

        if (create_res != 0)
        {
          /*
            Table or view with same name already existed and we where using
            IF EXISTS. Continue without logging anything.
          */
          do_logging= 0;
          goto err;
        }
        if (!table->table)
        {
          TABLE_LIST::enum_open_strategy save_open_strategy;
          int open_res;
          /* Force the newly created table to be opened */
          save_open_strategy= table->open_strategy;
          table->open_strategy= TABLE_LIST::OPEN_NORMAL;

          /*
            In order for show_create_table() to work we need to open
            destination table if it is not already open (i.e. if it
            has not existed before). We don't need acquire metadata
            lock in order to do this as we already hold exclusive
            lock on this table. The table will be closed by
            close_thread_table() at the end of this branch.
          */
          open_res= open_table(thd, table, &ot_ctx);
          /* Restore */
          table->open_strategy= save_open_strategy;
          if (open_res)
          {
            res= 1;
            goto err;
          }
          new_table= TRUE;
        }
        /*
          We have to re-test if the table was a view as the view may not
          have been opened until just above.
        */
        if (!table->view)
        {
          /*
            After opening a MERGE table add the children to the query list of
            tables, so that children tables info can be used on "CREATE TABLE"
            statement generation by the binary log.
            Note that placeholders don't have the handler open.
          */
          if (table->table->file->extra(HA_EXTRA_ADD_CHILDREN_LIST))
            goto err;

          /*
            As the reference table is temporary and may not exist on slave, we must
            force the ENGINE to be present into CREATE TABLE.
          */
          create_info->used_fields|= HA_CREATE_USED_ENGINE;

          int result __attribute__((unused))=
            show_create_table(thd, table, &query, create_info, WITH_DB_NAME);

          DBUG_ASSERT(result == 0); // show_create_table() always return 0
          do_logging= FALSE;
          if (write_bin_log(thd, TRUE, query.ptr(), query.length()))
          {
            res= 1;
            do_logging= 0;
            goto err;
          }

          if (new_table)
          {
            DBUG_ASSERT(thd->open_tables == table->table);
            /*
              When opening the table, we ignored the locked tables
              (MYSQL_OPEN_GET_NEW_TABLE). Now we can close the table
              without risking to close some locked table.
            */
            close_thread_table(thd, &thd->open_tables);
          }
        }
      }
      else                                      // Case 1
        do_logging= TRUE;
    }
    /*
      Case 3 and 4 does nothing under RBR
    */
  }
  else
  {
    DBUG_PRINT("info",
               ("res: %d  tmp_table: %d  create_info->table: %p",
                res, create_info->tmp_table(), local_create_info.table));
    if (create_info->tmp_table())
    {
      thd->transaction.stmt.mark_created_temp_table();
      if (!res && local_create_info.table)
      {
        /*
          Remember that tmp table creation was logged so that we know if
          we should log a delete of it.
        */
        local_create_info.table->s->table_creation_was_logged= 1;
      }
    }
    do_logging= TRUE;
  }

err:
  if (do_logging)
  {
    if (res && create_info->table_was_deleted)
    {
      /*
        Table was not deleted. Original table was deleted.
        We have to log it.
      */
      log_drop_table(thd, &table->db, &table->table_name, create_info->tmp_table());
    }
    else if (res != 2)                         // Table was not dropped
    {
      if (write_bin_log(thd, res ? FALSE : TRUE, thd->query(),
                        thd->query_length(), is_trans))
      res= 1;
    }
  }

  DBUG_RETURN(res != 0);
}


/* table_list should contain just one table */
int mysql_discard_or_import_tablespace(THD *thd,
                                       TABLE_LIST *table_list,
                                       bool discard)
{
  Alter_table_prelocking_strategy alter_prelocking_strategy;
  int error;
  DBUG_ENTER("mysql_discard_or_import_tablespace");

  mysql_audit_alter_table(thd, table_list);

  /*
    Note that DISCARD/IMPORT TABLESPACE always is the only operation in an
    ALTER TABLE
  */

  THD_STAGE_INFO(thd, stage_discard_or_import_tablespace);

 /*
   We set this flag so that ha_innobase::open and ::external_lock() do
   not complain when we lock the table
 */
  thd->tablespace_op= TRUE;
  /*
    Adjust values of table-level and metadata which was set in parser
    for the case general ALTER TABLE.
  */
  table_list->mdl_request.set_type(MDL_EXCLUSIVE);
  table_list->lock_type= TL_WRITE;
  /* Do not open views. */
  table_list->required_type= TABLE_TYPE_NORMAL;

  if (open_and_lock_tables(thd, table_list, FALSE, 0,
                           &alter_prelocking_strategy))
  {
    thd->tablespace_op=FALSE;
    DBUG_RETURN(-1);
  }

  error= table_list->table->file->ha_discard_or_import_tablespace(discard);

  THD_STAGE_INFO(thd, stage_end);

  if (unlikely(error))
    goto err;

  /*
    The 0 in the call below means 'not in a transaction', which means
    immediate invalidation; that is probably what we wish here
  */
  query_cache_invalidate3(thd, table_list, 0);

  /* The ALTER TABLE is always in its own transaction */
  error= trans_commit_stmt(thd);
  if (unlikely(trans_commit_implicit(thd)))
    error=1;
  if (likely(!error))
    error= write_bin_log(thd, FALSE, thd->query(), thd->query_length());

err:
  thd->tablespace_op=FALSE;

  if (likely(error == 0))
  {
    my_ok(thd);
    DBUG_RETURN(0);
  }

  table_list->table->file->print_error(error, MYF(0));

  DBUG_RETURN(-1);
}


/**
  Check if key is a candidate key, i.e. a unique index with no index
  fields partial or nullable.
*/

static bool is_candidate_key(KEY *key)
{
  KEY_PART_INFO *key_part;
  KEY_PART_INFO *key_part_end= key->key_part + key->user_defined_key_parts;

  if (!(key->flags & HA_NOSAME) || (key->flags & HA_NULL_PART_KEY) ||
      (key->flags & HA_KEY_HAS_PART_KEY_SEG))
    return false;

  for (key_part= key->key_part; key_part < key_part_end; key_part++)
  {
    if (key_part->key_part_flag & HA_PART_KEY_SEG)
      return false;
  }
  return true;
}


/*
   Preparation for table creation

   SYNOPSIS
     handle_if_exists_option()
       thd                       Thread object.
       table                     The altered table.
       alter_info                List of columns and indexes to create
       period_info               Application-time period info

   DESCRIPTION
     Looks for the IF [NOT] EXISTS options, checks the states and remove items
     from the list if existing found.

   RETURN VALUES
     NONE
*/

static void
handle_if_exists_options(THD *thd, TABLE *table, Alter_info *alter_info,
                         Table_period_info *period_info)
{
  Field **f_ptr;
  DBUG_ENTER("handle_if_exists_option");

  /* Handle ADD COLUMN IF NOT EXISTS. */
  {
    List_iterator<Create_field> it(alter_info->create_list);
    Create_field *sql_field;

    while ((sql_field=it++))
    {
      if (!sql_field->create_if_not_exists || sql_field->change.str)
        continue;
      /*
         If there is a field with the same name in the table already,
         remove the sql_field from the list.
      */
      for (f_ptr=table->field; *f_ptr; f_ptr++)
      {
        if (lex_string_cmp(system_charset_info,
                           &sql_field->field_name,
                           &(*f_ptr)->field_name) == 0)
          goto drop_create_field;
      }
      {
        /*
          If in the ADD list there is a field with the same name,
          remove the sql_field from the list.
        */
        List_iterator<Create_field> chk_it(alter_info->create_list);
        Create_field *chk_field;
        while ((chk_field= chk_it++) && chk_field != sql_field)
        {
          if (lex_string_cmp(system_charset_info,
                             &sql_field->field_name,
                             &chk_field->field_name) == 0)
            goto drop_create_field;
        }
      }
      continue;
drop_create_field:
      push_warning_printf(thd, Sql_condition::WARN_LEVEL_NOTE,
                          ER_DUP_FIELDNAME, ER_THD(thd, ER_DUP_FIELDNAME),
                          sql_field->field_name.str);
      it.remove();
      if (alter_info->create_list.is_empty())
      {
        alter_info->flags&= ~ALTER_PARSER_ADD_COLUMN;
        if (alter_info->key_list.is_empty())
          alter_info->flags&= ~(ALTER_ADD_INDEX | ALTER_ADD_FOREIGN_KEY);
      }
    }
  }

  /* Handle MODIFY COLUMN IF EXISTS. */
  {
    List_iterator<Create_field> it(alter_info->create_list);
    Create_field *sql_field;

    while ((sql_field=it++))
    {
      if (!sql_field->create_if_not_exists || !sql_field->change.str)
        continue;
      /*
         If there is NO field with the same name in the table already,
         remove the sql_field from the list.
      */
      for (f_ptr=table->field; *f_ptr; f_ptr++)
      {
        if (lex_string_cmp(system_charset_info,
                           &sql_field->change,
                           &(*f_ptr)->field_name) == 0)
        {
          break;
        }
      }
      if (unlikely(*f_ptr == NULL))
      {
        push_warning_printf(thd, Sql_condition::WARN_LEVEL_NOTE,
                            ER_BAD_FIELD_ERROR,
                            ER_THD(thd, ER_BAD_FIELD_ERROR),
                            sql_field->change.str, table->s->table_name.str);
        it.remove();
        if (alter_info->create_list.is_empty())
        {
          alter_info->flags&= ~(ALTER_PARSER_ADD_COLUMN | ALTER_CHANGE_COLUMN);
          if (alter_info->key_list.is_empty())
            alter_info->flags&= ~ALTER_ADD_INDEX;
        }
      }
    }
  }

  /* Handle ALTER COLUMN IF EXISTS SET/DROP DEFAULT. */
  {
    List_iterator<Alter_column> it(alter_info->alter_list);
    Alter_column *acol;

    while ((acol=it++))
    {
      if (!acol->alter_if_exists)
        continue;
      /*
         If there is NO field with the same name in the table already,
         remove the acol from the list.
      */
      for (f_ptr=table->field; *f_ptr; f_ptr++)
      {
        if (my_strcasecmp(system_charset_info,
                           acol->name, (*f_ptr)->field_name.str) == 0)
          break;
      }
      if (unlikely(*f_ptr == NULL))
      {
        push_warning_printf(thd, Sql_condition::WARN_LEVEL_NOTE,
                            ER_BAD_FIELD_ERROR,
                            ER_THD(thd, ER_BAD_FIELD_ERROR),
                            acol->name, table->s->table_name.str);
        it.remove();
        if (alter_info->alter_list.is_empty())
        {
          alter_info->flags&= ~(ALTER_CHANGE_COLUMN_DEFAULT);
        }
      }
    }
  }

  /* Handle DROP COLUMN/KEY IF EXISTS. */
  {
    List_iterator<Alter_drop> drop_it(alter_info->drop_list);
    Alter_drop *drop;
    bool remove_drop;
    ulonglong left_flags= 0;
    while ((drop= drop_it++))
    {
      ulonglong cur_flag= 0;
      switch (drop->type) {
      case Alter_drop::COLUMN:
        cur_flag= ALTER_PARSER_DROP_COLUMN;
        break;
      case Alter_drop::FOREIGN_KEY:
        cur_flag= ALTER_DROP_FOREIGN_KEY;
        break;
      case Alter_drop::KEY:
        cur_flag= ALTER_DROP_INDEX;
        break;
      default:
        break;
      }
      if (!drop->drop_if_exists)
      {
        left_flags|= cur_flag;
        continue;
      }
      remove_drop= TRUE;
      if (drop->type == Alter_drop::COLUMN)
      {
        /*
           If there is NO field with that name in the table,
           remove the 'drop' from the list.
        */
        for (f_ptr=table->field; *f_ptr; f_ptr++)
        {
          if (my_strcasecmp(system_charset_info,
                            drop->name, (*f_ptr)->field_name.str) == 0)
          {
            remove_drop= FALSE;
            break;
          }
        }
      }
      else if (drop->type == Alter_drop::CHECK_CONSTRAINT)
      {
        for (uint i=table->s->field_check_constraints;
             i < table->s->table_check_constraints;
             i++)
        {
          if (my_strcasecmp(system_charset_info, drop->name,
                            table->check_constraints[i]->name.str) == 0)
          {
            remove_drop= FALSE;
            break;
          }
        }
      }
      else if (drop->type == Alter_drop::PERIOD)
      {
        if (table->s->period.name.streq(drop->name))
          remove_drop= FALSE;
      }
      else /* Alter_drop::KEY and Alter_drop::FOREIGN_KEY */
      {
        uint n_key;
        if (drop->type != Alter_drop::FOREIGN_KEY)
        {
          for (n_key=0; n_key < table->s->keys; n_key++)
          {
            if (my_strcasecmp(system_charset_info,
                              drop->name,
                              table->key_info[n_key].name.str) == 0)
            {
              remove_drop= FALSE;
              break;
            }
          }
        }
        else
        {
          List <FOREIGN_KEY_INFO> fk_child_key_list;
          FOREIGN_KEY_INFO *f_key;
          table->file->get_foreign_key_list(thd, &fk_child_key_list);
          List_iterator<FOREIGN_KEY_INFO> fk_key_it(fk_child_key_list);
          while ((f_key= fk_key_it++))
          {
            if (my_strcasecmp(system_charset_info, f_key->foreign_id->str,
                  drop->name) == 0)
            {
              remove_drop= FALSE;
              break;
            }
          }
        }
      }

      if (!remove_drop)
      {
        /*
          Check if the name appears twice in the DROP list.
        */
        List_iterator<Alter_drop> chk_it(alter_info->drop_list);
        Alter_drop *chk_drop;
        while ((chk_drop= chk_it++) && chk_drop != drop)
        {
          if (drop->type == chk_drop->type &&
              my_strcasecmp(system_charset_info,
                            drop->name, chk_drop->name) == 0)
          {
            remove_drop= TRUE;
            break;
          }
        }
      }

      if (remove_drop)
      {
        push_warning_printf(thd, Sql_condition::WARN_LEVEL_NOTE,
                            ER_CANT_DROP_FIELD_OR_KEY,
                            ER_THD(thd, ER_CANT_DROP_FIELD_OR_KEY),
                            drop->type_name(), drop->name);
        drop_it.remove();
      }
      else
        left_flags|= cur_flag;
    }
    /* Reset state to what's left in drop list */
    alter_info->flags&= ~(ALTER_PARSER_DROP_COLUMN |
                          ALTER_DROP_INDEX |
                          ALTER_DROP_FOREIGN_KEY);
    alter_info->flags|= left_flags;
  }

  /* ALTER TABLE ADD KEY IF NOT EXISTS */
  /* ALTER TABLE ADD FOREIGN KEY IF NOT EXISTS */
  {
    Key *key;
    List_iterator<Key> key_it(alter_info->key_list);
    uint n_key;
    const char *keyname= NULL;
    while ((key=key_it++))
    {
      if (!key->if_not_exists() && !key->or_replace())
        continue;

      /* Check if the table already has a PRIMARY KEY */
      bool dup_primary_key=
            key->type == Key::PRIMARY &&
            table->s->primary_key != MAX_KEY &&
            (keyname= table->s->key_info[table->s->primary_key].name.str) &&
            my_strcasecmp(system_charset_info, keyname, primary_key_name) == 0;
      if (dup_primary_key)
        goto remove_key;

      /* If the name of the key is not specified,     */
      /* let us check the name of the first key part. */
      if ((keyname= key->name.str) == NULL)
      {
        if (key->type == Key::PRIMARY)
          keyname= primary_key_name;
        else
        {
          List_iterator<Key_part_spec> part_it(key->columns);
          Key_part_spec *kp;
          if ((kp= part_it++))
            keyname= kp->field_name.str;
          if (keyname == NULL)
            continue;
        }
      }
      if (key->type != Key::FOREIGN_KEY)
      {
        for (n_key=0; n_key < table->s->keys; n_key++)
        {
          if (my_strcasecmp(system_charset_info,
                keyname, table->key_info[n_key].name.str) == 0)
          {
            goto remove_key;
          }
        }
      }
      else
      {
        List <FOREIGN_KEY_INFO> fk_child_key_list;
        FOREIGN_KEY_INFO *f_key;
        table->file->get_foreign_key_list(thd, &fk_child_key_list);
        List_iterator<FOREIGN_KEY_INFO> fk_key_it(fk_child_key_list);
        while ((f_key= fk_key_it++))
        {
          if (my_strcasecmp(system_charset_info, f_key->foreign_id->str,
                keyname) == 0)
            goto remove_key;
        }
      }

      {
        Key *chk_key;
        List_iterator<Key> chk_it(alter_info->key_list);
        const char *chkname;
        while ((chk_key=chk_it++) && chk_key != key)
        {
          if ((chkname= chk_key->name.str) == NULL)
          {
            List_iterator<Key_part_spec> part_it(chk_key->columns);
            Key_part_spec *kp;
            if ((kp= part_it++))
              chkname= kp->field_name.str;
            if (chkname == NULL)
              continue;
          }
          if (key->type == chk_key->type &&
              my_strcasecmp(system_charset_info, keyname, chkname) == 0)
            goto remove_key;
        }
      }
      continue;

remove_key:
      if (key->if_not_exists())
      {
        push_warning_printf(thd, Sql_condition::WARN_LEVEL_NOTE,
                            ER_DUP_KEYNAME, ER_THD(thd, dup_primary_key
                            ? ER_MULTIPLE_PRI_KEY : ER_DUP_KEYNAME), keyname);
        key_it.remove();
        if (key->type == Key::FOREIGN_KEY)
        {
          /* ADD FOREIGN KEY appends two items. */
          key_it.remove();
        }
        if (alter_info->key_list.is_empty())
          alter_info->flags&= ~(ALTER_ADD_INDEX | ALTER_ADD_FOREIGN_KEY);
      }
      else
      {
        DBUG_ASSERT(key->or_replace());
        Alter_drop::drop_type type= (key->type == Key::FOREIGN_KEY) ?
          Alter_drop::FOREIGN_KEY : Alter_drop::KEY;
        Alter_drop *ad= new Alter_drop(type, key->name.str, FALSE);
        if (ad != NULL)
        {
          // Adding the index into the drop list for replacing
          alter_info->flags |= ALTER_DROP_INDEX;
          alter_info->drop_list.push_back(ad, thd->mem_root);
        }
      }
    }
  }

#ifdef WITH_PARTITION_STORAGE_ENGINE
  partition_info *tab_part_info= table->part_info;
  thd->work_part_info= thd->lex->part_info;
  if (tab_part_info)
  {
    /* ALTER TABLE ADD PARTITION IF NOT EXISTS */
    if ((alter_info->partition_flags & ALTER_PARTITION_ADD) &&
        thd->lex->create_info.if_not_exists())
    {
      partition_info *alt_part_info= thd->lex->part_info;
      if (alt_part_info)
      {
        List_iterator<partition_element> new_part_it(alt_part_info->partitions);
        partition_element *pe;
        while ((pe= new_part_it++))
        {
          if (!tab_part_info->has_unique_name(pe))
          {
            push_warning_printf(thd, Sql_condition::WARN_LEVEL_NOTE,
                                ER_SAME_NAME_PARTITION,
                                ER_THD(thd, ER_SAME_NAME_PARTITION),
                                pe->partition_name);
            alter_info->partition_flags&= ~ALTER_PARTITION_ADD;
            thd->work_part_info= NULL;
            break;
          }
        }
      }
    }
    /* ALTER TABLE DROP PARTITION IF EXISTS */
    if ((alter_info->partition_flags & ALTER_PARTITION_DROP) &&
        thd->lex->if_exists())
    {
      List_iterator<const char> names_it(alter_info->partition_names);
      const char *name;

      while ((name= names_it++))
      {
        List_iterator<partition_element> part_it(tab_part_info->partitions);
        partition_element *part_elem;
        while ((part_elem= part_it++))
        {
          if (my_strcasecmp(system_charset_info,
                              part_elem->partition_name, name) == 0)
            break;
        }
        if (!part_elem)
        {
          push_warning_printf(thd, Sql_condition::WARN_LEVEL_NOTE,
                              ER_DROP_PARTITION_NON_EXISTENT,
                              ER_THD(thd, ER_DROP_PARTITION_NON_EXISTENT),
                              "DROP");
          names_it.remove();
        }
      }
      if (alter_info->partition_names.elements == 0)
        alter_info->partition_flags&= ~ALTER_PARTITION_DROP;
    }
  }
#endif /*WITH_PARTITION_STORAGE_ENGINE*/

  /* ADD CONSTRAINT IF NOT EXISTS. */
  {
    List_iterator<Virtual_column_info> it(alter_info->check_constraint_list);
    Virtual_column_info *check;
    TABLE_SHARE *share= table->s;
    uint c;
    while ((check=it++))
    {
      if (!(check->flags & Alter_info::CHECK_CONSTRAINT_IF_NOT_EXISTS) &&
          check->name.length)
        continue;
      check->flags= 0;
      for (c= share->field_check_constraints;
           c < share->table_check_constraints ; c++)
      {
        Virtual_column_info *dup= table->check_constraints[c];
        if (dup->name.length == check->name.length &&
            lex_string_cmp(system_charset_info,
                           &check->name, &dup->name) == 0)
        {
          push_warning_printf(thd, Sql_condition::WARN_LEVEL_NOTE,
            ER_DUP_CONSTRAINT_NAME, ER_THD(thd, ER_DUP_CONSTRAINT_NAME),
            "CHECK", check->name.str);
          it.remove();
          if (alter_info->check_constraint_list.elements == 0)
            alter_info->flags&= ~ALTER_ADD_CHECK_CONSTRAINT;

          break;
        }
      }
    }
  }

  /* ADD PERIOD */

  if (period_info->create_if_not_exists && table->s->period.name
      && table->s->period.name.streq(period_info->name))
  {
    DBUG_ASSERT(period_info->is_set());
    push_warning_printf(thd, Sql_condition::WARN_LEVEL_NOTE,
                        ER_DUP_FIELDNAME, ER_THD(thd, ER_DUP_FIELDNAME),
                        period_info->name.str, table->s->table_name.str);

    List_iterator<Virtual_column_info> vit(alter_info->check_constraint_list);
    while (vit++ != period_info->constr)
    {
      // do nothing
    }
    vit.remove();

    *period_info= {};
  }

  DBUG_VOID_RETURN;
}


static int compare_uint(const uint *s, const uint *t)
{
  return (*s < *t) ? -1 : ((*s > *t) ? 1 : 0);
}

enum class Compare_keys : uint32_t
{
  Equal,
  EqualButKeyPartLength,
  EqualButComment,
  NotEqual
};

Compare_keys compare_keys_but_name(const KEY *table_key, const KEY *new_key,
                                   Alter_info *alter_info, const TABLE *table,
                                   const KEY *const new_pk,
                                   const KEY *const old_pk)
{
  Compare_keys result= Compare_keys::Equal;

  if ((table_key->algorithm != new_key->algorithm) ||
      ((table_key->flags & HA_KEYFLAG_MASK) !=
       (new_key->flags & HA_KEYFLAG_MASK)) ||
      (table_key->user_defined_key_parts != new_key->user_defined_key_parts))
    return Compare_keys::NotEqual;

  if (table_key->block_size != new_key->block_size)
    return Compare_keys::NotEqual;

  if (engine_options_differ(table_key->option_struct, new_key->option_struct,
                            table->file->ht->index_options))
    return Compare_keys::NotEqual;

  const KEY_PART_INFO *end=
      table_key->key_part + table_key->user_defined_key_parts;
  for (const KEY_PART_INFO *key_part= table_key->key_part,
                           *new_part= new_key->key_part;
       key_part < end; key_part++, new_part++)
  {
    /*
      For prefix keys KEY_PART_INFO::field points to cloned Field
      object with adjusted length. So below we have to check field
      indexes instead of simply comparing pointers to Field objects.
    */
    Create_field *new_field= alter_info->create_list.elem(new_part->fieldnr);
    if (!new_field->field ||
        new_field->field->field_index != key_part->fieldnr - 1)
      return Compare_keys::NotEqual;

    /*
      If there is a change in index length due to column expansion
      like varchar(X) changed to varchar(X + N) and has a compatible
      packed data representation, we mark it for fast/INPLACE change
      in index definition. InnoDB supports INPLACE for this cases

      Key definition has changed if we are using a different field or
      if the user key part length is different.
    */
    const Field *old_field= table->field[key_part->fieldnr - 1];

    bool is_equal= key_part->field->is_equal(*new_field);
    /* TODO: below is an InnoDB specific code which should be moved to InnoDB */
    if (!is_equal)
    {
      if (!key_part->field->can_be_converted_by_engine(*new_field))
        return Compare_keys::NotEqual;

      if (!Charset(old_field->charset())
               .eq_collation_specific_names(new_field->charset))
        return Compare_keys::NotEqual;
    }

    if (key_part->length != new_part->length)
    {
      if (key_part->length != old_field->field_length ||
          key_part->length >= new_part->length || is_equal)
      {
        return Compare_keys::NotEqual;
      }
      result= Compare_keys::EqualButKeyPartLength;
    }
  }

  /*
  Rebuild the index if following condition get satisfied:

  (i) Old table doesn't have primary key, new table has it and vice-versa
  (ii) Primary key changed to another existing index
*/
  if ((new_key == new_pk) != (table_key == old_pk))
    return Compare_keys::NotEqual;

  /* Check that key comment is not changed. */
  if (cmp(table_key->comment, new_key->comment) != 0)
  {
    if (result != Compare_keys::Equal)
      return Compare_keys::NotEqual;
    result= Compare_keys::EqualButComment;
  }

  return result;
}

/**
   Compare original and new versions of a table and fill Alter_inplace_info
   describing differences between those versions.

   @param          thd                Thread
   @param          table              The original table.
   @param          varchar            Indicates that new definition has new
                                      VARCHAR column.
   @param[in/out]  ha_alter_info      Data structure which already contains
                                      basic information about create options,
                                      field and keys for the new version of
                                      table and which should be completed with
                                      more detailed information needed for
                                      in-place ALTER.

   First argument 'table' contains information of the original
   table, which includes all corresponding parts that the new
   table has in arguments create_list, key_list and create_info.

   Compare the changes between the original and new table definitions.
   The result of this comparison is then passed to SE which determines
   whether it can carry out these changes in-place.

   Mark any changes detected in the ha_alter_flags.
   We generally try to specify handler flags only if there are real
   changes. But in cases when it is cumbersome to determine if some
   attribute has really changed we might choose to set flag
   pessimistically, for example, relying on parser output only.

   If there are no data changes, but index changes, 'index_drop_buffer'
   and/or 'index_add_buffer' are populated with offsets into
   table->key_info or key_info_buffer respectively for the indexes
   that need to be dropped and/or (re-)created.

   Note that this function assumes that it is OK to change Alter_info
   and HA_CREATE_INFO which it gets. It is caller who is responsible
   for creating copies for this structures if he needs them unchanged.

   @retval true  error
   @retval false success
*/

static bool fill_alter_inplace_info(THD *thd, TABLE *table, bool varchar,
                                    Alter_inplace_info *ha_alter_info)
{
  Field **f_ptr, *field;
  List_iterator_fast<Create_field> new_field_it;
  Create_field *new_field;
  Alter_info *alter_info= ha_alter_info->alter_info;
  DBUG_ENTER("fill_alter_inplace_info");
  DBUG_PRINT("info", ("alter_info->flags: %llu", alter_info->flags));

  /* Allocate result buffers. */
  DBUG_ASSERT(ha_alter_info->rename_keys.mem_root() == thd->mem_root);
  if (! (ha_alter_info->index_drop_buffer=
          (KEY**) thd->alloc(sizeof(KEY*) * table->s->keys)) ||
      ! (ha_alter_info->index_add_buffer=
          (uint*) thd->alloc(sizeof(uint) *
                            alter_info->key_list.elements)) ||
      ha_alter_info->rename_keys.reserve(ha_alter_info->index_add_count))
    DBUG_RETURN(true);

  /*
    Copy parser flags, but remove some flags that handlers doesn't
    need to care about (old engines may not ignore these parser flags).
    ALTER_RENAME_COLUMN is replaced by ALTER_COLUMN_NAME.
    ALTER_CHANGE_COLUMN_DEFAULT is replaced by ALTER_CHANGE_COLUMN
    ALTER_PARSE_ADD_COLUMN, ALTER_PARSE_DROP_COLUMN, ALTER_ADD_INDEX and
    ALTER_DROP_INDEX are replaced with versions that have higher granuality.
  */

  alter_table_operations flags_to_remove=
      ALTER_ADD_INDEX | ALTER_DROP_INDEX | ALTER_PARSER_ADD_COLUMN |
      ALTER_PARSER_DROP_COLUMN | ALTER_COLUMN_ORDER | ALTER_RENAME_COLUMN |
      ALTER_CHANGE_COLUMN;

  if (!table->file->native_versioned())
    flags_to_remove|= ALTER_COLUMN_UNVERSIONED;

  ha_alter_info->handler_flags|= (alter_info->flags & ~flags_to_remove);
  /*
    Comparing new and old default values of column is cumbersome.
    So instead of using such a comparison for detecting if default
    has really changed we rely on flags set by parser to get an
    approximate value for storage engine flag.
  */
  if (alter_info->flags & ALTER_CHANGE_COLUMN)
    ha_alter_info->handler_flags|= ALTER_COLUMN_DEFAULT;

  /*
    If we altering table with old VARCHAR fields we will be automatically
    upgrading VARCHAR column types.
  */
  if (table->s->frm_version < FRM_VER_TRUE_VARCHAR && varchar)
    ha_alter_info->handler_flags|=  ALTER_STORED_COLUMN_TYPE;

  DBUG_PRINT("info", ("handler_flags: %llu", ha_alter_info->handler_flags));

  /*
    Go through fields in old version of table and detect changes to them.
    We don't want to rely solely on Alter_info flags for this since:
    a) new definition of column can be fully identical to the old one
       despite the fact that this column is mentioned in MODIFY clause.
    b) even if new column type differs from its old column from metadata
       point of view, it might be identical from storage engine point
       of view (e.g. when ENUM('a','b') is changed to ENUM('a','b',c')).
    c) flags passed to storage engine contain more detailed information
       about nature of changes than those provided from parser.
  */
  bool maybe_alter_vcol= false;
  uint field_stored_index= 0;
  for (f_ptr= table->field; (field= *f_ptr); f_ptr++,
                               field_stored_index+= field->stored_in_db())
  {
    /* Clear marker for renamed or dropped field
    which we are going to set later. */
    field->flags&= ~(FIELD_IS_RENAMED | FIELD_IS_DROPPED);

    /* Use transformed info to evaluate flags for storage engine. */
    uint new_field_index= 0, new_field_stored_index= 0;
    new_field_it.init(alter_info->create_list);
    while ((new_field= new_field_it++))
    {
      if (new_field->field == field)
        break;
      new_field_index++;
      new_field_stored_index+= new_field->stored_in_db();
    }

    if (new_field)
    {
      /* Field is not dropped. Evaluate changes bitmap for it. */

      /*
        Check if type of column has changed.
      */
      bool is_equal= field->is_equal(*new_field);
      if (!is_equal)
      {
        if (field->can_be_converted_by_engine(*new_field))
        {
          /*
            New column type differs from the old one, but storage engine can
            change it by itself.
            (for example, VARCHAR(300) is changed to VARCHAR(400)).
          */
          ha_alter_info->handler_flags|= ALTER_COLUMN_TYPE_CHANGE_BY_ENGINE;
        }
        else
        {
          /* New column type is incompatible with old one. */
          ha_alter_info->handler_flags|= field->stored_in_db()
                                             ? ALTER_STORED_COLUMN_TYPE
                                             : ALTER_VIRTUAL_COLUMN_TYPE;

          if (table->s->tmp_table == NO_TMP_TABLE)
          {
            delete_statistics_for_column(thd, table, field);
            KEY *key_info= table->key_info;
            for (uint i= 0; i < table->s->keys; i++, key_info++)
            {
              if (!field->part_of_key.is_set(i))
                continue;

              uint key_parts= table->actual_n_key_parts(key_info);
              for (uint j= 0; j < key_parts; j++)
              {
                if (key_info->key_part[j].fieldnr - 1 == field->field_index)
                {
                  delete_statistics_for_index(
                      thd, table, key_info,
                      j >= key_info->user_defined_key_parts);
                  break;
                }
              }
            }
          }
        }
      }

      if (field->vcol_info || new_field->vcol_info)
      {
        /* base <-> virtual or stored <-> virtual */
        if (field->stored_in_db() != new_field->stored_in_db())
          ha_alter_info->handler_flags|= ( ALTER_STORED_COLUMN_TYPE |
                                           ALTER_VIRTUAL_COLUMN_TYPE);
        if (field->vcol_info && new_field->vcol_info)
        {
          bool value_changes= !is_equal;
          alter_table_operations alter_expr;
          if (field->stored_in_db())
            alter_expr= ALTER_STORED_GCOL_EXPR;
          else
            alter_expr= ALTER_VIRTUAL_GCOL_EXPR;
          if (!field->vcol_info->is_equal(new_field->vcol_info))
          {
            ha_alter_info->handler_flags|= alter_expr;
            value_changes= true;
          }

          if ((ha_alter_info->handler_flags & ALTER_COLUMN_DEFAULT)
              && !(ha_alter_info->handler_flags & alter_expr))
          { /*
              a DEFAULT value of a some column was changed.  see if this vcol
              uses DEFAULT() function. The check is kind of expensive, so don't
              do it if ALTER_COLUMN_VCOL is already set.
            */
            if (field->vcol_info->expr->walk(
                                 &Item::check_func_default_processor, 0, 0))
            {
              ha_alter_info->handler_flags|= alter_expr;
              value_changes= true;
            }
          }

          if (field->vcol_info->is_in_partitioning_expr() ||
              field->flags & PART_KEY_FLAG)
          {
            if (value_changes)
              ha_alter_info->handler_flags|= ALTER_COLUMN_VCOL;
            else
              maybe_alter_vcol= true;
          }
        }
        else /* base <-> stored */
          ha_alter_info->handler_flags|= ALTER_STORED_COLUMN_TYPE;
      }

      /* Check if field was renamed */
      if (lex_string_cmp(system_charset_info, &field->field_name,
                         &new_field->field_name))
      {
        field->flags|= FIELD_IS_RENAMED;
        ha_alter_info->handler_flags|= ALTER_COLUMN_NAME;
        rename_column_in_stat_tables(thd, table, field,
                                     new_field->field_name.str);
      }

      /* Check that NULL behavior is same for old and new fields */
      if ((new_field->flags & NOT_NULL_FLAG) !=
          (uint) (field->flags & NOT_NULL_FLAG))
      {
        if (new_field->flags & NOT_NULL_FLAG)
          ha_alter_info->handler_flags|= ALTER_COLUMN_NOT_NULLABLE;
        else
          ha_alter_info->handler_flags|= ALTER_COLUMN_NULLABLE;
      }

      /*
        We do not detect changes to default values in this loop.
        See comment above for more details.
      */

      /*
        Detect changes in column order.
      */
      if (field->stored_in_db())
      {
        if (field_stored_index != new_field_stored_index)
          ha_alter_info->handler_flags|= ALTER_STORED_COLUMN_ORDER;
      }
      else
      {
        if (field->field_index != new_field_index)
          ha_alter_info->handler_flags|= ALTER_VIRTUAL_COLUMN_ORDER;
      }

      /* Detect changes in storage type of column */
      if (new_field->field_storage_type() != field->field_storage_type())
        ha_alter_info->handler_flags|= ALTER_COLUMN_STORAGE_TYPE;

      /* Detect changes in column format of column */
      if (new_field->column_format() != field->column_format())
        ha_alter_info->handler_flags|= ALTER_COLUMN_COLUMN_FORMAT;

      if (engine_options_differ(field->option_struct, new_field->option_struct,
                                table->file->ht->field_options))
      {
        ha_alter_info->handler_flags|= ALTER_COLUMN_OPTION;
        ha_alter_info->create_info->fields_option_struct[f_ptr - table->field]=
          new_field->option_struct;
      }
    }
    else
    {
      // Field is not present in new version of table and therefore was dropped.
      field->flags|= FIELD_IS_DROPPED;
      if (field->stored_in_db())
        ha_alter_info->handler_flags|= ALTER_DROP_STORED_COLUMN;
      else
        ha_alter_info->handler_flags|= ALTER_DROP_VIRTUAL_COLUMN;
    }
  }

  if (maybe_alter_vcol)
  {
    /*
      What if one of the normal columns was altered and it was part of the some
      virtual column expression?  Currently we don't detect this correctly
      (FIXME), so let's just say that a vcol *might* be affected if any other
      column was altered.
    */
    if (ha_alter_info->handler_flags & (ALTER_STORED_COLUMN_TYPE |
                                        ALTER_VIRTUAL_COLUMN_TYPE |
                                        ALTER_COLUMN_NOT_NULLABLE |
                                        ALTER_COLUMN_OPTION))
      ha_alter_info->handler_flags|= ALTER_COLUMN_VCOL;
  }

  new_field_it.init(alter_info->create_list);
  while ((new_field= new_field_it++))
  {
    if (! new_field->field)
    {
      // Field is not present in old version of table and therefore was added.
      if (new_field->vcol_info)
      {
        if (new_field->stored_in_db())
          ha_alter_info->handler_flags|= ALTER_ADD_STORED_GENERATED_COLUMN;
        else
          ha_alter_info->handler_flags|= ALTER_ADD_VIRTUAL_COLUMN;
      }
      else
        ha_alter_info->handler_flags|= ALTER_ADD_STORED_BASE_COLUMN;
    }
  }

  /*
    Go through keys and check if the original ones are compatible
    with new table.
  */
  KEY *table_key;
  KEY *table_key_end= table->key_info + table->s->keys;
  KEY *new_key;
  KEY *new_key_end=
    ha_alter_info->key_info_buffer + ha_alter_info->key_count;
  /*
    Primary key index for the new table
  */
  const KEY* const new_pk= (ha_alter_info->key_count > 0 &&
                            (!my_strcasecmp(system_charset_info,
                                ha_alter_info->key_info_buffer->name.str,
                                primary_key_name) ||
                            is_candidate_key(ha_alter_info->key_info_buffer))) ?
                           ha_alter_info->key_info_buffer : NULL;
  const KEY *const old_pk= table->s->primary_key == MAX_KEY ? NULL :
                           table->key_info + table->s->primary_key;

  DBUG_PRINT("info", ("index count old: %d  new: %d",
                      table->s->keys, ha_alter_info->key_count));

  /*
    Step through all keys of the old table and search matching new keys.
  */
  ha_alter_info->index_drop_count= 0;
  ha_alter_info->index_add_count= 0;
  for (table_key= table->key_info; table_key < table_key_end; table_key++)
  {
    /* Search a new key with the same name. */
    for (new_key= ha_alter_info->key_info_buffer;
         new_key < new_key_end;
         new_key++)
    {
      if (!lex_string_cmp(system_charset_info, &table_key->name,
                          &new_key->name))
        break;
    }
    if (new_key >= new_key_end)
    {
      /* Key not found. Add the key to the drop buffer. */
      ha_alter_info->index_drop_buffer
        [ha_alter_info->index_drop_count++]=
        table_key;
      DBUG_PRINT("info", ("index dropped: '%s'", table_key->name.str));
      continue;
    }

    switch (compare_keys_but_name(table_key, new_key, alter_info, table, new_pk,
                                  old_pk))
    {
    case Compare_keys::Equal:
      continue;
    case Compare_keys::EqualButKeyPartLength:
      ha_alter_info->handler_flags|= ALTER_COLUMN_INDEX_LENGTH;
      continue;
    case Compare_keys::EqualButComment:
      ha_alter_info->handler_flags|= ALTER_CHANGE_INDEX_COMMENT;
      continue;
    case Compare_keys::NotEqual:
      break;
    }

    /* Key modified. Add the key / key offset to both buffers. */
    ha_alter_info->index_drop_buffer
      [ha_alter_info->index_drop_count++]=
      table_key;
    ha_alter_info->index_add_buffer
      [ha_alter_info->index_add_count++]=
      (uint)(new_key - ha_alter_info->key_info_buffer);
    /* Mark all old fields which are used in newly created index. */
    DBUG_PRINT("info", ("index changed: '%s'", table_key->name.str));
  }
  /*end of for (; table_key < table_key_end;) */

  /*
    Step through all keys of the new table and find matching old keys.
  */
  for (new_key= ha_alter_info->key_info_buffer;
       new_key < new_key_end;
       new_key++)
  {
    /* Search an old key with the same name. */
    for (table_key= table->key_info; table_key < table_key_end; table_key++)
    {
      if (!lex_string_cmp(system_charset_info, &table_key->name,
                          &new_key->name))
        break;
    }
    if (table_key >= table_key_end)
    {
      /* Key not found. Add the offset of the key to the add buffer. */
      ha_alter_info->index_add_buffer
        [ha_alter_info->index_add_count++]=
        (uint)(new_key - ha_alter_info->key_info_buffer);
      DBUG_PRINT("info", ("index added: '%s'", new_key->name.str));
    }
    else
      ha_alter_info->create_info->indexes_option_struct[table_key - table->key_info]=
        new_key->option_struct;
  }

  for (uint i= 0; i < ha_alter_info->index_add_count; i++)
  {
    uint *add_buffer= ha_alter_info->index_add_buffer;
    const KEY *new_key= ha_alter_info->key_info_buffer + add_buffer[i];

    for (uint j= 0; j < ha_alter_info->index_drop_count; j++)
    {
      KEY **drop_buffer= ha_alter_info->index_drop_buffer;
      const KEY *old_key= drop_buffer[j];

      if (compare_keys_but_name(old_key, new_key, alter_info, table, new_pk,
                                old_pk) != Compare_keys::Equal)
      {
        continue;
      }

      DBUG_ASSERT(
          lex_string_cmp(system_charset_info, &old_key->name, &new_key->name));

      ha_alter_info->handler_flags|= ALTER_RENAME_INDEX;
      ha_alter_info->rename_keys.push_back(
          Alter_inplace_info::Rename_key_pair(old_key, new_key));

      --ha_alter_info->index_add_count;
      --ha_alter_info->index_drop_count;
      memcpy(add_buffer + i, add_buffer + i + 1,
             sizeof(add_buffer[0]) * (ha_alter_info->index_add_count - i));
      memcpy(drop_buffer + j, drop_buffer + j + 1,
             sizeof(drop_buffer[0]) * (ha_alter_info->index_drop_count - j));
      --i; // this index once again
      break;
    }
  }

  /*
    Sort index_add_buffer according to how key_info_buffer is sorted.
    I.e. with primary keys first - see sort_keys().
  */
  my_qsort(ha_alter_info->index_add_buffer,
           ha_alter_info->index_add_count,
           sizeof(uint), (qsort_cmp) compare_uint);

  /* Now let us calculate flags for storage engine API. */

  /* Figure out what kind of indexes we are dropping. */
  KEY **dropped_key;
  KEY **dropped_key_end= ha_alter_info->index_drop_buffer +
                         ha_alter_info->index_drop_count;

  for (dropped_key= ha_alter_info->index_drop_buffer;
       dropped_key < dropped_key_end; dropped_key++)
  {
    table_key= *dropped_key;

    if (table_key->flags & HA_NOSAME)
    {
      if (table_key == old_pk)
        ha_alter_info->handler_flags|= ALTER_DROP_PK_INDEX;
      else
        ha_alter_info->handler_flags|= ALTER_DROP_UNIQUE_INDEX;
    }
    else
      ha_alter_info->handler_flags|= ALTER_DROP_NON_UNIQUE_NON_PRIM_INDEX;
  }

  /* Now figure out what kind of indexes we are adding. */
  for (uint add_key_idx= 0; add_key_idx < ha_alter_info->index_add_count; add_key_idx++)
  {
    new_key= ha_alter_info->key_info_buffer + ha_alter_info->index_add_buffer[add_key_idx];

    if (new_key->flags & HA_NOSAME)
    {
      if (new_key == new_pk)
        ha_alter_info->handler_flags|= ALTER_ADD_PK_INDEX;
      else
        ha_alter_info->handler_flags|= ALTER_ADD_UNIQUE_INDEX;
    }
    else
      ha_alter_info->handler_flags|= ALTER_ADD_NON_UNIQUE_NON_PRIM_INDEX;
  }

  DBUG_PRINT("exit", ("handler_flags: %llu", ha_alter_info->handler_flags));
  DBUG_RETURN(false);
}


/**
  Mark fields participating in newly added indexes in TABLE object which
  corresponds to new version of altered table.

  @param ha_alter_info  Alter_inplace_info describing in-place ALTER.
  @param altered_table  TABLE object for new version of TABLE in which
                        fields should be marked.
*/

static void update_altered_table(const Alter_inplace_info &ha_alter_info,
                                 TABLE *altered_table)
{
  uint field_idx, add_key_idx;
  KEY *key;
  KEY_PART_INFO *end, *key_part;

  /*
    Clear marker for all fields, as we are going to set it only
    for fields which participate in new indexes.
  */
  for (field_idx= 0; field_idx < altered_table->s->fields; ++field_idx)
    altered_table->field[field_idx]->flags&= ~FIELD_IN_ADD_INDEX;

  /*
    Go through array of newly added indexes and mark fields
    participating in them.
  */
  for (add_key_idx= 0; add_key_idx < ha_alter_info.index_add_count;
       add_key_idx++)
  {
    key= ha_alter_info.key_info_buffer +
         ha_alter_info.index_add_buffer[add_key_idx];

    end= key->key_part + key->user_defined_key_parts;
    for (key_part= key->key_part; key_part < end; key_part++)
      altered_table->field[key_part->fieldnr]->flags|= FIELD_IN_ADD_INDEX;
  }
}


/**
  Compare two tables to see if their metadata are compatible.
  One table specified by a TABLE instance, the other using Alter_info
  and HA_CREATE_INFO.

  @param[in]  table          The first table.
  @param[in]  alter_info     Alter options, fields and keys for the
                             second table.
  @param[in]  create_info    Create options for the second table.
  @param[out] metadata_equal Result of comparison.

  @retval true   error
  @retval false  success
*/

bool mysql_compare_tables(TABLE *table,
                          Alter_info *alter_info,
                          HA_CREATE_INFO *create_info,
                          bool *metadata_equal)
{
  DBUG_ENTER("mysql_compare_tables");

  uint changes= IS_EQUAL_NO;
  uint key_count;
  List_iterator_fast<Create_field> tmp_new_field_it;
  THD *thd= table->in_use;
  *metadata_equal= false;

  /*
    Create a copy of alter_info.
    To compare definitions, we need to "prepare" the definition - transform it
    from parser output to a format that describes the table layout (all column
    defaults are initialized, duplicate columns are removed). This is done by
    mysql_prepare_create_table.  Unfortunately, mysql_prepare_create_table
    performs its transformations "in-place", that is, modifies the argument.
    Since we would like to keep mysql_compare_tables() idempotent (not altering
    any of the arguments) we create a copy of alter_info here and pass it to
    mysql_prepare_create_table, then use the result to compare the tables, and
    then destroy the copy.
  */
  Alter_info tmp_alter_info(*alter_info, thd->mem_root);
  uint db_options= 0; /* not used */
  KEY *key_info_buffer= NULL;

  /* Create the prepared information. */
  int create_table_mode= table->s->tmp_table == NO_TMP_TABLE ?
                           C_ORDINARY_CREATE : C_ALTER_TABLE;
  if (mysql_prepare_create_table(thd, create_info, &tmp_alter_info,
                                 &db_options, table->file, &key_info_buffer,
                                 &key_count, create_table_mode))
    DBUG_RETURN(1);

  /* Some very basic checks. */
  if (table->s->fields != alter_info->create_list.elements ||
      table->s->db_type() != create_info->db_type ||
      table->s->tmp_table ||
      (table->s->row_type != create_info->row_type))
    DBUG_RETURN(false);

  /* Go through fields and check if they are compatible. */
  tmp_new_field_it.init(tmp_alter_info.create_list);
  for (Field **f_ptr= table->field; *f_ptr; f_ptr++)
  {
    Field *field= *f_ptr;
    Create_field *tmp_new_field= tmp_new_field_it++;

    /* Check that NULL behavior is the same. */
    if ((tmp_new_field->flags & NOT_NULL_FLAG) !=
	(uint) (field->flags & NOT_NULL_FLAG))
      DBUG_RETURN(false);

    /*
      mysql_prepare_alter_table() clears HA_OPTION_PACK_RECORD bit when
      preparing description of existing table. In ALTER TABLE it is later
      updated to correct value by create_table_impl() call.
      So to get correct value of this bit in this function we have to
      mimic behavior of create_table_impl().
    */
    if (create_info->row_type == ROW_TYPE_DYNAMIC ||
        create_info->row_type == ROW_TYPE_PAGE ||
	(tmp_new_field->flags & BLOB_FLAG) ||
	(tmp_new_field->real_field_type() == MYSQL_TYPE_VARCHAR &&
	create_info->row_type != ROW_TYPE_FIXED))
      create_info->table_options|= HA_OPTION_PACK_RECORD;

    /* Check if field was renamed */
    if (lex_string_cmp(system_charset_info,
                       &field->field_name,
                       &tmp_new_field->field_name))
      DBUG_RETURN(false);

    /* Evaluate changes bitmap and send to check_if_incompatible_data() */
    uint field_changes= field->is_equal(*tmp_new_field);
    if (field_changes != IS_EQUAL_YES)
      DBUG_RETURN(false);

    changes|= field_changes;
  }

  /* Check if changes are compatible with current handler. */
  if (table->file->check_if_incompatible_data(create_info, changes))
    DBUG_RETURN(false);

  /* Go through keys and check if they are compatible. */
  KEY *table_key;
  KEY *table_key_end= table->key_info + table->s->keys;
  KEY *new_key;
  KEY *new_key_end= key_info_buffer + key_count;

  /* Step through all keys of the first table and search matching keys. */
  for (table_key= table->key_info; table_key < table_key_end; table_key++)
  {
    /* Search a key with the same name. */
    for (new_key= key_info_buffer; new_key < new_key_end; new_key++)
    {
      if (!lex_string_cmp(system_charset_info, &table_key->name,
                          &new_key->name))
        break;
    }
    if (new_key >= new_key_end)
      DBUG_RETURN(false);

    /* Check that the key types are compatible. */
    if ((table_key->algorithm != new_key->algorithm) ||
	((table_key->flags & HA_KEYFLAG_MASK) !=
         (new_key->flags & HA_KEYFLAG_MASK)) ||
        (table_key->user_defined_key_parts !=
         new_key->user_defined_key_parts))
      DBUG_RETURN(false);

    /* Check that the key parts remain compatible. */
    KEY_PART_INFO *table_part;
    KEY_PART_INFO *table_part_end= table_key->key_part + table_key->user_defined_key_parts;
    KEY_PART_INFO *new_part;
    for (table_part= table_key->key_part, new_part= new_key->key_part;
         table_part < table_part_end;
         table_part++, new_part++)
    {
      /*
	Key definition is different if we are using a different field or
	if the used key part length is different. We know that the fields
        are equal. Comparing field numbers is sufficient.
      */
      if ((table_part->length != new_part->length) ||
          (table_part->fieldnr - 1 != new_part->fieldnr))
        DBUG_RETURN(false);
    }
  }

  /* Step through all keys of the second table and find matching keys. */
  for (new_key= key_info_buffer; new_key < new_key_end; new_key++)
  {
    /* Search a key with the same name. */
    for (table_key= table->key_info; table_key < table_key_end; table_key++)
    {
      if (!lex_string_cmp(system_charset_info, &table_key->name,
                          &new_key->name))
        break;
    }
    if (table_key >= table_key_end)
      DBUG_RETURN(false);
  }

  *metadata_equal= true; // Tables are compatible
  DBUG_RETURN(false);
}


/*
  Manages enabling/disabling of indexes for ALTER TABLE

  SYNOPSIS
    alter_table_manage_keys()
      table                  Target table
      indexes_were_disabled  Whether the indexes of the from table
                             were disabled
      keys_onoff             ENABLE | DISABLE | LEAVE_AS_IS

  RETURN VALUES
    FALSE  OK
    TRUE   Error
*/

static
bool alter_table_manage_keys(TABLE *table, int indexes_were_disabled,
                             Alter_info::enum_enable_or_disable keys_onoff)
{
  int error= 0;
  DBUG_ENTER("alter_table_manage_keys");
  DBUG_PRINT("enter", ("table=%p were_disabled=%d on_off=%d",
             table, indexes_were_disabled, keys_onoff));

  switch (keys_onoff) {
  case Alter_info::ENABLE:
    DEBUG_SYNC(table->in_use, "alter_table_enable_indexes");
    error= table->file->ha_enable_indexes(HA_KEY_SWITCH_NONUNIQ_SAVE);
    break;
  case Alter_info::LEAVE_AS_IS:
    if (!indexes_were_disabled)
      break;
    /* fall through */
  case Alter_info::DISABLE:
    error= table->file->ha_disable_indexes(HA_KEY_SWITCH_NONUNIQ_SAVE);
  }

  if (unlikely(error))
  {
    if (error == HA_ERR_WRONG_COMMAND)
    {
      THD *thd= table->in_use;
      push_warning_printf(thd, Sql_condition::WARN_LEVEL_NOTE,
                          ER_ILLEGAL_HA, ER_THD(thd, ER_ILLEGAL_HA),
                          table->file->table_type(),
                          table->s->db.str, table->s->table_name.str);
      error= 0;
    }
    else
      table->file->print_error(error, MYF(0));
  }
  DBUG_RETURN(error);
}


/**
  Check if the pending ALTER TABLE operations support the in-place
  algorithm based on restrictions in the SQL layer or given the
  nature of the operations themselves. If in-place isn't supported,
  it won't be necessary to check with the storage engine.

  @param table        The original TABLE.
  @param create_info  Information from the parsing phase about new
                      table properties.
  @param alter_info   Data related to detected changes.

  @return false       In-place is possible, check with storage engine.
  @return true        Incompatible operations, must use table copy.
*/

static bool is_inplace_alter_impossible(TABLE *table,
                                        HA_CREATE_INFO *create_info,
                                        const Alter_info *alter_info)
{
  DBUG_ENTER("is_inplace_alter_impossible");

  /* At the moment we can't handle altering temporary tables without a copy. */
  if (table->s->tmp_table)
    DBUG_RETURN(true);

  /*
    For the ALTER TABLE tbl_name ORDER BY ... we always use copy
    algorithm. In theory, this operation can be done in-place by some
    engine, but since a) no current engine does this and b) our current
    API lacks infrastructure for passing information about table ordering
    to storage engine we simply always do copy now.

    ENABLE/DISABLE KEYS is a MyISAM/Heap specific operation that is
    not supported for in-place in combination with other operations.
    Alone, it will be done by simple_rename_or_index_change().
  */
  if (alter_info->flags & (ALTER_ORDER | ALTER_KEYS_ONOFF))
    DBUG_RETURN(true);

  /*
    If the table engine is changed explicitly (using ENGINE clause)
    or implicitly (e.g. when non-partitioned table becomes
    partitioned) a regular alter table (copy) needs to be
    performed.
  */
  if (create_info->db_type != table->s->db_type())
    DBUG_RETURN(true);

  /*
    There was a bug prior to mysql-4.0.25. Number of null fields was
    calculated incorrectly. As a result frm and data files gets out of
    sync after fast alter table. There is no way to determine by which
    mysql version (in 4.0 and 4.1 branches) table was created, thus we
    disable fast alter table for all tables created by mysql versions
    prior to 5.0 branch.
    See BUG#6236.
  */
  if (!table->s->mysql_version)
    DBUG_RETURN(true);

  /*
    If we are using a MySQL 5.7 table with virtual fields, ALTER TABLE must
    recreate the table as we need to rewrite generated fields
  */
  if (table->s->mysql_version > 50700 && table->s->mysql_version < 100000 &&
      table->s->virtual_fields)
    DBUG_RETURN(TRUE);

  DBUG_RETURN(false);
}


/**
  Perform in-place alter table.

  @param thd                Thread handle.
  @param table_list         TABLE_LIST for the table to change.
  @param table              The original TABLE.
  @param altered_table      TABLE object for new version of the table.
  @param ha_alter_info      Structure describing ALTER TABLE to be carried
                            out and serving as a storage place for data
                            used during different phases.
  @param inplace_supported  Enum describing the locking requirements.
  @param target_mdl_request Metadata request/lock on the target table name.
  @param alter_ctx          ALTER TABLE runtime context.

  @retval   true              Error
  @retval   false             Success

  @note
    If mysql_alter_table does not need to copy the table, it is
    either an alter table where the storage engine does not
    need to know about the change, only the frm will change,
    or the storage engine supports performing the alter table
    operation directly, in-place without mysql having to copy
    the table.

  @note This function frees the TABLE object associated with the new version of
        the table and removes the .FRM file for it in case of both success and
        failure.
*/

static bool mysql_inplace_alter_table(THD *thd,
                                      TABLE_LIST *table_list,
                                      TABLE *table,
                                      TABLE *altered_table,
                                      Alter_inplace_info *ha_alter_info,
                                      enum_alter_inplace_result inplace_supported,
                                      MDL_request *target_mdl_request,
                                      Alter_table_ctx *alter_ctx)
{
  Open_table_context ot_ctx(thd, MYSQL_OPEN_REOPEN | MYSQL_OPEN_IGNORE_KILLED);
  handlerton *db_type= table->s->db_type();
  MDL_ticket *mdl_ticket= table->mdl_ticket;
  Alter_info *alter_info= ha_alter_info->alter_info;
  bool reopen_tables= false;
  bool res;

  DBUG_ENTER("mysql_inplace_alter_table");

  /* Downgrade DDL lock while we are waiting for exclusive lock below */
  backup_set_alter_copy_lock(thd, table);

  /*
    Upgrade to EXCLUSIVE lock if:
    - This is requested by the storage engine
    - Or the storage engine needs exclusive lock for just the prepare
      phase
    - Or requested by the user

    Note that we handle situation when storage engine needs exclusive
    lock for prepare phase under LOCK TABLES in the same way as when
    exclusive lock is required for duration of the whole statement.
  */
  if (inplace_supported == HA_ALTER_INPLACE_EXCLUSIVE_LOCK ||
      ((inplace_supported == HA_ALTER_INPLACE_COPY_NO_LOCK ||
        inplace_supported == HA_ALTER_INPLACE_COPY_LOCK ||
        inplace_supported == HA_ALTER_INPLACE_NOCOPY_NO_LOCK ||
        inplace_supported == HA_ALTER_INPLACE_NOCOPY_LOCK ||
        inplace_supported == HA_ALTER_INPLACE_INSTANT) &&
       (thd->locked_tables_mode == LTM_LOCK_TABLES ||
        thd->locked_tables_mode == LTM_PRELOCKED_UNDER_LOCK_TABLES)) ||
      alter_info->requested_lock == Alter_info::ALTER_TABLE_LOCK_EXCLUSIVE)
  {
    if (wait_while_table_is_used(thd, table, HA_EXTRA_FORCE_REOPEN))
      goto cleanup;
    /*
      Get rid of all TABLE instances belonging to this thread
      except one to be used for in-place ALTER TABLE.

      This is mostly needed to satisfy InnoDB assumptions/asserts.
    */
    close_all_tables_for_name(thd, table->s,
                              alter_ctx->is_table_renamed() ?
                              HA_EXTRA_PREPARE_FOR_RENAME :
			      HA_EXTRA_NOT_USED,
                              table);
    /*
      If we are under LOCK TABLES we will need to reopen tables which we
      just have closed in case of error.
    */
    reopen_tables= true;
  }
  else if (inplace_supported == HA_ALTER_INPLACE_COPY_LOCK ||
           inplace_supported == HA_ALTER_INPLACE_COPY_NO_LOCK ||
           inplace_supported == HA_ALTER_INPLACE_NOCOPY_LOCK ||
           inplace_supported == HA_ALTER_INPLACE_NOCOPY_NO_LOCK ||
           inplace_supported == HA_ALTER_INPLACE_INSTANT)
  {
    /*
      Storage engine has requested exclusive lock only for prepare phase
      and we are not under LOCK TABLES.
      Don't mark TABLE_SHARE as old in this case, as this won't allow opening
      of table by other threads during main phase of in-place ALTER TABLE.
    */
    if (thd->mdl_context.upgrade_shared_lock(table->mdl_ticket, MDL_EXCLUSIVE,
                                             thd->variables.lock_wait_timeout))
      goto cleanup;

    tdc_remove_table(thd, TDC_RT_REMOVE_NOT_OWN_KEEP_SHARE,
                     table->s->db.str, table->s->table_name.str,
                     false);
  }

  /*
    Upgrade to SHARED_NO_WRITE lock if:
    - The storage engine needs writes blocked for the whole duration
    - Or this is requested by the user
    Note that under LOCK TABLES, we will already have SHARED_NO_READ_WRITE.
  */
  if ((inplace_supported == HA_ALTER_INPLACE_SHARED_LOCK ||
       alter_info->requested_lock == Alter_info::ALTER_TABLE_LOCK_SHARED) &&
      thd->mdl_context.upgrade_shared_lock(table->mdl_ticket,
                                           MDL_SHARED_NO_WRITE,
                                           thd->variables.lock_wait_timeout))
    goto cleanup;

  // It's now safe to take the table level lock.
  if (lock_tables(thd, table_list, alter_ctx->tables_opened, 0))
    goto cleanup;

  DEBUG_SYNC(thd, "alter_table_inplace_after_lock_upgrade");
  THD_STAGE_INFO(thd, stage_alter_inplace_prepare);

  switch (inplace_supported) {
  case HA_ALTER_ERROR:
  case HA_ALTER_INPLACE_NOT_SUPPORTED:
    DBUG_ASSERT(0);
    // fall through
  case HA_ALTER_INPLACE_NO_LOCK:
  case HA_ALTER_INPLACE_INSTANT:
  case HA_ALTER_INPLACE_COPY_NO_LOCK:
  case HA_ALTER_INPLACE_NOCOPY_NO_LOCK:
    switch (alter_info->requested_lock) {
    case Alter_info::ALTER_TABLE_LOCK_DEFAULT:
    case Alter_info::ALTER_TABLE_LOCK_NONE:
      ha_alter_info->online= true;
      break;
    case Alter_info::ALTER_TABLE_LOCK_SHARED:
    case Alter_info::ALTER_TABLE_LOCK_EXCLUSIVE:
      break;
    }
    break;
  case HA_ALTER_INPLACE_EXCLUSIVE_LOCK:
  case HA_ALTER_INPLACE_SHARED_LOCK:
  case HA_ALTER_INPLACE_COPY_LOCK:
  case HA_ALTER_INPLACE_NOCOPY_LOCK:
    break;
  }

  if (table->file->ha_prepare_inplace_alter_table(altered_table,
                                                  ha_alter_info))
    goto rollback;

  /*
    Downgrade the lock if storage engine has told us that exclusive lock was
    necessary only for prepare phase (unless we are not under LOCK TABLES) and
    user has not explicitly requested exclusive lock.
  */
  if ((inplace_supported == HA_ALTER_INPLACE_COPY_NO_LOCK ||
       inplace_supported == HA_ALTER_INPLACE_COPY_LOCK ||
       inplace_supported == HA_ALTER_INPLACE_NOCOPY_LOCK ||
       inplace_supported == HA_ALTER_INPLACE_NOCOPY_NO_LOCK) &&
      !(thd->locked_tables_mode == LTM_LOCK_TABLES ||
        thd->locked_tables_mode == LTM_PRELOCKED_UNDER_LOCK_TABLES) &&
      (alter_info->requested_lock != Alter_info::ALTER_TABLE_LOCK_EXCLUSIVE))
  {
    /* If storage engine or user requested shared lock downgrade to SNW. */
    if (inplace_supported == HA_ALTER_INPLACE_COPY_LOCK ||
        inplace_supported == HA_ALTER_INPLACE_NOCOPY_LOCK ||
        alter_info->requested_lock == Alter_info::ALTER_TABLE_LOCK_SHARED)
      table->mdl_ticket->downgrade_lock(MDL_SHARED_NO_WRITE);
    else
    {
      DBUG_ASSERT(inplace_supported == HA_ALTER_INPLACE_COPY_NO_LOCK ||
                  inplace_supported == HA_ALTER_INPLACE_NOCOPY_NO_LOCK);
      table->mdl_ticket->downgrade_lock(MDL_SHARED_UPGRADABLE);
    }
  }

  DEBUG_SYNC(thd, "alter_table_inplace_after_lock_downgrade");
  THD_STAGE_INFO(thd, stage_alter_inplace);

  /* We can abort alter table for any table type */
  thd->abort_on_warning= !ha_alter_info->ignore && thd->is_strict_mode();
  res= table->file->ha_inplace_alter_table(altered_table, ha_alter_info);
  thd->abort_on_warning= false;
  if (res)
    goto rollback;

  DEBUG_SYNC(thd, "alter_table_inplace_before_lock_upgrade");
  // Upgrade to EXCLUSIVE before commit.
  if (wait_while_table_is_used(thd, table, HA_EXTRA_PREPARE_FOR_RENAME))
    goto rollback;

  /* Set MDL_BACKUP_DDL */
  if (backup_reset_alter_copy_lock(thd))
    goto rollback;

  /*
    If we are killed after this point, we should ignore and continue.
    We have mostly completed the operation at this point, there should
    be no long waits left.
  */

  DBUG_EXECUTE_IF("alter_table_rollback_new_index", {
      table->file->ha_commit_inplace_alter_table(altered_table,
                                                 ha_alter_info,
                                                 false);
      my_error(ER_UNKNOWN_ERROR, MYF(0));
      goto cleanup;
    });

  DEBUG_SYNC(thd, "alter_table_inplace_before_commit");
  THD_STAGE_INFO(thd, stage_alter_inplace_commit);

  {
    TR_table trt(thd, true);
    if (trt != *table_list && table->file->ht->prepare_commit_versioned)
    {
      ulonglong trx_start_id= 0;
      ulonglong trx_end_id= table->file->ht->prepare_commit_versioned(thd, &trx_start_id);
      if (trx_end_id)
      {
        if (!TR_table::use_transaction_registry)
        {
          my_error(ER_VERS_TRT_IS_DISABLED, MYF(0));
          goto rollback;
        }
        if (trt.update(trx_start_id, trx_end_id))
        {
          goto rollback;
        }
      }
    }

    if (table->file->ha_commit_inplace_alter_table(altered_table,
                                                  ha_alter_info,
                                                  true))
    {
      goto rollback;
    }
  }

  close_all_tables_for_name(thd, table->s,
                            alter_ctx->is_table_renamed() ?
                            HA_EXTRA_PREPARE_FOR_RENAME :
                            HA_EXTRA_NOT_USED,
                            NULL);
  table_list->table= table= NULL;

  /*
    Replace the old .FRM with the new .FRM, but keep the old name for now.
    Rename to the new name (if needed) will be handled separately below.

    TODO: remove this check of thd->is_error() (now it intercept
    errors in some val_*() methods and bring some single place to
    such error interception).
  */
  if (mysql_rename_table(db_type, &alter_ctx->new_db, &alter_ctx->tmp_name,
                         &alter_ctx->db, &alter_ctx->alias,
                         FN_FROM_IS_TMP | NO_HA_TABLE) ||
                         thd->is_error())
  {
    // Since changes were done in-place, we can't revert them.
    DBUG_RETURN(true);
  }

  table_list->mdl_request.ticket= mdl_ticket;
  if (open_table(thd, table_list, &ot_ctx))
    DBUG_RETURN(true);

  /*
    Tell the handler that the changed frm is on disk and table
    has been re-opened
  */
  table_list->table->file->ha_notify_table_changed();

  /*
    We might be going to reopen table down on the road, so we have to
    restore state of the TABLE object which we used for obtaining of
    handler object to make it usable for later reopening.
  */
  close_thread_table(thd, &thd->open_tables);
  table_list->table= NULL;

  // Rename altered table if requested.
  if (alter_ctx->is_table_renamed())
  {
    // Remove TABLE and TABLE_SHARE for old name from TDC.
    tdc_remove_table(thd, TDC_RT_REMOVE_ALL,
                     alter_ctx->db.str, alter_ctx->table_name.str, false);

    if (mysql_rename_table(db_type, &alter_ctx->db, &alter_ctx->table_name,
                           &alter_ctx->new_db, &alter_ctx->new_alias, 0))
    {
      /*
        If the rename fails we will still have a working table
        with the old name, but with other changes applied.
      */
      DBUG_RETURN(true);
    }
    if (Table_triggers_list::change_table_name(thd,
                                               &alter_ctx->db,
                                               &alter_ctx->alias,
                                               &alter_ctx->table_name,
                                               &alter_ctx->new_db,
                                               &alter_ctx->new_alias))
    {
      /*
        If the rename of trigger files fails, try to rename the table
        back so we at least have matching table and trigger files.
      */
      (void) mysql_rename_table(db_type,
                                &alter_ctx->new_db, &alter_ctx->new_alias,
                                &alter_ctx->db, &alter_ctx->alias, NO_FK_CHECKS);
      DBUG_RETURN(true);
    }
    rename_table_in_stat_tables(thd, &alter_ctx->db, &alter_ctx->alias,
                                &alter_ctx->new_db, &alter_ctx->new_alias);
  }

  DBUG_RETURN(false);

 rollback:
  table->file->ha_commit_inplace_alter_table(altered_table,
                                             ha_alter_info,
                                             false);
 cleanup:
  if (reopen_tables)
  {
    /* Close the only table instance which is still around. */
    close_all_tables_for_name(thd, table->s,
                              alter_ctx->is_table_renamed() ?
                              HA_EXTRA_PREPARE_FOR_RENAME :
                              HA_EXTRA_NOT_USED,
                              NULL);
    if (thd->locked_tables_list.reopen_tables(thd, false))
      thd->locked_tables_list.unlink_all_closed_tables(thd, NULL, 0);
    /* QQ; do something about metadata locks ? */
  }
  DBUG_RETURN(true);
}

/**
  maximum possible length for certain blob types.

  @param[in]      type        Blob type (e.g. MYSQL_TYPE_TINY_BLOB)

  @return
    length
*/

static uint
blob_length_by_type(enum_field_types type)
{
  switch (type)
  {
  case MYSQL_TYPE_TINY_BLOB:
    return 255;
  case MYSQL_TYPE_BLOB:
    return 65535;
  case MYSQL_TYPE_MEDIUM_BLOB:
    return 16777215;
  case MYSQL_TYPE_LONG_BLOB:
    return (uint) UINT_MAX32;
  default:
    DBUG_ASSERT(0); // we should never go here
    return 0;
  }
}


static void append_drop_column(THD *thd, bool dont, String *str,
                               Field *field)
{
  if (!dont)
  {
    if (str->length())
      str->append(STRING_WITH_LEN(", "));
    str->append(STRING_WITH_LEN("DROP COLUMN "));
    append_identifier(thd, str, &field->field_name);
  }
}


/**
  Prepare column and key definitions for CREATE TABLE in ALTER TABLE.

  This function transforms parse output of ALTER TABLE - lists of
  columns and keys to add, drop or modify into, essentially,
  CREATE TABLE definition - a list of columns and keys of the new
  table. While doing so, it also performs some (bug not all)
  semantic checks.

  This function is invoked when we know that we're going to
  perform ALTER TABLE via a temporary table -- i.e. in-place ALTER TABLE
  is not possible, perhaps because the ALTER statement contains
  instructions that require change in table data, not only in
  table definition or indexes.

  @param[in,out]  thd         thread handle. Used as a memory pool
                              and source of environment information.
  @param[in]      table       the source table, open and locked
                              Used as an interface to the storage engine
                              to acquire additional information about
                              the original table.
  @param[in,out]  create_info A blob with CREATE/ALTER TABLE
                              parameters
  @param[in,out]  alter_info  Another blob with ALTER/CREATE parameters.
                              Originally create_info was used only in
                              CREATE TABLE and alter_info only in ALTER TABLE.
                              But since ALTER might end-up doing CREATE,
                              this distinction is gone and we just carry
                              around two structures.
  @param[in,out]  alter_ctx   Runtime context for ALTER TABLE.

  @return
    Fills various create_info members based on information retrieved
    from the storage engine.
    Sets create_info->varchar if the table has a VARCHAR column.
    Prepares alter_info->create_list and alter_info->key_list with
    columns and keys of the new table.

  @retval TRUE   error, out of memory or a semantical error in ALTER
                 TABLE instructions
  @retval FALSE  success
*/

bool
mysql_prepare_alter_table(THD *thd, TABLE *table,
                          HA_CREATE_INFO *create_info,
                          Alter_info *alter_info,
                          Alter_table_ctx *alter_ctx)
{
  /* New column definitions are added here */
  List<Create_field> new_create_list;
  /* New key definitions are added here */
  List<Key> new_key_list;
  List_iterator<Alter_drop> drop_it(alter_info->drop_list);
  List_iterator<Create_field> def_it(alter_info->create_list);
  List_iterator<Alter_column> alter_it(alter_info->alter_list);
  List_iterator<Key> key_it(alter_info->key_list);
  List_iterator<Create_field> find_it(new_create_list);
  List_iterator<Create_field> field_it(new_create_list);
  List<Key_part_spec> key_parts;
  List<Virtual_column_info> new_constraint_list;
  uint db_create_options= (table->s->db_create_options
                           & ~(HA_OPTION_PACK_RECORD));
  Item::func_processor_rename column_rename_param;
  uint used_fields, dropped_sys_vers_fields= 0;
  KEY *key_info=table->key_info;
  bool rc= TRUE;
  bool modified_primary_key= FALSE;
  bool vers_system_invisible= false;
  Create_field *def;
  Field **f_ptr,*field;
  MY_BITMAP *dropped_fields= NULL; // if it's NULL - no dropped fields
<<<<<<< HEAD
  bool save_reopen= table->m_needs_reopen;
  bool drop_period= false;
=======
>>>>>>> b96e4424
  DBUG_ENTER("mysql_prepare_alter_table");

  /*
    Merge incompatible changes flag in case of upgrade of a table from an
    old MariaDB or MySQL version.  This ensures that we don't try to do an
    online alter table if field packing or character set changes are required.
  */
  create_info->used_fields|= table->s->incompatible_version;
  used_fields= create_info->used_fields;

  create_info->varchar= FALSE;
  /* Let new create options override the old ones */
  if (!(used_fields & HA_CREATE_USED_MIN_ROWS))
    create_info->min_rows= table->s->min_rows;
  if (!(used_fields & HA_CREATE_USED_MAX_ROWS))
    create_info->max_rows= table->s->max_rows;
  if (!(used_fields & HA_CREATE_USED_AVG_ROW_LENGTH))
    create_info->avg_row_length= table->s->avg_row_length;
  if (!(used_fields & HA_CREATE_USED_DEFAULT_CHARSET))
    create_info->default_table_charset= table->s->table_charset;
  if (!(used_fields & HA_CREATE_USED_AUTO) && table->found_next_number_field)
  {
    /* Table has an autoincrement, copy value to new table */
    table->file->info(HA_STATUS_AUTO);
    create_info->auto_increment_value= table->file->stats.auto_increment_value;
  }

  if (!(used_fields & HA_CREATE_USED_KEY_BLOCK_SIZE))
    create_info->key_block_size= table->s->key_block_size;

  if (!(used_fields & HA_CREATE_USED_STATS_SAMPLE_PAGES))
    create_info->stats_sample_pages= table->s->stats_sample_pages;

  if (!(used_fields & HA_CREATE_USED_STATS_AUTO_RECALC))
    create_info->stats_auto_recalc= table->s->stats_auto_recalc;

  if (!(used_fields & HA_CREATE_USED_TRANSACTIONAL))
    create_info->transactional= table->s->transactional;

  if (!(used_fields & HA_CREATE_USED_CONNECTION))
    create_info->connect_string= table->s->connect_string;

  if (!(used_fields & HA_CREATE_USED_SEQUENCE))
    create_info->sequence= table->s->table_type == TABLE_TYPE_SEQUENCE;

  column_rename_param.db_name=       table->s->db;
  column_rename_param.table_name=    table->s->table_name;
  if (column_rename_param.fields.copy(&alter_info->create_list, thd->mem_root))
    DBUG_RETURN(1);                             // OOM

  restore_record(table, s->default_values);     // Empty record for DEFAULT

  if ((create_info->fields_option_struct= (ha_field_option_struct**)
         thd->calloc(sizeof(void*) * table->s->fields)) == NULL ||
      (create_info->indexes_option_struct= (ha_index_option_struct**)
         thd->calloc(sizeof(void*) * table->s->keys)) == NULL)
    DBUG_RETURN(1);

  create_info->option_list= merge_engine_table_options(table->s->option_list,
                                        create_info->option_list, thd->mem_root);

  /*
    First collect all fields from table which isn't in drop_list
  */
  bitmap_clear_all(&table->tmp_set);
  for (f_ptr=table->field ; (field= *f_ptr) ; f_ptr++)
  {
    if (field->invisible == INVISIBLE_FULL)
        continue;
    Alter_drop *drop;
    if (field->type() == MYSQL_TYPE_VARCHAR)
      create_info->varchar= TRUE;
    /* Check if field should be dropped */
    drop_it.rewind();
    while ((drop=drop_it++))
    {
      if (drop->type == Alter_drop::COLUMN &&
          !my_strcasecmp(system_charset_info,field->field_name.str, drop->name))
        break;
    }
    /*
      DROP COLULMN xxx
      1. it does not see INVISIBLE_SYSTEM columns
      2. otherwise, normally a column is dropped
      3. unless it's a system versioning column (but see below).
    */
    if (drop && field->invisible < INVISIBLE_SYSTEM &&
        !(field->flags & VERS_SYSTEM_FIELD &&
          !(alter_info->flags & ALTER_DROP_SYSTEM_VERSIONING)))
    {
      /* Reset auto_increment value if it was dropped */
      if (MTYP_TYPENR(field->unireg_check) == Field::NEXT_NUMBER &&
          !(used_fields & HA_CREATE_USED_AUTO))
      {
        create_info->auto_increment_value=0;
        create_info->used_fields|=HA_CREATE_USED_AUTO;
      }
      if (table->s->tmp_table == NO_TMP_TABLE)
        (void) delete_statistics_for_column(thd, table, field);
      dropped_sys_vers_fields|= field->flags;
      drop_it.remove();
      dropped_fields= &table->tmp_set;
      bitmap_set_bit(dropped_fields, field->field_index);
      continue;
    }
    if (field->invisible == INVISIBLE_SYSTEM &&
        field->flags & VERS_SYSTEM_FIELD)
    {
      vers_system_invisible= true;
    }
    /* invisible versioning column is dropped automatically on DROP SYSTEM VERSIONING */
    if (!drop && field->invisible >= INVISIBLE_SYSTEM &&
        field->flags & VERS_SYSTEM_FIELD &&
        alter_info->flags & ALTER_DROP_SYSTEM_VERSIONING)
    {
      if (table->s->tmp_table == NO_TMP_TABLE)
        (void) delete_statistics_for_column(thd, table, field);
      continue;
    }

    /*
      If we are doing a rename of a column, update all references in virtual
      column expressions, constraints and defaults to use the new column name
    */
    if (alter_info->flags & ALTER_RENAME_COLUMN)
    {
      if (field->vcol_info)
        field->vcol_info->expr->walk(&Item::rename_fields_processor, 1,
                                     &column_rename_param);
      if (field->check_constraint)
        field->check_constraint->expr->walk(&Item::rename_fields_processor, 1,
                                            &column_rename_param);
      if (field->default_value)
        field->default_value->expr->walk(&Item::rename_fields_processor, 1,
                                         &column_rename_param);
      table->m_needs_reopen= 1; // because new column name is on thd->mem_root
    }

    /* Check if field is changed */
    def_it.rewind();
    while ((def=def_it++))
    {
      if (def->change.str &&
	  !lex_string_cmp(system_charset_info, &field->field_name,
                          &def->change))
	break;
    }
    if (def && field->invisible < INVISIBLE_SYSTEM)
    {						// Field is changed
      def->field=field;
      /*
        Add column being updated to the list of new columns.
        Note that columns with AFTER clauses are added to the end
        of the list for now. Their positions will be corrected later.
      */
      new_create_list.push_back(def, thd->mem_root);
      if (field->stored_in_db() != def->stored_in_db())
      {
        my_error(ER_UNSUPPORTED_ACTION_ON_GENERATED_COLUMN, MYF(0));
        goto err;
      }
      if (!def->after.str)
      {
        /*
          If this ALTER TABLE doesn't have an AFTER clause for the modified
          column then remove this column from the list of columns to be
          processed. So later we can iterate over the columns remaining
          in this list and process modified columns with AFTER clause or
          add new columns.
        */
	def_it.remove();
      }
    }
    else if (alter_info->flags & ALTER_DROP_SYSTEM_VERSIONING &&
             field->flags & VERS_SYSTEM_FIELD &&
             field->invisible < INVISIBLE_SYSTEM)
    {
      StringBuffer<NAME_LEN*3> tmp;
      append_drop_column(thd, false, &tmp, field);
      my_error(ER_MISSING, MYF(0), table->s->table_name.str, tmp.c_ptr());
      goto err;
    }
    else if (drop && field->invisible < INVISIBLE_SYSTEM &&
             field->flags & VERS_SYSTEM_FIELD &&
             !(alter_info->flags & ALTER_DROP_SYSTEM_VERSIONING))
    {
      /* "dropping" a versioning field only hides it from the user */
      def= new (thd->mem_root) Create_field(thd, field, field);
      def->invisible= INVISIBLE_SYSTEM;
      alter_info->flags|= ALTER_CHANGE_COLUMN;
      if (field->flags & VERS_SYS_START_FLAG)
        create_info->vers_info.as_row.start= def->field_name= Vers_parse_info::default_start;
      else
        create_info->vers_info.as_row.end= def->field_name= Vers_parse_info::default_end;
      new_create_list.push_back(def, thd->mem_root);
      dropped_sys_vers_fields|= field->flags;
      drop_it.remove();
    }
    else
    {
      /*
        This field was not dropped and not changed, add it to the list
        for the new table.
      */
      def= new (thd->mem_root) Create_field(thd, field, field);
      new_create_list.push_back(def, thd->mem_root);
      alter_it.rewind();			// Change default if ALTER
      Alter_column *alter;
      while ((alter=alter_it++))
      {
	if (!my_strcasecmp(system_charset_info,field->field_name.str,
                           alter->name))
	  break;
      }
      if (alter)
      {
	if ((def->default_value= alter->default_value))
          def->flags&= ~NO_DEFAULT_VALUE_FLAG;
        else
          def->flags|= NO_DEFAULT_VALUE_FLAG;
	alter_it.remove();
      }
    }
  }
  dropped_sys_vers_fields &= VERS_SYSTEM_FIELD;
  if ((dropped_sys_vers_fields ||
       alter_info->flags & ALTER_DROP_PERIOD) &&
      dropped_sys_vers_fields != VERS_SYSTEM_FIELD &&
      !vers_system_invisible)
  {
    StringBuffer<NAME_LEN*3> tmp;
    append_drop_column(thd, dropped_sys_vers_fields & VERS_SYS_START_FLAG,
                       &tmp, table->vers_start_field());
    append_drop_column(thd, dropped_sys_vers_fields & VERS_SYS_END_FLAG,
                       &tmp, table->vers_end_field());
    my_error(ER_MISSING, MYF(0), table->s->table_name.str, tmp.c_ptr());
    goto err;
  }
  else if (alter_info->flags & ALTER_DROP_PERIOD && vers_system_invisible)
  {
    my_error(ER_CANT_DROP_FIELD_OR_KEY, MYF(0), "PERIOD FOR SYSTEM_TIME on", table->s->table_name.str);
    goto err;
  }
  alter_info->flags &= ~(ALTER_DROP_PERIOD | ALTER_ADD_PERIOD);
  def_it.rewind();
  while ((def=def_it++))			// Add new columns
  {
    Create_field *find;
    if (def->change.str && ! def->field)
    {
      /*
        Check if there is modify for newly added field.
      */
      find_it.rewind();
      while((find=find_it++))
      {
        if (!my_strcasecmp(system_charset_info,find->field_name.str,
                           def->field_name.str))
          break;
      }

      if (likely(find && !find->field))
	find_it.remove();
      else
      {
        my_error(ER_BAD_FIELD_ERROR, MYF(0), def->change.str,
                 table->s->table_name.str);
        goto err;
      }
    }
    /*
      Check that the DATE/DATETIME not null field we are going to add is
      either has a default value or the '0000-00-00' is allowed by the
      set sql mode.
      If the '0000-00-00' value isn't allowed then raise the error_if_not_empty
      flag to allow ALTER TABLE only if the table to be altered is empty.
    */
    if ((def->real_field_type() == MYSQL_TYPE_DATE ||
         def->real_field_type() == MYSQL_TYPE_NEWDATE ||
         def->real_field_type() == MYSQL_TYPE_DATETIME ||
         def->real_field_type() == MYSQL_TYPE_DATETIME2) &&
         !alter_ctx->datetime_field &&
         !(~def->flags & (NO_DEFAULT_VALUE_FLAG | NOT_NULL_FLAG)) &&
         thd->variables.sql_mode & MODE_NO_ZERO_DATE)
    {
        alter_ctx->datetime_field= def;
        alter_ctx->error_if_not_empty= TRUE;
    }
    if (def->flags & VERS_SYSTEM_FIELD &&
        !(alter_info->flags & ALTER_ADD_SYSTEM_VERSIONING))
    {
      my_error(ER_VERS_NOT_VERSIONED, MYF(0), table->s->table_name.str);
      goto err;
    }
    if (!def->after.str)
      new_create_list.push_back(def, thd->mem_root);
    else
    {
      if (def->change.str)
      {
        find_it.rewind();
        /*
          For columns being modified with AFTER clause we should first remove
          these columns from the list and then add them back at their correct
          positions.
        */
        while ((find=find_it++))
        {
          /*
            Create_fields representing changed columns are added directly
            from Alter_info::create_list to new_create_list. We can therefore
            safely use pointer equality rather than name matching here.
            This prevents removing the wrong column in case of column rename.
          */
          if (find == def)
          {
            find_it.remove();
            break;
          }
        }
      }
      if (def->after.str == first_keyword)
        new_create_list.push_front(def, thd->mem_root);
      else
      {
        find_it.rewind();
        while ((find=find_it++))
        {
          if (!lex_string_cmp(system_charset_info, &def->after,
                              &find->field_name))
            break;
        }
        if (unlikely(!find))
        {
          my_error(ER_BAD_FIELD_ERROR, MYF(0), def->after.str,
                   table->s->table_name.str);
          goto err;
        }
        find_it.after(def);			// Put column after this
      }
    }
    /*
      Check if there is alter for newly added field.
    */
    alter_it.rewind();
    Alter_column *alter;
    while ((alter=alter_it++))
    {
      if (!my_strcasecmp(system_charset_info,def->field_name.str,
                         alter->name))
        break;
    }
    if (alter)
    {
      if ((def->default_value= alter->default_value)) // Use new default
        def->flags&= ~NO_DEFAULT_VALUE_FLAG;
      else
        def->flags|= NO_DEFAULT_VALUE_FLAG;
      alter_it.remove();
    }
  }
  if (unlikely(alter_info->alter_list.elements))
  {
    my_error(ER_BAD_FIELD_ERROR, MYF(0),
             alter_info->alter_list.head()->name, table->s->table_name.str);
    goto err;
  }
  if (unlikely(!new_create_list.elements))
  {
    my_message(ER_CANT_REMOVE_ALL_FIELDS,
               ER_THD(thd, ER_CANT_REMOVE_ALL_FIELDS),
               MYF(0));
    goto err;
  }

  /*
    Collect all keys which isn't in drop list. Add only those
    for which some fields exists.
  */
  for (uint i=0 ; i < table->s->keys ; i++,key_info++)
  {
    bool long_hash_key= false;
    if (key_info->flags & HA_INVISIBLE_KEY)
      continue;
    const char *key_name= key_info->name.str;
    Alter_drop *drop;
    drop_it.rewind();
    while ((drop=drop_it++))
    {
      if (drop->type == Alter_drop::KEY &&
	  !my_strcasecmp(system_charset_info,key_name, drop->name))
	break;
    }
    if (drop)
    {
      if (table->s->tmp_table == NO_TMP_TABLE)
      {
        (void) delete_statistics_for_index(thd, table, key_info, FALSE);
        if (i == table->s->primary_key)
	{
          KEY *tab_key_info= table->key_info;
	  for (uint j=0; j < table->s->keys; j++, tab_key_info++)
	  {
            if (tab_key_info->user_defined_key_parts !=
                tab_key_info->ext_key_parts)
	      (void) delete_statistics_for_index(thd, table, tab_key_info,
                                                 TRUE);
	  }
	}
      }  
      drop_it.remove();
      continue;
    }

    if (key_info->algorithm == HA_KEY_ALG_LONG_HASH)
    {
      setup_keyinfo_hash(key_info);
      long_hash_key= true;
    }
    const char *dropped_key_part= NULL;
    KEY_PART_INFO *key_part= key_info->key_part;
    key_parts.empty();
    bool delete_index_stat= FALSE;
    for (uint j=0 ; j < key_info->user_defined_key_parts ; j++,key_part++)
    {
      Field *kfield= key_part->field;
      if (!kfield)
	continue;				// Wrong field (from UNIREG)
      const char *key_part_name=kfield->field_name.str;
      Create_field *cfield;
      uint key_part_length;

      field_it.rewind();
      while ((cfield=field_it++))
      {
	if (cfield->change.str)
	{
	  if (!my_strcasecmp(system_charset_info, key_part_name,
			     cfield->change.str))
	    break;
	}
	else if (!my_strcasecmp(system_charset_info,
				key_part_name, cfield->field_name.str))
	  break;
      }
      if (!cfield)
      {
        if (table->s->primary_key == i)
          modified_primary_key= TRUE;
        delete_index_stat= TRUE;
        if (!(kfield->flags & VERS_SYSTEM_FIELD))
          dropped_key_part= key_part_name;
	continue;				// Field is removed
      }
      key_part_length= key_part->length;
      if (cfield->field)			// Not new field
      {
        /*
          If the field can't have only a part used in a key according to its
          new type, or should not be used partially according to its
          previous type, or the field length is less than the key part
          length, unset the key part length.

          We also unset the key part length if it is the same as the
          old field's length, so the whole new field will be used.

          BLOBs may have cfield->length == 0, which is why we test it before
          checking whether cfield->length < key_part_length (in chars).
          
          In case of TEXTs we check the data type maximum length *in bytes*
          to key part length measured *in characters* (i.e. key_part_length
          devided to mbmaxlen). This is because it's OK to have:
          CREATE TABLE t1 (a tinytext, key(a(254)) character set utf8);
          In case of this example:
          - data type maximum length is 255.
          - key_part_length is 1016 (=254*4, where 4 is mbmaxlen)
         */
        if (!cfield->field->type_handler()->type_can_have_key_part() ||
            !cfield->type_handler()->type_can_have_key_part() ||
            /* spatial keys can't have sub-key length */
            (key_info->flags & HA_SPATIAL) ||
            (cfield->field->field_length == key_part_length &&
             !f_is_blob(key_part->key_type)) ||
            (cfield->length &&
             (((cfield->real_field_type() >= MYSQL_TYPE_TINY_BLOB &&
                cfield->real_field_type() <= MYSQL_TYPE_BLOB) ?
                blob_length_by_type(cfield->real_field_type()) :
                cfield->length) <
	     key_part_length / kfield->charset()->mbmaxlen)))
	  key_part_length= 0;			// Use whole field
      }
      key_part_length /= kfield->charset()->mbmaxlen;
      key_parts.push_back(new Key_part_spec(&cfield->field_name,
					    key_part_length),
                          thd->mem_root);
    }
    if (table->s->tmp_table == NO_TMP_TABLE)
    {
      if (delete_index_stat) 
        (void) delete_statistics_for_index(thd, table, key_info, FALSE);
      else if (modified_primary_key &&
               key_info->user_defined_key_parts != key_info->ext_key_parts)
        (void) delete_statistics_for_index(thd, table, key_info, TRUE);
    }

    if (key_parts.elements)
    {
      KEY_CREATE_INFO key_create_info;
      Key *key;
      enum Key::Keytype key_type;
      LEX_CSTRING tmp_name;
      bzero((char*) &key_create_info, sizeof(key_create_info));
      if (key_info->algorithm == HA_KEY_ALG_LONG_HASH)
        key_info->algorithm= HA_KEY_ALG_UNDEF;
      key_create_info.algorithm= key_info->algorithm;
      /*
        We copy block size directly as some engines, like Area, sets this
        automatically
      */
      key_create_info.block_size= key_info->block_size;
      key_create_info.flags=      key_info->flags;  // HA_USE_BLOCK_SIZE
      if (key_info->flags & HA_USES_PARSER)
        key_create_info.parser_name= *plugin_name(key_info->parser);
      if (key_info->flags & HA_USES_COMMENT)
        key_create_info.comment= key_info->comment;

      /*
        We're refreshing an already existing index. Since the index is not
        modified, there is no need to check for duplicate indexes again.
      */
      key_create_info.check_for_duplicate_indexes= false;

      if (key_info->flags & HA_SPATIAL)
        key_type= Key::SPATIAL;
      else if (key_info->flags & HA_NOSAME)
      {
        if (! my_strcasecmp(system_charset_info, key_name, primary_key_name))
          key_type= Key::PRIMARY;
        else
          key_type= Key::UNIQUE;
        if (dropped_key_part)
        {
          my_error(ER_KEY_COLUMN_DOES_NOT_EXITS, MYF(0), dropped_key_part);
          if (long_hash_key)
          {
            key_info->algorithm= HA_KEY_ALG_LONG_HASH;
            re_setup_keyinfo_hash(key_info);
          }
          goto err;
        }
      }
      else if (key_info->flags & HA_FULLTEXT)
        key_type= Key::FULLTEXT;
      else
        key_type= Key::MULTIPLE;

      tmp_name.str= key_name;
      tmp_name.length= strlen(key_name);
      /* We dont need LONG_UNIQUE_HASH_FIELD flag because it will be autogenerated */
      key= new Key(key_type, &tmp_name, &key_create_info,
                   MY_TEST(key_info->flags & HA_GENERATED_KEY),
                   &key_parts, key_info->option_list, DDL_options());
      new_key_list.push_back(key, thd->mem_root);
    }
    if (long_hash_key)
    {
      key_info->algorithm= HA_KEY_ALG_LONG_HASH;
      re_setup_keyinfo_hash(key_info);
    }
  }
  {
    Key *key;
    while ((key=key_it++))			// Add new keys
    {
      if (key->type == Key::FOREIGN_KEY &&
          ((Foreign_key *)key)->validate(new_create_list))
        goto err;
      new_key_list.push_back(key, thd->mem_root);
      if (key->name.str &&
	  !my_strcasecmp(system_charset_info, key->name.str, primary_key_name))
      {
	my_error(ER_WRONG_NAME_FOR_INDEX, MYF(0), key->name.str);
        goto err;
      }
    }
  }

  if (table->s->period.name)
  {
    drop_it.rewind();
    Alter_drop *drop;
    for (bool found= false; !found && (drop= drop_it++); )
    {
      found= drop->type == Alter_drop::PERIOD &&
             table->s->period.name.streq(drop->name);
    }

    if (drop)
    {
      drop_period= true;
      drop_it.remove();
    }
    else if (create_info->period_info.is_set() && table->s->period.name)
    {
      my_error(ER_MORE_THAN_ONE_PERIOD, MYF(0));
      goto err;
    }
    else
    {
      Field *s= table->s->period.start_field(table->s);
      Field *e= table->s->period.end_field(table->s);
      create_info->period_info.set_period(s->field_name, e->field_name);
      create_info->period_info.name= table->s->period.name;
    }
  }

  /* Add all table level constraints which are not in the drop list */
  if (table->s->table_check_constraints)
  {
    TABLE_SHARE *share= table->s;

    for (uint i= share->field_check_constraints;
         i < share->table_check_constraints ; i++)
    {
      Virtual_column_info *check= table->check_constraints[i];
      Alter_drop *drop;
      bool keep= true;
      drop_it.rewind();
      while ((drop=drop_it++))
      {
        if (drop->type == Alter_drop::CHECK_CONSTRAINT &&
            !my_strcasecmp(system_charset_info, check->name.str, drop->name))
        {
          drop_it.remove();
          keep= false;
          break;
        }
      }

      if (share->period.constr_name.streq(check->name.str))
      {
        if (!drop_period && !keep)
        {
          my_error(ER_PERIOD_CONSTRAINT_DROP, MYF(0), check->name.str,
                   share->period.name.str);
          goto err;
        }
        keep= keep && !drop_period;

        DBUG_ASSERT(create_info->period_info.constr == NULL || drop_period);

        if (keep)
        {
          Item *expr_copy= check->expr->get_copy(thd);
          check= new Virtual_column_info();
          check->expr= expr_copy;
          create_info->period_info.constr= check;
        }
      }
      /* see if the constraint depends on *only* on dropped fields */
      if (keep && dropped_fields)
      {
        table->default_column_bitmaps();
        bitmap_clear_all(table->read_set);
        check->expr->walk(&Item::register_field_in_read_map, 1, 0);
        if (bitmap_is_subset(table->read_set, dropped_fields))
          keep= false;
        else if (bitmap_is_overlapping(dropped_fields, table->read_set))
        {
          bitmap_intersect(table->read_set, dropped_fields);
          uint field_nr= bitmap_get_first_set(table->read_set);
          my_error(ER_BAD_FIELD_ERROR, MYF(0),
                   table->field[field_nr]->field_name.str, "CHECK");
          goto err;
        }
      }
      if (keep)
      {
        if (alter_info->flags & ALTER_RENAME_COLUMN)
        {
          check->expr->walk(&Item::rename_fields_processor, 1,
                            &column_rename_param);
          table->m_needs_reopen= 1; // because new column name is on thd->mem_root
        }
        new_constraint_list.push_back(check, thd->mem_root);
      }
    }
  }
  /* Add new constraints */
  new_constraint_list.append(&alter_info->check_constraint_list);

  if (alter_info->drop_list.elements)
  {
    Alter_drop *drop;
    drop_it.rewind();
    while ((drop=drop_it++)) {
      switch (drop->type) {
      case Alter_drop::KEY:
      case Alter_drop::COLUMN:
      case Alter_drop::CHECK_CONSTRAINT:
      case Alter_drop::PERIOD:
        my_error(ER_CANT_DROP_FIELD_OR_KEY, MYF(0), drop->type_name(),
                 alter_info->drop_list.head()->name);
        goto err;
      case Alter_drop::FOREIGN_KEY:
        // Leave the DROP FOREIGN KEY names in the alter_info->drop_list.
        break;
      }
    }
  }

  if (table->versioned() && !(alter_info->flags & ALTER_DROP_SYSTEM_VERSIONING) &&
      new_create_list.elements == VERSIONING_FIELDS)
  {
    my_error(ER_VERS_TABLE_MUST_HAVE_COLUMNS, MYF(0), table->s->table_name.str);
    goto err;
  }

  if (!create_info->comment.str)
  {
    create_info->comment.str= table->s->comment.str;
    create_info->comment.length= table->s->comment.length;
  }

  table->file->update_create_info(create_info);
  if ((create_info->table_options &
       (HA_OPTION_PACK_KEYS | HA_OPTION_NO_PACK_KEYS)) ||
      (used_fields & HA_CREATE_USED_PACK_KEYS))
    db_create_options&= ~(HA_OPTION_PACK_KEYS | HA_OPTION_NO_PACK_KEYS);
  if ((create_info->table_options &
       (HA_OPTION_STATS_PERSISTENT | HA_OPTION_NO_STATS_PERSISTENT)) ||
      (used_fields & HA_CREATE_USED_STATS_PERSISTENT))
    db_create_options&= ~(HA_OPTION_STATS_PERSISTENT | HA_OPTION_NO_STATS_PERSISTENT);

  if (create_info->table_options &
      (HA_OPTION_CHECKSUM | HA_OPTION_NO_CHECKSUM))
    db_create_options&= ~(HA_OPTION_CHECKSUM | HA_OPTION_NO_CHECKSUM);
  if (create_info->table_options &
      (HA_OPTION_DELAY_KEY_WRITE | HA_OPTION_NO_DELAY_KEY_WRITE))
    db_create_options&= ~(HA_OPTION_DELAY_KEY_WRITE |
			  HA_OPTION_NO_DELAY_KEY_WRITE);
  create_info->table_options|= db_create_options;

  if (table->s->tmp_table)
    create_info->options|=HA_LEX_CREATE_TMP_TABLE;

  rc= FALSE;
  alter_info->create_list.swap(new_create_list);
  alter_info->key_list.swap(new_key_list);
  alter_info->check_constraint_list.swap(new_constraint_list);
err:
  DBUG_RETURN(rc);
}


/**
  Get Create_field object for newly created table by its name
  in the old version of table.

  @param alter_info  Alter_info describing newly created table.
  @param old_name    Name of field in old table.

  @returns Pointer to Create_field object, NULL - if field is
           not present in new version of table.
*/

static Create_field *get_field_by_old_name(Alter_info *alter_info,
                                           const char *old_name)
{
  List_iterator_fast<Create_field> new_field_it(alter_info->create_list);
  Create_field *new_field;

  while ((new_field= new_field_it++))
  {
    if (new_field->field &&
        (my_strcasecmp(system_charset_info,
                       new_field->field->field_name.str,
                       old_name) == 0))
      break;
  }
  return new_field;
}


/** Type of change to foreign key column, */

enum fk_column_change_type
{
  FK_COLUMN_NO_CHANGE, FK_COLUMN_DATA_CHANGE,
  FK_COLUMN_RENAMED, FK_COLUMN_DROPPED
};

/**
  Check that ALTER TABLE's changes on columns of a foreign key are allowed.

  @param[in]   thd              Thread context.
  @param[in]   alter_info       Alter_info describing changes to be done
                                by ALTER TABLE.
  @param[in]   fk_columns       List of columns of the foreign key to check.
  @param[out]  bad_column_name  Name of field on which ALTER TABLE tries to
                                do prohibited operation.

  @note This function takes into account value of @@foreign_key_checks
        setting.

  @retval FK_COLUMN_NO_CHANGE    No significant changes are to be done on
                                 foreign key columns.
  @retval FK_COLUMN_DATA_CHANGE  ALTER TABLE might result in value
                                 change in foreign key column (and
                                 foreign_key_checks is on).
  @retval FK_COLUMN_RENAMED      Foreign key column is renamed.
  @retval FK_COLUMN_DROPPED      Foreign key column is dropped.
*/

static enum fk_column_change_type
fk_check_column_changes(THD *thd, Alter_info *alter_info,
                        List<LEX_CSTRING> &fk_columns,
                        const char **bad_column_name)
{
  List_iterator_fast<LEX_CSTRING> column_it(fk_columns);
  LEX_CSTRING *column;

  *bad_column_name= NULL;

  while ((column= column_it++))
  {
    Create_field *new_field= get_field_by_old_name(alter_info, column->str);

    if (new_field)
    {
      Field *old_field= new_field->field;

      if (lex_string_cmp(system_charset_info, &old_field->field_name,
                         &new_field->field_name))
      {
        /*
          Copy algorithm doesn't support proper renaming of columns in
          the foreign key yet. At the moment we lack API which will tell
          SE that foreign keys should be updated to use new name of column
          like it happens in case of in-place algorithm.
        */
        *bad_column_name= column->str;
        return FK_COLUMN_RENAMED;
      }

      if ((old_field->is_equal(*new_field) == IS_EQUAL_NO) ||
          ((new_field->flags & NOT_NULL_FLAG) &&
           !(old_field->flags & NOT_NULL_FLAG)))
      {
        if (!(thd->variables.option_bits & OPTION_NO_FOREIGN_KEY_CHECKS))
        {
          /*
            Column in a FK has changed significantly. Unless
            foreign_key_checks are off we prohibit this since this
            means values in this column might be changed by ALTER
            and thus referential integrity might be broken,
          */
          *bad_column_name= column->str;
          return FK_COLUMN_DATA_CHANGE;
        }
      }
    }
    else
    {
      /*
        Column in FK was dropped. Most likely this will break
        integrity constraints of InnoDB data-dictionary (and thus
        InnoDB will emit an error), so we prohibit this right away
        even if foreign_key_checks are off.
        This also includes a rare case when another field replaces
        field being dropped since it is easy to break referential
        integrity in this case.
      */
      *bad_column_name= column->str;
      return FK_COLUMN_DROPPED;
    }
  }

  return FK_COLUMN_NO_CHANGE;
}


/**
  Check if ALTER TABLE we are about to execute using COPY algorithm
  is not supported as it might break referential integrity.

  @note If foreign_key_checks is disabled (=0), we allow to break
        referential integrity. But we still disallow some operations
        like dropping or renaming columns in foreign key since they
        are likely to break consistency of InnoDB data-dictionary
        and thus will end-up in error anyway.

  @param[in]  thd          Thread context.
  @param[in]  table        Table to be altered.
  @param[in]  alter_info   Lists of fields, keys to be changed, added
                           or dropped.
  @param[out] alter_ctx    ALTER TABLE runtime context.
                           Alter_table_ctx::fk_error_if_delete flag
                           is set if deletion during alter can break
                           foreign key integrity.

  @retval false  Success.
  @retval true   Error, ALTER - tries to do change which is not compatible
                 with foreign key definitions on the table.
*/

static bool fk_prepare_copy_alter_table(THD *thd, TABLE *table,
                                        Alter_info *alter_info,
                                        Alter_table_ctx *alter_ctx)
{
  List <FOREIGN_KEY_INFO> fk_parent_key_list;
  List <FOREIGN_KEY_INFO> fk_child_key_list;
  FOREIGN_KEY_INFO *f_key;

  DBUG_ENTER("fk_prepare_copy_alter_table");

  table->file->get_parent_foreign_key_list(thd, &fk_parent_key_list);

  /* OOM when building list. */
  if (unlikely(thd->is_error()))
    DBUG_RETURN(true);

  /*
    Remove from the list all foreign keys in which table participates as
    parent which are to be dropped by this ALTER TABLE. This is possible
    when a foreign key has the same table as child and parent.
  */
  List_iterator<FOREIGN_KEY_INFO> fk_parent_key_it(fk_parent_key_list);

  while ((f_key= fk_parent_key_it++))
  {
    Alter_drop *drop;
    List_iterator_fast<Alter_drop> drop_it(alter_info->drop_list);

    while ((drop= drop_it++))
    {
      /*
        InnoDB treats foreign key names in case-insensitive fashion.
        So we do it here too. For database and table name type of
        comparison used depends on lower-case-table-names setting.
        For l_c_t_n = 0 we use case-sensitive comparison, for
        l_c_t_n > 0 modes case-insensitive comparison is used.
      */
      if ((drop->type == Alter_drop::FOREIGN_KEY) &&
          (my_strcasecmp(system_charset_info, f_key->foreign_id->str,
                         drop->name) == 0) &&
          (lex_string_cmp(table_alias_charset, f_key->foreign_db,
                          &table->s->db) == 0) &&
          (lex_string_cmp(table_alias_charset, f_key->foreign_table,
                          &table->s->table_name) == 0))
        fk_parent_key_it.remove();
    }
  }

  /*
    If there are FKs in which this table is parent which were not
    dropped we need to prevent ALTER deleting rows from the table,
    as it might break referential integrity. OTOH it is OK to do
    so if foreign_key_checks are disabled.
  */
  if (!fk_parent_key_list.is_empty() &&
      !(thd->variables.option_bits & OPTION_NO_FOREIGN_KEY_CHECKS))
    alter_ctx->set_fk_error_if_delete_row(fk_parent_key_list.head());

  fk_parent_key_it.rewind();
  while ((f_key= fk_parent_key_it++))
  {
    enum fk_column_change_type changes;
    const char *bad_column_name;

    changes= fk_check_column_changes(thd, alter_info,
                                     f_key->referenced_fields,
                                     &bad_column_name);

    switch(changes)
    {
    case FK_COLUMN_NO_CHANGE:
      /* No significant changes. We can proceed with ALTER! */
      break;
    case FK_COLUMN_DATA_CHANGE:
    {
      char buff[NAME_LEN*2+2];
      strxnmov(buff, sizeof(buff)-1, f_key->foreign_db->str, ".",
               f_key->foreign_table->str, NullS);
      my_error(ER_FK_COLUMN_CANNOT_CHANGE_CHILD, MYF(0), bad_column_name,
               f_key->foreign_id->str, buff);
      DBUG_RETURN(true);
    }
    case FK_COLUMN_RENAMED:
      my_error(ER_ALTER_OPERATION_NOT_SUPPORTED_REASON, MYF(0),
               "ALGORITHM=COPY",
               ER_THD(thd, ER_ALTER_OPERATION_NOT_SUPPORTED_REASON_FK_RENAME),
               "ALGORITHM=INPLACE");
      DBUG_RETURN(true);
    case FK_COLUMN_DROPPED:
    {
      StringBuffer<NAME_LEN*2+2> buff(system_charset_info);
      LEX_CSTRING *db= f_key->foreign_db, *tbl= f_key->foreign_table;

      append_identifier(thd, &buff, db);
      buff.append('.');
      append_identifier(thd, &buff, tbl);
      my_error(ER_FK_COLUMN_CANNOT_DROP_CHILD, MYF(0), bad_column_name,
               f_key->foreign_id->str, buff.c_ptr());
      DBUG_RETURN(true);
    }
    default:
      DBUG_ASSERT(0);
    }
  }

  table->file->get_foreign_key_list(thd, &fk_child_key_list);

  /* OOM when building list. */
  if (unlikely(thd->is_error()))
    DBUG_RETURN(true);

  /*
    Remove from the list all foreign keys which are to be dropped
    by this ALTER TABLE.
  */
  List_iterator<FOREIGN_KEY_INFO> fk_key_it(fk_child_key_list);

  while ((f_key= fk_key_it++))
  {
    Alter_drop *drop;
    List_iterator_fast<Alter_drop> drop_it(alter_info->drop_list);

    while ((drop= drop_it++))
    {
      /* Names of foreign keys in InnoDB are case-insensitive. */
      if ((drop->type == Alter_drop::FOREIGN_KEY) &&
          (my_strcasecmp(system_charset_info, f_key->foreign_id->str,
                         drop->name) == 0))
        fk_key_it.remove();
    }
  }

  fk_key_it.rewind();
  while ((f_key= fk_key_it++))
  {
    enum fk_column_change_type changes;
    const char *bad_column_name;

    changes= fk_check_column_changes(thd, alter_info,
                                     f_key->foreign_fields,
                                     &bad_column_name);

    switch(changes)
    {
    case FK_COLUMN_NO_CHANGE:
      /* No significant changes. We can proceed with ALTER! */
      break;
    case FK_COLUMN_DATA_CHANGE:
      my_error(ER_FK_COLUMN_CANNOT_CHANGE, MYF(0), bad_column_name,
               f_key->foreign_id->str);
      DBUG_RETURN(true);
    case FK_COLUMN_RENAMED:
      my_error(ER_ALTER_OPERATION_NOT_SUPPORTED_REASON, MYF(0),
               "ALGORITHM=COPY",
               ER_THD(thd, ER_ALTER_OPERATION_NOT_SUPPORTED_REASON_FK_RENAME),
               "ALGORITHM=INPLACE");
      DBUG_RETURN(true);
    case FK_COLUMN_DROPPED:
      my_error(ER_FK_COLUMN_CANNOT_DROP, MYF(0), bad_column_name,
               f_key->foreign_id->str);
      DBUG_RETURN(true);
    default:
      DBUG_ASSERT(0);
    }
  }

  /*
    Normally, an attempt to modify an FK parent table will cause
    FK children to be prelocked, so the table-being-altered cannot
    be modified by a cascade FK action, because ALTER holds a lock
    and prelocking will wait.

    But if a new FK is being added by this very ALTER, then the target
    table is not locked yet (it's a temporary table). So, we have to
    lock FK parents explicitly.
  */
  if (alter_info->flags & ALTER_ADD_FOREIGN_KEY)
  {
    List_iterator<Key> fk_list_it(alter_info->key_list);

    while (Key *key= fk_list_it++)
    {
      if (key->type != Key::FOREIGN_KEY)
        continue;

      Foreign_key *fk= static_cast<Foreign_key*>(key);
      char dbuf[NAME_LEN];
      char tbuf[NAME_LEN];
      const char *ref_db= (fk->ref_db.str ?
                           fk->ref_db.str :
                           alter_ctx->new_db.str);
      const char *ref_table= fk->ref_table.str;
      MDL_request mdl_request;

      if (lower_case_table_names)
      {
        strmake_buf(dbuf, ref_db);
        my_casedn_str(system_charset_info, dbuf);
        strmake_buf(tbuf, ref_table);
        my_casedn_str(system_charset_info, tbuf);
        ref_db= dbuf;
        ref_table= tbuf;
      }

      mdl_request.init(MDL_key::TABLE, ref_db, ref_table, MDL_SHARED_NO_WRITE,
                       MDL_TRANSACTION);
      if (thd->mdl_context.acquire_lock(&mdl_request,
                                        thd->variables.lock_wait_timeout))
        DBUG_RETURN(true);
    }
  }

  DBUG_RETURN(false);
}

/**
  Rename temporary table and/or turn indexes on/off without touching .FRM.
  Its a variant of simple_rename_or_index_change() to be used exclusively
  for temporary tables.

  @param thd            Thread handler
  @param table_list     TABLE_LIST for the table to change
  @param keys_onoff     ENABLE or DISABLE KEYS?
  @param alter_ctx      ALTER TABLE runtime context.

  @return Operation status
    @retval false           Success
    @retval true            Failure
*/
static bool
simple_tmp_rename_or_index_change(THD *thd, TABLE_LIST *table_list,
                                  Alter_info::enum_enable_or_disable keys_onoff,
                                  Alter_table_ctx *alter_ctx)
{
  DBUG_ENTER("simple_tmp_rename_or_index_change");

  TABLE *table= table_list->table;
  bool error= false;

  DBUG_ASSERT(table->s->tmp_table);

  if (keys_onoff != Alter_info::LEAVE_AS_IS)
  {
    THD_STAGE_INFO(thd, stage_manage_keys);
    error= alter_table_manage_keys(table, table->file->indexes_are_disabled(),
                                   keys_onoff);
  }

  if (likely(!error) && alter_ctx->is_table_renamed())
  {
    THD_STAGE_INFO(thd, stage_rename);

    /*
      If THD::rename_temporary_table() fails, there is no need to rename it
      back to the original name (unlike the case for non-temporary tables),
      as it was an allocation error and the table was not renamed.
    */
    error= thd->rename_temporary_table(table, &alter_ctx->new_db,
                                       &alter_ctx->new_alias);
  }

  if (likely(!error))
  {
    /*
      We do not replicate alter table statement on temporary tables under
      ROW-based replication.
    */
    if (!thd->is_current_stmt_binlog_format_row())
    {
      error= write_bin_log(thd, true, thd->query(), thd->query_length()) != 0;
    }
    if (likely(!error))
      my_ok(thd);
  }

  DBUG_RETURN(error);
}


/**
  Rename table and/or turn indexes on/off without touching .FRM

  @param thd            Thread handler
  @param table_list     TABLE_LIST for the table to change
  @param keys_onoff     ENABLE or DISABLE KEYS?
  @param alter_ctx      ALTER TABLE runtime context.

  @return Operation status
    @retval false           Success
    @retval true            Failure
*/

static bool
simple_rename_or_index_change(THD *thd, TABLE_LIST *table_list,
                              Alter_info::enum_enable_or_disable keys_onoff,
                              Alter_table_ctx *alter_ctx)
{
  TABLE *table= table_list->table;
  MDL_ticket *mdl_ticket= table->mdl_ticket;
  int error= 0;
  enum ha_extra_function extra_func= thd->locked_tables_mode
                                       ? HA_EXTRA_NOT_USED
                                       : HA_EXTRA_FORCE_REOPEN;
  DBUG_ENTER("simple_rename_or_index_change");

  if (keys_onoff != Alter_info::LEAVE_AS_IS)
  {
    if (wait_while_table_is_used(thd, table, extra_func))
      DBUG_RETURN(true);

    // It's now safe to take the table level lock.
    if (lock_tables(thd, table_list, alter_ctx->tables_opened, 0))
      DBUG_RETURN(true);

    THD_STAGE_INFO(thd, stage_manage_keys);
    error= alter_table_manage_keys(table,
                                   table->file->indexes_are_disabled(),
                                   keys_onoff);
  }

  if (likely(!error) && alter_ctx->is_table_renamed())
  {
    THD_STAGE_INFO(thd, stage_rename);
    handlerton *old_db_type= table->s->db_type();
    /*
      Then do a 'simple' rename of the table. First we need to close all
      instances of 'source' table.
      Note that if wait_while_table_is_used() returns error here (i.e. if
      this thread was killed) then it must be that previous step of
      simple rename did nothing and therefore we can safely return
      without additional clean-up.
    */
    if (wait_while_table_is_used(thd, table, extra_func))
      DBUG_RETURN(true);
    close_all_tables_for_name(thd, table->s, HA_EXTRA_PREPARE_FOR_RENAME,
                              NULL);

    if (mysql_rename_table(old_db_type, &alter_ctx->db, &alter_ctx->table_name,
                           &alter_ctx->new_db, &alter_ctx->new_alias, 0))
      error= -1;
    else if (Table_triggers_list::change_table_name(thd,
                                                 &alter_ctx->db,
                                                 &alter_ctx->alias,
                                                 &alter_ctx->table_name,
                                                 &alter_ctx->new_db,
                                                 &alter_ctx->new_alias))
    {
      (void) mysql_rename_table(old_db_type,
                                &alter_ctx->new_db, &alter_ctx->new_alias,
                                &alter_ctx->db, &alter_ctx->table_name,
                                NO_FK_CHECKS);
      error= -1;
    }
    /* Update stat tables last. This is to be able to handle rename of a stat table */
    if (error == 0)
      (void) rename_table_in_stat_tables(thd, &alter_ctx->db,
                                         &alter_ctx->table_name,
                                         &alter_ctx->new_db,
                                         &alter_ctx->new_alias);
  }

  if (likely(!error))
  {
    error= write_bin_log(thd, TRUE, thd->query(), thd->query_length());

    if (likely(!error))
      my_ok(thd);
  }
  table_list->table= NULL;                    // For query cache
  query_cache_invalidate3(thd, table_list, 0);

  if ((thd->locked_tables_mode == LTM_LOCK_TABLES ||
       thd->locked_tables_mode == LTM_PRELOCKED_UNDER_LOCK_TABLES))
  {
    /*
      Under LOCK TABLES we should adjust meta-data locks before finishing
      statement. Otherwise we can rely on them being released
      along with the implicit commit.
    */
    if (alter_ctx->is_table_renamed())
      thd->mdl_context.release_all_locks_for_name(mdl_ticket);
    else
      mdl_ticket->downgrade_lock(MDL_SHARED_NO_READ_WRITE);
  }
  DBUG_RETURN(error != 0);
}


static void cleanup_table_after_inplace_alter_keep_files(TABLE *table)
{
  TABLE_SHARE *share= table->s;
  closefrm(table);
  free_table_share(share);
}


static void cleanup_table_after_inplace_alter(TABLE *table)
{
  table->file->ha_create_partitioning_metadata(table->s->normalized_path.str, 0,
                                               CHF_DELETE_FLAG);
  deletefrm(table->s->normalized_path.str);
  cleanup_table_after_inplace_alter_keep_files(table);
}


static int create_table_for_inplace_alter(THD *thd,
                                          const Alter_table_ctx &alter_ctx,
                                          LEX_CUSTRING *frm,
                                          TABLE_SHARE *share,
                                          TABLE *table)
{
  init_tmp_table_share(thd, share, alter_ctx.new_db.str, 0,
                       alter_ctx.new_name.str, alter_ctx.get_tmp_path());
  if (share->init_from_binary_frm_image(thd, true, frm->str, frm->length) ||
      open_table_from_share(thd, share, &alter_ctx.new_name, 0,
                            EXTRA_RECORD, thd->open_options,
                            table, false))
  {
    free_table_share(share);
    deletefrm(alter_ctx.get_tmp_path());
    return 1;
  }
  if (table->internal_tables && open_and_lock_internal_tables(table, false))
  {
    cleanup_table_after_inplace_alter(table);
    return 1;
  }
  return 0;
}


/**
  Alter table

  @param thd              Thread handle
  @param new_db           If there is a RENAME clause
  @param new_name         If there is a RENAME clause
  @param create_info      Information from the parsing phase about new
                          table properties.
  @param table_list       The table to change.
  @param alter_info       Lists of fields, keys to be changed, added
                          or dropped.
  @param order_num        How many ORDER BY fields has been specified.
  @param order            List of fields to ORDER BY.
  @param ignore           Whether we have ALTER IGNORE TABLE

  @retval   true          Error
  @retval   false         Success

  This is a veery long function and is everything but the kitchen sink :)
  It is used to alter a table and not only by ALTER TABLE but also
  CREATE|DROP INDEX are mapped on this function.

  When the ALTER TABLE statement just does a RENAME or ENABLE|DISABLE KEYS,
  or both, then this function short cuts its operation by renaming
  the table and/or enabling/disabling the keys. In this case, the FRM is
  not changed, directly by mysql_alter_table. However, if there is a
  RENAME + change of a field, or an index, the short cut is not used.
  See how `create_list` is used to generate the new FRM regarding the
  structure of the fields. The same is done for the indices of the table.

  Altering a table can be done in two ways. The table can be modified
  directly using an in-place algorithm, or the changes can be done using
  an intermediate temporary table (copy). In-place is the preferred
  algorithm as it avoids copying table data. The storage engine
  selects which algorithm to use in check_if_supported_inplace_alter()
  based on information about the table changes from fill_alter_inplace_info().
*/

bool mysql_alter_table(THD *thd, const LEX_CSTRING *new_db,
                       const LEX_CSTRING *new_name,
                       HA_CREATE_INFO *create_info,
                       TABLE_LIST *table_list,
                       Alter_info *alter_info,
                       uint order_num, ORDER *order, bool ignore)
{
  DBUG_ENTER("mysql_alter_table");

  /*
    Check if we attempt to alter mysql.slow_log or
    mysql.general_log table and return an error if
    it is the case.
    TODO: this design is obsolete and will be removed.
  */
  int table_kind= check_if_log_table(table_list, FALSE, NullS);

  if (table_kind)
  {
    /* Disable alter of enabled log tables */
    if (logger.is_log_table_enabled(table_kind))
    {
      my_error(ER_BAD_LOG_STATEMENT, MYF(0), "ALTER");
      DBUG_RETURN(true);
    }

    /* Disable alter of log tables to unsupported engine */
    if ((create_info->used_fields & HA_CREATE_USED_ENGINE) &&
        (!create_info->db_type || /* unknown engine */
         !(create_info->db_type->flags & HTON_SUPPORT_LOG_TABLES)))
    {
      my_error(ER_UNSUPORTED_LOG_ENGINE, MYF(0),
               hton_name(create_info->db_type)->str);
      DBUG_RETURN(true);
    }

#ifdef WITH_PARTITION_STORAGE_ENGINE
    if (alter_info->partition_flags & ALTER_PARTITION_INFO)
    {
      my_error(ER_WRONG_USAGE, MYF(0), "PARTITION", "log table");
      DBUG_RETURN(true);
    }
#endif
  }

  THD_STAGE_INFO(thd, stage_init_update);

  /*
    Code below can handle only base tables so ensure that we won't open a view.
    Note that RENAME TABLE the only ALTER clause which is supported for views
    has been already processed.
  */
  table_list->required_type= TABLE_TYPE_NORMAL;

  Alter_table_prelocking_strategy alter_prelocking_strategy;

  DEBUG_SYNC(thd, "alter_table_before_open_tables");
  uint tables_opened;

  thd->open_options|= HA_OPEN_FOR_ALTER;
  thd->mdl_backup_ticket= 0;
  bool error= open_tables(thd, &table_list, &tables_opened, 0,
                          &alter_prelocking_strategy);
  thd->open_options&= ~HA_OPEN_FOR_ALTER;

  TABLE *table= table_list->table;
  bool versioned= table && table->versioned();

  if (versioned)
  {
    if (handlerton *hton1= create_info->db_type)
    {
      handlerton *hton2= table->file->partition_ht();
      if (hton1 != hton2 &&
          (ha_check_storage_engine_flag(hton1, HTON_NATIVE_SYS_VERSIONING) ||
           ha_check_storage_engine_flag(hton2, HTON_NATIVE_SYS_VERSIONING)))
      {
        my_error(ER_VERS_ALTER_ENGINE_PROHIBITED, MYF(0), table_list->db.str,
                 table_list->table_name.str);
        DBUG_RETURN(true);
      }
    }
    if (alter_info->vers_prohibited(thd))
    {
      my_error(ER_VERS_ALTER_NOT_ALLOWED, MYF(0),
               table_list->db.str, table_list->table_name.str);
      DBUG_RETURN(true);
    }
  }

  DEBUG_SYNC(thd, "alter_opened_table");

#ifdef WITH_WSREP
  DBUG_EXECUTE_IF("sync.alter_opened_table",
                  {
                    const char act[]=
                      "now "
                      "wait_for signal.alter_opened_table";
                    DBUG_ASSERT(!debug_sync_set_action(thd,
                                                       STRING_WITH_LEN(act)));
                  };);
#endif // WITH_WSREP

  if (unlikely(error))
    DBUG_RETURN(true);

  table->use_all_columns();
  MDL_ticket *mdl_ticket= table->mdl_ticket;

  /*
    Prohibit changing of the UNION list of a non-temporary MERGE table
    under LOCK tables. It would be quite difficult to reuse a shrinked
    set of tables from the old table or to open a new TABLE object for
    an extended list and verify that they belong to locked tables.
  */
  if ((thd->locked_tables_mode == LTM_LOCK_TABLES ||
       thd->locked_tables_mode == LTM_PRELOCKED_UNDER_LOCK_TABLES) &&
      (create_info->used_fields & HA_CREATE_USED_UNION) &&
      (table->s->tmp_table == NO_TMP_TABLE))
  {
    my_error(ER_LOCK_OR_ACTIVE_TRANSACTION, MYF(0));
    DBUG_RETURN(true);
  }

  Alter_table_ctx alter_ctx(thd, table_list, tables_opened, new_db, new_name);

  MDL_request target_mdl_request;

  /* Check that we are not trying to rename to an existing table */
  if (alter_ctx.is_table_renamed())
  {
    if (table->s->tmp_table != NO_TMP_TABLE)
    {
      /*
        Check whether a temporary table exists with same requested new name.
        If such table exists, there must be a corresponding TABLE_SHARE in
        THD::all_temp_tables list.
      */
      if (thd->find_tmp_table_share(alter_ctx.new_db.str, alter_ctx.new_name.str))
      {
        my_error(ER_TABLE_EXISTS_ERROR, MYF(0), alter_ctx.new_alias.str);
        DBUG_RETURN(true);
      }
    }
    else
    {
      MDL_request_list mdl_requests;
      MDL_request target_db_mdl_request;

      target_mdl_request.init(MDL_key::TABLE,
                              alter_ctx.new_db.str, alter_ctx.new_name.str,
                              MDL_EXCLUSIVE, MDL_TRANSACTION);
      mdl_requests.push_front(&target_mdl_request);

      /*
        If we are moving the table to a different database, we also
        need IX lock on the database name so that the target database
        is protected by MDL while the table is moved.
      */
      if (alter_ctx.is_database_changed())
      {
        target_db_mdl_request.init(MDL_key::SCHEMA, alter_ctx.new_db.str, "",
                                   MDL_INTENTION_EXCLUSIVE,
                                   MDL_TRANSACTION);
        mdl_requests.push_front(&target_db_mdl_request);
      }

      /*
        Protection against global read lock must have been acquired when table
        to be altered was being opened.
      */
      DBUG_ASSERT(thd->mdl_context.is_lock_owner(MDL_key::BACKUP,
                                                 "", "",
                                                 MDL_BACKUP_DDL));

      if (thd->mdl_context.acquire_locks(&mdl_requests,
                                         thd->variables.lock_wait_timeout))
        DBUG_RETURN(true);

      DEBUG_SYNC(thd, "locked_table_name");
      /*
        Table maybe does not exist, but we got an exclusive lock
        on the name, now we can safely try to find out for sure.
      */
      if (ha_table_exists(thd, &alter_ctx.new_db, &alter_ctx.new_name))
      {
        /* Table will be closed in do_command() */
        my_error(ER_TABLE_EXISTS_ERROR, MYF(0), alter_ctx.new_alias.str);
        DBUG_RETURN(true);
      }
    }
  }

  if (!create_info->db_type)
  {
#ifdef WITH_PARTITION_STORAGE_ENGINE
    if (table->part_info &&
        create_info->used_fields & HA_CREATE_USED_ENGINE)
    {
      /*
        This case happens when the user specified
        ENGINE = x where x is a non-existing storage engine
        We set create_info->db_type to default_engine_type
        to ensure we don't change underlying engine type
        due to a erroneously given engine name.
      */
      create_info->db_type= table->part_info->default_engine_type;
    }
    else
#endif
      create_info->db_type= table->s->db_type();
  }

  if (check_engine(thd, alter_ctx.new_db.str, alter_ctx.new_name.str, create_info))
    DBUG_RETURN(true);

  if (create_info->vers_info.fix_alter_info(thd, alter_info, create_info, table))
  {
    DBUG_RETURN(true);
  }

  if ((create_info->db_type != table->s->db_type() ||
       (alter_info->partition_flags & ALTER_PARTITION_INFO)) &&
      !table->file->can_switch_engines())
  {
    my_error(ER_ROW_IS_REFERENCED, MYF(0));
    DBUG_RETURN(true);
  }

  /*
   If foreign key is added then check permission to access parent table.

   In function "check_fk_parent_table_access", create_info->db_type is used
   to identify whether engine supports FK constraint or not. Since
   create_info->db_type is set here, check to parent table access is delayed
   till this point for the alter operation.
  */
  if ((alter_info->flags & ALTER_ADD_FOREIGN_KEY) &&
      check_fk_parent_table_access(thd, create_info, alter_info, new_db->str))
    DBUG_RETURN(true);

  /*
    If this is an ALTER TABLE and no explicit row type specified reuse
    the table's row type.
    Note: this is the same as if the row type was specified explicitly.
  */
  if (create_info->row_type == ROW_TYPE_NOT_USED)
  {
    /* ALTER TABLE without explicit row type */
    create_info->row_type= table->s->row_type;
  }
  else
  {
    /* ALTER TABLE with specific row type */
    create_info->used_fields |= HA_CREATE_USED_ROW_FORMAT;
  }

  DBUG_PRINT("info", ("old type: %s  new type: %s",
             ha_resolve_storage_engine_name(table->s->db_type()),
             ha_resolve_storage_engine_name(create_info->db_type)));
  if (ha_check_storage_engine_flag(table->s->db_type(), HTON_ALTER_NOT_SUPPORTED))
  {
    DBUG_PRINT("info", ("doesn't support alter"));
    my_error(ER_ILLEGAL_HA, MYF(0), hton_name(table->s->db_type())->str,
             alter_ctx.db.str, alter_ctx.table_name.str);
    DBUG_RETURN(true);
  }

  if (ha_check_storage_engine_flag(create_info->db_type,
                                   HTON_ALTER_NOT_SUPPORTED))
  {
    DBUG_PRINT("info", ("doesn't support alter"));
    my_error(ER_ILLEGAL_HA, MYF(0), hton_name(create_info->db_type)->str,
             alter_ctx.new_db.str, alter_ctx.new_name.str);
    DBUG_RETURN(true);
  }

  if (table->s->tmp_table == NO_TMP_TABLE)
    mysql_audit_alter_table(thd, table_list);

  THD_STAGE_INFO(thd, stage_setup);

  if (alter_info->flags & ALTER_DROP_CHECK_CONSTRAINT)
  {
    /*
      ALTER TABLE DROP CONSTRAINT
      should be replaced with ... DROP [FOREIGN] KEY
      if the constraint is the FOREIGN KEY or UNIQUE one.
    */

    List_iterator<Alter_drop> drop_it(alter_info->drop_list);
    Alter_drop *drop;
    List <FOREIGN_KEY_INFO> fk_child_key_list;
    table->file->get_foreign_key_list(thd, &fk_child_key_list);

    alter_info->flags&= ~ALTER_DROP_CHECK_CONSTRAINT;

    while ((drop= drop_it++))
    {
      if (drop->type == Alter_drop::CHECK_CONSTRAINT)
      {
        {
          /* Test if there is a FOREIGN KEY with this name. */
          FOREIGN_KEY_INFO *f_key;
          List_iterator<FOREIGN_KEY_INFO> fk_key_it(fk_child_key_list);

          while ((f_key= fk_key_it++))
          {
            if (my_strcasecmp(system_charset_info, f_key->foreign_id->str,
                  drop->name) == 0)
            {
              drop->type= Alter_drop::FOREIGN_KEY;
              alter_info->flags|= ALTER_DROP_FOREIGN_KEY;
              goto do_continue;
            }
          }
        }

        {
          /* Test if there is an UNIQUE with this name. */
          uint n_key;

          for (n_key=0; n_key < table->s->keys; n_key++)
          {
            if ((table->key_info[n_key].flags & HA_NOSAME) &&
                my_strcasecmp(system_charset_info,
                              drop->name, table->key_info[n_key].name.str) == 0) // Merge todo: review '.str'
            {
              drop->type= Alter_drop::KEY;
              alter_info->flags|= ALTER_DROP_INDEX;
              goto do_continue;
            }
          }
        }
      }
      alter_info->flags|= ALTER_DROP_CHECK_CONSTRAINT;
do_continue:;
    }
  }

  handle_if_exists_options(thd, table, alter_info, &create_info->period_info);

  /*
    Look if we have to do anything at all.
    ALTER can become NOOP after handling
    the IF (NOT) EXISTS options.
  */
  if (alter_info->flags == 0 && alter_info->partition_flags == 0)
  {
    my_snprintf(alter_ctx.tmp_buff, sizeof(alter_ctx.tmp_buff),
                ER_THD(thd, ER_INSERT_INFO), 0L, 0L,
                thd->get_stmt_da()->current_statement_warn_count());
    my_ok(thd, 0L, 0L, alter_ctx.tmp_buff);

    /* We don't replicate alter table statement on temporary tables */
    if (table->s->tmp_table == NO_TMP_TABLE ||
        !thd->is_current_stmt_binlog_format_row())
    {
      if (write_bin_log(thd, true, thd->query(), thd->query_length()))
        DBUG_RETURN(true);
    }

    DBUG_RETURN(false);
  }

  /*
     Test if we are only doing RENAME or KEYS ON/OFF. This works
     as we are testing if flags == 0 above.
  */
  if (!(alter_info->flags & ~(ALTER_RENAME | ALTER_KEYS_ONOFF)) &&
      alter_info->partition_flags == 0 &&
      alter_info->requested_algorithm !=
      Alter_info::ALTER_TABLE_ALGORITHM_COPY)   // No need to touch frm.
  {
    bool res;

    if (!table->s->tmp_table)
    {
      // This requires X-lock, no other lock levels supported.
      if (alter_info->requested_lock != Alter_info::ALTER_TABLE_LOCK_DEFAULT &&
          alter_info->requested_lock != Alter_info::ALTER_TABLE_LOCK_EXCLUSIVE)
      {
        my_error(ER_ALTER_OPERATION_NOT_SUPPORTED, MYF(0),
                 "LOCK=NONE/SHARED", "LOCK=EXCLUSIVE");
        DBUG_RETURN(true);
      }
      res= simple_rename_or_index_change(thd, table_list,
                                         alter_info->keys_onoff,
                                         &alter_ctx);
    }
    else
    {
      res= simple_tmp_rename_or_index_change(thd, table_list,
                                             alter_info->keys_onoff,
                                             &alter_ctx);
    }
    DBUG_RETURN(res);
  }

  /* We have to do full alter table. */

#ifdef WITH_PARTITION_STORAGE_ENGINE
  bool partition_changed= false;
  bool fast_alter_partition= false;
  {
    if (prep_alter_part_table(thd, table, alter_info, create_info,
                              &alter_ctx, &partition_changed,
                              &fast_alter_partition))
    {
      DBUG_RETURN(true);
    }
  }
#endif

  if (mysql_prepare_alter_table(thd, table, create_info, alter_info,
                                &alter_ctx))
  {
    DBUG_RETURN(true);
  }

  set_table_default_charset(thd, create_info, alter_ctx.db);

  if (create_info->check_period_fields(thd, alter_info)
      || create_info->fix_period_fields(thd, alter_info))
    DBUG_RETURN(true);

  if (!opt_explicit_defaults_for_timestamp)
    promote_first_timestamp_column(&alter_info->create_list);

#ifdef WITH_PARTITION_STORAGE_ENGINE
  if (fast_alter_partition)
  {
    /*
      ALGORITHM and LOCK clauses are generally not allowed by the
      parser for operations related to partitioning.
      The exceptions are ALTER_PARTITION_INFO and ALTER_PARTITION_REMOVE.
      For consistency, we report ER_ALTER_OPERATION_NOT_SUPPORTED here.
    */
    if (alter_info->requested_lock !=
        Alter_info::ALTER_TABLE_LOCK_DEFAULT)
    {
      my_error(ER_ALTER_OPERATION_NOT_SUPPORTED_REASON, MYF(0),
               "LOCK=NONE/SHARED/EXCLUSIVE",
               ER_THD(thd, ER_ALTER_OPERATION_NOT_SUPPORTED_REASON_PARTITION),
               "LOCK=DEFAULT");
      DBUG_RETURN(true);
    }
    else if (alter_info->requested_algorithm !=
             Alter_info::ALTER_TABLE_ALGORITHM_DEFAULT)
    {
      my_error(ER_ALTER_OPERATION_NOT_SUPPORTED_REASON, MYF(0),
               "ALGORITHM=COPY/INPLACE",
               ER_THD(thd, ER_ALTER_OPERATION_NOT_SUPPORTED_REASON_PARTITION),
               "ALGORITHM=DEFAULT");
      DBUG_RETURN(true);
    }

    /*
      Upgrade from MDL_SHARED_UPGRADABLE to MDL_SHARED_NO_WRITE.
      Afterwards it's safe to take the table level lock.
    */
    if ((thd->mdl_context.upgrade_shared_lock(mdl_ticket, MDL_SHARED_NO_WRITE,
             thd->variables.lock_wait_timeout)) ||
        lock_tables(thd, table_list, alter_ctx.tables_opened, 0))
    {
      DBUG_RETURN(true);
    }

    // In-place execution of ALTER TABLE for partitioning.
    DBUG_RETURN(fast_alter_partition_table(thd, table, alter_info,
                                           create_info, table_list,
                                           &alter_ctx.db,
                                           &alter_ctx.table_name));
  }
#endif

  /*
    Use copy algorithm if:
    - old_alter_table system variable is set without in-place requested using
      the ALGORITHM clause.
    - Or if in-place is impossible for given operation.
    - Changes to partitioning which were not handled by fast_alter_part_table()
      needs to be handled using table copying algorithm unless the engine
      supports auto-partitioning as such engines can do some changes
      using in-place API.
  */
  if ((thd->variables.alter_algorithm == Alter_info::ALTER_TABLE_ALGORITHM_COPY &&
       alter_info->requested_algorithm !=
       Alter_info::ALTER_TABLE_ALGORITHM_INPLACE)
      || is_inplace_alter_impossible(table, create_info, alter_info)
      || IF_PARTITIONING((partition_changed &&
          !(table->s->db_type()->partition_flags() & HA_USE_AUTO_PARTITION)), 0))
  {
    if (alter_info->requested_algorithm ==
        Alter_info::ALTER_TABLE_ALGORITHM_INPLACE)
    {
      my_error(ER_ALTER_OPERATION_NOT_SUPPORTED, MYF(0),
               "ALGORITHM=INPLACE", "ALGORITHM=COPY");
      DBUG_RETURN(true);
    }
    alter_info->requested_algorithm= Alter_info::ALTER_TABLE_ALGORITHM_COPY;
  }

  /*
    ALTER TABLE ... ENGINE to the same engine is a common way to
    request table rebuild. Set ALTER_RECREATE flag to force table
    rebuild.
  */
  if (create_info->db_type == table->s->db_type() &&
      create_info->used_fields & HA_CREATE_USED_ENGINE)
    alter_info->flags|= ALTER_RECREATE;

  /*
    If the old table had partitions and we are doing ALTER TABLE ...
    engine= <new_engine>, the new table must preserve the original
    partitioning. This means that the new engine is still the
    partitioning engine, not the engine specified in the parser.
    This is discovered in prep_alter_part_table, which in such case
    updates create_info->db_type.
    It's therefore important that the assignment below is done
    after prep_alter_part_table.
  */
  handlerton *new_db_type= create_info->db_type;
  handlerton *old_db_type= table->s->db_type();
  TABLE *new_table= NULL;
  ha_rows copied=0,deleted=0;

  /*
    Handling of symlinked tables:
    If no rename:
      Create new data file and index file on the same disk as the
      old data and index files.
      Copy data.
      Rename new data file over old data file and new index file over
      old index file.
      Symlinks are not changed.

   If rename:
      Create new data file and index file on the same disk as the
      old data and index files.  Create also symlinks to point at
      the new tables.
      Copy data.
      At end, rename intermediate tables, and symlinks to intermediate
      table, to final table name.
      Remove old table and old symlinks

    If rename is made to another database:
      Create new tables in new database.
      Copy data.
      Remove old table and symlinks.
  */
  char index_file[FN_REFLEN], data_file[FN_REFLEN];

  if (!alter_ctx.is_database_changed())
  {
    if (create_info->index_file_name)
    {
      /* Fix index_file_name to have 'tmp_name' as basename */
      strmov(index_file, alter_ctx.tmp_name.str);
      create_info->index_file_name=fn_same(index_file,
                                           create_info->index_file_name,
                                           1);
    }
    if (create_info->data_file_name)
    {
      /* Fix data_file_name to have 'tmp_name' as basename */
      strmov(data_file, alter_ctx.tmp_name.str);
      create_info->data_file_name=fn_same(data_file,
                                          create_info->data_file_name,
                                          1);
    }
  }
  else
  {
    /* Ignore symlink if db is changed. */
    create_info->data_file_name=create_info->index_file_name=0;
  }

  DEBUG_SYNC(thd, "alter_table_before_create_table_no_lock");

  /*
    Create .FRM for new version of table with a temporary name.
    We don't log the statement, it will be logged later.

    Keep information about keys in newly created table as it
    will be used later to construct Alter_inplace_info object
    and by fill_alter_inplace_info() call.
  */
  KEY *key_info;
  uint key_count;
  /*
    Remember if the new definition has new VARCHAR column;
    create_info->varchar will be reset in create_table_impl()/
    mysql_prepare_create_table().
  */
  bool varchar= create_info->varchar;
  LEX_CUSTRING frm= {0,0};

  tmp_disable_binlog(thd);
  create_info->options|=HA_CREATE_TMP_ALTER;
  error= create_table_impl(thd, alter_ctx.db, alter_ctx.table_name,
                           alter_ctx.new_db, alter_ctx.tmp_name,
                           alter_ctx.get_tmp_path(),
                           thd->lex->create_info, create_info, alter_info,
                           C_ALTER_TABLE_FRM_ONLY, NULL,
                           &key_info, &key_count, &frm);
  reenable_binlog(thd);
  if (unlikely(error))
  {
    my_free(const_cast<uchar*>(frm.str));
    DBUG_RETURN(true);
  }

  /* Remember that we have not created table in storage engine yet. */
  bool no_ha_table= true;

  if (alter_info->requested_algorithm != Alter_info::ALTER_TABLE_ALGORITHM_COPY)
  {
    Alter_inplace_info ha_alter_info(create_info, alter_info,
                                     key_info, key_count,
                                     IF_PARTITIONING(thd->work_part_info, NULL),
                                     ignore);
    TABLE_SHARE altered_share;
    TABLE altered_table;
    bool use_inplace= true;

    /* Fill the Alter_inplace_info structure. */
    if (fill_alter_inplace_info(thd, table, varchar, &ha_alter_info))
      goto err_new_table_cleanup;

    /*
      We can ignore ALTER_COLUMN_ORDER and instead check
      ALTER_STORED_COLUMN_ORDER & ALTER_VIRTUAL_COLUMN_ORDER. This
      is ok as ALTER_COLUMN_ORDER may be wrong if we use AFTER last_field
      ALTER_COLUMN_NAME is set if field really was renamed.
    */

    if (!(ha_alter_info.handler_flags &
          ~(ALTER_COLUMN_ORDER | ALTER_RENAME_COLUMN)))
    {
      /*
        No-op ALTER, no need to call handler API functions.

        If this code path is entered for an ALTER statement that
        should not be a real no-op, new handler flags should be added
        and fill_alter_inplace_info() adjusted.

        Note that we can end up here if an ALTER statement has clauses
        that cancel each other out (e.g. ADD/DROP identically index).

        Also note that we ignore the LOCK clause here.

        TODO don't create partitioning metadata in the first place
      */
      table->file->ha_create_partitioning_metadata(alter_ctx.get_tmp_path(),
                                                   NULL, CHF_DELETE_FLAG);
      my_free(const_cast<uchar*>(frm.str));
      goto end_inplace;
    }

    // We assume that the table is non-temporary.
    DBUG_ASSERT(!table->s->tmp_table);

    if (create_table_for_inplace_alter(thd, alter_ctx, &frm, &altered_share,
                                       &altered_table))
      goto err_new_table_cleanup;

    /* Set markers for fields in TABLE object for altered table. */
    update_altered_table(ha_alter_info, &altered_table);

    /*
      Mark all columns in 'altered_table' as used to allow usage
      of its record[0] buffer and Field objects during in-place
      ALTER TABLE.
    */
    altered_table.column_bitmaps_set_no_signal(&altered_table.s->all_set,
                                               &altered_table.s->all_set);
    restore_record(&altered_table, s->default_values); // Create empty record
    /* Check that we can call default functions with default field values */
    thd->count_cuted_fields= CHECK_FIELD_EXPRESSION;
    altered_table.reset_default_fields();
    if (altered_table.default_field &&
        altered_table.update_default_fields(0, 1))
    {
      cleanup_table_after_inplace_alter(&altered_table);
      goto err_new_table_cleanup;
    }
    thd->count_cuted_fields= CHECK_FIELD_IGNORE;

    if (alter_info->requested_lock == Alter_info::ALTER_TABLE_LOCK_NONE)
      ha_alter_info.online= true;
    // Ask storage engine whether to use copy or in-place
    enum_alter_inplace_result inplace_supported=
      table->file->check_if_supported_inplace_alter(&altered_table,
                                                    &ha_alter_info);

    if (alter_info->supports_algorithm(thd, inplace_supported, &ha_alter_info) ||
        alter_info->supports_lock(thd, inplace_supported, &ha_alter_info))
    {
      cleanup_table_after_inplace_alter(&altered_table);
      goto err_new_table_cleanup;
    }

    // If SHARED lock and no particular algorithm was requested, use COPY.
    if (inplace_supported == HA_ALTER_INPLACE_EXCLUSIVE_LOCK &&
        alter_info->requested_lock == Alter_info::ALTER_TABLE_LOCK_SHARED &&
         alter_info->requested_algorithm ==
                 Alter_info::ALTER_TABLE_ALGORITHM_DEFAULT &&
         thd->variables.alter_algorithm ==
                 Alter_info::ALTER_TABLE_ALGORITHM_DEFAULT)
      use_inplace= false;

    if (inplace_supported == HA_ALTER_INPLACE_NOT_SUPPORTED)
      use_inplace= false;

    if (use_inplace)
    {
      table->s->frm_image= &frm;
      enum_check_fields save_count_cuted_fields= thd->count_cuted_fields;
      /*
        Set the truncated column values of thd as warning
        for alter table.
      */
      thd->count_cuted_fields = CHECK_FIELD_WARN;
      int res= mysql_inplace_alter_table(thd, table_list, table, &altered_table,
                                         &ha_alter_info, inplace_supported,
                                         &target_mdl_request, &alter_ctx);
      thd->count_cuted_fields= save_count_cuted_fields;
      my_free(const_cast<uchar*>(frm.str));

      if (res)
      {
        cleanup_table_after_inplace_alter(&altered_table);
        DBUG_RETURN(true);
      }
      cleanup_table_after_inplace_alter_keep_files(&altered_table);

      goto end_inplace;
    }
    else
      cleanup_table_after_inplace_alter_keep_files(&altered_table);
  }

  /* ALTER TABLE using copy algorithm. */

  /* Check if ALTER TABLE is compatible with foreign key definitions. */
  if (fk_prepare_copy_alter_table(thd, table, alter_info, &alter_ctx))
    goto err_new_table_cleanup;

  if (!table->s->tmp_table)
  {
    // COPY algorithm doesn't work with concurrent writes.
    if (alter_info->requested_lock == Alter_info::ALTER_TABLE_LOCK_NONE)
    {
      my_error(ER_ALTER_OPERATION_NOT_SUPPORTED_REASON, MYF(0),
               "LOCK=NONE",
               ER_THD(thd, ER_ALTER_OPERATION_NOT_SUPPORTED_REASON_COPY),
               "LOCK=SHARED");
      goto err_new_table_cleanup;
    }

    // If EXCLUSIVE lock is requested, upgrade already.
    if (alter_info->requested_lock == Alter_info::ALTER_TABLE_LOCK_EXCLUSIVE &&
        wait_while_table_is_used(thd, table, HA_EXTRA_FORCE_REOPEN))
      goto err_new_table_cleanup;

    /*
      Otherwise upgrade to SHARED_NO_WRITE.
      Note that under LOCK TABLES, we will already have SHARED_NO_READ_WRITE.
    */
    if (alter_info->requested_lock != Alter_info::ALTER_TABLE_LOCK_EXCLUSIVE &&
        thd->mdl_context.upgrade_shared_lock(mdl_ticket, MDL_SHARED_NO_WRITE,
                                             thd->variables.lock_wait_timeout))
      goto err_new_table_cleanup;

    DEBUG_SYNC(thd, "alter_table_copy_after_lock_upgrade");
  }
  else
    thd->close_unused_temporary_table_instances(table_list);

  // It's now safe to take the table level lock.
  if (lock_tables(thd, table_list, alter_ctx.tables_opened,
                  MYSQL_LOCK_USE_MALLOC))
    goto err_new_table_cleanup;

  if (ha_create_table(thd, alter_ctx.get_tmp_path(),
                      alter_ctx.new_db.str, alter_ctx.new_name.str,
                      create_info, &frm))
    goto err_new_table_cleanup;

  /* Mark that we have created table in storage engine. */
  no_ha_table= false;
  DEBUG_SYNC(thd, "alter_table_intermediate_table_created");

  /* Open the table since we need to copy the data. */
  new_table= thd->create_and_open_tmp_table(&frm,
                                            alter_ctx.get_tmp_path(),
                                            alter_ctx.new_db.str,
                                            alter_ctx.new_name.str,
                                            true);
  if (!new_table)
    goto err_new_table_cleanup;

  if (table->s->tmp_table != NO_TMP_TABLE)
  {
    /* in case of alter temp table send the tracker in OK packet */
    SESSION_TRACKER_CHANGED(thd, SESSION_STATE_CHANGE_TRACKER, NULL);
  }

  /*
    Note: In case of MERGE table, we do not attach children. We do not
    copy data for MERGE tables. Only the children have data.
  */

  /* Copy the data if necessary. */
  thd->count_cuted_fields= CHECK_FIELD_WARN;	// calc cuted fields
  thd->cuted_fields=0L;

  /*
    We do not copy data for MERGE tables. Only the children have data.
    MERGE tables have HA_NO_COPY_ON_ALTER set.
  */
  if (!(new_table->file->ha_table_flags() & HA_NO_COPY_ON_ALTER))
  {
    new_table->next_number_field=new_table->found_next_number_field;
    THD_STAGE_INFO(thd, stage_copy_to_tmp_table);
    DBUG_EXECUTE_IF("abort_copy_table", {
        my_error(ER_LOCK_WAIT_TIMEOUT, MYF(0));
        goto err_new_table_cleanup;
      });
    if (copy_data_between_tables(thd, table, new_table,
                                 alter_info->create_list, ignore,
                                 order_num, order, &copied, &deleted,
                                 alter_info->keys_onoff,
                                 &alter_ctx))
    {
      goto err_new_table_cleanup;
    }
  }
  else
  {
    if (!table->s->tmp_table &&
        wait_while_table_is_used(thd, table, HA_EXTRA_FORCE_REOPEN))
      goto err_new_table_cleanup;
    THD_STAGE_INFO(thd, stage_manage_keys);
    alter_table_manage_keys(table, table->file->indexes_are_disabled(),
                            alter_info->keys_onoff);
    if (trans_commit_stmt(thd) || trans_commit_implicit(thd))
      goto err_new_table_cleanup;
  }
  thd->count_cuted_fields= CHECK_FIELD_IGNORE;

  if (table->s->tmp_table != NO_TMP_TABLE)
  {
    /* Close lock if this is a transactional table */
    if (thd->lock)
    {
      if (thd->locked_tables_mode != LTM_LOCK_TABLES &&
          thd->locked_tables_mode != LTM_PRELOCKED_UNDER_LOCK_TABLES)
      {
        mysql_unlock_tables(thd, thd->lock);
        thd->lock= NULL;
      }
      else
      {
        /*
          If LOCK TABLES list is not empty and contains this table,
          unlock the table and remove the table from this list.
        */
        mysql_lock_remove(thd, thd->lock, table);
      }
    }
    new_table->s->table_creation_was_logged=
      table->s->table_creation_was_logged;
    /* Remove link to old table and rename the new one */
    thd->drop_temporary_table(table, NULL, true);
    /* Should pass the 'new_name' as we store table name in the cache */
    if (thd->rename_temporary_table(new_table, &alter_ctx.new_db,
                                    &alter_ctx.new_name))
      goto err_new_table_cleanup;
    /* We don't replicate alter table statement on temporary tables */
    if (!thd->is_current_stmt_binlog_format_row() &&
        write_bin_log(thd, true, thd->query(), thd->query_length()))
      DBUG_RETURN(true);
    my_free(const_cast<uchar*>(frm.str));
    goto end_temporary;
  }

  /*
    Close the intermediate table that will be the new table, but do
    not delete it! Even though MERGE tables do not have their children
    attached here it is safe to call THD::drop_temporary_table().
  */
  thd->drop_temporary_table(new_table, NULL, false);
  new_table= NULL;

  DEBUG_SYNC(thd, "alter_table_before_rename_result_table");

  /*
    Data is copied. Now we:
    1) Wait until all other threads will stop using old version of table
       by upgrading shared metadata lock to exclusive one.
    2) Close instances of table open by this thread and replace them
       with placeholders to simplify reopen process.
    3) Rename the old table to a temp name, rename the new one to the
       old name.
    4) If we are under LOCK TABLES and don't do ALTER TABLE ... RENAME
       we reopen new version of table.
    5) Write statement to the binary log.
    6) If we are under LOCK TABLES and do ALTER TABLE ... RENAME we
       remove placeholders and release metadata locks.
    7) If we are not not under LOCK TABLES we rely on the caller
      (mysql_execute_command()) to release metadata locks.
  */

  THD_STAGE_INFO(thd, stage_rename_result_table);

  if (wait_while_table_is_used(thd, table, HA_EXTRA_PREPARE_FOR_RENAME))
    goto err_new_table_cleanup;

  close_all_tables_for_name(thd, table->s,
                            alter_ctx.is_table_renamed() ?
                            HA_EXTRA_PREPARE_FOR_RENAME: 
                            HA_EXTRA_NOT_USED,
                            NULL);
  table_list->table= table= NULL;                  /* Safety */
  my_free(const_cast<uchar*>(frm.str));

  /*
    Rename the old table to temporary name to have a backup in case
    anything goes wrong while renaming the new table.
  */
  char backup_name_buff[FN_LEN];
  LEX_CSTRING backup_name;
  backup_name.str= backup_name_buff;

  backup_name.length= my_snprintf(backup_name_buff, sizeof(backup_name_buff),
                                  "%s2-%lx-%lx", tmp_file_prefix,
                                    current_pid, (long) thd->thread_id);
  if (lower_case_table_names)
    my_casedn_str(files_charset_info, backup_name_buff);
  if (mysql_rename_table(old_db_type, &alter_ctx.db, &alter_ctx.table_name,
                         &alter_ctx.db, &backup_name, FN_TO_IS_TMP))
  {
    // Rename to temporary name failed, delete the new table, abort ALTER.
    (void) quick_rm_table(thd, new_db_type, &alter_ctx.new_db,
                          &alter_ctx.tmp_name, FN_IS_TMP);
    goto err_with_mdl;
  }

  // Rename the new table to the correct name.
  if (mysql_rename_table(new_db_type, &alter_ctx.new_db, &alter_ctx.tmp_name,
                         &alter_ctx.new_db, &alter_ctx.new_alias,
                         FN_FROM_IS_TMP))
  {
    // Rename failed, delete the temporary table.
    (void) quick_rm_table(thd, new_db_type, &alter_ctx.new_db,
                          &alter_ctx.tmp_name, FN_IS_TMP);

    // Restore the backup of the original table to the old name.
    (void) mysql_rename_table(old_db_type, &alter_ctx.db, &backup_name,
                              &alter_ctx.db, &alter_ctx.alias,
                              FN_FROM_IS_TMP | NO_FK_CHECKS);
    goto err_with_mdl;
  }

  // Check if we renamed the table and if so update trigger files.
  if (alter_ctx.is_table_renamed())
  {
    if (Table_triggers_list::change_table_name(thd,
                                               &alter_ctx.db,
                                               &alter_ctx.alias,
                                               &alter_ctx.table_name,
                                               &alter_ctx.new_db,
                                               &alter_ctx.new_alias))
    {
      // Rename succeeded, delete the new table.
      (void) quick_rm_table(thd, new_db_type,
                            &alter_ctx.new_db, &alter_ctx.new_alias, 0);
      // Restore the backup of the original table to the old name.
      (void) mysql_rename_table(old_db_type, &alter_ctx.db, &backup_name,
                                &alter_ctx.db, &alter_ctx.alias,
                                FN_FROM_IS_TMP | NO_FK_CHECKS);
      goto err_with_mdl;
    }
    rename_table_in_stat_tables(thd, &alter_ctx.db, &alter_ctx.alias,
                                &alter_ctx.new_db, &alter_ctx.new_alias);
  }

  // ALTER TABLE succeeded, delete the backup of the old table.
  if (quick_rm_table(thd, old_db_type, &alter_ctx.db, &backup_name, FN_IS_TMP))
  {
    /*
      The fact that deletion of the backup failed is not critical
      error, but still worth reporting as it might indicate serious
      problem with server.
    */
    goto err_with_mdl_after_alter;
  }

end_inplace:

  if (thd->locked_tables_list.reopen_tables(thd, false))
    goto err_with_mdl_after_alter;

  THD_STAGE_INFO(thd, stage_end);

  DEBUG_SYNC(thd, "alter_table_before_main_binlog");

  DBUG_ASSERT(!(mysql_bin_log.is_open() &&
                thd->is_current_stmt_binlog_format_row() &&
                (create_info->tmp_table())));
  if (write_bin_log(thd, true, thd->query(), thd->query_length()))
    DBUG_RETURN(true);

  table_list->table= NULL;			// For query cache
  query_cache_invalidate3(thd, table_list, false);

  if (thd->locked_tables_mode == LTM_LOCK_TABLES ||
      thd->locked_tables_mode == LTM_PRELOCKED_UNDER_LOCK_TABLES)
  {
    if (alter_ctx.is_table_renamed())
      thd->mdl_context.release_all_locks_for_name(mdl_ticket);
    else
      mdl_ticket->downgrade_lock(MDL_SHARED_NO_READ_WRITE);
  }

end_temporary:
  my_snprintf(alter_ctx.tmp_buff, sizeof(alter_ctx.tmp_buff),
              ER_THD(thd, ER_INSERT_INFO),
	      (ulong) (copied + deleted), (ulong) deleted,
	      (ulong) thd->get_stmt_da()->current_statement_warn_count());
  my_ok(thd, copied + deleted, 0L, alter_ctx.tmp_buff);
  DEBUG_SYNC(thd, "alter_table_inplace_trans_commit");
  DBUG_RETURN(false);

err_new_table_cleanup:
  my_free(const_cast<uchar*>(frm.str));
  /*
    No default value was provided for a DATE/DATETIME field, the
    current sql_mode doesn't allow the '0000-00-00' value and
    the table to be altered isn't empty.
    Report error here.
  */
  if (unlikely(alter_ctx.error_if_not_empty &&
               thd->get_stmt_da()->current_row_for_warning()))
  {
    const char *f_val= "0000-00-00";
    const char *f_type= "date";
    switch (alter_ctx.datetime_field->real_field_type())
    {
      case MYSQL_TYPE_DATE:
      case MYSQL_TYPE_NEWDATE:
        break;
      case MYSQL_TYPE_DATETIME:
      case MYSQL_TYPE_DATETIME2:
        f_val= "0000-00-00 00:00:00";
        f_type= "datetime";
        break;
      default:
        /* Shouldn't get here. */
        DBUG_ASSERT(0);
    }
    bool save_abort_on_warning= thd->abort_on_warning;
    thd->abort_on_warning= true;
    thd->push_warning_truncated_value_for_field(Sql_condition::WARN_LEVEL_WARN,
                                                f_type, f_val,
                                                new_table->s,
                                                alter_ctx.datetime_field->
                                                field_name.str);
    thd->abort_on_warning= save_abort_on_warning;
  }

  if (new_table)
  {
    thd->drop_temporary_table(new_table, NULL, true);
  }
  else
    (void) quick_rm_table(thd, new_db_type,
                          &alter_ctx.new_db, &alter_ctx.tmp_name,
                          (FN_IS_TMP | (no_ha_table ? NO_HA_TABLE : 0)),
                          alter_ctx.get_tmp_path());

  DBUG_RETURN(true);

err_with_mdl_after_alter:
  /* the table was altered. binlog the operation */
  DBUG_ASSERT(!(mysql_bin_log.is_open() &&
                thd->is_current_stmt_binlog_format_row() &&
                (create_info->tmp_table())));
  write_bin_log(thd, true, thd->query(), thd->query_length());

err_with_mdl:
  /*
    An error happened while we were holding exclusive name metadata lock
    on table being altered. To be safe under LOCK TABLES we should
    remove all references to the altered table from the list of locked
    tables and release the exclusive metadata lock.
  */
  thd->locked_tables_list.unlink_all_closed_tables(thd, NULL, 0);
  if (!table_list->table)
    thd->mdl_context.release_all_locks_for_name(mdl_ticket);
  DBUG_RETURN(true);
}



/**
  Prepare the transaction for the alter table's copy phase.
*/

bool mysql_trans_prepare_alter_copy_data(THD *thd)
{
  DBUG_ENTER("mysql_trans_prepare_alter_copy_data");
  /*
    Turn off recovery logging since rollback of an alter table is to
    delete the new table so there is no need to log the changes to it.
    
    This needs to be done before external_lock.
  */
  DBUG_RETURN(ha_enable_transaction(thd, FALSE) != 0);
}


/**
  Commit the copy phase of the alter table.
*/

bool mysql_trans_commit_alter_copy_data(THD *thd)
{
  bool error= FALSE;
  uint save_unsafe_rollback_flags;
  DBUG_ENTER("mysql_trans_commit_alter_copy_data");

  /* Save flags as trans_commit_implicit are deleting them */
  save_unsafe_rollback_flags= thd->transaction.stmt.m_unsafe_rollback_flags;

  DEBUG_SYNC(thd, "alter_table_copy_trans_commit");

  if (ha_enable_transaction(thd, TRUE))
    DBUG_RETURN(TRUE);

  /*
    Ensure that the new table is saved properly to disk before installing
    the new .frm.
    And that InnoDB's internal latches are released, to avoid deadlock
    when waiting on other instances of the table before rename (Bug#54747).
  */
  if (trans_commit_stmt(thd))
    error= TRUE;
  if (trans_commit_implicit(thd))
    error= TRUE;

  thd->transaction.stmt.m_unsafe_rollback_flags= save_unsafe_rollback_flags;
  DBUG_RETURN(error);
}


static int
copy_data_between_tables(THD *thd, TABLE *from, TABLE *to,
			 List<Create_field> &create, bool ignore,
			 uint order_num, ORDER *order,
			 ha_rows *copied, ha_rows *deleted,
                         Alter_info::enum_enable_or_disable keys_onoff,
                         Alter_table_ctx *alter_ctx)
{
  int error= 1;
  Copy_field *copy= NULL, *copy_end;
  ha_rows found_count= 0, delete_count= 0;
  SORT_INFO  *file_sort= 0;
  READ_RECORD info;
  TABLE_LIST   tables;
  List<Item>   fields;
  List<Item>   all_fields;
  bool auto_increment_field_copied= 0;
  bool cleanup_done= 0;
  bool init_read_record_done= 0;
  sql_mode_t save_sql_mode= thd->variables.sql_mode;
  ulonglong prev_insert_id, time_to_report_progress;
  Field **dfield_ptr= to->default_field;
  bool make_versioned= !from->versioned() && to->versioned();
  bool make_unversioned= from->versioned() && !to->versioned();
  bool keep_versioned= from->versioned() && to->versioned();
  bool drop_history= false; // XXX
  Field *to_row_start= NULL, *to_row_end= NULL, *from_row_end= NULL;
  MYSQL_TIME query_start;
  DBUG_ENTER("copy_data_between_tables");

  /* Two or 3 stages; Sorting, copying data and update indexes */
  thd_progress_init(thd, 2 + MY_TEST(order));

  if (!(copy= new (thd->mem_root) Copy_field[to->s->fields]))
    DBUG_RETURN(-1);

  if (mysql_trans_prepare_alter_copy_data(thd))
  {
    delete [] copy;
    DBUG_RETURN(-1);
  }

  /* We need external lock before we can disable/enable keys */
  if (to->file->ha_external_lock(thd, F_WRLCK))
  {
    /* Undo call to mysql_trans_prepare_alter_copy_data() */
    ha_enable_transaction(thd, TRUE);
    delete [] copy;
    DBUG_RETURN(-1);
  }

  backup_set_alter_copy_lock(thd, from);

  alter_table_manage_keys(to, from->file->indexes_are_disabled(), keys_onoff);

  from->default_column_bitmaps();

  /* We can abort alter table for any table type */
  thd->abort_on_warning= !ignore && thd->is_strict_mode();

  from->file->info(HA_STATUS_VARIABLE);
  to->file->extra(HA_EXTRA_PREPARE_FOR_ALTER_TABLE);
  to->file->ha_start_bulk_insert(from->file->stats.records,
                                 ignore ? 0 : HA_CREATE_UNIQUE_INDEX_BY_SORT);
  List_iterator<Create_field> it(create);
  Create_field *def;
  copy_end=copy;
  to->s->default_fields= 0;
  for (Field **ptr=to->field ; *ptr ; ptr++)
  {
    def=it++;
    if (def->field)
    {
      if (*ptr == to->next_number_field)
      {
        auto_increment_field_copied= TRUE;
        /*
          If we are going to copy contents of one auto_increment column to
          another auto_increment column it is sensible to preserve zeroes.
          This condition also covers case when we are don't actually alter
          auto_increment column.
        */
        if (def->field == from->found_next_number_field)
          thd->variables.sql_mode|= MODE_NO_AUTO_VALUE_ON_ZERO;
      }
      if (!(*ptr)->vcol_info)
      {
        bitmap_set_bit(from->read_set, def->field->field_index);
        (copy_end++)->set(*ptr,def->field,0);
      }
    }
    else
    {
      /*
        Update the set of auto-update fields to contain only the new fields
        added to the table. Only these fields should be updated automatically.
        Old fields keep their current values, and therefore should not be
        present in the set of autoupdate fields.
      */
      if ((*ptr)->default_value)
      {
        *(dfield_ptr++)= *ptr;
        ++to->s->default_fields;
      }
    }
  }
  if (dfield_ptr)
    *dfield_ptr= NULL;

  if (order)
  {
    if (to->s->primary_key != MAX_KEY &&
        to->file->ha_table_flags() & HA_TABLE_SCAN_ON_INDEX)
    {
      char warn_buff[MYSQL_ERRMSG_SIZE];
      bool save_abort_on_warning= thd->abort_on_warning;
      thd->abort_on_warning= false;
      my_snprintf(warn_buff, sizeof(warn_buff), 
                  "ORDER BY ignored as there is a user-defined clustered index"
                  " in the table '%-.192s'", from->s->table_name.str);
      push_warning(thd, Sql_condition::WARN_LEVEL_WARN, ER_UNKNOWN_ERROR,
                   warn_buff);
      thd->abort_on_warning= save_abort_on_warning;
    }
    else
    {
      bzero((char *) &tables, sizeof(tables));
      tables.table= from;
      tables.alias= tables.table_name= from->s->table_name;
      tables.db= from->s->db;

      THD_STAGE_INFO(thd, stage_sorting);
      Filesort_tracker dummy_tracker(false);
      Filesort fsort(order, HA_POS_ERROR, true, NULL);

      if (thd->lex->first_select_lex()->setup_ref_array(thd, order_num) ||
          setup_order(thd, thd->lex->first_select_lex()->ref_pointer_array,
                      &tables, fields, all_fields, order))
        goto err;

      if (!(file_sort= filesort(thd, from, &fsort, &dummy_tracker)))
        goto err;
    }
    thd_progress_next_stage(thd);
  }

  if (make_versioned)
  {
    query_start= thd->query_start_TIME();
    to_row_start= to->vers_start_field();
    to_row_end= to->vers_end_field();
  }
  else if (make_unversioned)
  {
    from_row_end= from->vers_end_field();
  }
  else if (keep_versioned && drop_history)
  {
    from_row_end= from->vers_end_field();
  }

  if (from_row_end)
    bitmap_set_bit(from->read_set, from_row_end->field_index);

  from->file->column_bitmaps_signal();

  THD_STAGE_INFO(thd, stage_copy_to_tmp_table);
  /* Tell handler that we have values for all columns in the to table */
  to->use_all_columns();
  /* Add virtual columns to vcol_set to ensure they are updated */
  if (to->vfield)
    to->mark_virtual_columns_for_write(TRUE);
  if (init_read_record(&info, thd, from, (SQL_SELECT *) 0, file_sort, 1, 1,
                       FALSE))
    goto err;
  init_read_record_done= 1;

  if (ignore && !alter_ctx->fk_error_if_delete_row)
    to->file->extra(HA_EXTRA_IGNORE_DUP_KEY);
  thd->get_stmt_da()->reset_current_row_for_warning();
  restore_record(to, s->default_values);        // Create empty record
  to->reset_default_fields();

  thd->progress.max_counter= from->file->records();
  time_to_report_progress= MY_HOW_OFTEN_TO_WRITE/10;
  if (!ignore) /* for now, InnoDB needs the undo log for ALTER IGNORE */
    to->file->extra(HA_EXTRA_BEGIN_ALTER_COPY);

  while (likely(!(error= info.read_record())))
  {
    if (unlikely(thd->killed))
    {
      thd->send_kill_message();
      error= 1;
      break;
    }
    if (unlikely(++thd->progress.counter >= time_to_report_progress))
    {
      time_to_report_progress+= MY_HOW_OFTEN_TO_WRITE/10;
      thd_progress_report(thd, thd->progress.counter,
                          thd->progress.max_counter);
    }

    /* Return error if source table isn't empty. */
    if (unlikely(alter_ctx->error_if_not_empty))
    {
      error= 1;
      break;
    }

    for (Copy_field *copy_ptr=copy ; copy_ptr != copy_end ; copy_ptr++)
    {
      copy_ptr->do_copy(copy_ptr);
    }

    if (drop_history && from_row_end && !from_row_end->is_max())
      continue;

    if (make_versioned)
    {
      to_row_start->set_notnull();
      to_row_start->store_time(&query_start);
      to_row_end->set_max();
    }
    else if (make_unversioned)
    {
      if (!from_row_end->is_max())
        continue; // Drop history rows.
    }

    prev_insert_id= to->file->next_insert_id;
    if (to->default_field)
      to->update_default_fields(0, ignore);
    if (to->vfield)
      to->update_virtual_fields(to->file, VCOL_UPDATE_FOR_WRITE);

    /* This will set thd->is_error() if fatal failure */
    if (to->verify_constraints(ignore) == VIEW_CHECK_SKIP)
      continue;
    if (unlikely(thd->is_error()))
    {
      error= 1;
      break;
    }
    if (keep_versioned && to->versioned(VERS_TRX_ID))
      to->vers_write= false;

    if (to->next_number_field)
    {
      if (auto_increment_field_copied)
        to->auto_increment_field_not_null= TRUE;
      else
        to->next_number_field->reset();
    }
    error= to->file->ha_write_row(to->record[0]);
    to->auto_increment_field_not_null= FALSE;
    if (unlikely(error))
    {
      if (to->file->is_fatal_error(error, HA_CHECK_DUP))
      {
        /* Not a duplicate key error. */
	to->file->print_error(error, MYF(0));
        error= 1;
	break;
      }
      else
      {
        /* Duplicate key error. */
        if (unlikely(alter_ctx->fk_error_if_delete_row))
        {
          /*
            We are trying to omit a row from the table which serves as parent
            in a foreign key. This might have broken referential integrity so
            emit an error. Note that we can't ignore this error even if we are
            executing ALTER IGNORE TABLE. IGNORE allows to skip rows, but
            doesn't allow to break unique or foreign key constraints,
          */
          my_error(ER_FK_CANNOT_DELETE_PARENT, MYF(0),
                   alter_ctx->fk_error_id,
                   alter_ctx->fk_error_table);
          break;
        }

        if (ignore)
        {
          /* This ALTER IGNORE TABLE. Simply skip row and continue. */
          to->file->restore_auto_increment(prev_insert_id);
          delete_count++;
        }
        else
        {
          /* Ordinary ALTER TABLE. Report duplicate key error. */
          uint key_nr= to->file->get_dup_key(error);
          if ((int) key_nr >= 0)
          {
            const char *err_msg= ER_THD(thd, ER_DUP_ENTRY_WITH_KEY_NAME);
            if (key_nr == 0 && to->s->keys > 0 &&
                (to->key_info[0].key_part[0].field->flags &
                 AUTO_INCREMENT_FLAG))
              err_msg= ER_THD(thd, ER_DUP_ENTRY_AUTOINCREMENT_CASE);
            print_keydup_error(to,
                               key_nr >= to->s->keys ? NULL :
                                   &to->key_info[key_nr],
                               err_msg, MYF(0));
          }
          else
            to->file->print_error(error, MYF(0));
          break;
        }
      }
    }
    else
      found_count++;
    thd->get_stmt_da()->inc_current_row_for_warning();
  }

  THD_STAGE_INFO(thd, stage_enabling_keys);
  thd_progress_next_stage(thd);

  if (error > 0 && !from->s->tmp_table)
  {
    /* We are going to drop the temporary table */
    to->file->extra(HA_EXTRA_PREPARE_FOR_DROP);
  }
  if (unlikely(to->file->ha_end_bulk_insert()) && error <= 0)
  {
    /* Give error, if not already given */
    if (!thd->is_error())
      to->file->print_error(my_errno,MYF(0));
    error= 1;
  }
  if (!ignore)
    to->file->extra(HA_EXTRA_END_ALTER_COPY);

  cleanup_done= 1;
  to->file->extra(HA_EXTRA_NO_IGNORE_DUP_KEY);

  if (backup_reset_alter_copy_lock(thd))
    error= 1;

  if (unlikely(mysql_trans_commit_alter_copy_data(thd)))
    error= 1;

 err:
  /* Free resources */
  if (init_read_record_done)
    end_read_record(&info);
  delete [] copy;
  delete file_sort;

  thd->variables.sql_mode= save_sql_mode;
  thd->abort_on_warning= 0;
  *copied= found_count;
  *deleted=delete_count;
  to->file->ha_release_auto_increment();

  if (!cleanup_done)
  {
    /* This happens if we get an error during initialization of data */
    DBUG_ASSERT(error);
    to->file->ha_end_bulk_insert();
    ha_enable_transaction(thd, TRUE);
  }

  if (to->file->ha_external_lock(thd,F_UNLCK))
    error=1;
  if (error < 0 && !from->s->tmp_table &&
      to->file->extra(HA_EXTRA_PREPARE_FOR_RENAME))
    error= 1;
  thd_progress_end(thd);
  DBUG_RETURN(error > 0 ? -1 : 0);
}


/*
  Recreates one table by calling mysql_alter_table().

  SYNOPSIS
    mysql_recreate_table()
    thd			Thread handler
    table_list          Table to recreate
    table_copy          Recreate the table by using
                        ALTER TABLE COPY algorithm

 RETURN
    Like mysql_alter_table().
*/

bool mysql_recreate_table(THD *thd, TABLE_LIST *table_list, bool table_copy)
{
  HA_CREATE_INFO create_info;
  Alter_info alter_info;
  TABLE_LIST *next_table= table_list->next_global;
  DBUG_ENTER("mysql_recreate_table");

  /* Set lock type which is appropriate for ALTER TABLE. */
  table_list->lock_type= TL_READ_NO_INSERT;
  /* Same applies to MDL request. */
  table_list->mdl_request.set_type(MDL_SHARED_NO_WRITE);
  /* hide following tables from open_tables() */
  table_list->next_global= NULL;

  bzero((char*) &create_info, sizeof(create_info));
  create_info.row_type=ROW_TYPE_NOT_USED;
  create_info.default_table_charset=default_charset_info;
  /* Force alter table to recreate table */
  alter_info.flags= (ALTER_CHANGE_COLUMN | ALTER_RECREATE);

  if (table_copy)
    alter_info.requested_algorithm= Alter_info::ALTER_TABLE_ALGORITHM_COPY;

  bool res= mysql_alter_table(thd, &null_clex_str, &null_clex_str, &create_info,
                                table_list, &alter_info, 0,
                                (ORDER *) 0, 0);
  table_list->next_global= next_table;
  DBUG_RETURN(res);
}


bool mysql_checksum_table(THD *thd, TABLE_LIST *tables,
                          HA_CHECK_OPT *check_opt)
{
  TABLE_LIST *table;
  List<Item> field_list;
  Item *item;
  Protocol *protocol= thd->protocol;
  DBUG_ENTER("mysql_checksum_table");

  /*
    CHECKSUM TABLE returns results and rollbacks statement transaction,
    so it should not be used in stored function or trigger.
  */
  DBUG_ASSERT(! thd->in_sub_stmt);

  field_list.push_back(item= new (thd->mem_root)
                       Item_empty_string(thd, "Table", NAME_LEN*2),
                       thd->mem_root);
  item->maybe_null= 1;
  field_list.push_back(item= new (thd->mem_root)
                       Item_int(thd, "Checksum", (longlong) 1,
                                MY_INT64_NUM_DECIMAL_DIGITS),
                       thd->mem_root);
  item->maybe_null= 1;
  if (protocol->send_result_set_metadata(&field_list,
                            Protocol::SEND_NUM_ROWS | Protocol::SEND_EOF))
    DBUG_RETURN(TRUE);

  /*
    Close all temporary tables which were pre-open to simplify
    privilege checking. Clear all references to closed tables.
  */
  close_thread_tables(thd);
  for (table= tables; table; table= table->next_local)
    table->table= NULL;

  /* Open one table after the other to keep lock time as short as possible. */
  for (table= tables; table; table= table->next_local)
  {
    char table_name[SAFE_NAME_LEN*2+2];
    TABLE *t;
    TABLE_LIST *save_next_global;

    strxmov(table_name, table->db.str ,".", table->table_name.str, NullS);

    /* Remember old 'next' pointer and break the list.  */
    save_next_global= table->next_global;
    table->next_global= NULL;
    table->lock_type= TL_READ;
    /* Allow to open real tables only. */
    table->required_type= TABLE_TYPE_NORMAL;

    if (thd->open_temporary_tables(table) ||
        open_and_lock_tables(thd, table, FALSE, 0))
    {
      t= NULL;
    }
    else
      t= table->table;

    table->next_global= save_next_global;

    protocol->prepare_for_resend();
    protocol->store(table_name, system_charset_info);

    if (!t)
    {
      /* Table didn't exist */
      protocol->store_null();
    }
    else
    {
      /* Call ->checksum() if the table checksum matches 'old_mode' settings */
      if (!(check_opt->flags & T_EXTEND) &&
          (((t->file->ha_table_flags() & HA_HAS_OLD_CHECKSUM) && thd->variables.old_mode) ||
           ((t->file->ha_table_flags() & HA_HAS_NEW_CHECKSUM) && !thd->variables.old_mode)))
      {
        if (t->file->info(HA_STATUS_VARIABLE) || t->file->stats.checksum_null)
          protocol->store_null();
        else
          protocol->store((longlong)t->file->stats.checksum);
      }
      else if (check_opt->flags & T_QUICK)
        protocol->store_null();
      else
      {
        int error= t->file->calculate_checksum();
        if (thd->killed)
        {
          /*
             we've been killed; let handler clean up, and remove the
             partial current row from the recordset (embedded lib)
          */
          t->file->ha_rnd_end();
          thd->protocol->remove_last_row();
          goto err;
        }
        if (error || t->file->stats.checksum_null)
          protocol->store_null();
        else
          protocol->store((longlong)t->file->stats.checksum);
      }
      trans_rollback_stmt(thd);
      close_thread_tables(thd);
    }

    if (thd->transaction_rollback_request)
    {
      /*
        If transaction rollback was requested we honor it. To do this we
        abort statement and return error as not only CHECKSUM TABLE is
        rolled back but the whole transaction in which it was used.
      */
      thd->protocol->remove_last_row();
      goto err;
    }

    /* Hide errors from client. Return NULL for problematic tables instead. */
    thd->clear_error();

    if (protocol->write())
      goto err;
  }

  my_eof(thd);
  DBUG_RETURN(FALSE);

err:
  DBUG_RETURN(TRUE);
}

/**
  @brief Check if the table can be created in the specified storage engine.

  Checks if the storage engine is enabled and supports the given table
  type (e.g. normal, temporary, system). May do engine substitution
  if the requested engine is disabled.

  @param thd          Thread descriptor.
  @param db_name      Database name.
  @param table_name   Name of table to be created.
  @param create_info  Create info from parser, including engine.

  @retval true  Engine not available/supported, error has been reported.
  @retval false Engine available/supported.
*/
bool check_engine(THD *thd, const char *db_name,
                  const char *table_name, HA_CREATE_INFO *create_info)
{
  DBUG_ENTER("check_engine");
  handlerton **new_engine= &create_info->db_type;
  handlerton *req_engine= *new_engine;
  handlerton *enf_engine= NULL;
  bool no_substitution= thd->variables.sql_mode & MODE_NO_ENGINE_SUBSTITUTION;
  *new_engine= ha_checktype(thd, req_engine, no_substitution);
  DBUG_ASSERT(*new_engine);
  if (!*new_engine)
    DBUG_RETURN(true);

  /* Enforced storage engine should not be used in
  ALTER TABLE that does not use explicit ENGINE = x to
  avoid unwanted unrelated changes.*/
  if (!(thd->lex->sql_command == SQLCOM_ALTER_TABLE &&
        !(create_info->used_fields & HA_CREATE_USED_ENGINE)))
    enf_engine= thd->variables.enforced_table_plugin ?
       plugin_hton(thd->variables.enforced_table_plugin) : NULL;

  if (enf_engine && enf_engine != *new_engine)
  {
    if (no_substitution)
    {
      const char *engine_name= ha_resolve_storage_engine_name(req_engine);
      my_error(ER_UNKNOWN_STORAGE_ENGINE, MYF(0), engine_name);
      DBUG_RETURN(TRUE);
    }
    *new_engine= enf_engine;
  }

  if (req_engine && req_engine != *new_engine)
  {
    push_warning_printf(thd, Sql_condition::WARN_LEVEL_NOTE,
                        ER_WARN_USING_OTHER_HANDLER,
                        ER_THD(thd, ER_WARN_USING_OTHER_HANDLER),
                        ha_resolve_storage_engine_name(*new_engine),
                        table_name);
  }
  if (create_info->tmp_table() &&
      ha_check_storage_engine_flag(*new_engine, HTON_TEMPORARY_NOT_SUPPORTED))
  {
    if (create_info->used_fields & HA_CREATE_USED_ENGINE)
    {
      my_error(ER_ILLEGAL_HA_CREATE_OPTION, MYF(0),
               hton_name(*new_engine)->str, "TEMPORARY");
      *new_engine= 0;
      DBUG_RETURN(true);
    }
    *new_engine= myisam_hton;
  }

  DBUG_RETURN(false);
}


bool Sql_cmd_create_table_like::execute(THD *thd)
{
  DBUG_ENTER("Sql_cmd_create_table::execute");
  LEX *lex= thd->lex;
<<<<<<< HEAD
  TABLE_LIST *all_tables= lex->query_tables;
  SELECT_LEX *select_lex= lex->first_select_lex();
=======
  SELECT_LEX *select_lex= &lex->select_lex;
>>>>>>> b96e4424
  TABLE_LIST *first_table= select_lex->table_list.first;
  DBUG_ASSERT(first_table == lex->query_tables && first_table != 0);
  bool link_to_local;
  TABLE_LIST *create_table= first_table;
  TABLE_LIST *select_tables= lex->create_last_non_select_table->next_global;
  /* most outer SELECT_LEX_UNIT of query */
  SELECT_LEX_UNIT *unit= &lex->unit;
  int res= 0;

  const bool used_engine= lex->create_info.used_fields & HA_CREATE_USED_ENGINE;
  DBUG_ASSERT((m_storage_engine_name.str != NULL) == used_engine);
  if (used_engine)
  {
    if (resolve_storage_engine_with_error(thd, &lex->create_info.db_type,
                                          lex->create_info.tmp_table()))
      DBUG_RETURN(true); // Engine not found, substitution is not allowed

    if (!lex->create_info.db_type) // Not found, but substitution is allowed
    {
      lex->create_info.use_default_db_type(thd);
      push_warning_printf(thd, Sql_condition::WARN_LEVEL_WARN,
                          ER_WARN_USING_OTHER_HANDLER,
                          ER_THD(thd, ER_WARN_USING_OTHER_HANDLER),
                          hton_name(lex->create_info.db_type)->str,
                          create_table->table_name.str);
    }
  }

  if (lex->tmp_table())
  {
    status_var_decrement(thd->status_var.com_stat[SQLCOM_CREATE_TABLE]);
    status_var_increment(thd->status_var.com_create_tmp_table);
  }

  /*
    Code below (especially in mysql_create_table() and select_create
    methods) may modify HA_CREATE_INFO structure in LEX, so we have to
    use a copy of this structure to make execution prepared statement-
    safe. A shallow copy is enough as this code won't modify any memory
    referenced from this structure.
  */
  Table_specification_st create_info(lex->create_info);
  /*
    We need to copy alter_info for the same reasons of re-execution
    safety, only in case of Alter_info we have to do (almost) a deep
    copy.
  */
  Alter_info alter_info(lex->alter_info, thd->mem_root);

  if (unlikely(thd->is_fatal_error))
  {
    /* If out of memory when creating a copy of alter_info. */
    res= 1;
    goto end_with_restore_list;
  }

  /* Check privileges */
  if ((res= create_table_precheck(thd, select_tables, create_table)))
    goto end_with_restore_list;

  /* Might have been updated in create_table_precheck */
  create_info.alias= create_table->alias;

  /* Fix names if symlinked or relocated tables */
  if (append_file_to_dir(thd, &create_info.data_file_name,
                         &create_table->table_name) ||
      append_file_to_dir(thd, &create_info.index_file_name,
                         &create_table->table_name))
    goto end_with_restore_list;

  /*
    If no engine type was given, work out the default now
    rather than at parse-time.
  */
  if (!(create_info.used_fields & HA_CREATE_USED_ENGINE))
    create_info.use_default_db_type(thd);
  /*
    If we are using SET CHARSET without DEFAULT, add an implicit
    DEFAULT to not confuse old users. (This may change).
  */
  if ((create_info.used_fields &
       (HA_CREATE_USED_DEFAULT_CHARSET | HA_CREATE_USED_CHARSET)) ==
      HA_CREATE_USED_CHARSET)
  {
    create_info.used_fields&= ~HA_CREATE_USED_CHARSET;
    create_info.used_fields|= HA_CREATE_USED_DEFAULT_CHARSET;
    create_info.default_table_charset= create_info.table_charset;
    create_info.table_charset= 0;
  }

  /*
    If we are a slave, we should add OR REPLACE if we don't have
    IF EXISTS. This will help a slave to recover from
    CREATE TABLE OR EXISTS failures by dropping the table and
    retrying the create.
  */
  if (thd->slave_thread &&
      slave_ddl_exec_mode_options == SLAVE_EXEC_MODE_IDEMPOTENT &&
      !lex->create_info.if_not_exists())
  {
    create_info.add(DDL_options_st::OPT_OR_REPLACE);
    create_info.add(DDL_options_st::OPT_OR_REPLACE_SLAVE_GENERATED);
  }

#ifdef WITH_PARTITION_STORAGE_ENGINE
  thd->work_part_info= 0;
  {
    partition_info *part_info= thd->lex->part_info;
    if (part_info && !(part_info= part_info->get_clone(thd)))
    {
      res= -1;
      goto end_with_restore_list;
    }
    thd->work_part_info= part_info;
  }
#endif

  if (select_lex->item_list.elements)		// With select
  {
    select_result *result;

    /*
      CREATE TABLE...IGNORE/REPLACE SELECT... can be unsafe, unless
      ORDER BY PRIMARY KEY clause is used in SELECT statement. We therefore
      use row based logging if mixed or row based logging is available.
      TODO: Check if the order of the output of the select statement is
      deterministic. Waiting for BUG#42415
    */
    if(lex->ignore)
      lex->set_stmt_unsafe(LEX::BINLOG_STMT_UNSAFE_CREATE_IGNORE_SELECT);

    if(lex->duplicates == DUP_REPLACE)
      lex->set_stmt_unsafe(LEX::BINLOG_STMT_UNSAFE_CREATE_REPLACE_SELECT);

    /*
      If:
      a) we inside an SP and there was NAME_CONST substitution,
      b) binlogging is on (STMT mode),
      c) we log the SP as separate statements
      raise a warning, as it may cause problems
      (see 'NAME_CONST issues' in 'Binary Logging of Stored Programs')
     */
    if (thd->query_name_consts && mysql_bin_log.is_open() &&
        thd->wsrep_binlog_format() == BINLOG_FORMAT_STMT &&
        !mysql_bin_log.is_query_in_union(thd, thd->query_id))
    {
      List_iterator_fast<Item> it(select_lex->item_list);
      Item *item;
      uint splocal_refs= 0;
      /* Count SP local vars in the top-level SELECT list */
      while ((item= it++))
      {
        if (item->get_item_splocal())
          splocal_refs++;
      }
      /*
        If it differs from number of NAME_CONST substitution applied,
        we may have a SOME_FUNC(NAME_CONST()) in the SELECT list,
        that may cause a problem with binary log (see BUG#35383),
        raise a warning.
      */
      if (splocal_refs != thd->query_name_consts)
        push_warning(thd,
                     Sql_condition::WARN_LEVEL_WARN,
                     ER_UNKNOWN_ERROR,
"Invoked routine ran a statement that may cause problems with "
"binary log, see 'NAME_CONST issues' in 'Binary Logging of Stored Programs' "
"section of the manual.");
    }

    select_lex->options|= SELECT_NO_UNLOCK;
    unit->set_limit(select_lex);

    /*
      Disable non-empty MERGE tables with CREATE...SELECT. Too
      complicated. See Bug #26379. Empty MERGE tables are read-only
      and don't allow CREATE...SELECT anyway.
    */
    if (create_info.used_fields & HA_CREATE_USED_UNION)
    {
      my_error(ER_WRONG_OBJECT, MYF(0), create_table->db.str,
               create_table->table_name.str, "BASE TABLE");
      res= 1;
      goto end_with_restore_list;
    }

    res= open_and_lock_tables(thd, create_info, lex->query_tables, TRUE, 0);
    if (unlikely(res))
    {
      /* Got error or warning. Set res to 1 if error */
      if (!(res= thd->is_error()))
        my_ok(thd);                           // CREATE ... IF NOT EXISTS
      goto end_with_restore_list;
    }

    /* Ensure we don't try to create something from which we select from */
    if (create_info.or_replace() && !create_info.tmp_table())
    {
      if (TABLE_LIST *duplicate= unique_table(thd, lex->query_tables,
                                              lex->query_tables->next_global,
                                              CHECK_DUP_FOR_CREATE |
                                              CHECK_DUP_SKIP_TEMP_TABLE))
      {
        update_non_unique_table_error(lex->query_tables, "CREATE",
                                      duplicate);
        res= TRUE;
        goto end_with_restore_list;
      }
    }
    {
      /*
        Remove target table from main select and name resolution
        context. This can't be done earlier as it will break view merging in
        statements like "CREATE TABLE IF NOT EXISTS existing_view SELECT".
      */
      lex->unlink_first_table(&link_to_local);

      /* Store reference to table in case of LOCK TABLES */
      create_info.table= create_table->table;

      /*
        select_create is currently not re-execution friendly and
        needs to be created for every execution of a PS/SP.
        Note: In wsrep-patch, CTAS is handled like a regular transaction.
      */
      if ((result= new (thd->mem_root) select_create(thd, create_table,
                                                     &create_info,
                                                     &alter_info,
                                                     select_lex->item_list,
                                                     lex->duplicates,
                                                     lex->ignore,
                                                     select_tables)))
      {
        /*
          CREATE from SELECT give its SELECT_LEX for SELECT,
          and item_list belong to SELECT
        */
        if (!(res= handle_select(thd, lex, result, 0)))
        {
          if (create_info.tmp_table())
            thd->variables.option_bits|= OPTION_KEEP_LOG;
        }
        delete result;
      }
      lex->link_first_table_back(create_table, link_to_local);
    }
  }
  else
  {
    /* regular create */
    if (create_info.like())
    {
      /* CREATE TABLE ... LIKE ... */
      res= mysql_create_like_table(thd, create_table, select_tables,
                                   &create_info);
    }
    else
    {
      if (create_info.fix_create_fields(thd, &alter_info, *create_table) ||
          create_info.check_fields(thd, &alter_info, *create_table))
	goto end_with_restore_list;

      /*
        In STATEMENT format, we probably have to replicate also temporary
        tables, like mysql replication does. Also check if the requested
        engine is allowed/supported.
      */
      if (WSREP(thd) &&
          !check_engine(thd, create_table->db.str, create_table->table_name.str,
                        &create_info) &&
          (!thd->is_current_stmt_binlog_format_row() ||
           !create_info.tmp_table()))
      {
        WSREP_TO_ISOLATION_BEGIN(create_table->db.str, create_table->table_name.str, NULL);
      }
      /* Regular CREATE TABLE */
      res= mysql_create_table(thd, create_table, &create_info, &alter_info);
    }
    if (!res)
    {
      /* So that CREATE TEMPORARY TABLE gets to binlog at commit/rollback */
      if (create_info.tmp_table())
        thd->variables.option_bits|= OPTION_KEEP_LOG;
      /* in case of create temp tables if @@session_track_state_change is
         ON then send session state notification in OK packet */
      if (create_info.options & HA_LEX_CREATE_TMP_TABLE)
      {
        SESSION_TRACKER_CHANGED(thd, SESSION_STATE_CHANGE_TRACKER, NULL);
      }
      my_ok(thd);
    }
  }

end_with_restore_list:
  DBUG_RETURN(res);

#ifdef WITH_WSREP
wsrep_error_label:
  DBUG_RETURN(true);
#endif
}<|MERGE_RESOLUTION|>--- conflicted
+++ resolved
@@ -7941,11 +7941,7 @@
   Create_field *def;
   Field **f_ptr,*field;
   MY_BITMAP *dropped_fields= NULL; // if it's NULL - no dropped fields
-<<<<<<< HEAD
-  bool save_reopen= table->m_needs_reopen;
   bool drop_period= false;
-=======
->>>>>>> b96e4424
   DBUG_ENTER("mysql_prepare_alter_table");
 
   /*
@@ -11105,12 +11101,7 @@
 {
   DBUG_ENTER("Sql_cmd_create_table::execute");
   LEX *lex= thd->lex;
-<<<<<<< HEAD
-  TABLE_LIST *all_tables= lex->query_tables;
   SELECT_LEX *select_lex= lex->first_select_lex();
-=======
-  SELECT_LEX *select_lex= &lex->select_lex;
->>>>>>> b96e4424
   TABLE_LIST *first_table= select_lex->table_list.first;
   DBUG_ASSERT(first_table == lex->query_tables && first_table != 0);
   bool link_to_local;
