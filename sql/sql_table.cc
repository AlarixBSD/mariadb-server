/*
   Copyright (c) 2000, 2016, Oracle and/or its affiliates.
   Copyright (c) 2010, 2017, MariaDB Corporation.

   This program is free software; you can redistribute it and/or modify
   it under the terms of the GNU General Public License as published by
   the Free Software Foundation; version 2 of the License.

   This program is distributed in the hope that it will be useful,
   but WITHOUT ANY WARRANTY; without even the implied warranty of
   MERCHANTABILITY or FITNESS FOR A PARTICULAR PURPOSE.  See the
   GNU General Public License for more details.

   You should have received a copy of the GNU General Public License
   along with this program; if not, write to the Free Software
   Foundation, Inc., 51 Franklin St, Fifth Floor, Boston, MA 02110-1301  USA
*/

/* drop and alter of tables */

#include <my_global.h>
#include "sql_priv.h"
#include "unireg.h"
#include "debug_sync.h"
#include "sql_table.h"
#include "sql_parse.h"                        // test_if_data_home_dir
#include "sql_cache.h"                          // query_cache_*
#include "sql_base.h"   // lock_table_names
#include "lock.h"       // mysql_unlock_tables
#include "strfunc.h"    // find_type2, find_set
#include "sql_truncate.h"                       // regenerate_locked_table 
#include "sql_partition.h"                      // mem_alloc_error,
                                                // generate_partition_syntax,
                                                // partition_info
                                                // NOT_A_PARTITION_ID
#include "sql_db.h"                             // load_db_opt_by_name
#include "sql_time.h"                  // make_truncated_value_warning
#include "records.h"             // init_read_record, end_read_record
#include "filesort.h"            // filesort_free_buffers
#include "sql_select.h"                // setup_order
#include "sql_handler.h"               // mysql_ha_rm_tables
#include "discover.h"                  // readfrm
#include "my_pthread.h"                // pthread_mutex_t
#include "log_event.h"                 // Query_log_event
#include "sql_statistics.h"
#include <hash.h>
#include <myisam.h>
#include <my_dir.h>
#include "create_options.h"
#include "sp_head.h"
#include "sp.h"
#include "sql_trigger.h"
#include "sql_parse.h"
#include "sql_show.h"
#include "transaction.h"
#include "sql_audit.h"
#include "sql_sequence.h"

#ifdef __WIN__
#include <io.h>
#endif

const char *primary_key_name="PRIMARY";

static bool check_if_keyname_exists(const char *name,KEY *start, KEY *end);
static char *make_unique_key_name(THD *thd, const char *field_name, KEY *start,
                                  KEY *end);
static void make_unique_constraint_name(THD *thd, LEX_CSTRING *name,
                                        List<Virtual_column_info> *vcol,
                                        uint *nr);
static int copy_data_between_tables(THD *thd, TABLE *from,TABLE *to,
                                    List<Create_field> &create, bool ignore,
				    uint order_num, ORDER *order,
				    ha_rows *copied,ha_rows *deleted,
                                    Alter_info::enum_enable_or_disable keys_onoff,
                                    Alter_table_ctx *alter_ctx);

static int mysql_prepare_create_table(THD *, HA_CREATE_INFO *, Alter_info *,
                                      uint *, handler *, KEY **, uint *, int);
static uint blob_length_by_type(enum_field_types type);

/**
  @brief Helper function for explain_filename
  @param thd          Thread handle
  @param to_p         Explained name in system_charset_info
  @param end_p        End of the to_p buffer
  @param name         Name to be converted
  @param name_len     Length of the name, in bytes
*/
static char* add_identifier(THD* thd, char *to_p, const char * end_p,
                            const char* name, uint name_len)
{
  uint res;
  uint errors;
  const char *conv_name, *conv_name_end;
  char tmp_name[FN_REFLEN];
  char conv_string[FN_REFLEN];
  int quote;

  DBUG_ENTER("add_identifier");
  if (!name[name_len])
    conv_name= name;
  else
  {
    strnmov(tmp_name, name, name_len);
    tmp_name[name_len]= 0;
    conv_name= tmp_name;
  }
  res= strconvert(&my_charset_filename, conv_name, name_len,
                  system_charset_info,
                  conv_string, FN_REFLEN, &errors);
  if (!res || errors)
  {
    DBUG_PRINT("error", ("strconvert of '%s' failed with %u (errors: %u)", conv_name, res, errors));
    conv_name= name;
    conv_name_end= name + name_len;
  }
  else
  {
    DBUG_PRINT("info", ("conv '%s' -> '%s'", conv_name, conv_string));
    conv_name= conv_string;
    conv_name_end= conv_string + res;
  }

  quote = thd ? get_quote_char_for_identifier(thd, conv_name, res - 1) : '`';

  if (quote != EOF && (end_p - to_p > 2))
  {
    *(to_p++)= (char) quote;
    while (*conv_name && (end_p - to_p - 1) > 0)
    {
      int length= my_charlen(system_charset_info, conv_name, conv_name_end);
      if (length <= 0)
        length= 1;
      if (length == 1 && *conv_name == (char) quote)
      { 
        if ((end_p - to_p) < 3)
          break;
        *(to_p++)= (char) quote;
        *(to_p++)= *(conv_name++);
      }
      else if (((long) length) < (end_p - to_p))
      {
        to_p= strnmov(to_p, conv_name, length);
        conv_name+= length;
      }
      else
        break;                               /* string already filled */
    }
    if (end_p > to_p) {
      *(to_p++)= (char) quote;
      if (end_p > to_p)
	*to_p= 0; /* terminate by NUL, but do not include it in the count */
    }
  }
  else
    to_p= strnmov(to_p, conv_name, end_p - to_p);
  DBUG_RETURN(to_p);
}


/**
  @brief Explain a path name by split it to database, table etc.
  
  @details Break down the path name to its logic parts
  (database, table, partition, subpartition).
  filename_to_tablename cannot be used on partitions, due to the #P# part.
  There can be up to 6 '#', #P# for partition, #SP# for subpartition
  and #TMP# or #REN# for temporary or renamed partitions.
  This should be used when something should be presented to a user in a
  diagnostic, error etc. when it would be useful to know what a particular
  file [and directory] means. Such as SHOW ENGINE STATUS, error messages etc.

  Examples:

    t1#P#p1                 table t1 partition p1
    t1#P#p1#SP#sp1          table t1 partition p1 subpartition sp1
    t1#P#p1#SP#sp1#TMP#     table t1 partition p1 subpartition sp1 temporary
    t1#P#p1#SP#sp1#REN#     table t1 partition p1 subpartition sp1 renamed

   @param      thd          Thread handle
   @param      from         Path name in my_charset_filename
                            Null terminated in my_charset_filename, normalized
                            to use '/' as directory separation character.
   @param      to           Explained name in system_charset_info
   @param      to_length    Size of to buffer
   @param      explain_mode Requested output format.
                            EXPLAIN_ALL_VERBOSE ->
                            [Database `db`, ]Table `tbl`[,[ Temporary| Renamed]
                            Partition `p` [, Subpartition `sp`]]
                            EXPLAIN_PARTITIONS_VERBOSE -> `db`.`tbl`
                            [[ Temporary| Renamed] Partition `p`
                            [, Subpartition `sp`]]
                            EXPLAIN_PARTITIONS_AS_COMMENT -> `db`.`tbl` |*
                            [,[ Temporary| Renamed] Partition `p`
                            [, Subpartition `sp`]] *|
                            (| is really a /, and it is all in one line)

   @retval     Length of returned string
*/

uint explain_filename(THD* thd,
		      const char *from,
                      char *to,
                      uint to_length,
                      enum_explain_filename_mode explain_mode)
{
  char *to_p= to;
  char *end_p= to_p + to_length;
  const char *db_name= NULL;
  int  db_name_len= 0;
  const char *table_name;
  int  table_name_len= 0;
  const char *part_name= NULL;
  int  part_name_len= 0;
  const char *subpart_name= NULL;
  int  subpart_name_len= 0;
  uint part_type= NORMAL_PART_NAME;

  const char *tmp_p;
  DBUG_ENTER("explain_filename");
  DBUG_PRINT("enter", ("from '%s'", from));
  tmp_p= from;
  table_name= from;
  /*
    If '/' then take last directory part as database.
    '/' is the directory separator, not FN_LIB_CHAR
  */
  while ((tmp_p= strchr(tmp_p, '/')))
  {
    db_name= table_name;
    /* calculate the length */
    db_name_len= tmp_p - db_name;
    tmp_p++;
    table_name= tmp_p;
  }
  tmp_p= table_name;
  /* Look if there are partition tokens in the table name. */
  while ((tmp_p= strchr(tmp_p, '#')))
  {
    tmp_p++;
    switch (tmp_p[0]) {
    case 'P':
    case 'p':
      if (tmp_p[1] == '#')
      {
        part_name= tmp_p + 2;
        tmp_p+= 2;
      }
      break;
    case 'S':
    case 's':
      if ((tmp_p[1] == 'P' || tmp_p[1] == 'p') && tmp_p[2] == '#')
      {
        part_name_len= tmp_p - part_name - 1;
        subpart_name= tmp_p + 3;
	tmp_p+= 3;
      }
      break;
    case 'T':
    case 't':
      if ((tmp_p[1] == 'M' || tmp_p[1] == 'm') &&
          (tmp_p[2] == 'P' || tmp_p[2] == 'p') &&
          tmp_p[3] == '#' && !tmp_p[4])
      {
        part_type= TEMP_PART_NAME;
        tmp_p+= 4;
      }
      break;
    case 'R':
    case 'r':
      if ((tmp_p[1] == 'E' || tmp_p[1] == 'e') &&
          (tmp_p[2] == 'N' || tmp_p[2] == 'n') &&
          tmp_p[3] == '#' && !tmp_p[4])
      {
        part_type= RENAMED_PART_NAME;
        tmp_p+= 4;
      }
      break;
    default:
      /* Not partition name part. */
      ;
    }
  }
  if (part_name)
  {
    table_name_len= part_name - table_name - 3;
    if (subpart_name)
      subpart_name_len= strlen(subpart_name);
    else
      part_name_len= strlen(part_name);
    if (part_type != NORMAL_PART_NAME)
    {
      if (subpart_name)
        subpart_name_len-= 5;
      else
        part_name_len-= 5;
    }
  }
  else
    table_name_len= strlen(table_name);
  if (db_name)
  {
    if (explain_mode == EXPLAIN_ALL_VERBOSE)
    {
      to_p= strnmov(to_p, ER_THD_OR_DEFAULT(thd, ER_DATABASE_NAME),
                                            end_p - to_p);
      *(to_p++)= ' ';
      to_p= add_identifier(thd, to_p, end_p, db_name, db_name_len);
      to_p= strnmov(to_p, ", ", end_p - to_p);
    }
    else
    {
      to_p= add_identifier(thd, to_p, end_p, db_name, db_name_len);
      to_p= strnmov(to_p, ".", end_p - to_p);
    }
  }
  if (explain_mode == EXPLAIN_ALL_VERBOSE)
  {
    to_p= strnmov(to_p, ER_THD_OR_DEFAULT(thd, ER_TABLE_NAME), end_p - to_p);
    *(to_p++)= ' ';
    to_p= add_identifier(thd, to_p, end_p, table_name, table_name_len);
  }
  else
    to_p= add_identifier(thd, to_p, end_p, table_name, table_name_len);
  if (part_name)
  {
    if (explain_mode == EXPLAIN_PARTITIONS_AS_COMMENT)
      to_p= strnmov(to_p, " /* ", end_p - to_p);
    else if (explain_mode == EXPLAIN_PARTITIONS_VERBOSE)
      to_p= strnmov(to_p, " ", end_p - to_p);
    else
      to_p= strnmov(to_p, ", ", end_p - to_p);
    if (part_type != NORMAL_PART_NAME)
    {
      if (part_type == TEMP_PART_NAME)
        to_p= strnmov(to_p, ER_THD_OR_DEFAULT(thd, ER_TEMPORARY_NAME),
                      end_p - to_p);
      else
        to_p= strnmov(to_p, ER_THD_OR_DEFAULT(thd, ER_RENAMED_NAME),
                      end_p - to_p);
      to_p= strnmov(to_p, " ", end_p - to_p);
    }
    to_p= strnmov(to_p, ER_THD_OR_DEFAULT(thd, ER_PARTITION_NAME),
                  end_p - to_p);
    *(to_p++)= ' ';
    to_p= add_identifier(thd, to_p, end_p, part_name, part_name_len);
    if (subpart_name)
    {
      to_p= strnmov(to_p, ", ", end_p - to_p);
      to_p= strnmov(to_p, ER_THD_OR_DEFAULT(thd, ER_SUBPARTITION_NAME),
                    end_p - to_p);
      *(to_p++)= ' ';
      to_p= add_identifier(thd, to_p, end_p, subpart_name, subpart_name_len);
    }
    if (explain_mode == EXPLAIN_PARTITIONS_AS_COMMENT)
      to_p= strnmov(to_p, " */", end_p - to_p);
  }
  DBUG_PRINT("exit", ("to '%s'", to));
  DBUG_RETURN(to_p - to);
}


/*
  Translate a file name to a table name (WL #1324).

  SYNOPSIS
    filename_to_tablename()
      from                      The file name in my_charset_filename.
      to                OUT     The table name in system_charset_info.
      to_length                 The size of the table name buffer.

  RETURN
    Table name length.
*/

uint filename_to_tablename(const char *from, char *to, uint to_length, 
                           bool stay_quiet)
{
  uint errors;
  size_t res;
  DBUG_ENTER("filename_to_tablename");
  DBUG_PRINT("enter", ("from '%s'", from));

  res= strconvert(&my_charset_filename, from, FN_REFLEN,
                  system_charset_info,  to, to_length, &errors);
  if (errors) // Old 5.0 name
  {
    res= (strxnmov(to, to_length, MYSQL50_TABLE_NAME_PREFIX,  from, NullS) -
          to);
    if (!stay_quiet)
      sql_print_error("Invalid (old?) table or database name '%s'", from);
  }

  DBUG_PRINT("exit", ("to '%s'", to));
  DBUG_RETURN(res);
}


/**
  Check if given string begins with "#mysql50#" prefix
  
  @param   name          string to check cut 
  
  @retval
    FALSE  no prefix found
  @retval
    TRUE   prefix found
*/

bool check_mysql50_prefix(const char *name)
{
  return (name[0] == '#' && 
         !strncmp(name, MYSQL50_TABLE_NAME_PREFIX,
                  MYSQL50_TABLE_NAME_PREFIX_LENGTH));
}


/**
  Check if given string begins with "#mysql50#" prefix, cut it if so.
  
  @param   from          string to check and cut 
  @param   to[out]       buffer for result string
  @param   to_length     its size
  
  @retval
    0      no prefix found
  @retval
    non-0  result string length
*/

uint check_n_cut_mysql50_prefix(const char *from, char *to, uint to_length)
{
  if (check_mysql50_prefix(from))
    return (uint) (strmake(to, from + MYSQL50_TABLE_NAME_PREFIX_LENGTH,
                           to_length - 1) - to);
  return 0;
}


/*
  Translate a table name to a file name (WL #1324).

  SYNOPSIS
    tablename_to_filename()
      from                      The table name in system_charset_info.
      to                OUT     The file name in my_charset_filename.
      to_length                 The size of the file name buffer.

  RETURN
    File name length.
*/

uint tablename_to_filename(const char *from, char *to, uint to_length)
{
  uint errors, length;
  DBUG_ENTER("tablename_to_filename");
  DBUG_PRINT("enter", ("from '%s'", from));

  if ((length= check_n_cut_mysql50_prefix(from, to, to_length)))
  {
    /*
      Check if the name supplied is a valid mysql 5.0 name and 
      make the name a zero length string if it's not.
      Note that just returning zero length is not enough : 
      a lot of places don't check the return value and expect 
      a zero terminated string.
    */  
    if (check_table_name(to, length, TRUE))
    {
      to[0]= 0;
      length= 0;
    }
    DBUG_RETURN(length);
  }
  length= strconvert(system_charset_info, from, FN_REFLEN,
                     &my_charset_filename, to, to_length, &errors);
  if (check_if_legal_tablename(to) &&
      length + 4 < to_length)
  {
    memcpy(to + length, "@@@", 4);
    length+= 3;
  }
  DBUG_PRINT("exit", ("to '%s'", to));
  DBUG_RETURN(length);
}


/*
  Creates path to a file: mysql_data_dir/db/table.ext

  SYNOPSIS
   build_table_filename()
     buff                       Where to write result in my_charset_filename.
                                This may be the same as table_name.
     bufflen                    buff size
     db                         Database name in system_charset_info.
     table_name                 Table name in system_charset_info.
     ext                        File extension.
     flags                      FN_FROM_IS_TMP or FN_TO_IS_TMP or FN_IS_TMP
                                table_name is temporary, do not change.

  NOTES

    Uses database and table name, and extension to create
    a file name in mysql_data_dir. Database and table
    names are converted from system_charset_info into "fscs".
    Unless flags indicate a temporary table name.
    'db' is always converted.
    'ext' is not converted.

    The conversion suppression is required for ALTER TABLE. This
    statement creates intermediate tables. These are regular
    (non-temporary) tables with a temporary name. Their path names must
    be derivable from the table name. So we cannot use
    build_tmptable_filename() for them.

  RETURN
    path length
*/

uint build_table_filename(char *buff, size_t bufflen, const char *db,
                          const char *table_name, const char *ext, uint flags)
{
  char dbbuff[FN_REFLEN];
  char tbbuff[FN_REFLEN];
  DBUG_ENTER("build_table_filename");
  DBUG_PRINT("enter", ("db: '%s'  table_name: '%s'  ext: '%s'  flags: %x",
                       db, table_name, ext, flags));

  if (flags & FN_IS_TMP) // FN_FROM_IS_TMP | FN_TO_IS_TMP
    strmake(tbbuff, table_name, sizeof(tbbuff)-1);
  else
    (void) tablename_to_filename(table_name, tbbuff, sizeof(tbbuff));

  (void) tablename_to_filename(db, dbbuff, sizeof(dbbuff));

  char *end = buff + bufflen;
  /* Don't add FN_ROOTDIR if mysql_data_home already includes it */
  char *pos = strnmov(buff, mysql_data_home, bufflen);
  size_t rootdir_len= strlen(FN_ROOTDIR);
  if (pos - rootdir_len >= buff &&
      memcmp(pos - rootdir_len, FN_ROOTDIR, rootdir_len) != 0)
    pos= strnmov(pos, FN_ROOTDIR, end - pos);
  pos= strxnmov(pos, end - pos, dbbuff, FN_ROOTDIR, NullS);
#ifdef USE_SYMDIR
  if (!(flags & SKIP_SYMDIR_ACCESS))
  {
    unpack_dirname(buff, buff);
    pos= strend(buff);
  }
#endif
  pos= strxnmov(pos, end - pos, tbbuff, ext, NullS);

  DBUG_PRINT("exit", ("buff: '%s'", buff));
  DBUG_RETURN(pos - buff);
}


/**
  Create path to a temporary table mysql_tmpdir/#sql1234_12_1
  (i.e. to its .FRM file but without an extension).

  @param thd      The thread handle.
  @param buff     Where to write result in my_charset_filename.
  @param bufflen  buff size

  @note
    Uses current_pid, thread_id, and tmp_table counter to create
    a file name in mysql_tmpdir.

  @return Path length.
*/

uint build_tmptable_filename(THD* thd, char *buff, size_t bufflen)
{
  DBUG_ENTER("build_tmptable_filename");

  char *p= strnmov(buff, mysql_tmpdir, bufflen);
  my_snprintf(p, bufflen - (p - buff), "/%s%lx_%llx_%x",
              tmp_file_prefix, current_pid,
              thd->thread_id, thd->tmp_table++);

  if (lower_case_table_names)
  {
    /* Convert all except tmpdir to lower case */
    my_casedn_str(files_charset_info, p);
  }

  size_t length= unpack_filename(buff, buff);
  DBUG_PRINT("exit", ("buff: '%s'", buff));
  DBUG_RETURN(length);
}

/*
--------------------------------------------------------------------------

   MODULE: DDL log
   -----------------

   This module is used to ensure that we can recover from crashes that occur
   in the middle of a meta-data operation in MySQL. E.g. DROP TABLE t1, t2;
   We need to ensure that both t1 and t2 are dropped and not only t1 and
   also that each table drop is entirely done and not "half-baked".

   To support this we create log entries for each meta-data statement in the
   ddl log while we are executing. These entries are dropped when the
   operation is completed.

   At recovery those entries that were not completed will be executed.

   There is only one ddl log in the system and it is protected by a mutex
   and there is a global struct that contains information about its current
   state.

   History:
   First version written in 2006 by Mikael Ronstrom
--------------------------------------------------------------------------
*/

struct st_global_ddl_log
{
  /*
    We need to adjust buffer size to be able to handle downgrades/upgrades
    where IO_SIZE has changed. We'll set the buffer size such that we can
    handle that the buffer size was upto 4 times bigger in the version
    that wrote the DDL log.
  */
  char file_entry_buf[4*IO_SIZE];
  char file_name_str[FN_REFLEN];
  char *file_name;
  DDL_LOG_MEMORY_ENTRY *first_free;
  DDL_LOG_MEMORY_ENTRY *first_used;
  uint num_entries;
  File file_id;
  uint name_len;
  uint io_size;
  bool inited;
  bool do_release;
  bool recovery_phase;
  st_global_ddl_log() : inited(false), do_release(false) {}
};

st_global_ddl_log global_ddl_log;

mysql_mutex_t LOCK_gdl;

#define DDL_LOG_ENTRY_TYPE_POS 0
#define DDL_LOG_ACTION_TYPE_POS 1
#define DDL_LOG_PHASE_POS 2
#define DDL_LOG_NEXT_ENTRY_POS 4
#define DDL_LOG_NAME_POS 8

#define DDL_LOG_NUM_ENTRY_POS 0
#define DDL_LOG_NAME_LEN_POS 4
#define DDL_LOG_IO_SIZE_POS 8

/**
  Read one entry from ddl log file.

  @param entry_no                     Entry number to read

  @return Operation status
    @retval true   Error
    @retval false  Success
*/

static bool read_ddl_log_file_entry(uint entry_no)
{
  bool error= FALSE;
  File file_id= global_ddl_log.file_id;
  uchar *file_entry_buf= (uchar*)global_ddl_log.file_entry_buf;
  size_t io_size= global_ddl_log.io_size;
  DBUG_ENTER("read_ddl_log_file_entry");

  mysql_mutex_assert_owner(&LOCK_gdl);
  if (mysql_file_pread(file_id, file_entry_buf, io_size, io_size * entry_no,
                       MYF(MY_WME)) != io_size)
    error= TRUE;
  DBUG_RETURN(error);
}


/**
  Write one entry to ddl log file.

  @param entry_no                     Entry number to write

  @return Operation status
    @retval true   Error
    @retval false  Success
*/

static bool write_ddl_log_file_entry(uint entry_no)
{
  bool error= FALSE;
  File file_id= global_ddl_log.file_id;
  uchar *file_entry_buf= (uchar*)global_ddl_log.file_entry_buf;
  DBUG_ENTER("write_ddl_log_file_entry");

  mysql_mutex_assert_owner(&LOCK_gdl);
  if (mysql_file_pwrite(file_id, file_entry_buf,
                        IO_SIZE, IO_SIZE * entry_no, MYF(MY_WME)) != IO_SIZE)
    error= TRUE;
  DBUG_RETURN(error);
}


/**
  Sync the ddl log file.

  @return Operation status
    @retval FALSE  Success
    @retval TRUE   Error
*/


static bool sync_ddl_log_file()
{
  DBUG_ENTER("sync_ddl_log_file");
  DBUG_RETURN(mysql_file_sync(global_ddl_log.file_id, MYF(MY_WME)));
}


/**
  Write ddl log header.

  @return Operation status
    @retval TRUE                      Error
    @retval FALSE                     Success
*/

static bool write_ddl_log_header()
{
  uint16 const_var;
  DBUG_ENTER("write_ddl_log_header");

  int4store(&global_ddl_log.file_entry_buf[DDL_LOG_NUM_ENTRY_POS],
            global_ddl_log.num_entries);
  const_var= FN_REFLEN;
  int4store(&global_ddl_log.file_entry_buf[DDL_LOG_NAME_LEN_POS],
            (ulong) const_var);
  const_var= IO_SIZE;
  int4store(&global_ddl_log.file_entry_buf[DDL_LOG_IO_SIZE_POS],
            (ulong) const_var);
  if (write_ddl_log_file_entry(0UL))
  {
    sql_print_error("Error writing ddl log header");
    DBUG_RETURN(TRUE);
  }
  DBUG_RETURN(sync_ddl_log_file());
}


/**
  Create ddl log file name.
  @param file_name                   Filename setup
*/

static inline void create_ddl_log_file_name(char *file_name)
{
  strxmov(file_name, mysql_data_home, "/", "ddl_log.log", NullS);
}


/**
  Read header of ddl log file.

  When we read the ddl log header we get information about maximum sizes
  of names in the ddl log and we also get information about the number
  of entries in the ddl log.

  @return Last entry in ddl log (0 if no entries)
*/

static uint read_ddl_log_header()
{
  uchar *file_entry_buf= (uchar*)global_ddl_log.file_entry_buf;
  char file_name[FN_REFLEN];
  uint entry_no;
  bool successful_open= FALSE;
  DBUG_ENTER("read_ddl_log_header");

  mysql_mutex_init(key_LOCK_gdl, &LOCK_gdl, MY_MUTEX_INIT_SLOW);
  mysql_mutex_lock(&LOCK_gdl);
  create_ddl_log_file_name(file_name);
  if ((global_ddl_log.file_id= mysql_file_open(key_file_global_ddl_log,
                                               file_name,
                                               O_RDWR | O_BINARY, MYF(0))) >= 0)
  {
    if (read_ddl_log_file_entry(0UL))
    {
      /* Write message into error log */
      sql_print_error("Failed to read ddl log file in recovery");
    }
    else
      successful_open= TRUE;
  }
  if (successful_open)
  {
    entry_no= uint4korr(&file_entry_buf[DDL_LOG_NUM_ENTRY_POS]);
    global_ddl_log.name_len= uint4korr(&file_entry_buf[DDL_LOG_NAME_LEN_POS]);
    global_ddl_log.io_size= uint4korr(&file_entry_buf[DDL_LOG_IO_SIZE_POS]);
    DBUG_ASSERT(global_ddl_log.io_size <=
                sizeof(global_ddl_log.file_entry_buf));
  }
  else
  {
    entry_no= 0;
  }
  global_ddl_log.first_free= NULL;
  global_ddl_log.first_used= NULL;
  global_ddl_log.num_entries= 0;
  global_ddl_log.do_release= true;
  mysql_mutex_unlock(&LOCK_gdl);
  DBUG_RETURN(entry_no);
}


/**
  Convert from ddl_log_entry struct to file_entry_buf binary blob.

  @param ddl_log_entry   filled in ddl_log_entry struct.
*/

static void set_global_from_ddl_log_entry(const DDL_LOG_ENTRY *ddl_log_entry)
{
  mysql_mutex_assert_owner(&LOCK_gdl);
  global_ddl_log.file_entry_buf[DDL_LOG_ENTRY_TYPE_POS]=
                                    (char)DDL_LOG_ENTRY_CODE;
  global_ddl_log.file_entry_buf[DDL_LOG_ACTION_TYPE_POS]=
                                    (char)ddl_log_entry->action_type;
  global_ddl_log.file_entry_buf[DDL_LOG_PHASE_POS]= 0;
  int4store(&global_ddl_log.file_entry_buf[DDL_LOG_NEXT_ENTRY_POS],
            ddl_log_entry->next_entry);
  DBUG_ASSERT(strlen(ddl_log_entry->name) < FN_REFLEN);
  strmake(&global_ddl_log.file_entry_buf[DDL_LOG_NAME_POS],
          ddl_log_entry->name, FN_REFLEN - 1);
  if (ddl_log_entry->action_type == DDL_LOG_RENAME_ACTION ||
      ddl_log_entry->action_type == DDL_LOG_REPLACE_ACTION ||
      ddl_log_entry->action_type == DDL_LOG_EXCHANGE_ACTION)
  {
    DBUG_ASSERT(strlen(ddl_log_entry->from_name) < FN_REFLEN);
    strmake(&global_ddl_log.file_entry_buf[DDL_LOG_NAME_POS + FN_REFLEN],
          ddl_log_entry->from_name, FN_REFLEN - 1);
  }
  else
    global_ddl_log.file_entry_buf[DDL_LOG_NAME_POS + FN_REFLEN]= 0;
  DBUG_ASSERT(strlen(ddl_log_entry->handler_name) < FN_REFLEN);
  strmake(&global_ddl_log.file_entry_buf[DDL_LOG_NAME_POS + (2*FN_REFLEN)],
          ddl_log_entry->handler_name, FN_REFLEN - 1);
  if (ddl_log_entry->action_type == DDL_LOG_EXCHANGE_ACTION)
  {
    DBUG_ASSERT(strlen(ddl_log_entry->tmp_name) < FN_REFLEN);
    strmake(&global_ddl_log.file_entry_buf[DDL_LOG_NAME_POS + (3*FN_REFLEN)],
          ddl_log_entry->tmp_name, FN_REFLEN - 1);
  }
  else
    global_ddl_log.file_entry_buf[DDL_LOG_NAME_POS + (3*FN_REFLEN)]= 0;
}


/**
  Convert from file_entry_buf binary blob to ddl_log_entry struct.

  @param[out] ddl_log_entry   struct to fill in.

  @note Strings (names) are pointing to the global_ddl_log structure,
  so LOCK_gdl needs to be hold until they are read or copied.
*/

static void set_ddl_log_entry_from_global(DDL_LOG_ENTRY *ddl_log_entry,
                                          const uint read_entry)
{
  char *file_entry_buf= (char*) global_ddl_log.file_entry_buf;
  uint inx;
  uchar single_char;

  mysql_mutex_assert_owner(&LOCK_gdl);
  ddl_log_entry->entry_pos= read_entry;
  single_char= file_entry_buf[DDL_LOG_ENTRY_TYPE_POS];
  ddl_log_entry->entry_type= (enum ddl_log_entry_code)single_char;
  single_char= file_entry_buf[DDL_LOG_ACTION_TYPE_POS];
  ddl_log_entry->action_type= (enum ddl_log_action_code)single_char;
  ddl_log_entry->phase= file_entry_buf[DDL_LOG_PHASE_POS];
  ddl_log_entry->next_entry= uint4korr(&file_entry_buf[DDL_LOG_NEXT_ENTRY_POS]);
  ddl_log_entry->name= &file_entry_buf[DDL_LOG_NAME_POS];
  inx= DDL_LOG_NAME_POS + global_ddl_log.name_len;
  ddl_log_entry->from_name= &file_entry_buf[inx];
  inx+= global_ddl_log.name_len;
  ddl_log_entry->handler_name= &file_entry_buf[inx];
  if (ddl_log_entry->action_type == DDL_LOG_EXCHANGE_ACTION)
  {
    inx+= global_ddl_log.name_len;
    ddl_log_entry->tmp_name= &file_entry_buf[inx];
  }
  else
    ddl_log_entry->tmp_name= NULL;
}


/**
  Read a ddl log entry.

  Read a specified entry in the ddl log.

  @param read_entry               Number of entry to read
  @param[out] entry_info          Information from entry

  @return Operation status
    @retval TRUE                     Error
    @retval FALSE                    Success
*/

static bool read_ddl_log_entry(uint read_entry, DDL_LOG_ENTRY *ddl_log_entry)
{
  DBUG_ENTER("read_ddl_log_entry");

  if (read_ddl_log_file_entry(read_entry))
  {
    DBUG_RETURN(TRUE);
  }
  set_ddl_log_entry_from_global(ddl_log_entry, read_entry);
  DBUG_RETURN(FALSE);
}


/**
  Initialise ddl log.

  Write the header of the ddl log file and length of names. Also set
  number of entries to zero.

  @return Operation status
    @retval TRUE                     Error
    @retval FALSE                    Success
*/

static bool init_ddl_log()
{
  char file_name[FN_REFLEN];
  DBUG_ENTER("init_ddl_log");

  if (global_ddl_log.inited)
    goto end;

  global_ddl_log.io_size= IO_SIZE;
  global_ddl_log.name_len= FN_REFLEN;
  create_ddl_log_file_name(file_name);
  if ((global_ddl_log.file_id= mysql_file_create(key_file_global_ddl_log,
                                                 file_name, CREATE_MODE,
                                                 O_RDWR | O_TRUNC | O_BINARY,
                                                 MYF(MY_WME))) < 0)
  {
    /* Couldn't create ddl log file, this is serious error */
    sql_print_error("Failed to open ddl log file");
    DBUG_RETURN(TRUE);
  }
  global_ddl_log.inited= TRUE;
  if (write_ddl_log_header())
  {
    (void) mysql_file_close(global_ddl_log.file_id, MYF(MY_WME));
    global_ddl_log.inited= FALSE;
    DBUG_RETURN(TRUE);
  }

end:
  DBUG_RETURN(FALSE);
}


/**
  Sync ddl log file.

  @return Operation status
    @retval TRUE        Error
    @retval FALSE       Success
*/

static bool sync_ddl_log_no_lock()
{
  DBUG_ENTER("sync_ddl_log_no_lock");

  mysql_mutex_assert_owner(&LOCK_gdl);
  if ((!global_ddl_log.recovery_phase) &&
      init_ddl_log())
  {
    DBUG_RETURN(TRUE);
  }
  DBUG_RETURN(sync_ddl_log_file());
}


/**
  @brief Deactivate an individual entry.

  @details For complex rename operations we need to deactivate individual
  entries.

  During replace operations where we start with an existing table called
  t1 and a replacement table called t1#temp or something else and where
  we want to delete t1 and rename t1#temp to t1 this is not possible to
  do in a safe manner unless the ddl log is informed of the phases in
  the change.

  Delete actions are 1-phase actions that can be ignored immediately after
  being executed.
  Rename actions from x to y is also a 1-phase action since there is no
  interaction with any other handlers named x and y.
  Replace action where drop y and x -> y happens needs to be a two-phase
  action. Thus the first phase will drop y and the second phase will
  rename x -> y.

  @param entry_no     Entry position of record to change

  @return Operation status
    @retval TRUE      Error
    @retval FALSE     Success
*/

static bool deactivate_ddl_log_entry_no_lock(uint entry_no)
{
  uchar *file_entry_buf= (uchar*)global_ddl_log.file_entry_buf;
  DBUG_ENTER("deactivate_ddl_log_entry_no_lock");

  mysql_mutex_assert_owner(&LOCK_gdl);
  if (!read_ddl_log_file_entry(entry_no))
  {
    if (file_entry_buf[DDL_LOG_ENTRY_TYPE_POS] == DDL_LOG_ENTRY_CODE)
    {
      /*
        Log entry, if complete mark it done (IGNORE).
        Otherwise increase the phase by one.
      */
      if (file_entry_buf[DDL_LOG_ACTION_TYPE_POS] == DDL_LOG_DELETE_ACTION ||
          file_entry_buf[DDL_LOG_ACTION_TYPE_POS] == DDL_LOG_RENAME_ACTION ||
          (file_entry_buf[DDL_LOG_ACTION_TYPE_POS] == DDL_LOG_REPLACE_ACTION &&
           file_entry_buf[DDL_LOG_PHASE_POS] == 1) ||
          (file_entry_buf[DDL_LOG_ACTION_TYPE_POS] == DDL_LOG_EXCHANGE_ACTION &&
           file_entry_buf[DDL_LOG_PHASE_POS] >= EXCH_PHASE_TEMP_TO_FROM))
        file_entry_buf[DDL_LOG_ENTRY_TYPE_POS]= DDL_IGNORE_LOG_ENTRY_CODE;
      else if (file_entry_buf[DDL_LOG_ACTION_TYPE_POS] == DDL_LOG_REPLACE_ACTION)
      {
        DBUG_ASSERT(file_entry_buf[DDL_LOG_PHASE_POS] == 0);
        file_entry_buf[DDL_LOG_PHASE_POS]= 1;
      }
      else if (file_entry_buf[DDL_LOG_ACTION_TYPE_POS] == DDL_LOG_EXCHANGE_ACTION)
      {
        DBUG_ASSERT(file_entry_buf[DDL_LOG_PHASE_POS] <=
                                                 EXCH_PHASE_FROM_TO_NAME);
        file_entry_buf[DDL_LOG_PHASE_POS]++;
      }
      else
      {
        DBUG_ASSERT(0);
      }
      if (write_ddl_log_file_entry(entry_no))
      {
        sql_print_error("Error in deactivating log entry. Position = %u",
                        entry_no);
        DBUG_RETURN(TRUE);
      }
    }
  }
  else
  {
    sql_print_error("Failed in reading entry before deactivating it");
    DBUG_RETURN(TRUE);
  }
  DBUG_RETURN(FALSE);
}


/**
  Execute one action in a ddl log entry

  @param ddl_log_entry              Information in action entry to execute

  @return Operation status
    @retval TRUE                       Error
    @retval FALSE                      Success
*/

static int execute_ddl_log_action(THD *thd, DDL_LOG_ENTRY *ddl_log_entry)
{
  bool frm_action= FALSE;
  LEX_CSTRING handler_name;
  handler *file= NULL;
  MEM_ROOT mem_root;
  int error= TRUE;
  char to_path[FN_REFLEN];
  char from_path[FN_REFLEN];
#ifdef WITH_PARTITION_STORAGE_ENGINE
  char *par_ext= (char*)".par";
#endif
  handlerton *hton;
  DBUG_ENTER("execute_ddl_log_action");

  mysql_mutex_assert_owner(&LOCK_gdl);
  if (ddl_log_entry->entry_type == DDL_IGNORE_LOG_ENTRY_CODE)
  {
    DBUG_RETURN(FALSE);
  }
  DBUG_PRINT("ddl_log",
             ("execute type %c next %u name '%s' from_name '%s' handler '%s'"
              " tmp_name '%s'",
             ddl_log_entry->action_type,
             ddl_log_entry->next_entry,
             ddl_log_entry->name,
             ddl_log_entry->from_name,
             ddl_log_entry->handler_name,
             ddl_log_entry->tmp_name));
  handler_name.str= (char*)ddl_log_entry->handler_name;
  handler_name.length= strlen(ddl_log_entry->handler_name);
  init_sql_alloc(&mem_root, TABLE_ALLOC_BLOCK_SIZE, 0, MYF(MY_THREAD_SPECIFIC));
  if (!strcmp(ddl_log_entry->handler_name, reg_ext))
    frm_action= TRUE;
  else
  {
    plugin_ref plugin= ha_resolve_by_name(thd, &handler_name, false);
    if (!plugin)
    {
      my_error(ER_UNKNOWN_STORAGE_ENGINE, MYF(0), ddl_log_entry->handler_name);
      goto error;
    }
    hton= plugin_data(plugin, handlerton*);
    file= get_new_handler((TABLE_SHARE*)0, &mem_root, hton);
    if (!file)
    {
      mem_alloc_error(sizeof(handler));
      goto error;
    }
  }
  switch (ddl_log_entry->action_type)
  {
    case DDL_LOG_REPLACE_ACTION:
    case DDL_LOG_DELETE_ACTION:
    {
      if (ddl_log_entry->phase == 0)
      {
        if (frm_action)
        {
          strxmov(to_path, ddl_log_entry->name, reg_ext, NullS);
          if ((error= mysql_file_delete(key_file_frm, to_path, MYF(MY_WME))))
          {
            if (my_errno != ENOENT)
              break;
          }
#ifdef WITH_PARTITION_STORAGE_ENGINE
          strxmov(to_path, ddl_log_entry->name, par_ext, NullS);
          (void) mysql_file_delete(key_file_partition, to_path, MYF(MY_WME));
#endif
        }
        else
        {
          if ((error= file->ha_delete_table(ddl_log_entry->name)))
          {
            if (error != ENOENT && error != HA_ERR_NO_SUCH_TABLE)
              break;
          }
        }
        if ((deactivate_ddl_log_entry_no_lock(ddl_log_entry->entry_pos)))
          break;
        (void) sync_ddl_log_no_lock();
        error= FALSE;
        if (ddl_log_entry->action_type == DDL_LOG_DELETE_ACTION)
          break;
      }
      DBUG_ASSERT(ddl_log_entry->action_type == DDL_LOG_REPLACE_ACTION);
      /*
        Fall through and perform the rename action of the replace
        action. We have already indicated the success of the delete
        action in the log entry by stepping up the phase.
      */
    }
    case DDL_LOG_RENAME_ACTION:
    {
      error= TRUE;
      if (frm_action)
      {
        strxmov(to_path, ddl_log_entry->name, reg_ext, NullS);
        strxmov(from_path, ddl_log_entry->from_name, reg_ext, NullS);
        if (mysql_file_rename(key_file_frm, from_path, to_path, MYF(MY_WME)))
          break;
#ifdef WITH_PARTITION_STORAGE_ENGINE
        strxmov(to_path, ddl_log_entry->name, par_ext, NullS);
        strxmov(from_path, ddl_log_entry->from_name, par_ext, NullS);
        (void) mysql_file_rename(key_file_partition, from_path, to_path, MYF(MY_WME));
#endif
      }
      else
      {
        if (file->ha_rename_table(ddl_log_entry->from_name,
                                  ddl_log_entry->name))
          break;
      }
      if ((deactivate_ddl_log_entry_no_lock(ddl_log_entry->entry_pos)))
        break;
      (void) sync_ddl_log_no_lock();
      error= FALSE;
      break;
    }
    case DDL_LOG_EXCHANGE_ACTION:
    {
      /* We hold LOCK_gdl, so we can alter global_ddl_log.file_entry_buf */
      char *file_entry_buf= (char*)&global_ddl_log.file_entry_buf;
      /* not yet implemented for frm */
      DBUG_ASSERT(!frm_action);
      /*
        Using a case-switch here to revert all currently done phases,
        since it will fall through until the first phase is undone.
      */
      switch (ddl_log_entry->phase) {
        case EXCH_PHASE_TEMP_TO_FROM:
          /* tmp_name -> from_name possibly done */
          (void) file->ha_rename_table(ddl_log_entry->from_name,
                                       ddl_log_entry->tmp_name);
          /* decrease the phase and sync */
          file_entry_buf[DDL_LOG_PHASE_POS]--;
          if (write_ddl_log_file_entry(ddl_log_entry->entry_pos))
            break;
          if (sync_ddl_log_no_lock())
            break;
          /* fall through */
        case EXCH_PHASE_FROM_TO_NAME:
          /* from_name -> name possibly done */
          (void) file->ha_rename_table(ddl_log_entry->name,
                                       ddl_log_entry->from_name);
          /* decrease the phase and sync */
          file_entry_buf[DDL_LOG_PHASE_POS]--;
          if (write_ddl_log_file_entry(ddl_log_entry->entry_pos))
            break;
          if (sync_ddl_log_no_lock())
            break;
          /* fall through */
        case EXCH_PHASE_NAME_TO_TEMP:
          /* name -> tmp_name possibly done */
          (void) file->ha_rename_table(ddl_log_entry->tmp_name,
                                       ddl_log_entry->name);
          /* disable the entry and sync */
          file_entry_buf[DDL_LOG_ENTRY_TYPE_POS]= DDL_IGNORE_LOG_ENTRY_CODE;
          if (write_ddl_log_file_entry(ddl_log_entry->entry_pos))
            break;
          if (sync_ddl_log_no_lock())
            break;
          error= FALSE;
          break;
        default:
          DBUG_ASSERT(0);
          break;
      }

      break;
    }
    default:
      DBUG_ASSERT(0);
      break;
  }
  delete file;
error:
  free_root(&mem_root, MYF(0)); 
  DBUG_RETURN(error);
}


/**
  Get a free entry in the ddl log

  @param[out] active_entry     A ddl log memory entry returned

  @return Operation status
    @retval TRUE               Error
    @retval FALSE              Success
*/

static bool get_free_ddl_log_entry(DDL_LOG_MEMORY_ENTRY **active_entry,
                                   bool *write_header)
{
  DDL_LOG_MEMORY_ENTRY *used_entry;
  DDL_LOG_MEMORY_ENTRY *first_used= global_ddl_log.first_used;
  DBUG_ENTER("get_free_ddl_log_entry");

  if (global_ddl_log.first_free == NULL)
  {
    if (!(used_entry= (DDL_LOG_MEMORY_ENTRY*)my_malloc(
                              sizeof(DDL_LOG_MEMORY_ENTRY), MYF(MY_WME))))
    {
      sql_print_error("Failed to allocate memory for ddl log free list");
      DBUG_RETURN(TRUE);
    }
    global_ddl_log.num_entries++;
    used_entry->entry_pos= global_ddl_log.num_entries;
    *write_header= TRUE;
  }
  else
  {
    used_entry= global_ddl_log.first_free;
    global_ddl_log.first_free= used_entry->next_log_entry;
    *write_header= FALSE;
  }
  /*
    Move from free list to used list
  */
  used_entry->next_log_entry= first_used;
  used_entry->prev_log_entry= NULL;
  used_entry->next_active_log_entry= NULL;
  global_ddl_log.first_used= used_entry;
  if (first_used)
    first_used->prev_log_entry= used_entry;

  *active_entry= used_entry;
  DBUG_RETURN(FALSE);
}


/**
  Execute one entry in the ddl log.
  
  Executing an entry means executing a linked list of actions.

  @param first_entry           Reference to first action in entry

  @return Operation status
    @retval TRUE               Error
    @retval FALSE              Success
*/

static bool execute_ddl_log_entry_no_lock(THD *thd, uint first_entry)
{
  DDL_LOG_ENTRY ddl_log_entry;
  uint read_entry= first_entry;
  DBUG_ENTER("execute_ddl_log_entry_no_lock");

  mysql_mutex_assert_owner(&LOCK_gdl);
  do
  {
    if (read_ddl_log_entry(read_entry, &ddl_log_entry))
    {
      /* Write to error log and continue with next log entry */
      sql_print_error("Failed to read entry = %u from ddl log",
                      read_entry);
      break;
    }
    DBUG_ASSERT(ddl_log_entry.entry_type == DDL_LOG_ENTRY_CODE ||
                ddl_log_entry.entry_type == DDL_IGNORE_LOG_ENTRY_CODE);

    if (execute_ddl_log_action(thd, &ddl_log_entry))
    {
      /* Write to error log and continue with next log entry */
      sql_print_error("Failed to execute action for entry = %u from ddl log",
                      read_entry);
      break;
    }
    read_entry= ddl_log_entry.next_entry;
  } while (read_entry);
  DBUG_RETURN(FALSE);
}


/*
  External interface methods for the DDL log Module
  ---------------------------------------------------
*/

/**
  Write a ddl log entry.

  A careful write of the ddl log is performed to ensure that we can
  handle crashes occurring during CREATE and ALTER TABLE processing.

  @param ddl_log_entry         Information about log entry
  @param[out] entry_written    Entry information written into   

  @return Operation status
    @retval TRUE               Error
    @retval FALSE              Success
*/

bool write_ddl_log_entry(DDL_LOG_ENTRY *ddl_log_entry,
                         DDL_LOG_MEMORY_ENTRY **active_entry)
{
  bool error, write_header;
  DBUG_ENTER("write_ddl_log_entry");

  mysql_mutex_assert_owner(&LOCK_gdl);
  if (init_ddl_log())
  {
    DBUG_RETURN(TRUE);
  }
  set_global_from_ddl_log_entry(ddl_log_entry);
  if (get_free_ddl_log_entry(active_entry, &write_header))
  {
    DBUG_RETURN(TRUE);
  }
  error= FALSE;
  DBUG_PRINT("ddl_log",
             ("write type %c next %u name '%s' from_name '%s' handler '%s'"
              " tmp_name '%s'",
             (char) global_ddl_log.file_entry_buf[DDL_LOG_ACTION_TYPE_POS],
             ddl_log_entry->next_entry,
             (char*) &global_ddl_log.file_entry_buf[DDL_LOG_NAME_POS],
             (char*) &global_ddl_log.file_entry_buf[DDL_LOG_NAME_POS
                                                    + FN_REFLEN],
             (char*) &global_ddl_log.file_entry_buf[DDL_LOG_NAME_POS
                                                    + (2*FN_REFLEN)],
             (char*) &global_ddl_log.file_entry_buf[DDL_LOG_NAME_POS
                                                    + (3*FN_REFLEN)]));
  if (write_ddl_log_file_entry((*active_entry)->entry_pos))
  {
    error= TRUE;
    sql_print_error("Failed to write entry_no = %u",
                    (*active_entry)->entry_pos);
  }
  if (write_header && !error)
  {
    (void) sync_ddl_log_no_lock();
    if (write_ddl_log_header())
      error= TRUE;
  }
  if (error)
    release_ddl_log_memory_entry(*active_entry);
  DBUG_RETURN(error);
}


/**
  @brief Write final entry in the ddl log.

  @details This is the last write in the ddl log. The previous log entries
  have already been written but not yet synched to disk.
  We write a couple of log entries that describes action to perform.
  This entries are set-up in a linked list, however only when a first
  execute entry is put as the first entry these will be executed.
  This routine writes this first.

  @param first_entry               First entry in linked list of entries
                                   to execute, if 0 = NULL it means that
                                   the entry is removed and the entries
                                   are put into the free list.
  @param complete                  Flag indicating we are simply writing
                                   info about that entry has been completed
  @param[in,out] active_entry      Entry to execute, 0 = NULL if the entry
                                   is written first time and needs to be
                                   returned. In this case the entry written
                                   is returned in this parameter

  @return Operation status
    @retval TRUE                   Error
    @retval FALSE                  Success
*/ 

bool write_execute_ddl_log_entry(uint first_entry,
                                 bool complete,
                                 DDL_LOG_MEMORY_ENTRY **active_entry)
{
  bool write_header= FALSE;
  char *file_entry_buf= (char*)global_ddl_log.file_entry_buf;
  DBUG_ENTER("write_execute_ddl_log_entry");

  mysql_mutex_assert_owner(&LOCK_gdl);
  if (init_ddl_log())
  {
    DBUG_RETURN(TRUE);
  }
  if (!complete)
  {
    /*
      We haven't synched the log entries yet, we synch them now before
      writing the execute entry. If complete is true we haven't written
      any log entries before, we are only here to write the execute
      entry to indicate it is done.
    */
    (void) sync_ddl_log_no_lock();
    file_entry_buf[DDL_LOG_ENTRY_TYPE_POS]= (char)DDL_LOG_EXECUTE_CODE;
  }
  else
    file_entry_buf[DDL_LOG_ENTRY_TYPE_POS]= (char)DDL_IGNORE_LOG_ENTRY_CODE;
  file_entry_buf[DDL_LOG_ACTION_TYPE_POS]= 0; /* Ignored for execute entries */
  file_entry_buf[DDL_LOG_PHASE_POS]= 0;
  int4store(&file_entry_buf[DDL_LOG_NEXT_ENTRY_POS], first_entry);
  file_entry_buf[DDL_LOG_NAME_POS]= 0;
  file_entry_buf[DDL_LOG_NAME_POS + FN_REFLEN]= 0;
  file_entry_buf[DDL_LOG_NAME_POS + 2*FN_REFLEN]= 0;
  if (!(*active_entry))
  {
    if (get_free_ddl_log_entry(active_entry, &write_header))
    {
      DBUG_RETURN(TRUE);
    }
    write_header= TRUE;
  }
  if (write_ddl_log_file_entry((*active_entry)->entry_pos))
  {
    sql_print_error("Error writing execute entry in ddl log");
    release_ddl_log_memory_entry(*active_entry);
    DBUG_RETURN(TRUE);
  }
  (void) sync_ddl_log_no_lock();
  if (write_header)
  {
    if (write_ddl_log_header())
    {
      release_ddl_log_memory_entry(*active_entry);
      DBUG_RETURN(TRUE);
    }
  }
  DBUG_RETURN(FALSE);
}


/**
  Deactivate an individual entry.

  @details see deactivate_ddl_log_entry_no_lock.

  @param entry_no     Entry position of record to change

  @return Operation status
    @retval TRUE      Error
    @retval FALSE     Success
*/

bool deactivate_ddl_log_entry(uint entry_no)
{
  bool error;
  DBUG_ENTER("deactivate_ddl_log_entry");

  mysql_mutex_lock(&LOCK_gdl);
  error= deactivate_ddl_log_entry_no_lock(entry_no);
  mysql_mutex_unlock(&LOCK_gdl);
  DBUG_RETURN(error);
}


/**
  Sync ddl log file.

  @return Operation status
    @retval TRUE        Error
    @retval FALSE       Success
*/

bool sync_ddl_log()
{
  bool error;
  DBUG_ENTER("sync_ddl_log");

  mysql_mutex_lock(&LOCK_gdl);
  error= sync_ddl_log_no_lock();
  mysql_mutex_unlock(&LOCK_gdl);

  DBUG_RETURN(error);
}


/**
  Release a log memory entry.
  @param log_memory_entry                Log memory entry to release
*/

void release_ddl_log_memory_entry(DDL_LOG_MEMORY_ENTRY *log_entry)
{
  DDL_LOG_MEMORY_ENTRY *first_free= global_ddl_log.first_free;
  DDL_LOG_MEMORY_ENTRY *next_log_entry= log_entry->next_log_entry;
  DDL_LOG_MEMORY_ENTRY *prev_log_entry= log_entry->prev_log_entry;
  DBUG_ENTER("release_ddl_log_memory_entry");

  mysql_mutex_assert_owner(&LOCK_gdl);
  global_ddl_log.first_free= log_entry;
  log_entry->next_log_entry= first_free;

  if (prev_log_entry)
    prev_log_entry->next_log_entry= next_log_entry;
  else
    global_ddl_log.first_used= next_log_entry;
  if (next_log_entry)
    next_log_entry->prev_log_entry= prev_log_entry;
  DBUG_VOID_RETURN;
}


/**
  Execute one entry in the ddl log.
  
  Executing an entry means executing a linked list of actions.

  @param first_entry           Reference to first action in entry

  @return Operation status
    @retval TRUE               Error
    @retval FALSE              Success
*/

bool execute_ddl_log_entry(THD *thd, uint first_entry)
{
  bool error;
  DBUG_ENTER("execute_ddl_log_entry");

  mysql_mutex_lock(&LOCK_gdl);
  error= execute_ddl_log_entry_no_lock(thd, first_entry);
  mysql_mutex_unlock(&LOCK_gdl);
  DBUG_RETURN(error);
}


/**
  Close the ddl log.
*/

static void close_ddl_log()
{
  DBUG_ENTER("close_ddl_log");
  if (global_ddl_log.file_id >= 0)
  {
    (void) mysql_file_close(global_ddl_log.file_id, MYF(MY_WME));
    global_ddl_log.file_id= (File) -1;
  }
  DBUG_VOID_RETURN;
}


/**
  Execute the ddl log at recovery of MySQL Server.
*/

void execute_ddl_log_recovery()
{
  uint num_entries, i;
  THD *thd;
  DDL_LOG_ENTRY ddl_log_entry;
  char file_name[FN_REFLEN];
  static char recover_query_string[]= "INTERNAL DDL LOG RECOVER IN PROGRESS";
  DBUG_ENTER("execute_ddl_log_recovery");

  /*
    Initialise global_ddl_log struct
  */
  bzero(global_ddl_log.file_entry_buf, sizeof(global_ddl_log.file_entry_buf));
  global_ddl_log.inited= FALSE;
  global_ddl_log.recovery_phase= TRUE;
  global_ddl_log.io_size= IO_SIZE;
  global_ddl_log.file_id= (File) -1;

  /*
    To be able to run this from boot, we allocate a temporary THD
  */
  if (!(thd=new THD(0)))
    DBUG_VOID_RETURN;
  thd->thread_stack= (char*) &thd;
  thd->store_globals();

  thd->set_query(recover_query_string, strlen(recover_query_string));

  /* this also initialize LOCK_gdl */
  num_entries= read_ddl_log_header();
  mysql_mutex_lock(&LOCK_gdl);
  for (i= 1; i < num_entries + 1; i++)
  {
    if (read_ddl_log_entry(i, &ddl_log_entry))
    {
      sql_print_error("Failed to read entry no = %u from ddl log",
                       i);
      continue;
    }
    if (ddl_log_entry.entry_type == DDL_LOG_EXECUTE_CODE)
    {
      if (execute_ddl_log_entry_no_lock(thd, ddl_log_entry.next_entry))
      {
        /* Real unpleasant scenario but we continue anyways.  */
        continue;
      }
    }
  }
  close_ddl_log();
  create_ddl_log_file_name(file_name);
  (void) mysql_file_delete(key_file_global_ddl_log, file_name, MYF(0));
  global_ddl_log.recovery_phase= FALSE;
  mysql_mutex_unlock(&LOCK_gdl);
  thd->reset_query();
  delete thd;
  DBUG_VOID_RETURN;
}


/**
  Release all memory allocated to the ddl log.
*/

void release_ddl_log()
{
  DDL_LOG_MEMORY_ENTRY *free_list;
  DDL_LOG_MEMORY_ENTRY *used_list;
  DBUG_ENTER("release_ddl_log");

  if (!global_ddl_log.do_release)
    DBUG_VOID_RETURN;

  mysql_mutex_lock(&LOCK_gdl);
  free_list= global_ddl_log.first_free;
  used_list= global_ddl_log.first_used;
  while (used_list)
  {
    DDL_LOG_MEMORY_ENTRY *tmp= used_list->next_log_entry;
    my_free(used_list);
    used_list= tmp;
  }
  while (free_list)
  {
    DDL_LOG_MEMORY_ENTRY *tmp= free_list->next_log_entry;
    my_free(free_list);
    free_list= tmp;
  }
  close_ddl_log();
  global_ddl_log.inited= 0;
  mysql_mutex_unlock(&LOCK_gdl);
  mysql_mutex_destroy(&LOCK_gdl);
  global_ddl_log.do_release= false;
  DBUG_VOID_RETURN;
}


/*
---------------------------------------------------------------------------

  END MODULE DDL log
  --------------------

---------------------------------------------------------------------------
*/


/**
   @brief construct a temporary shadow file name.

   @details Make a shadow file name used by ALTER TABLE to construct the
   modified table (with keeping the original). The modified table is then
   moved back as original table. The name must start with the temp file
   prefix so it gets filtered out by table files listing routines. 
    
   @param[out] buff      buffer to receive the constructed name
   @param      bufflen   size of buff
   @param      lpt       alter table data structure

   @retval     path length
*/

uint build_table_shadow_filename(char *buff, size_t bufflen, 
                                 ALTER_PARTITION_PARAM_TYPE *lpt)
{
  char tmp_name[FN_REFLEN];
  my_snprintf (tmp_name, sizeof (tmp_name), "%s-%s", tmp_file_prefix,
               lpt->table_name);
  return build_table_filename(buff, bufflen, lpt->db, tmp_name, "", FN_IS_TMP);
}


/*
  SYNOPSIS
    mysql_write_frm()
    lpt                    Struct carrying many parameters needed for this
                           method
    flags                  Flags as defined below
      WFRM_INITIAL_WRITE        If set we need to prepare table before
                                creating the frm file
      WFRM_INSTALL_SHADOW       If set we should install the new frm
      WFRM_KEEP_SHARE           If set we know that the share is to be
                                retained and thus we should ensure share
                                object is correct, if not set we don't
                                set the new partition syntax string since
                                we know the share object is destroyed.
      WFRM_PACK_FRM             If set we should pack the frm file and delete
                                the frm file

  RETURN VALUES
    TRUE                   Error
    FALSE                  Success

  DESCRIPTION
    A support method that creates a new frm file and in this process it
    regenerates the partition data. It works fine also for non-partitioned
    tables since it only handles partitioned data if it exists.
*/

bool mysql_write_frm(ALTER_PARTITION_PARAM_TYPE *lpt, uint flags)
{
  /*
    Prepare table to prepare for writing a new frm file where the
    partitions in add/drop state have temporarily changed their state
    We set tmp_table to avoid get errors on naming of primary key index.
  */
  int error= 0;
  char path[FN_REFLEN+1];
  char shadow_path[FN_REFLEN+1];
  char shadow_frm_name[FN_REFLEN+1];
  char frm_name[FN_REFLEN+1];
#ifdef WITH_PARTITION_STORAGE_ENGINE
  char *part_syntax_buf;
  uint syntax_len;
#endif
  DBUG_ENTER("mysql_write_frm");

  /*
    Build shadow frm file name
  */
  build_table_shadow_filename(shadow_path, sizeof(shadow_path) - 1, lpt);
  strxmov(shadow_frm_name, shadow_path, reg_ext, NullS);
  if (flags & WFRM_WRITE_SHADOW)
  {
    if (mysql_prepare_create_table(lpt->thd, lpt->create_info, lpt->alter_info,
                                   &lpt->db_options, lpt->table->file,
                                   &lpt->key_info_buffer, &lpt->key_count,
                                   C_ALTER_TABLE))
    {
      DBUG_RETURN(TRUE);
    }
#ifdef WITH_PARTITION_STORAGE_ENGINE
    {
      partition_info *part_info= lpt->table->part_info;
      if (part_info)
      {
        if (!(part_syntax_buf= generate_partition_syntax(lpt->thd, part_info,
                                                         &syntax_len, TRUE,
                                                         lpt->create_info,
                                                         lpt->alter_info)))
        {
          DBUG_RETURN(TRUE);
        }
        part_info->part_info_string= part_syntax_buf;
        part_info->part_info_len= syntax_len;
      }
    }
#endif
    /* Write shadow frm file */
    lpt->create_info->table_options= lpt->db_options;
    LEX_CUSTRING frm= build_frm_image(lpt->thd, lpt->table_name,
                                      lpt->create_info,
                                      lpt->alter_info->create_list,
                                      lpt->key_count, lpt->key_info_buffer,
                                      lpt->table->file);
    if (!frm.str)
    {
      error= 1;
      goto end;
    }

    int error= writefrm(shadow_path, lpt->db, lpt->table_name,
                        lpt->create_info->tmp_table(), frm.str, frm.length);
    my_free(const_cast<uchar*>(frm.str));

    if (error || lpt->table->file->ha_create_partitioning_metadata(shadow_path,
                                       NULL, CHF_CREATE_FLAG))
    {
      mysql_file_delete(key_file_frm, shadow_frm_name, MYF(0));
      error= 1;
      goto end;
    }
  }
  if (flags & WFRM_INSTALL_SHADOW)
  {
#ifdef WITH_PARTITION_STORAGE_ENGINE
    partition_info *part_info= lpt->part_info;
#endif
    /*
      Build frm file name
    */
    build_table_filename(path, sizeof(path) - 1, lpt->db,
                         lpt->table_name, "", 0);
    strxnmov(frm_name, sizeof(frm_name), path, reg_ext, NullS);
    /*
      When we are changing to use new frm file we need to ensure that we
      don't collide with another thread in process to open the frm file.
      We start by deleting the .frm file and possible .par file. Then we
      write to the DDL log that we have completed the delete phase by
      increasing the phase of the log entry. Next step is to rename the
      new .frm file and the new .par file to the real name. After
      completing this we write a new phase to the log entry that will
      deactivate it.
    */
    if (mysql_file_delete(key_file_frm, frm_name, MYF(MY_WME)) ||
#ifdef WITH_PARTITION_STORAGE_ENGINE
        lpt->table->file->ha_create_partitioning_metadata(path, shadow_path,
                                                  CHF_DELETE_FLAG) ||
        deactivate_ddl_log_entry(part_info->frm_log_entry->entry_pos) ||
        (sync_ddl_log(), FALSE) ||
        mysql_file_rename(key_file_frm,
                          shadow_frm_name, frm_name, MYF(MY_WME)) ||
        lpt->table->file->ha_create_partitioning_metadata(path, shadow_path,
                                                  CHF_RENAME_FLAG))
#else
        mysql_file_rename(key_file_frm,
                          shadow_frm_name, frm_name, MYF(MY_WME)))
#endif
    {
      error= 1;
      goto err;
    }
#ifdef WITH_PARTITION_STORAGE_ENGINE
    if (part_info && (flags & WFRM_KEEP_SHARE))
    {
      TABLE_SHARE *share= lpt->table->s;
      char *tmp_part_syntax_str;
      if (!(part_syntax_buf= generate_partition_syntax(lpt->thd, part_info,
                                                       &syntax_len, TRUE,
                                                       lpt->create_info,
                                                       lpt->alter_info)))
      {
        error= 1;
        goto err;
      }
      if (share->partition_info_buffer_size < syntax_len + 1)
      {
        share->partition_info_buffer_size= syntax_len+1;
        if (!(tmp_part_syntax_str= (char*) strmake_root(&share->mem_root,
                                                        part_syntax_buf,
                                                        syntax_len)))
        {
          error= 1;
          goto err;
        }
        share->partition_info_str= tmp_part_syntax_str;
      }
      else
        memcpy((char*) share->partition_info_str, part_syntax_buf,
               syntax_len + 1);
      share->partition_info_str_len= part_info->part_info_len= syntax_len;
      part_info->part_info_string= part_syntax_buf;
    }
#endif

err:
#ifdef WITH_PARTITION_STORAGE_ENGINE
    deactivate_ddl_log_entry(part_info->frm_log_entry->entry_pos);
    part_info->frm_log_entry= NULL;
    (void) sync_ddl_log();
#endif
    ;
  }

end:
  DBUG_RETURN(error);
}


/*
  SYNOPSIS
    write_bin_log()
    thd                           Thread object
    clear_error                   is clear_error to be called
    query                         Query to log
    query_length                  Length of query
    is_trans                      if the event changes either
                                  a trans or non-trans engine.

  RETURN VALUES
    NONE

  DESCRIPTION
    Write the binlog if open, routine used in multiple places in this
    file
*/

int write_bin_log(THD *thd, bool clear_error,
                  char const *query, ulong query_length, bool is_trans)
{
  int error= 0;
  if (mysql_bin_log.is_open())
  {
    int errcode= 0;
    thd_proc_info(thd, "Writing to binlog");
    if (clear_error)
      thd->clear_error();
    else
      errcode= query_error_code(thd, TRUE);
    error= thd->binlog_query(THD::STMT_QUERY_TYPE,
                             query, query_length, is_trans, FALSE, FALSE,
                             errcode);
    thd_proc_info(thd, 0);
  }
  return error;
}


/*
 delete (drop) tables.

  SYNOPSIS
   mysql_rm_table()
   thd			Thread handle
   tables		List of tables to delete
   if_exists		If 1, don't give error if one table doesn't exists
   drop_temporary       1 if DROP TEMPORARY
   drop_seqeunce        1 if DROP SEQUENCE

  NOTES
    Will delete all tables that can be deleted and give a compact error
    messages for tables that could not be deleted.
    If a table is in use, we will wait for all users to free the table
    before dropping it

    Wait if global_read_lock (FLUSH TABLES WITH READ LOCK) is set, but
    not if under LOCK TABLES.

  RETURN
    FALSE OK.  In this case ok packet is sent to user
    TRUE  Error

*/

bool mysql_rm_table(THD *thd,TABLE_LIST *tables, bool if_exists,
                    bool drop_temporary, bool drop_sequence)
{
  bool error;
  Drop_table_error_handler err_handler;
  TABLE_LIST *table;
  DBUG_ENTER("mysql_rm_table");

  /* Disable drop of enabled log tables, must be done before name locking */
  for (table= tables; table; table= table->next_local)
  {
    if (check_if_log_table(table, TRUE, "DROP"))
      DBUG_RETURN(true);
  }

  if (!drop_temporary)
  {
    if (!in_bootstrap)
    {
      for (table= tables; table; table= table->next_local)
      {
        LEX_CSTRING db_name= { table->db, table->db_length };
        LEX_CSTRING table_name= { table->table_name, table->table_name_length };
        if (table->open_type == OT_BASE_ONLY ||
            !thd->find_temporary_table(table))
          (void) delete_statistics_for_table(thd, &db_name, &table_name);
      }
    }

    if (!thd->locked_tables_mode)
    {
      if (lock_table_names(thd, tables, NULL,
                           thd->variables.lock_wait_timeout, 0))
        DBUG_RETURN(true);
    }
    else
    {
      for (table= tables; table; table= table->next_local)
      {
        if (is_temporary_table(table))
        {
          /*
            A temporary table.

            Don't try to find a corresponding MDL lock or assign it
            to table->mdl_request.ticket. There can't be metadata
            locks for temporary tables: they are local to the session.

            Later in this function we release the MDL lock only if
            table->mdl_requeset.ticket is not NULL. Thus here we
            ensure that we won't release the metadata lock on the base
            table locked with LOCK TABLES as a side effect of temporary
            table drop.
          */
          DBUG_ASSERT(table->mdl_request.ticket == NULL);
        }
        else
        {
          /*
            Not a temporary table.

            Since 'tables' list can't contain duplicates (this is ensured
            by parser) it is safe to cache pointer to the TABLE instances
            in its elements.
          */
          table->table= find_table_for_mdl_upgrade(thd, table->db,
                                                   table->table_name, false);
          if (!table->table)
            DBUG_RETURN(true);
          table->mdl_request.ticket= table->table->mdl_ticket;
        }
      }
    }
  }

  /* mark for close and remove all cached entries */
  thd->push_internal_handler(&err_handler);
  error= mysql_rm_table_no_locks(thd, tables, if_exists, drop_temporary,
                                 false, drop_sequence, false, false);
  thd->pop_internal_handler();

  if (error)
    DBUG_RETURN(TRUE);
  my_ok(thd);
  DBUG_RETURN(FALSE);
}


/**
  Find the comment in the query.
  That's auxiliary function to be used handling DROP TABLE [comment].

  @param  thd             Thread handler
  @param  comment_pos     How many characters to skip before the comment.
                          Can be either 9 for DROP TABLE or
                          17 for DROP TABLE IF EXISTS
  @param  comment_start   returns the beginning of the comment if found.

  @retval  0  no comment found
  @retval  >0 the lenght of the comment found

*/
static uint32 comment_length(THD *thd, uint32 comment_pos,
                             const char **comment_start)
{
  /* We use uchar * here to make array indexing portable */
  const uchar *query= (uchar*) thd->query();
  const uchar *query_end= (uchar*) query + thd->query_length();
  const uchar *const state_map= thd->charset()->state_map;

  for (; query < query_end; query++)
  {
    if (state_map[static_cast<uchar>(*query)] == MY_LEX_SKIP)
      continue;
    if (comment_pos-- == 0)
      break;
  }
  if (query > query_end - 3 /* comment can't be shorter than 4 */ ||
      state_map[static_cast<uchar>(*query)] != MY_LEX_LONG_COMMENT || query[1] != '*')
    return 0;
  
  *comment_start= (char*) query;
  
  for (query+= 3; query < query_end; query++)
  {
    if (query[-1] == '*' && query[0] == '/')
      return (char*) query - *comment_start + 1;
  }
  return 0;
}


/**
  Execute the drop of a normal or temporary table.

  @param  thd             Thread handler
  @param  tables          Tables to drop
  @param  if_exists       If set, don't give an error if table doesn't exists.
                          In this case we give an warning of level 'NOTE'
  @param  drop_temporary  Only drop temporary tables
  @param  drop_view       Allow to delete VIEW .frm
  @param  dont_log_query  Don't write query to log files. This will also not
                          generate warnings if the handler files doesn't exists
  @param  dont_free_locks Don't do automatic UNLOCK TABLE if no more locked
                          tables

  @retval  0  ok
  @retval  1  Error
  @retval -1  Thread was killed

  @note This function assumes that metadata locks have already been taken.
        It is also assumed that the tables have been removed from TDC.

  @note This function assumes that temporary tables to be dropped have
        been pre-opened using corresponding table list elements.

  @todo When logging to the binary log, we should log
        tmp_tables and transactional tables as separate statements if we
        are in a transaction;  This is needed to get these tables into the
        cached binary log that is only written on COMMIT.
        The current code only writes DROP statements that only uses temporary
        tables to the cache binary log.  This should be ok on most cases, but
        not all.
*/

int mysql_rm_table_no_locks(THD *thd, TABLE_LIST *tables, bool if_exists,
                            bool drop_temporary, bool drop_view,
                            bool drop_sequence,
                            bool dont_log_query,
                            bool dont_free_locks)
{
  TABLE_LIST *table;
  char path[FN_REFLEN + 1], wrong_tables_buff[160];
  const char *alias= NULL;
  String wrong_tables(wrong_tables_buff, sizeof(wrong_tables_buff)-1,
                      system_charset_info);
  uint path_length= 0, errors= 0;
  int error= 0;
  int non_temp_tables_count= 0;
  bool non_tmp_error= 0;
  bool trans_tmp_table_deleted= 0, non_trans_tmp_table_deleted= 0;
  bool non_tmp_table_deleted= 0;
  bool is_drop_tmp_if_exists_added= 0;
  bool was_view= 0, was_table= 0, is_sequence;
  String built_query;
  String built_trans_tmp_query, built_non_trans_tmp_query;
  DBUG_ENTER("mysql_rm_table_no_locks");

  wrong_tables.length(0);
  /*
    Prepares the drop statements that will be written into the binary
    log as follows:

    1 - If we are not processing a "DROP TEMPORARY" it prepares a
    "DROP".

    2 - A "DROP" may result in a "DROP TEMPORARY" but the opposite is
    not true.

    3 - If the current format is row, the IF EXISTS token needs to be
    appended because one does not know if CREATE TEMPORARY was previously
    written to the binary log.

    4 - Add the IF_EXISTS token if necessary, i.e. if_exists is TRUE.

    5 - For temporary tables, there is a need to differentiate tables
    in transactional and non-transactional storage engines. For that,
    reason, two types of drop statements are prepared.

    The need to different the type of tables when dropping a temporary
    table stems from the fact that such drop does not commit an ongoing
    transaction and changes to non-transactional tables must be written
    ahead of the transaction in some circumstances.

    6- Slave SQL thread ignores all replicate-* filter rules
    for temporary tables with 'IF EXISTS' clause. (See sql/sql_parse.cc:
    mysql_execute_command() for details). These commands will be binlogged
    as they are, even if the default database (from USE `db`) is not present
    on the Slave. This can cause point in time recovery failures later
    when user uses the slave's binlog to re-apply. Hence at the time of binary
    logging, these commands will be written with fully qualified table names
    and use `db` will be suppressed.
  */
  if (!dont_log_query)
  {
    const char *object_to_drop= (drop_sequence) ? "SEQUENCE" : "TABLE";

    if (!drop_temporary)
    {
      const char *comment_start;
      uint32 comment_len;

      built_query.set_charset(thd->charset());
      built_query.append("DROP ");
      built_query.append(object_to_drop);
      built_query.append(' ');
      if (if_exists)
        built_query.append("IF EXISTS ");

      /* Preserve comment in original query */
      if ((comment_len= comment_length(thd, if_exists ? 17:9, &comment_start)))
      {
        built_query.append(comment_start, comment_len);
        built_query.append(" ");
      }
    }

    built_trans_tmp_query.set_charset(system_charset_info);
    built_trans_tmp_query.append("DROP TEMPORARY ");
    built_trans_tmp_query.append(object_to_drop);
    built_trans_tmp_query.append(' ');
    if (thd->is_current_stmt_binlog_format_row() || if_exists)
    {
      is_drop_tmp_if_exists_added= true;
      built_trans_tmp_query.append("IF EXISTS ");
    }
    built_non_trans_tmp_query.set_charset(system_charset_info);
    built_non_trans_tmp_query.copy(built_trans_tmp_query);
  }

  for (table= tables; table; table= table->next_local)
  {
    bool is_trans= 0;
    bool table_creation_was_logged= 1;
    const char *db= table->db;
    size_t db_length= table->db_length;
    handlerton *table_type= 0;

    DBUG_PRINT("table", ("table_l: '%s'.'%s'  table: 0x%lx  s: 0x%lx",
                         table->db, table->table_name, (long) table->table,
                         table->table ? (long) table->table->s : (long) -1));

    /*
      If we are in locked tables mode and are dropping a temporary table,
      the ticket should be NULL to ensure that we don't release a lock
      on a base table later.
    */
    DBUG_ASSERT(!(thd->locked_tables_mode &&
                  table->open_type != OT_BASE_ONLY &&
                  thd->find_temporary_table(table) &&
                  table->mdl_request.ticket != NULL));

    if (table->open_type == OT_BASE_ONLY || !is_temporary_table(table) ||
        (drop_sequence && table->table->s->table_type != TABLE_TYPE_SEQUENCE))
      error= 1;
    else
    {
      table_creation_was_logged= table->table->s->table_creation_was_logged;
      if (thd->drop_temporary_table(table->table, &is_trans, true))
      {
        error= 1;
        goto err;
      }
      error= 0;
      table->table= 0;
    }

    if ((drop_temporary && if_exists) || !error)
    {
      /*
        This handles the case of temporary tables. We have the following cases:

          . "DROP TEMPORARY" was executed and a temporary table was affected
          (i.e. drop_temporary && !error) or the if_exists was specified (i.e.
          drop_temporary && if_exists).

          . "DROP" was executed but a temporary table was affected (.i.e
          !error).
      */
      if (!dont_log_query && table_creation_was_logged)
      {
        /*
          If there is an error, we don't know the type of the engine
          at this point. So, we keep it in the trx-cache.
        */
        is_trans= error ? TRUE : is_trans;
        if (is_trans)
          trans_tmp_table_deleted= TRUE;
        else
          non_trans_tmp_table_deleted= TRUE;

        String *built_ptr_query=
          (is_trans ? &built_trans_tmp_query : &built_non_trans_tmp_query);
        /*
          Write the database name if it is not the current one or if
          thd->db is NULL or 'IF EXISTS' clause is present in 'DROP TEMPORARY'
          query.
        */
        if (thd->db == NULL || strcmp(db,thd->db) != 0
            || is_drop_tmp_if_exists_added )
        {
          append_identifier(thd, built_ptr_query, db, db_length);
          built_ptr_query->append(".");
        }
        append_identifier(thd, built_ptr_query, table->table_name,
                          table->table_name_length);
        built_ptr_query->append(",");
      }
      /*
        This means that a temporary table was droped and as such there
        is no need to proceed with the code that tries to drop a regular
        table.
      */
      if (!error) continue;
    }
    else if (!drop_temporary)
    {
      non_temp_tables_count++;

      DBUG_ASSERT(thd->mdl_context.is_lock_owner(MDL_key::TABLE, table->db,
                                                 table->table_name,
                                                 MDL_SHARED));

      alias= (lower_case_table_names == 2) ? table->alias : table->table_name;
      /* remove .frm file and engine files */
      path_length= build_table_filename(path, sizeof(path) - 1, db, alias,
                                        reg_ext, 0);

      /*
        This handles the case where a "DROP" was executed and a regular
        table "may be" dropped as drop_temporary is FALSE and error is
        TRUE. If the error was FALSE a temporary table was dropped and
        regardless of the status of drop_temporary a "DROP TEMPORARY"
        must be used.
      */
      if (!dont_log_query)
      {
        /*
          Note that unless if_exists is TRUE or a temporary table was deleted, 
          there is no means to know if the statement should be written to the
          binary log. See further information on this variable in what follows.
        */
        non_tmp_table_deleted= (if_exists ? TRUE : non_tmp_table_deleted);
        /*
          Don't write the database name if it is the current one (or if
          thd->db is NULL).
        */
        if (thd->db == NULL || strcmp(db,thd->db) != 0)
        {
          append_identifier(thd, &built_query, db, db_length);
          built_query.append(".");
        }

        append_identifier(thd, &built_query, table->table_name,
                          table->table_name_length);
        built_query.append(",");
      }
    }
    DEBUG_SYNC(thd, "rm_table_no_locks_before_delete_table");
    error= 0;
    if (drop_temporary ||
        (ha_table_exists(thd, db, alias, &table_type, &is_sequence) == 0 &&
         table_type == 0) ||
        (!drop_view && (was_view= (table_type == view_pseudo_hton))) ||
        (drop_sequence && !is_sequence))
    {
      /*
        One of the following cases happened:
          . "DROP TEMPORARY" but a temporary table was not found.
          . "DROP" but table was not found
          . "DROP TABLE" statement, but it's a view. 
          . "DROP SEQUENCE", but it's not a sequence
      */
      was_table= drop_sequence && table_type;
      if (if_exists)
      {
        char buff[FN_REFLEN];
        int err= (drop_sequence ? ER_UNKNOWN_SEQUENCES :
                  ER_BAD_TABLE_ERROR);
        String tbl_name(buff, sizeof(buff), system_charset_info);
        tbl_name.length(0);
        tbl_name.append(db);
        tbl_name.append('.');
        tbl_name.append(table->table_name);
        push_warning_printf(thd, Sql_condition::WARN_LEVEL_NOTE,
                            err, ER_THD(thd, err),
                            tbl_name.c_ptr_safe());
      }
      else
      {
        non_tmp_error = (drop_temporary ? non_tmp_error : TRUE);
        error= 1;
      }
    }
    else
    {
      char *end;
      /*
        It could happen that table's share in the table definition cache
        is the only thing that keeps the engine plugin loaded
        (if it is uninstalled and waits for the ref counter to drop to 0).

        In this case, the tdc_remove_table() below will release and unload
        the plugin. And ha_delete_table() will get a dangling pointer.

        Let's lock the plugin till the end of the statement.
      */
      if (table_type && table_type != view_pseudo_hton)
        ha_lock_engine(thd, table_type);

      if (thd->locked_tables_mode == LTM_LOCK_TABLES ||
          thd->locked_tables_mode == LTM_PRELOCKED_UNDER_LOCK_TABLES)
      {
        if (wait_while_table_is_used(thd, table->table, HA_EXTRA_NOT_USED))
        {
          error= -1;
          goto err;
        }
        /* the following internally does TDC_RT_REMOVE_ALL */
        close_all_tables_for_name(thd, table->table->s,
                                  HA_EXTRA_PREPARE_FOR_DROP, NULL);
        table->table= 0;
      }
      else
        tdc_remove_table(thd, TDC_RT_REMOVE_ALL, table->db, table->table_name,
                         false);

      /* Check that we have an exclusive lock on the table to be dropped. */
      DBUG_ASSERT(thd->mdl_context.is_lock_owner(MDL_key::TABLE, table->db,
                                                 table->table_name,
                                                 MDL_EXCLUSIVE));

      // Remove extension for delete
      *(end= path + path_length - reg_ext_length)= '\0';

      error= ha_delete_table(thd, table_type, path, db, table->table_name,
                             !dont_log_query);

      if (!error)
      {
        int frm_delete_error, trigger_drop_error= 0;
	/* Delete the table definition file */
	strmov(end,reg_ext);
        if (table_type && table_type != view_pseudo_hton &&
            table_type->discover_table)
        {
          /*
            Table type is using discovery and may not need a .frm file.
            Delete it silently if it exists
          */
          (void) mysql_file_delete(key_file_frm, path, MYF(0));
          frm_delete_error= 0;
        }
        else
          frm_delete_error= mysql_file_delete(key_file_frm, path,
                                              MYF(MY_WME));
        if (frm_delete_error)
          frm_delete_error= my_errno;
        else
        {
          non_tmp_table_deleted= TRUE;
          trigger_drop_error=
            Table_triggers_list::drop_all_triggers(thd, db, table->table_name);
        }

        if (trigger_drop_error ||
            (frm_delete_error && frm_delete_error != ENOENT))
          error= 1;
        else if (frm_delete_error && if_exists)
          thd->clear_error();
      }
      non_tmp_error|= MY_TEST(error);
    }
    if (error)
    {
      if (wrong_tables.length())
	wrong_tables.append(',');
      wrong_tables.append(db);
      wrong_tables.append('.');
      wrong_tables.append(table->table_name);
      errors++;
    }
    else
    {
      PSI_CALL_drop_table_share(false, table->db, table->db_length,
                                table->table_name, table->table_name_length);
      mysql_audit_drop_table(thd, table);
    }

    DBUG_PRINT("table", ("table: 0x%lx  s: 0x%lx", (long) table->table,
                         table->table ? (long) table->table->s : (long) -1));
  }
  DEBUG_SYNC(thd, "rm_table_no_locks_before_binlog");
  thd->thread_specific_used|= (trans_tmp_table_deleted ||
                               non_trans_tmp_table_deleted);
  error= 0;
err:
  if (wrong_tables.length())
  {
    DBUG_ASSERT(errors);
    if (errors == 1 && was_view)
      my_error(ER_IT_IS_A_VIEW, MYF(0), wrong_tables.c_ptr_safe());
    else if (errors == 1 && drop_sequence && was_table)
      my_error(ER_NOT_SEQUENCE2, MYF(0), wrong_tables.c_ptr_safe());
    else if (errors > 1 || !thd->is_error())
      my_error((drop_sequence ? ER_UNKNOWN_SEQUENCES :
                ER_BAD_TABLE_ERROR),
               MYF(0), wrong_tables.c_ptr_safe());
    error= 1;
  }

  /*
    We are always logging drop of temporary tables.
    The reason is to handle the following case:
    - Use statement based replication
    - CREATE TEMPORARY TABLE foo (logged)
    - set row based replication
    - DROP TEMPORAY TABLE foo    (needs to be logged)
    This should be fixed so that we remember if creation of the
    temporary table was logged and only log it if the creation was
    logged.
  */

  if (non_trans_tmp_table_deleted ||
      trans_tmp_table_deleted || non_tmp_table_deleted)
  {
    if (non_trans_tmp_table_deleted || trans_tmp_table_deleted)
      thd->transaction.stmt.mark_dropped_temp_table();

    query_cache_invalidate3(thd, tables, 0);
    if (!dont_log_query && mysql_bin_log.is_open())
    {
      if (non_trans_tmp_table_deleted)
      {
          /* Chop of the last comma */
          built_non_trans_tmp_query.chop();
          built_non_trans_tmp_query.append(" /* generated by server */");
          error |= thd->binlog_query(THD::STMT_QUERY_TYPE,
                                     built_non_trans_tmp_query.ptr(),
                                     built_non_trans_tmp_query.length(),
                                     FALSE, FALSE,
                                     is_drop_tmp_if_exists_added,
                                     0);
      }
      if (trans_tmp_table_deleted)
      {
          /* Chop of the last comma */
          built_trans_tmp_query.chop();
          built_trans_tmp_query.append(" /* generated by server */");
          error |= thd->binlog_query(THD::STMT_QUERY_TYPE,
                                     built_trans_tmp_query.ptr(),
                                     built_trans_tmp_query.length(),
                                     TRUE, FALSE,
                                     is_drop_tmp_if_exists_added,
                                     0);
      }
      if (non_tmp_table_deleted)
      {
          /* Chop of the last comma */
          built_query.chop();
          built_query.append(" /* generated by server */");
          int error_code = non_tmp_error ?  thd->get_stmt_da()->sql_errno()
                                         : 0;
          error |= thd->binlog_query(THD::STMT_QUERY_TYPE,
                                     built_query.ptr(),
                                     built_query.length(),
                                     TRUE, FALSE, FALSE,
                                     error_code);
      }
    }
  }

  if (!drop_temporary)
  {
    /*
      Under LOCK TABLES we should release meta-data locks on the tables
      which were dropped.

      Leave LOCK TABLES mode if we managed to drop all tables which were
      locked. Additional check for 'non_temp_tables_count' is to avoid
      leaving LOCK TABLES mode if we have dropped only temporary tables.
    */
    if (thd->locked_tables_mode)
    {
      if (thd->lock && thd->lock->table_count == 0 &&
          non_temp_tables_count > 0 && !dont_free_locks)
      {
        thd->locked_tables_list.unlock_locked_tables(thd);
        goto end;
      }
      for (table= tables; table; table= table->next_local)
      {
        /* Drop locks for all successfully dropped tables. */
        if (table->table == NULL && table->mdl_request.ticket)
        {
          /*
            Under LOCK TABLES we may have several instances of table open
            and locked and therefore have to remove several metadata lock
            requests associated with them.
          */
          thd->mdl_context.release_all_locks_for_name(table->mdl_request.ticket);
        }
      }
    }
    /*
      Rely on the caller to implicitly commit the transaction
      and release metadata locks.
    */
  }

end:
  DBUG_RETURN(error);
}

/**
  Log the drop of a table.

  @param thd	           Thread handler
  @param db_name           Database name
  @param table_name        Table name
  @param temporary_table   1 if table was a temporary table

  This code is only used in the case of failed CREATE OR REPLACE TABLE
  when the original table was dropped but we could not create the new one.
*/

bool log_drop_table(THD *thd, const char *db_name, size_t db_name_length,
                    const char *table_name, size_t table_name_length,
                    bool temporary_table)
{
  char buff[NAME_LEN*2 + 80];
  String query(buff, sizeof(buff), system_charset_info);
  bool error;
  DBUG_ENTER("log_drop_table");

  if (!mysql_bin_log.is_open())
    DBUG_RETURN(0);
  
  query.length(0);
  query.append(STRING_WITH_LEN("DROP "));
  if (temporary_table)
    query.append(STRING_WITH_LEN("TEMPORARY "));
  query.append(STRING_WITH_LEN("TABLE IF EXISTS "));
  append_identifier(thd, &query, db_name, db_name_length);
  query.append(".");
  append_identifier(thd, &query, table_name, table_name_length);
  query.append(STRING_WITH_LEN("/* Generated to handle "
                               "failed CREATE OR REPLACE */"));
  error= thd->binlog_query(THD::STMT_QUERY_TYPE,
                           query.ptr(), query.length(),
                           FALSE, FALSE, temporary_table, 0);
  DBUG_RETURN(error);
}


/**
  Quickly remove a table.

  @param thd         Thread context.
  @param base        The handlerton handle.
  @param db          The database name.
  @param table_name  The table name.
  @param flags       Flags for build_table_filename() as well as describing
                     if handler files / .FRM should be deleted as well.

  @return False in case of success, True otherwise.
*/

bool quick_rm_table(THD *thd, handlerton *base, const char *db,
                    const char *table_name, uint flags, const char *table_path)
{
  char path[FN_REFLEN + 1];
  bool error= 0;
  DBUG_ENTER("quick_rm_table");

  uint path_length= table_path ?
    (strxnmov(path, sizeof(path) - 1, table_path, reg_ext, NullS) - path) :
    build_table_filename(path, sizeof(path)-1, db, table_name, reg_ext, flags);
  if (mysql_file_delete(key_file_frm, path, MYF(0)))
    error= 1; /* purecov: inspected */
  path[path_length - reg_ext_length]= '\0'; // Remove reg_ext
  if (flags & NO_HA_TABLE)
  {
    handler *file= get_new_handler((TABLE_SHARE*) 0, thd->mem_root, base);
    if (!file)
      DBUG_RETURN(true);
    (void) file->ha_create_partitioning_metadata(path, NULL, CHF_DELETE_FLAG);
    delete file;
  }
  if (!(flags & (FRM_ONLY|NO_HA_TABLE)))
    error|= ha_delete_table(current_thd, base, path, db, table_name, 0);

  if (likely(error == 0))
  {
    PSI_CALL_drop_table_share(flags & FN_IS_TMP, db, strlen(db),
                              table_name, strlen(table_name));
  }

  DBUG_RETURN(error);
}


/*
  Sort keys in the following order:
  - PRIMARY KEY
  - UNIQUE keys where all column are NOT NULL
  - UNIQUE keys that don't contain partial segments
  - Other UNIQUE keys
  - Normal keys
  - Fulltext keys

  This will make checking for duplicated keys faster and ensure that
  PRIMARY keys are prioritized.
*/

static int sort_keys(KEY *a, KEY *b)
{
  ulong a_flags= a->flags, b_flags= b->flags;
  
  if (a_flags & HA_NOSAME)
  {
    if (!(b_flags & HA_NOSAME))
      return -1;
    if ((a_flags ^ b_flags) & HA_NULL_PART_KEY)
    {
      /* Sort NOT NULL keys before other keys */
      return (a_flags & HA_NULL_PART_KEY) ? 1 : -1;
    }
    if (a->name == primary_key_name)
      return -1;
    if (b->name == primary_key_name)
      return 1;
    /* Sort keys don't containing partial segments before others */
    if ((a_flags ^ b_flags) & HA_KEY_HAS_PART_KEY_SEG)
      return (a_flags & HA_KEY_HAS_PART_KEY_SEG) ? 1 : -1;
  }
  else if (b_flags & HA_NOSAME)
    return 1;					// Prefer b

  if ((a_flags ^ b_flags) & HA_FULLTEXT)
  {
    return (a_flags & HA_FULLTEXT) ? 1 : -1;
  }
  /*
    Prefer original key order.	usable_key_parts contains here
    the original key position.
  */
  return ((a->usable_key_parts < b->usable_key_parts) ? -1 :
	  (a->usable_key_parts > b->usable_key_parts) ? 1 :
	  0);
}

/*
  Check TYPELIB (set or enum) for duplicates

  SYNOPSIS
    check_duplicates_in_interval()
    set_or_name   "SET" or "ENUM" string for warning message
    name	  name of the checked column
    typelib	  list of values for the column
    dup_val_count  returns count of duplicate elements

  DESCRIPTION
    This function prints an warning for each value in list
    which has some duplicates on its right

  RETURN VALUES
    0             ok
    1             Error
*/

bool check_duplicates_in_interval(const char *set_or_name,
                                  const char *name, TYPELIB *typelib,
                                  CHARSET_INFO *cs, unsigned int *dup_val_count)
{
  TYPELIB tmp= *typelib;
  const char **cur_value= typelib->type_names;
  unsigned int *cur_length= typelib->type_lengths;
  *dup_val_count= 0;  
  
  for ( ; tmp.count > 1; cur_value++, cur_length++)
  {
    tmp.type_names++;
    tmp.type_lengths++;
    tmp.count--;
    if (find_type2(&tmp, (const char*)*cur_value, *cur_length, cs))
    {
      THD *thd= current_thd;
      ErrConvString err(*cur_value, *cur_length, cs);
      if (current_thd->is_strict_mode())
      {
        my_error(ER_DUPLICATED_VALUE_IN_TYPE, MYF(0),
                 name, err.ptr(), set_or_name);
        return 1;
      }
      push_warning_printf(thd,Sql_condition::WARN_LEVEL_NOTE,
                          ER_DUPLICATED_VALUE_IN_TYPE,
                          ER_THD(thd, ER_DUPLICATED_VALUE_IN_TYPE),
                          name, err.ptr(), set_or_name);
      (*dup_val_count)++;
    }
  }
  return 0;
}


bool Column_definition::prepare_stage2_blob(handler *file,
                                            ulonglong table_flags,
                                            uint field_flags)
{
  if (table_flags & HA_NO_BLOBS)
  {
    my_error(ER_TABLE_CANT_HANDLE_BLOB, MYF(0), file->table_type());
    return true;
  }
  pack_flag= field_flags |
             pack_length_to_packflag(pack_length - portable_sizeof_char_ptr);
  if (charset->state & MY_CS_BINSORT)
    pack_flag|= FIELDFLAG_BINARY;
  length= 8;                        // Unireg field length
  return false;
}


bool Column_definition::prepare_stage2_typelib(const char *type_name,
                                               uint field_flags,
                                               uint *dup_val_count)
{
  pack_flag= pack_length_to_packflag(pack_length) | field_flags;
  if (charset->state & MY_CS_BINSORT)
    pack_flag|= FIELDFLAG_BINARY;
  return check_duplicates_in_interval(type_name, field_name.str, interval,
                                      charset, dup_val_count);
}


uint Column_definition::pack_flag_numeric(uint dec) const
{
  return (FIELDFLAG_NUMBER |
          (flags & UNSIGNED_FLAG ? 0 : FIELDFLAG_DECIMAL)  |
          (flags & ZEROFILL_FLAG ? FIELDFLAG_ZEROFILL : 0) |
          (dec << FIELDFLAG_DEC_SHIFT));
}


bool Column_definition::prepare_stage2_varchar(ulonglong table_flags)
{
#ifndef QQ_ALL_HANDLERS_SUPPORT_VARCHAR
  if (table_flags & HA_NO_VARCHAR)
  {
    /* convert VARCHAR to CHAR because handler is not yet up to date */
    set_handler(&type_handler_var_string);
    pack_length= type_handler()->calc_pack_length((uint) length);
    if ((length / charset->mbmaxlen) > MAX_FIELD_CHARLENGTH)
    {
      my_error(ER_TOO_BIG_FIELDLENGTH, MYF(0), field_name.str,
               static_cast<ulong>(MAX_FIELD_CHARLENGTH));
      return true;
    }
  }
#endif
  pack_flag= (charset->state & MY_CS_BINSORT) ? FIELDFLAG_BINARY : 0;
  return false;
}


/*
  Prepare a Column_definition instance for packing
  Members such as pack_flag are valid after this call.

  @param IN     handler      - storage engine handler,
                               or NULL if preparing for an SP variable
  @param IN     table_flags  - table flags

  @retval false  -  ok
  @retval true   -  error (not supported type, bad definition, etc)
*/

bool Column_definition::prepare_stage2(handler *file,
                                       ulonglong table_flags)
{
  DBUG_ENTER("Column_definition::prepare_stage2");

  /*
    This code came from mysql_prepare_create_table.
    Indent preserved to make patching easier
  */
  DBUG_ASSERT(charset);

  if (type_handler()->Column_definition_prepare_stage2(this, file, table_flags))
    DBUG_RETURN(true);

  if (!(flags & NOT_NULL_FLAG) ||
      (vcol_info))  /* Make virtual columns allow NULL values */
    pack_flag|= FIELDFLAG_MAYBE_NULL;
  if (flags & NO_DEFAULT_VALUE_FLAG)
    pack_flag|= FIELDFLAG_NO_DEFAULT;
  DBUG_RETURN(false);
}


/*
  Get character set from field object generated by parser using
  default values when not set.

  SYNOPSIS
    get_sql_field_charset()
    sql_field                 The sql_field object
    create_info               Info generated by parser

  RETURN VALUES
    cs                        Character set
*/

CHARSET_INFO* get_sql_field_charset(Column_definition *sql_field,
                                    HA_CREATE_INFO *create_info)
{
  CHARSET_INFO *cs= sql_field->charset;

  if (!cs)
    cs= create_info->default_table_charset;
  /*
    table_charset is set only in ALTER TABLE t1 CONVERT TO CHARACTER SET csname
    if we want change character set for all varchar/char columns.
    But the table charset must not affect the BLOB fields, so don't
    allow to change my_charset_bin to somethig else.
  */
  if (create_info->table_charset && cs != &my_charset_bin)
    cs= create_info->table_charset;
  return cs;
}


/**
   Modifies the first column definition whose SQL type is TIMESTAMP
   by adding the features DEFAULT CURRENT_TIMESTAMP ON UPDATE CURRENT_TIMESTAMP.

   If the first TIMESTAMP column appears to be nullable, or to have an
   explicit default, or to be a virtual column, then no promition is done.

   @param column_definitions The list of column definitions, in the physical
                             order in which they appear in the table.
*/

void promote_first_timestamp_column(List<Create_field> *column_definitions)
{
  List_iterator_fast<Create_field> it(*column_definitions);
  Create_field *column_definition;

  while ((column_definition= it++) != NULL)
  {
    if (column_definition->is_timestamp_type() ||    // TIMESTAMP
        column_definition->unireg_check == Field::TIMESTAMP_OLD_FIELD) // Legacy
    {
      if ((column_definition->flags & NOT_NULL_FLAG) != 0 && // NOT NULL,
          column_definition->default_value == NULL &&   // no constant default,
          column_definition->unireg_check == Field::NONE && // no function default
          column_definition->vcol_info == NULL)
      {
        DBUG_PRINT("info", ("First TIMESTAMP column '%s' was promoted to "
                            "DEFAULT CURRENT_TIMESTAMP ON UPDATE "
                            "CURRENT_TIMESTAMP",
                            column_definition->field_name.str
                            ));
        column_definition->unireg_check= Field::TIMESTAMP_DNUN_FIELD;
      }
      return;
    }
  }
}


/**
  Check if there is a duplicate key. Report a warning for every duplicate key.

  @param thd              Thread context.
  @param key              Key to be checked.
  @param key_info         Key meta-data info.
  @param key_list         List of existing keys.
*/
static void check_duplicate_key(THD *thd, Key *key, KEY *key_info,
                                List<Key> *key_list)
{
  /*
    We only check for duplicate indexes if it is requested and the
    key is not auto-generated.

    Check is requested if the key was explicitly created or altered
    by the user (unless it's a foreign key).
  */
  if (!key->key_create_info.check_for_duplicate_indexes || key->generated)
    return;

  List_iterator_fast<Key> key_list_iterator(*key_list);
  List_iterator_fast<Key_part_spec> key_column_iterator(key->columns);
  Key *k;

  while ((k= key_list_iterator++))
  {
    // Looking for a similar key...

    if (k == key)
      break;

    if (k->generated ||
        (key->type != k->type) ||
        (key->key_create_info.algorithm != k->key_create_info.algorithm) ||
        (key->columns.elements != k->columns.elements))
    {
      // Keys are different.
      continue;
    }

    /*
      Keys 'key' and 'k' might be identical.
      Check that the keys have identical columns in the same order.
    */

    List_iterator_fast<Key_part_spec> k_column_iterator(k->columns);

    bool all_columns_are_identical= true;

    key_column_iterator.rewind();

    for (uint i= 0; i < key->columns.elements; ++i)
    {
      Key_part_spec *c1= key_column_iterator++;
      Key_part_spec *c2= k_column_iterator++;

      DBUG_ASSERT(c1 && c2);

      if (my_strcasecmp(system_charset_info,
                        c1->field_name.str, c2->field_name.str) ||
          (c1->length != c2->length))
      {
        all_columns_are_identical= false;
        break;
      }
    }

    // Report a warning if we have two identical keys.

    if (all_columns_are_identical)
    {
      push_warning_printf(thd, Sql_condition::WARN_LEVEL_NOTE,
                          ER_DUP_INDEX, ER_THD(thd, ER_DUP_INDEX),
                          key_info->name);
      break;
    }
  }
}


bool Column_definition::prepare_stage1_typelib(THD *thd,
                                               MEM_ROOT *mem_root,
                                               handler *file,
                                               ulonglong table_flags)
{
  /*
    Pass the last parameter to prepare_interval_field() as follows:
    - If we are preparing for an SP variable (file is NULL), we pass "false",
      to force allocation and full copying of TYPELIB values on the given
      mem_root, even if no character set conversion is needed. This is needed
      because a life cycle of an SP variable is longer than the current query.

    - If we are preparing for a CREATE TABLE, (file != NULL), we pass "true".
      This will create the typelib in runtime memory - we will free the
      occupied memory at the same time when we free this
      sql_field -- at the end of execution.
      Pass "true" as the last argument to reuse "interval_list"
      values in "interval" in cases when no character conversion is needed,
      to avoid extra copying.
  */
  if (prepare_interval_field(mem_root, file != NULL))
    return true; // E.g. wrong values with commas: SET('a,b')
  create_length_to_internal_length_typelib();

  DBUG_ASSERT(file || !default_value); // SP variables have no default_value
  if (default_value && default_value->expr->basic_const_item())
  {
    if ((charset != default_value->expr->collation.collation &&
         prepare_stage1_convert_default(thd, mem_root, charset)) ||
         prepare_stage1_check_typelib_default())
      return true;
  }
  return false;
}


bool Column_definition::prepare_stage1_string(THD *thd,
                                              MEM_ROOT *mem_root,
                                              handler *file,
                                              ulonglong table_flags)
{
  create_length_to_internal_length_string();
  if (prepare_blob_field(thd))
    return true;
  DBUG_ASSERT(file || !default_value); // SP variables have no default_value
  /*
    Convert the default value from client character
    set into the column character set if necessary.
    We can only do this for constants as we have not yet run fix_fields.
  */
  if (default_value &&
      default_value->expr->basic_const_item() &&
      charset != default_value->expr->collation.collation)
  {
    if (prepare_stage1_convert_default(thd, mem_root, charset))
      return true;
  }
  return false;
}


bool Column_definition::prepare_stage1_bit(THD *thd,
                                           MEM_ROOT *mem_root,
                                           handler *file,
                                           ulonglong table_flags)
{
  pack_flag= FIELDFLAG_NUMBER;
  if (!(table_flags & HA_CAN_BIT_FIELD))
    pack_flag|= FIELDFLAG_TREAT_BIT_AS_CHAR;
  create_length_to_internal_length_bit();
  return false;
}


bool Column_definition::prepare_stage1(THD *thd,
                                       MEM_ROOT *mem_root,
                                       handler *file,
                                       ulonglong table_flags)
{
  return type_handler()->Column_definition_prepare_stage1(thd, mem_root,
                                                          this, file,
                                                          table_flags);
}


bool Column_definition::prepare_stage1_convert_default(THD *thd,
                                                       MEM_ROOT *mem_root,
                                                       CHARSET_INFO *cs)
{
  DBUG_ASSERT(thd->mem_root == mem_root);
  Item *item;
  if (!(item= default_value->expr->safe_charset_converter(thd, cs)))
  {
    my_error(ER_INVALID_DEFAULT, MYF(0), field_name.str);
    return true; // Could not convert
  }
  /* Fix for prepare statement */
  thd->change_item_tree(&default_value->expr, item);
  return false;
}


bool Column_definition::prepare_stage1_check_typelib_default()
{
  StringBuffer<MAX_FIELD_WIDTH> str;
  String *def= default_value->expr->val_str(&str);
  bool not_found;
  if (def == NULL) /* SQL "NULL" maps to NULL */
  {
    not_found= flags & NOT_NULL_FLAG;
  }
  else
  {
    not_found= false;
    if (real_field_type() == MYSQL_TYPE_SET)
    {
      char *not_used;
      uint not_used2;
      find_set(interval, def->ptr(), def->length(),
               charset, &not_used, &not_used2, &not_found);
    }
    else /* MYSQL_TYPE_ENUM */
    {
      def->length(charset->cset->lengthsp(charset,
                                          def->ptr(), def->length()));
      not_found= !find_type2(interval, def->ptr(), def->length(), charset);
    }
  }
  if (not_found)
  {
    my_error(ER_INVALID_DEFAULT, MYF(0), field_name.str);
    return true;
  }
  return false;
}


/*
  Preparation for table creation

  SYNOPSIS
    mysql_prepare_create_table()
      thd                       Thread object.
      create_info               Create information (like MAX_ROWS).
      alter_info                List of columns and indexes to create
      db_options          INOUT Table options (like HA_OPTION_PACK_RECORD).
      file                      The handler for the new table.
      key_info_buffer     OUT   An array of KEY structs for the indexes.
      key_count           OUT   The number of elements in the array.
      create_table_mode         C_ORDINARY_CREATE, C_ALTER_TABLE,
                                C_CREATE_SELECT, C_ASSISTED_DISCOVERY

  DESCRIPTION
    Prepares the table and key structures for table creation.

  NOTES
    sets create_info->varchar if the table has a varchar

  RETURN VALUES
    FALSE    OK
    TRUE     error
*/

static int
mysql_prepare_create_table(THD *thd, HA_CREATE_INFO *create_info,
                           Alter_info *alter_info, uint *db_options,
                           handler *file, KEY **key_info_buffer,
                           uint *key_count, int create_table_mode)
{
  const char	*key_name;
  Create_field	*sql_field,*dup_field;
  uint		field,null_fields,max_key_length;
  ulong		record_offset= 0;
  KEY		*key_info;
  KEY_PART_INFO *key_part_info;
  int		field_no,dup_no;
  int		select_field_pos,auto_increment=0;
  List_iterator_fast<Create_field> it(alter_info->create_list);
  List_iterator<Create_field> it2(alter_info->create_list);
  uint total_uneven_bit_length= 0;
  int select_field_count= C_CREATE_SELECT(create_table_mode);
  bool tmp_table= create_table_mode == C_ALTER_TABLE;
  DBUG_ENTER("mysql_prepare_create_table");

  LEX_CSTRING* connect_string = &create_info->connect_string;
  if (connect_string->length != 0 &&
      connect_string->length > CONNECT_STRING_MAXLEN &&
      (system_charset_info->cset->charpos(system_charset_info,
                                          connect_string->str,
                                          (connect_string->str +
                                           connect_string->length),
                                          CONNECT_STRING_MAXLEN)
      < connect_string->length))
  {
    my_error(ER_WRONG_STRING_LENGTH, MYF(0),
             connect_string->str, "CONNECTION", CONNECT_STRING_MAXLEN);
    DBUG_RETURN(TRUE);
  }

  select_field_pos= alter_info->create_list.elements - select_field_count;
  null_fields= 0;
  create_info->varchar= 0;
  max_key_length= file->max_key_length();

  /* Handle creation of sequences */
  if (create_info->sequence)
  {
    if (!(file->ha_table_flags() & HA_CAN_TABLES_WITHOUT_ROLLBACK))
    {
      my_error(ER_ILLEGAL_HA_CREATE_OPTION, MYF(0), file->engine_name()->str,
               "SEQUENCE");
      DBUG_RETURN(TRUE);
    }

    /* The user specified fields: check that structure is ok */
    if (check_sequence_fields(thd->lex, &alter_info->create_list))
      DBUG_RETURN(TRUE);
  }

  select_field_pos= alter_info->create_list.elements - select_field_count;
  for (field_no=0; (sql_field=it++) ; field_no++)
  {
    /*
      Initialize length from its original value (number of characters),
      which was set in the parser. This is necessary if we're
      executing a prepared statement for the second time.
    */
    sql_field->length= sql_field->char_length;
    /* Set field charset. */
    sql_field->charset= get_sql_field_charset(sql_field, create_info);
    if ((sql_field->flags & BINCMP_FLAG) &&
        !(sql_field->charset= find_bin_collation(sql_field->charset)))
      DBUG_RETURN(true);

    if (sql_field->prepare_stage1(thd, thd->mem_root,
                                  file, file->ha_table_flags()))
      DBUG_RETURN(true);

    if (sql_field->real_field_type() == MYSQL_TYPE_BIT &&
        file->ha_table_flags() & HA_CAN_BIT_FIELD)
      total_uneven_bit_length+= sql_field->length & 7;

    if (!(sql_field->flags & NOT_NULL_FLAG))
      null_fields++;

    if (check_column_name(sql_field->field_name.str))
    {
      my_error(ER_WRONG_COLUMN_NAME, MYF(0), sql_field->field_name.str);
      DBUG_RETURN(TRUE);
    }

    /* Check if we have used the same field name before */
    for (dup_no=0; (dup_field=it2++) != sql_field; dup_no++)
    {
      if (my_strcasecmp(system_charset_info,
			sql_field->field_name.str,
			dup_field->field_name.str) == 0)
      {
	/*
	  If this was a CREATE ... SELECT statement, accept a field
	  redefinition if we are changing a field in the SELECT part
	*/
	if (field_no < select_field_pos || dup_no >= select_field_pos)
	{
	  my_error(ER_DUP_FIELDNAME, MYF(0), sql_field->field_name.str);
	  DBUG_RETURN(TRUE);
	}
	else
	{
	  /* Field redefined */

          /*
            If we are replacing a BIT field, revert the increment
            of total_uneven_bit_length that was done above.
          */
          if (sql_field->real_field_type() == MYSQL_TYPE_BIT &&
              file->ha_table_flags() & HA_CAN_BIT_FIELD)
            total_uneven_bit_length-= sql_field->length & 7;

          /* 
            We're making one field from two, the result field will have
            dup_field->flags as flags. If we've incremented null_fields
            because of sql_field->flags, decrement it back.
          */
          if (!(sql_field->flags & NOT_NULL_FLAG))
            null_fields--;

          if (sql_field->redefine_stage1(dup_field, file, create_info))
            DBUG_RETURN(true);

	  it2.remove();			// Remove first (create) definition
	  select_field_pos--;
	  break;
	}
      }
    }
    /* Don't pack rows in old tables if the user has requested this */
    if ((sql_field->flags & BLOB_FLAG) ||
	(sql_field->real_field_type() == MYSQL_TYPE_VARCHAR &&
         create_info->row_type != ROW_TYPE_FIXED))
      (*db_options)|= HA_OPTION_PACK_RECORD;
    it2.rewind();
  }

  /* record_offset will be increased with 'length-of-null-bits' later */
  record_offset= 0;
  null_fields+= total_uneven_bit_length;

  it.rewind();
  while ((sql_field=it++))
  {
    DBUG_ASSERT(sql_field->charset != 0);

    if (sql_field->prepare_stage2(file, file->ha_table_flags()))
      DBUG_RETURN(TRUE);
    if (sql_field->real_field_type() == MYSQL_TYPE_VARCHAR)
      create_info->varchar= TRUE;
    sql_field->offset= record_offset;
    if (MTYP_TYPENR(sql_field->unireg_check) == Field::NEXT_NUMBER)
      auto_increment++;
    if (parse_option_list(thd, create_info->db_type, &sql_field->option_struct,
                          &sql_field->option_list,
                          create_info->db_type->field_options, FALSE,
                          thd->mem_root))
      DBUG_RETURN(TRUE);
    /*
      For now skip fields that are not physically stored in the database
      (virtual fields) and update their offset later 
      (see the next loop).
    */
    if (sql_field->stored_in_db())
      record_offset+= sql_field->pack_length;
  }
  /* Update virtual fields' offset*/
  it.rewind();
  while ((sql_field=it++))
  {
    if (!sql_field->stored_in_db())
    {
      sql_field->offset= record_offset;
      record_offset+= sql_field->pack_length;
    }
  }
  if (auto_increment > 1)
  {
    my_message(ER_WRONG_AUTO_KEY, ER_THD(thd, ER_WRONG_AUTO_KEY), MYF(0));
    DBUG_RETURN(TRUE);
  }
  if (auto_increment &&
      (file->ha_table_flags() & HA_NO_AUTO_INCREMENT))
  {
    my_error(ER_TABLE_CANT_HANDLE_AUTO_INCREMENT, MYF(0), file->table_type());
    DBUG_RETURN(TRUE);
  }

  /*
   CREATE TABLE[with auto_increment column] SELECT is unsafe as the rows
   inserted in the created table depends on the order of the rows fetched
   from the select tables. This order may differ on master and slave. We
   therefore mark it as unsafe.
  */
  if (select_field_count > 0 && auto_increment)
    thd->lex->set_stmt_unsafe(LEX::BINLOG_STMT_UNSAFE_CREATE_SELECT_AUTOINC);

  /* Create keys */

  List_iterator<Key> key_iterator(alter_info->key_list);
  List_iterator<Key> key_iterator2(alter_info->key_list);
  uint key_parts=0, fk_key_count=0;
  bool primary_key=0,unique_key=0;
  Key *key, *key2;
  uint tmp, key_number;
  /* special marker for keys to be ignored */
  static char ignore_key[1];

  /* Calculate number of key segements */
  *key_count= 0;

  while ((key=key_iterator++))
  {
    DBUG_PRINT("info", ("key name: '%s'  type: %d", key->name.str ? key->name.str :
                        "(none)" , key->type));
    if (key->type == Key::FOREIGN_KEY)
    {
      fk_key_count++;
      if (((Foreign_key *)key)->validate(alter_info->create_list))
        DBUG_RETURN(TRUE);
      Foreign_key *fk_key= (Foreign_key*) key;
      if (fk_key->ref_columns.elements &&
	  fk_key->ref_columns.elements != fk_key->columns.elements)
      {
        my_error(ER_WRONG_FK_DEF, MYF(0),
                 (fk_key->name.str ? fk_key->name.str :
                                     "foreign key without name"),
                 ER_THD(thd, ER_KEY_REF_DO_NOT_MATCH_TABLE_REF));
	DBUG_RETURN(TRUE);
      }
      continue;
    }
    (*key_count)++;
    tmp=file->max_key_parts();
    if (key->columns.elements > tmp)
    {
      my_error(ER_TOO_MANY_KEY_PARTS,MYF(0),tmp);
      DBUG_RETURN(TRUE);
    }
    if (check_ident_length(&key->name))
      DBUG_RETURN(TRUE);
    key_iterator2.rewind ();
    if (key->type != Key::FOREIGN_KEY)
    {
      while ((key2 = key_iterator2++) != key)
      {
	/*
          foreign_key_prefix(key, key2) returns 0 if key or key2, or both, is
          'generated', and a generated key is a prefix of the other key.
          Then we do not need the generated shorter key.
        */
        if ((key2->type != Key::FOREIGN_KEY &&
             key2->name.str != ignore_key &&
             !foreign_key_prefix(key, key2)))
        {
          /* TODO: issue warning message */
          /* mark that the generated key should be ignored */
          if (!key2->generated ||
              (key->generated && key->columns.elements <
               key2->columns.elements))
            key->name.str= ignore_key;
          else
          {
            key2->name.str= ignore_key;
            key_parts-= key2->columns.elements;
            (*key_count)--;
          }
          break;
        }
      }
    }
    if (key->name.str != ignore_key)
      key_parts+=key->columns.elements;
    else
      (*key_count)--;
    if (key->name.str && !tmp_table && (key->type != Key::PRIMARY) &&
	!my_strcasecmp(system_charset_info, key->name.str, primary_key_name))
    {
      my_error(ER_WRONG_NAME_FOR_INDEX, MYF(0), key->name.str);
      DBUG_RETURN(TRUE);
    }
  }
  tmp=file->max_keys();
  if (*key_count > tmp)
  {
    my_error(ER_TOO_MANY_KEYS,MYF(0),tmp);
    DBUG_RETURN(TRUE);
  }

  (*key_info_buffer)= key_info= (KEY*) thd->calloc(sizeof(KEY) * (*key_count));
  key_part_info=(KEY_PART_INFO*) thd->calloc(sizeof(KEY_PART_INFO)*key_parts);
  if (!*key_info_buffer || ! key_part_info)
    DBUG_RETURN(TRUE);				// Out of memory

  key_iterator.rewind();
  key_number=0;
  for (; (key=key_iterator++) ; key_number++)
  {
    uint key_length=0;
    Key_part_spec *column;

    if (key->name.str == ignore_key)
    {
      /* ignore redundant keys */
      do
	key=key_iterator++;
      while (key && key->name.str == ignore_key);
      if (!key)
	break;
    }

    switch (key->type) {
    case Key::MULTIPLE:
	key_info->flags= 0;
	break;
    case Key::FULLTEXT:
	key_info->flags= HA_FULLTEXT;
	if ((key_info->parser_name= &key->key_create_info.parser_name)->str)
          key_info->flags|= HA_USES_PARSER;
        else
          key_info->parser_name= 0;
	break;
    case Key::SPATIAL:
#ifdef HAVE_SPATIAL
	key_info->flags= HA_SPATIAL;
	break;
#else
	my_error(ER_FEATURE_DISABLED, MYF(0),
                 sym_group_geom.name, sym_group_geom.needed_define);
	DBUG_RETURN(TRUE);
#endif
    case Key::FOREIGN_KEY:
      key_number--;				// Skip this key
      continue;
    default:
      key_info->flags = HA_NOSAME;
      break;
    }
    if (key->generated)
      key_info->flags|= HA_GENERATED_KEY;

    key_info->user_defined_key_parts=(uint8) key->columns.elements;
    key_info->key_part=key_part_info;
    key_info->usable_key_parts= key_number;
    key_info->algorithm= key->key_create_info.algorithm;
    key_info->option_list= key->option_list;
    if (parse_option_list(thd, create_info->db_type, &key_info->option_struct,
                          &key_info->option_list,
                          create_info->db_type->index_options, FALSE,
                          thd->mem_root))
      DBUG_RETURN(TRUE);

    if (key->type == Key::FULLTEXT)
    {
      if (!(file->ha_table_flags() & HA_CAN_FULLTEXT))
      {
	my_error(ER_TABLE_CANT_HANDLE_FT, MYF(0), file->table_type());
	DBUG_RETURN(TRUE);
      }
    }
    /*
       Make SPATIAL to be RTREE by default
       SPATIAL only on BLOB or at least BINARY, this
       actually should be replaced by special GEOM type
       in near future when new frm file is ready
       checking for proper key parts number:
    */

    /* TODO: Add proper checks if handler supports key_type and algorithm */
    if (key_info->flags & HA_SPATIAL)
    {
      if (!(file->ha_table_flags() & HA_CAN_RTREEKEYS))
      {
	my_error(ER_TABLE_CANT_HANDLE_SPKEYS, MYF(0), file->table_type());
        DBUG_RETURN(TRUE);
      }
      if (key_info->user_defined_key_parts != 1)
      {
	my_error(ER_WRONG_ARGUMENTS, MYF(0), "SPATIAL INDEX");
	DBUG_RETURN(TRUE);
      }
    }
    else if (key_info->algorithm == HA_KEY_ALG_RTREE)
    {
#ifdef HAVE_RTREE_KEYS
      if ((key_info->user_defined_key_parts & 1) == 1)
      {
	my_error(ER_WRONG_ARGUMENTS, MYF(0), "RTREE INDEX");
	DBUG_RETURN(TRUE);
      }
      /* TODO: To be deleted */
      my_error(ER_NOT_SUPPORTED_YET, MYF(0), "RTREE INDEX");
      DBUG_RETURN(TRUE);
#else
      my_error(ER_FEATURE_DISABLED, MYF(0),
               sym_group_rtree.name, sym_group_rtree.needed_define);
      DBUG_RETURN(TRUE);
#endif
    }

    /* Take block size from key part or table part */
    /*
      TODO: Add warning if block size changes. We can't do it here, as
      this may depend on the size of the key
    */
    key_info->block_size= (key->key_create_info.block_size ?
                           key->key_create_info.block_size :
                           create_info->key_block_size);

    if (key_info->block_size)
      key_info->flags|= HA_USES_BLOCK_SIZE;

    List_iterator<Key_part_spec> cols(key->columns), cols2(key->columns);
    CHARSET_INFO *ft_key_charset=0;  // for FULLTEXT
    for (uint column_nr=0 ; (column=cols++) ; column_nr++)
    {
      Key_part_spec *dup_column;

      it.rewind();
      field=0;
      while ((sql_field=it++) &&
	     my_strcasecmp(system_charset_info,
			   column->field_name.str,
			   sql_field->field_name.str))
	field++;
      if (!sql_field)
      {
	my_error(ER_KEY_COLUMN_DOES_NOT_EXITS, MYF(0), column->field_name.str);
	DBUG_RETURN(TRUE);
      }
      while ((dup_column= cols2++) != column)
      {
        if (!my_strcasecmp(system_charset_info,
	     	           column->field_name.str, dup_column->field_name.str))
	{
	  my_error(ER_DUP_FIELDNAME, MYF(0), column->field_name.str);
	  DBUG_RETURN(TRUE);
	}
      }
      cols2.rewind();
      if (key->type == Key::FULLTEXT)
      {
	if ((sql_field->real_field_type() != MYSQL_TYPE_STRING &&
	     sql_field->real_field_type() != MYSQL_TYPE_VARCHAR &&
	     !f_is_blob(sql_field->pack_flag)) ||
	    sql_field->charset == &my_charset_bin ||
	    sql_field->charset->mbminlen > 1 || // ucs2 doesn't work yet
	    (ft_key_charset && sql_field->charset != ft_key_charset))
	{
	    my_error(ER_BAD_FT_COLUMN, MYF(0), column->field_name.str);
	    DBUG_RETURN(-1);
	}
	ft_key_charset=sql_field->charset;
	/*
	  for fulltext keys keyseg length is 1 for blobs (it's ignored in ft
	  code anyway, and 0 (set to column width later) for char's. it has
	  to be correct col width for char's, as char data are not prefixed
	  with length (unlike blobs, where ft code takes data length from a
	  data prefix, ignoring column->length).
	*/
        column->length= MY_TEST(f_is_blob(sql_field->pack_flag));
      }
      else
      {
	column->length*= sql_field->charset->mbmaxlen;

        if (key->type == Key::SPATIAL)
        {
          if (column->length)
          {
            my_error(ER_WRONG_SUB_KEY, MYF(0));
            DBUG_RETURN(TRUE);
          }
          if (!f_is_geom(sql_field->pack_flag))
          {
            my_error(ER_WRONG_ARGUMENTS, MYF(0), "SPATIAL INDEX");
            DBUG_RETURN(TRUE);
          }
        }

	if (f_is_blob(sql_field->pack_flag) ||
            (f_is_geom(sql_field->pack_flag) && key->type != Key::SPATIAL))
	{
	  if (!(file->ha_table_flags() & HA_CAN_INDEX_BLOBS))
	  {
	    my_error(ER_BLOB_USED_AS_KEY, MYF(0), column->field_name.str,
                     file->table_type());
	    DBUG_RETURN(TRUE);
	  }
          if (f_is_geom(sql_field->pack_flag) && sql_field->geom_type ==
              Field::GEOM_POINT)
            column->length= MAX_LEN_GEOM_POINT_FIELD;
	  if (!column->length)
	  {
	    my_error(ER_BLOB_KEY_WITHOUT_LENGTH, MYF(0), column->field_name.str);
	    DBUG_RETURN(TRUE);
	  }
	}
#ifdef HAVE_SPATIAL
	if (key->type == Key::SPATIAL)
	{
	  if (!column->length)
	  {
	    /*
              4 is: (Xmin,Xmax,Ymin,Ymax), this is for 2D case
              Lately we'll extend this code to support more dimensions
	    */
	    column->length= 4*sizeof(double);
	  }
	}
#endif
        if (sql_field->vcol_info)
        {
          if (key->type == Key::PRIMARY)
          {
            my_error(ER_PRIMARY_KEY_BASED_ON_GENERATED_COLUMN, MYF(0));
            DBUG_RETURN(TRUE);
          }
          if (sql_field->vcol_info->flags & VCOL_NOT_STRICTLY_DETERMINISTIC)
          {
            /* use check_expression() to report an error */
            check_expression(sql_field->vcol_info, &sql_field->field_name,
                             VCOL_GENERATED_STORED);
            DBUG_ASSERT(thd->is_error());
            DBUG_RETURN(TRUE);
          }
        }
	if (!(sql_field->flags & NOT_NULL_FLAG))
	{
	  if (key->type == Key::PRIMARY)
	  {
	    /* Implicitly set primary key fields to NOT NULL for ISO conf. */
	    sql_field->flags|= NOT_NULL_FLAG;
	    sql_field->pack_flag&= ~FIELDFLAG_MAYBE_NULL;
            null_fields--;
	  }
	  else
          {
            key_info->flags|= HA_NULL_PART_KEY;
            if (!(file->ha_table_flags() & HA_NULL_IN_KEY))
            {
              my_error(ER_NULL_COLUMN_IN_INDEX, MYF(0), column->field_name.str);
              DBUG_RETURN(TRUE);
            }
            if (key->type == Key::SPATIAL)
            {
              my_message(ER_SPATIAL_CANT_HAVE_NULL,
                         ER_THD(thd, ER_SPATIAL_CANT_HAVE_NULL), MYF(0));
              DBUG_RETURN(TRUE);
            }
          }
	}
	if (MTYP_TYPENR(sql_field->unireg_check) == Field::NEXT_NUMBER)
	{
	  if (column_nr == 0 || (file->ha_table_flags() & HA_AUTO_PART_KEY))
	    auto_increment--;			// Field is used
	}
      }

      key_part_info->fieldnr= field;
      key_part_info->offset=  (uint16) sql_field->offset;
      key_part_info->key_type=sql_field->pack_flag;
      uint key_part_length= sql_field->key_length;

      if (column->length)
      {
	if (f_is_blob(sql_field->pack_flag))
	{
	  key_part_length= MY_MIN(column->length,
                               blob_length_by_type(sql_field->real_field_type())
                               * sql_field->charset->mbmaxlen);
	  if (key_part_length > max_key_length ||
	      key_part_length > file->max_key_part_length())
	  {
	    key_part_length= MY_MIN(max_key_length, file->max_key_part_length());
	    if (key->type == Key::MULTIPLE)
	    {
	      /* not a critical problem */
	      push_warning_printf(thd, Sql_condition::WARN_LEVEL_NOTE,
                                  ER_TOO_LONG_KEY,
                                  ER_THD(thd, ER_TOO_LONG_KEY),
                                  key_part_length);
              /* Align key length to multibyte char boundary */
              key_part_length-= key_part_length % sql_field->charset->mbmaxlen;
	    }
	    else
	    {
	      my_error(ER_TOO_LONG_KEY, MYF(0), key_part_length);
	      DBUG_RETURN(TRUE);
	    }
	  }
	}
        // Catch invalid use of partial keys 
	else if (!f_is_geom(sql_field->pack_flag) &&
                 // is the key partial? 
                 column->length != key_part_length &&
                 // is prefix length bigger than field length? 
                 (column->length > key_part_length ||
                  // can the field have a partial key? 
                  !sql_field->type_handler()->type_can_have_key_part() ||
                  // a packed field can't be used in a partial key
                  f_is_packed(sql_field->pack_flag) ||
                  // does the storage engine allow prefixed search?
                  ((file->ha_table_flags() & HA_NO_PREFIX_CHAR_KEYS) &&
                   // and is this a 'unique' key?
                   (key_info->flags & HA_NOSAME))))
        {
	  my_message(ER_WRONG_SUB_KEY, ER_THD(thd, ER_WRONG_SUB_KEY), MYF(0));
	  DBUG_RETURN(TRUE);
	}
	else if (!(file->ha_table_flags() & HA_NO_PREFIX_CHAR_KEYS))
	  key_part_length= column->length;
      }
      else if (key_part_length == 0 && (sql_field->flags & NOT_NULL_FLAG))
      {
	my_error(ER_WRONG_KEY_COLUMN, MYF(0), file->table_type(),
                 column->field_name.str);
	  DBUG_RETURN(TRUE);
      }
      if (key_part_length > file->max_key_part_length() &&
          key->type != Key::FULLTEXT)
      {
        key_part_length= file->max_key_part_length();
	if (key->type == Key::MULTIPLE)
	{
	  /* not a critical problem */
	  push_warning_printf(thd, Sql_condition::WARN_LEVEL_WARN,
                              ER_TOO_LONG_KEY, ER_THD(thd, ER_TOO_LONG_KEY),
                              key_part_length);
          /* Align key length to multibyte char boundary */
          key_part_length-= key_part_length % sql_field->charset->mbmaxlen;
	}
	else
	{
	  my_error(ER_TOO_LONG_KEY, MYF(0), key_part_length);
	  DBUG_RETURN(TRUE);
	}
      }
      key_part_info->length= (uint16) key_part_length;
      /* Use packed keys for long strings on the first column */
      if (!((*db_options) & HA_OPTION_NO_PACK_KEYS) &&
          !((create_info->table_options & HA_OPTION_NO_PACK_KEYS)) &&
	  (key_part_length >= KEY_DEFAULT_PACK_LENGTH &&
	   (sql_field->real_field_type() == MYSQL_TYPE_STRING ||
	    sql_field->real_field_type() == MYSQL_TYPE_VARCHAR ||
	    sql_field->pack_flag & FIELDFLAG_BLOB)))
      {
	if ((column_nr == 0 && (sql_field->pack_flag & FIELDFLAG_BLOB)) ||
            sql_field->real_field_type() == MYSQL_TYPE_VARCHAR)
	  key_info->flags|= HA_BINARY_PACK_KEY | HA_VAR_LENGTH_KEY;
	else
	  key_info->flags|= HA_PACK_KEY;
      }
      /* Check if the key segment is partial, set the key flag accordingly */
      if (key_part_length != sql_field->key_length)
        key_info->flags|= HA_KEY_HAS_PART_KEY_SEG;

      key_length+= key_part_length;
      key_part_info++;

      /* Create the key name based on the first column (if not given) */
      if (column_nr == 0)
      {
	if (key->type == Key::PRIMARY)
	{
	  if (primary_key)
	  {
	    my_message(ER_MULTIPLE_PRI_KEY, ER_THD(thd, ER_MULTIPLE_PRI_KEY),
                       MYF(0));
	    DBUG_RETURN(TRUE);
	  }
	  key_name=primary_key_name;
	  primary_key=1;
	}
	else if (!(key_name= key->name.str))
	  key_name=make_unique_key_name(thd, sql_field->field_name.str,
					*key_info_buffer, key_info);
	if (check_if_keyname_exists(key_name, *key_info_buffer, key_info))
	{
	  my_error(ER_DUP_KEYNAME, MYF(0), key_name);
	  DBUG_RETURN(TRUE);
	}
	key_info->name=(char*) key_name;
      }
    }
    if (!key_info->name || check_column_name(key_info->name))
    {
      my_error(ER_WRONG_NAME_FOR_INDEX, MYF(0), key_info->name);
      DBUG_RETURN(TRUE);
    }
    if (key->type == Key::UNIQUE && !(key_info->flags & HA_NULL_PART_KEY))
      unique_key=1;
    key_info->key_length=(uint16) key_length;
    if (key_length > max_key_length && key->type != Key::FULLTEXT)
    {
      my_error(ER_TOO_LONG_KEY,MYF(0),max_key_length);
      DBUG_RETURN(TRUE);
    }

    if (validate_comment_length(thd, &key->key_create_info.comment,
                                INDEX_COMMENT_MAXLEN,
                                ER_TOO_LONG_INDEX_COMMENT,
                                key_info->name))
       DBUG_RETURN(TRUE);

    key_info->comment.length= key->key_create_info.comment.length;
    if (key_info->comment.length > 0)
    {
      key_info->flags|= HA_USES_COMMENT;
      key_info->comment.str= key->key_create_info.comment.str;
    }

    // Check if a duplicate index is defined.
    check_duplicate_key(thd, key, key_info, &alter_info->key_list);

    key_info++;
  }

  if (!unique_key && !primary_key &&
      (file->ha_table_flags() & HA_REQUIRE_PRIMARY_KEY))
  {
    my_message(ER_REQUIRES_PRIMARY_KEY, ER_THD(thd, ER_REQUIRES_PRIMARY_KEY),
               MYF(0));
    DBUG_RETURN(TRUE);
  }
  if (auto_increment > 0)
  {
    my_message(ER_WRONG_AUTO_KEY, ER_THD(thd, ER_WRONG_AUTO_KEY), MYF(0));
    DBUG_RETURN(TRUE);
  }
  /* Sort keys in optimized order */
  my_qsort((uchar*) *key_info_buffer, *key_count, sizeof(KEY),
	   (qsort_cmp) sort_keys);
  create_info->null_bits= null_fields;

  /* Check fields. */
  it.rewind();
  while ((sql_field=it++))
  {
    Field::utype type= (Field::utype) MTYP_TYPENR(sql_field->unireg_check);

    /*
      Set NO_DEFAULT_VALUE_FLAG if this field doesn't have a default value and
      it is NOT NULL, not an AUTO_INCREMENT field, not a TIMESTAMP and not
      updated trough a NOW() function.
    */
    if (!sql_field->default_value &&
        !sql_field->has_default_function() &&
        (sql_field->flags & NOT_NULL_FLAG) &&
        !sql_field->is_timestamp_type())
    {
      sql_field->flags|= NO_DEFAULT_VALUE_FLAG;
      sql_field->pack_flag|= FIELDFLAG_NO_DEFAULT;
    }

    if (thd->variables.sql_mode & MODE_NO_ZERO_DATE &&
        !sql_field->default_value && !sql_field->vcol_info &&
        sql_field->is_timestamp_type() &&
        (sql_field->flags & NOT_NULL_FLAG) &&
        (type == Field::NONE || type == Field::TIMESTAMP_UN_FIELD))
    {
      /*
        An error should be reported if:
          - NO_ZERO_DATE SQL mode is active;
          - there is no explicit DEFAULT clause (default column value);
          - this is a TIMESTAMP column;
          - the column is not NULL;
          - this is not the DEFAULT CURRENT_TIMESTAMP column.

        In other words, an error should be reported if
          - NO_ZERO_DATE SQL mode is active;
          - the column definition is equivalent to
            'column_name TIMESTAMP DEFAULT 0'.
      */

      my_error(ER_INVALID_DEFAULT, MYF(0), sql_field->field_name.str);
      DBUG_RETURN(TRUE);
    }
  }

  /* Check table level constraints */
  create_info->check_constraint_list= &alter_info->check_constraint_list;
  {
    uint nr= 1;
    List_iterator_fast<Virtual_column_info> c_it(alter_info->check_constraint_list);
    Virtual_column_info *check;
    while ((check= c_it++))
    {
      if (!check->name.length)
        make_unique_constraint_name(thd, &check->name,
                                    &alter_info->check_constraint_list,
                                    &nr);
      {
        /* Check that there's no repeating constraint names. */
        List_iterator_fast<Virtual_column_info>
          dup_it(alter_info->check_constraint_list);
        Virtual_column_info *dup_check;
        while ((dup_check= dup_it++) && dup_check != check)
        {
          if (check->name.length == dup_check->name.length &&
              my_strcasecmp(system_charset_info,
                            check->name.str, dup_check->name.str) == 0)
          {
            my_error(ER_DUP_CONSTRAINT_NAME, MYF(0), "CHECK", check->name.str);
            DBUG_RETURN(TRUE);
          }
        }
      }

      if (check_string_char_length(&check->name, 0, NAME_CHAR_LEN,
                                   system_charset_info, 1))
      {
        my_error(ER_TOO_LONG_IDENT, MYF(0), check->name.str);
        DBUG_RETURN(TRUE);
      }
      if (check_expression(check, &check->name, VCOL_CHECK_TABLE))
        DBUG_RETURN(TRUE);
    }
  }

  /* Give warnings for not supported table options */
#if defined(WITH_ARIA_STORAGE_ENGINE)
  extern handlerton *maria_hton;
  if (file->ht != maria_hton)
#endif
    if (create_info->transactional)
      push_warning_printf(thd, Sql_condition::WARN_LEVEL_WARN,
                          ER_ILLEGAL_HA_CREATE_OPTION,
                          ER_THD(thd, ER_ILLEGAL_HA_CREATE_OPTION),
                          file->engine_name()->str,
                          "TRANSACTIONAL=1");

  if (parse_option_list(thd, file->partition_ht(), &create_info->option_struct,
                          &create_info->option_list,
                          file->partition_ht()->table_options, FALSE,
                          thd->mem_root))
      DBUG_RETURN(TRUE);

  DBUG_RETURN(FALSE);
}

/**
  check comment length of table, column, index and partition

  If comment lenght is more than the standard length
  truncate it and store the comment lenght upto the standard
  comment length size

  @param          thd             Thread handle
  @param[in,out]  comment         Comment
  @param          max_len         Maximum allowed comment length
  @param          err_code        Error message
  @param          name            Name of commented object

  @return Operation status
    @retval       true            Error found
    @retval       false           On Success
*/
bool validate_comment_length(THD *thd, LEX_CSTRING *comment, size_t max_len,
                             uint err_code, const char *name)
{
  DBUG_ENTER("validate_comment_length");
  uint tmp_len= my_charpos(system_charset_info, comment->str,
                           comment->str + comment->length, max_len);
  if (tmp_len < comment->length)
  {
    if (thd->is_strict_mode())
    {
       my_error(err_code, MYF(0), name, static_cast<ulong>(max_len));
       DBUG_RETURN(true);
    }
    push_warning_printf(thd, Sql_condition::WARN_LEVEL_WARN, err_code,
                        ER_THD(thd, err_code), name,
                        static_cast<ulong>(max_len));
    comment->length= tmp_len;
  }
  DBUG_RETURN(false);
}


/*
  Set table default charset, if not set

  SYNOPSIS
    set_table_default_charset()
    create_info        Table create information

  DESCRIPTION
    If the table character set was not given explicitly,
    let's fetch the database default character set and
    apply it to the table.
*/

static void set_table_default_charset(THD *thd,
				      HA_CREATE_INFO *create_info,
                                      const char *db)
{
  /*
    If the table character set was not given explicitly,
    let's fetch the database default character set and
    apply it to the table.
  */
  if (!create_info->default_table_charset)
  {
    Schema_specification_st db_info;

    load_db_opt_by_name(thd, db, &db_info);

    create_info->default_table_charset= db_info.default_table_charset;
  }
}


/*
  Extend long VARCHAR fields to blob & prepare field if it's a blob

  SYNOPSIS
    prepare_blob_field()

  RETURN
    0	ok
    1	Error (sql_field can't be converted to blob)
        In this case the error is given
*/

bool Column_definition::prepare_blob_field(THD *thd)
{
  DBUG_ENTER("Column_definition::prepare_blob_field");

  if (length > MAX_FIELD_VARCHARLENGTH && !(flags & BLOB_FLAG))
  {
    /* Convert long VARCHAR columns to TEXT or BLOB */
    char warn_buff[MYSQL_ERRMSG_SIZE];

    if (thd->is_strict_mode())
    {
      my_error(ER_TOO_BIG_FIELDLENGTH, MYF(0), field_name.str,
               static_cast<ulong>(MAX_FIELD_VARCHARLENGTH / charset->mbmaxlen));
      DBUG_RETURN(1);
    }
    set_handler(&type_handler_blob);
    flags|= BLOB_FLAG;
    my_snprintf(warn_buff, sizeof(warn_buff), ER_THD(thd, ER_AUTO_CONVERT),
                field_name.str,
                (charset == &my_charset_bin) ? "VARBINARY" : "VARCHAR",
                (charset == &my_charset_bin) ? "BLOB" : "TEXT");
    push_warning(thd, Sql_condition::WARN_LEVEL_NOTE, ER_AUTO_CONVERT,
                 warn_buff);
  }

  if ((flags & BLOB_FLAG) && length)
  {
    if (real_field_type() == FIELD_TYPE_BLOB ||
        real_field_type() == FIELD_TYPE_TINY_BLOB ||
        real_field_type() == FIELD_TYPE_MEDIUM_BLOB)
    {
      /* The user has given a length to the blob column */
      set_handler(Type_handler::blob_type_handler(length));
      pack_length= type_handler()->calc_pack_length(0);
    }
    length= 0;
  }
  DBUG_RETURN(0);
}


/*
  Preparation of Create_field for SP function return values.
  Based on code used in the inner loop of mysql_prepare_create_table()
  above.

  SYNOPSIS
    sp_prepare_create_field()
    thd                 Thread object
    mem_root            Memory root to allocate components on (e.g. interval)

  DESCRIPTION
    Prepares the field structures for field creation.

*/

bool Column_definition::sp_prepare_create_field(THD *thd, MEM_ROOT *mem_root)
{
  return prepare_stage1(thd, mem_root, NULL, HA_CAN_GEOMETRY) ||
         prepare_stage2(NULL, HA_CAN_GEOMETRY);
}


handler *mysql_create_frm_image(THD *thd,
                                const char *db, const char *table_name,
                                HA_CREATE_INFO *create_info,
                                Alter_info *alter_info, int create_table_mode,
                                KEY **key_info,
                                uint *key_count,
                                LEX_CUSTRING *frm)
{
  uint		db_options;
  handler       *file;
  DBUG_ENTER("mysql_create_frm_image");

  if (!alter_info->create_list.elements)
  {
    my_error(ER_TABLE_MUST_HAVE_COLUMNS, MYF(0));
    DBUG_RETURN(NULL);
  }

  set_table_default_charset(thd, create_info, (char*) db);

  db_options= create_info->table_options;
  if (create_info->row_type == ROW_TYPE_DYNAMIC ||
      create_info->row_type == ROW_TYPE_PAGE)
    db_options|= HA_OPTION_PACK_RECORD;

  if (!(file= get_new_handler((TABLE_SHARE*) 0, thd->mem_root,
                              create_info->db_type)))
  {
    mem_alloc_error(sizeof(handler));
    DBUG_RETURN(NULL);
  }
#ifdef WITH_PARTITION_STORAGE_ENGINE
  partition_info *part_info= thd->work_part_info;

  if (!part_info && create_info->db_type->partition_flags &&
      (create_info->db_type->partition_flags() & HA_USE_AUTO_PARTITION))
  {
    /*
      Table is not defined as a partitioned table but the engine handles
      all tables as partitioned. The handler will set up the partition info
      object with the default settings.
    */
    thd->work_part_info= part_info= new partition_info();
    if (!part_info)
    {
      mem_alloc_error(sizeof(partition_info));
      goto err;
    }
    file->set_auto_partitions(part_info);
    part_info->default_engine_type= create_info->db_type;
    part_info->is_auto_partitioned= TRUE;
  }
  if (part_info)
  {
    /*
      The table has been specified as a partitioned table.
      If this is part of an ALTER TABLE the handler will be the partition
      handler but we need to specify the default handler to use for
      partitions also in the call to check_partition_info. We transport
      this information in the default_db_type variable, it is either
      DB_TYPE_DEFAULT or the engine set in the ALTER TABLE command.
    */
    handlerton *part_engine_type= create_info->db_type;
    char *part_syntax_buf;
    uint syntax_len;
    handlerton *engine_type;
    List_iterator<partition_element> part_it(part_info->partitions);
    partition_element *part_elem;

    while ((part_elem= part_it++))
    {
      if (part_elem->part_comment)
      {
        LEX_CSTRING comment= { part_elem->part_comment,
                               strlen(part_elem->part_comment)
        };
        if (validate_comment_length(thd, &comment,
                                     TABLE_PARTITION_COMMENT_MAXLEN,
                                     ER_TOO_LONG_TABLE_PARTITION_COMMENT,
                                     part_elem->partition_name))
          DBUG_RETURN(NULL);
        /* cut comment length. Safe to do in all cases */
        ((char*)part_elem->part_comment)[comment.length]= '\0';
      }
      if (part_elem->subpartitions.elements)
      {
        List_iterator<partition_element> sub_it(part_elem->subpartitions);
        partition_element *subpart_elem;
        while ((subpart_elem= sub_it++))
        {
          if (subpart_elem->part_comment)
          {
            LEX_CSTRING comment= {
              subpart_elem->part_comment, strlen(subpart_elem->part_comment)
            };
            if (validate_comment_length(thd, &comment,
                                         TABLE_PARTITION_COMMENT_MAXLEN,
                                         ER_TOO_LONG_TABLE_PARTITION_COMMENT,
                                         subpart_elem->partition_name))
              DBUG_RETURN(NULL);
            /* cut comment length. Safe to do in all cases */
            ((char*)subpart_elem->part_comment)[comment.length]= '\0';
          }
        }
      }
    } 

    if (create_info->tmp_table())
    {
      my_error(ER_PARTITION_NO_TEMPORARY, MYF(0));
      goto err;
    }
    if ((part_engine_type == partition_hton) &&
        part_info->default_engine_type)
    {
      /*
        This only happens at ALTER TABLE.
        default_engine_type was assigned from the engine set in the ALTER
        TABLE command.
      */
      ;
    }
    else
    {
      if (create_info->used_fields & HA_CREATE_USED_ENGINE)
      {
        part_info->default_engine_type= create_info->db_type;
      }
      else
      {
        if (part_info->default_engine_type == NULL)
        {
          part_info->default_engine_type= ha_default_handlerton(thd);
        }
      }
    }
    DBUG_PRINT("info", ("db_type = %s create_info->db_type = %s",
             ha_resolve_storage_engine_name(part_info->default_engine_type),
             ha_resolve_storage_engine_name(create_info->db_type)));
    if (part_info->check_partition_info(thd, &engine_type, file,
                                        create_info, FALSE))
      goto err;
    part_info->default_engine_type= engine_type;

    /*
      We reverse the partitioning parser and generate a standard format
      for syntax stored in frm file.
    */
    sql_mode_t old_mode= thd->variables.sql_mode;
    thd->variables.sql_mode &= ~MODE_ANSI_QUOTES;
    part_syntax_buf= generate_partition_syntax(thd, part_info, &syntax_len,
                                               true, create_info, alter_info);
    thd->variables.sql_mode= old_mode;
    if (!part_syntax_buf)
      goto err;
    part_info->part_info_string= part_syntax_buf;
    part_info->part_info_len= syntax_len;
    if ((!(engine_type->partition_flags &&
           engine_type->partition_flags() & HA_CAN_PARTITION)) ||
        create_info->db_type == partition_hton)
    {
      /*
        The handler assigned to the table cannot handle partitioning.
        Assign the partition handler as the handler of the table.
      */
      DBUG_PRINT("info", ("db_type: %s",
                        ha_resolve_storage_engine_name(create_info->db_type)));
      delete file;
      create_info->db_type= partition_hton;
      if (!(file= get_ha_partition(part_info)))
        DBUG_RETURN(NULL);

      /*
        If we have default number of partitions or subpartitions we
        might require to set-up the part_info object such that it
        creates a proper .par file. The current part_info object is
        only used to create the frm-file and .par-file.
      */
      if (part_info->use_default_num_partitions &&
          part_info->num_parts &&
          (int)part_info->num_parts !=
          file->get_default_no_partitions(create_info))
      {
        uint i;
        List_iterator<partition_element> part_it(part_info->partitions);
        part_it++;
        DBUG_ASSERT(thd->lex->sql_command != SQLCOM_CREATE_TABLE);
        for (i= 1; i < part_info->partitions.elements; i++)
          (part_it++)->part_state= PART_TO_BE_DROPPED;
      }
      else if (part_info->is_sub_partitioned() &&
               part_info->use_default_num_subpartitions &&
               part_info->num_subparts &&
               (int)part_info->num_subparts !=
                 file->get_default_no_partitions(create_info))
      {
        DBUG_ASSERT(thd->lex->sql_command != SQLCOM_CREATE_TABLE);
        part_info->num_subparts= file->get_default_no_partitions(create_info);
      }
    }
    else if (create_info->db_type != engine_type)
    {
      /*
        We come here when we don't use a partitioned handler.
        Since we use a partitioned table it must be "native partitioned".
        We have switched engine from defaults, most likely only specified
        engines in partition clauses.
      */
      delete file;
      if (!(file= get_new_handler((TABLE_SHARE*) 0, thd->mem_root,
                                  engine_type)))
      {
        mem_alloc_error(sizeof(handler));
        DBUG_RETURN(NULL);
      }
    }
  }
  /*
    Unless table's storage engine supports partitioning natively
    don't allow foreign keys on partitioned tables (they won't
    work work even with InnoDB beneath of partitioning engine).
    If storage engine handles partitioning natively (like NDB)
    foreign keys support is possible, so we let the engine decide.
  */
  if (create_info->db_type == partition_hton)
  {
    List_iterator_fast<Key> key_iterator(alter_info->key_list);
    Key *key;
    while ((key= key_iterator++))
    {
      if (key->type == Key::FOREIGN_KEY)
      {
        my_error(ER_FOREIGN_KEY_ON_PARTITIONED, MYF(0));
        goto err;
      }
    }
  }
#endif

  if (mysql_prepare_create_table(thd, create_info, alter_info, &db_options,
                                 file, key_info, key_count,
                                 create_table_mode))
    goto err;
  create_info->table_options=db_options;

  *frm= build_frm_image(thd, table_name, create_info,
                        alter_info->create_list, *key_count,
                        *key_info, file);

  if (frm->str)
    DBUG_RETURN(file);

err:
  delete file;
  DBUG_RETURN(NULL);
}


/**
  Create a table

  @param thd                 Thread object
  @param orig_db             Database for error messages
  @param orig_table_name     Table name for error messages
                             (it's different from table_name for ALTER TABLE)
  @param db                  Database
  @param table_name          Table name
  @param path                Path to table (i.e. to its .FRM file without
                             the extension).
  @param create_info         Create information (like MAX_ROWS)
  @param alter_info          Description of fields and keys for new table
  @param create_table_mode   C_ORDINARY_CREATE, C_ALTER_TABLE, C_ASSISTED_DISCOVERY
                             or any positive number (for C_CREATE_SELECT).
  @param[out] is_trans       Identifies the type of engine where the table
                             was created: either trans or non-trans.
  @param[out] key_info       Array of KEY objects describing keys in table
                             which was created.
  @param[out] key_count      Number of keys in table which was created.

  If one creates a temporary table, its is automatically opened and its
  TABLE_SHARE is added to THD::all_temp_tables list.

  Note that this function assumes that caller already have taken
  exclusive metadata lock on table being created or used some other
  way to ensure that concurrent operations won't intervene.
  mysql_create_table() is a wrapper that can be used for this.

  @retval 0 OK
  @retval 1 error
  @retval -1 table existed but IF EXISTS was used
*/

static
int create_table_impl(THD *thd,
                       const char *orig_db, const char *orig_table_name,
                       const char *db, const char *table_name,
                       const char *path,
                       const DDL_options_st options,
                       HA_CREATE_INFO *create_info,
                       Alter_info *alter_info,
                       int create_table_mode,
                       bool *is_trans,
                       KEY **key_info,
                       uint *key_count,
                       LEX_CUSTRING *frm)
{
  const char	*alias;
  handler	*file= 0;
  int		error= 1;
  bool          frm_only= create_table_mode == C_ALTER_TABLE_FRM_ONLY;
  bool          internal_tmp_table= create_table_mode == C_ALTER_TABLE || frm_only;
  DBUG_ENTER("mysql_create_table_no_lock");
  DBUG_PRINT("enter", ("db: '%s'  table: '%s'  tmp: %d  path: %s",
                       db, table_name, internal_tmp_table, path));

  if (thd->variables.sql_mode & MODE_NO_DIR_IN_CREATE)
  {
    if (create_info->data_file_name)
      push_warning_printf(thd, Sql_condition::WARN_LEVEL_WARN,
                          WARN_OPTION_IGNORED,
                          ER_THD(thd, WARN_OPTION_IGNORED),
                          "DATA DIRECTORY");
    if (create_info->index_file_name)
      push_warning_printf(thd, Sql_condition::WARN_LEVEL_WARN,
                          WARN_OPTION_IGNORED,
                          ER_THD(thd, WARN_OPTION_IGNORED),
                          "INDEX DIRECTORY");
    create_info->data_file_name= create_info->index_file_name= 0;
  }
  else
  if (error_if_data_home_dir(create_info->data_file_name,  "DATA DIRECTORY") ||
      error_if_data_home_dir(create_info->index_file_name, "INDEX DIRECTORY")||
      check_partition_dirs(thd->lex->part_info))
    goto err;

  alias= table_case_name(create_info, table_name);

  /* Check if table exists */
  if (create_info->tmp_table())
  {
    /*
      If a table exists, it must have been pre-opened. Try looking for one
      in-use in THD::all_temp_tables list of TABLE_SHAREs.
    */
    TABLE *tmp_table= thd->find_temporary_table(db, table_name);

    if (tmp_table)
    {
      bool table_creation_was_logged= tmp_table->s->table_creation_was_logged;
      if (options.or_replace())
      {
        /*
          We are using CREATE OR REPLACE on an existing temporary table
          Remove the old table so that we can re-create it.
        */
        if (thd->drop_temporary_table(tmp_table, NULL, true))
          goto err;
      }
      else if (options.if_not_exists())
        goto warn;
      else
      {
        my_error(ER_TABLE_EXISTS_ERROR, MYF(0), alias);
        goto err;
      }
      /*
        We have to log this query, even if it failed later to ensure the
        drop is done.
      */
      if (table_creation_was_logged)
      {
        thd->variables.option_bits|= OPTION_KEEP_LOG;
        thd->log_current_statement= 1;
        create_info->table_was_deleted= 1;
      }
    }
  }
  else
  {
    if (!internal_tmp_table && ha_table_exists(thd, db, table_name))
    {
      if (options.or_replace())
      {
        TABLE_LIST table_list;
        table_list.init_one_table(db, strlen(db), table_name,
                                  strlen(table_name), table_name,
                                  TL_WRITE_ALLOW_WRITE);
        table_list.table= create_info->table;

        if (check_if_log_table(&table_list, TRUE, "CREATE OR REPLACE"))
          goto err;
        
        /*
          Rollback the empty transaction started in mysql_create_table()
          call to open_and_lock_tables() when we are using LOCK TABLES.
        */
        (void) trans_rollback_stmt(thd);
        /* Remove normal table without logging. Keep tables locked */
        if (mysql_rm_table_no_locks(thd, &table_list, 0, 0, 0, 0, 1, 1))
          goto err;

        /*
          We have to log this query, even if it failed later to ensure the
          drop is done.
        */
        thd->variables.option_bits|= OPTION_KEEP_LOG;
        thd->log_current_statement= 1;
        create_info->table_was_deleted= 1;
        DBUG_EXECUTE_IF("send_kill_after_delete", thd->set_killed(KILL_QUERY); );

        /*
          Restart statement transactions for the case of CREATE ... SELECT.
        */
        if (thd->lex->select_lex.item_list.elements &&
            restart_trans_for_tables(thd, thd->lex->query_tables))
          goto err;
      }
      else if (options.if_not_exists())
        goto warn;
      else
      {
        my_error(ER_TABLE_EXISTS_ERROR, MYF(0), table_name);
        goto err;
      }
    }
  }

  THD_STAGE_INFO(thd, stage_creating_table);

  if (check_engine(thd, orig_db, orig_table_name, create_info))
    goto err;

  if (create_table_mode == C_ASSISTED_DISCOVERY)
  {
    /* check that it's used correctly */
    DBUG_ASSERT(alter_info->create_list.elements == 0);
    DBUG_ASSERT(alter_info->key_list.elements == 0);

    TABLE_SHARE share;
    handlerton *hton= create_info->db_type;
    int ha_err;
    Field *no_fields= 0;

    if (!hton->discover_table_structure)
    {
      my_error(ER_TABLE_MUST_HAVE_COLUMNS, MYF(0));
      goto err;
    }

    init_tmp_table_share(thd, &share, db, 0, table_name, path);

    /* prepare everything for discovery */
    share.field= &no_fields;
    share.db_plugin= ha_lock_engine(thd, hton);
    share.option_list= create_info->option_list;
    share.connect_string= create_info->connect_string;

    if (parse_engine_table_options(thd, hton, &share))
      goto err;

    ha_err= hton->discover_table_structure(hton, thd, &share, create_info);

    /*
      if discovery failed, the plugin will be auto-unlocked, as it
      was locked on the THD, see above.
      if discovery succeeded, the plugin was replaced by a globally
      locked plugin, that will be unlocked by free_table_share()
    */
    if (ha_err)
      share.db_plugin= 0; // will be auto-freed, locked above on the THD

    free_table_share(&share);

    if (ha_err)
    {
      my_error(ER_GET_ERRNO, MYF(0), ha_err, hton_name(hton)->str);
      goto err;
    }
  }
  else
  {
    file= mysql_create_frm_image(thd, orig_db, orig_table_name, create_info,
                                 alter_info, create_table_mode, key_info,
                                 key_count, frm);
    if (!file)
      goto err;
    if (rea_create_table(thd, frm, path, db, table_name, create_info,
                         file, frm_only))
      goto err;
  }

  create_info->table= 0;
  if (!frm_only && create_info->tmp_table())
  {
    TABLE *table= thd->create_and_open_tmp_table(create_info->db_type, frm,
                                                 path, db, table_name, true);

    if (!table)
    {
      (void) thd->rm_temporary_table(create_info->db_type, path);
      goto err;
    }

    if (is_trans != NULL)
      *is_trans= table->file->has_transactions();

    thd->thread_specific_used= TRUE;
    create_info->table= table;                  // Store pointer to table
  }
#ifdef WITH_PARTITION_STORAGE_ENGINE
  else if (thd->work_part_info && frm_only)
  {
    /*
      For partitioned tables we can't find some problems with table
      until table is opened. Therefore in order to disallow creation
      of corrupted tables we have to try to open table as the part
      of its creation process.
      In cases when both .FRM and SE part of table are created table
      is implicitly open in ha_create_table() call.
      In cases when we create .FRM without SE part we have to open
      table explicitly.
    */
    TABLE table;
    TABLE_SHARE share;

    init_tmp_table_share(thd, &share, db, 0, table_name, path);

    bool result= (open_table_def(thd, &share, GTS_TABLE) ||
                  open_table_from_share(thd, &share, "", 0, (uint) READ_ALL,
                                        0, &table, true));
    if (!result)
      (void) closefrm(&table);

    free_table_share(&share);

    if (result)
    {
      char frm_name[FN_REFLEN];
      strxnmov(frm_name, sizeof(frm_name), path, reg_ext, NullS);
      (void) mysql_file_delete(key_file_frm, frm_name, MYF(0));
      (void) file->ha_create_partitioning_metadata(path, NULL, CHF_DELETE_FLAG);
      goto err;
    }
  }
#endif
  
  error= 0;
err:
  THD_STAGE_INFO(thd, stage_after_create);
  delete file;
  DBUG_PRINT("exit", ("return: %d", error));
  DBUG_RETURN(error);

warn:
  error= -1;
  push_warning_printf(thd, Sql_condition::WARN_LEVEL_NOTE,
                      ER_TABLE_EXISTS_ERROR,
                      ER_THD(thd, ER_TABLE_EXISTS_ERROR),
                      alias);
  goto err;
}

/**
  Simple wrapper around create_table_impl() to be used
  in various version of CREATE TABLE statement.
*/

int mysql_create_table_no_lock(THD *thd,
                               const char *db, const char *table_name,
                               Table_specification_st *create_info,
                               Alter_info *alter_info, bool *is_trans,
                               int create_table_mode,
                               TABLE_LIST *table_list)
{
  KEY *not_used_1;
  uint not_used_2;
  int res;
  char path[FN_REFLEN + 1];
  LEX_CUSTRING frm= {0,0};

  if (create_info->tmp_table())
    build_tmptable_filename(thd, path, sizeof(path));
  else
  {
    int length;
    const char *alias= table_case_name(create_info, table_name);
    length= build_table_filename(path, sizeof(path) - 1, db, alias,
                                 "", 0);
    // Check if we hit FN_REFLEN bytes along with file extension.
    if (length+reg_ext_length > FN_REFLEN)
    {
      my_error(ER_IDENT_CAUSES_TOO_LONG_PATH, MYF(0), (int) sizeof(path)-1, path);
      return true;
    }
  }

  res= create_table_impl(thd, db, table_name, db, table_name, path,
                         *create_info, create_info,
                         alter_info, create_table_mode,
                         is_trans, &not_used_1, &not_used_2, &frm);
  my_free(const_cast<uchar*>(frm.str));

  if (!res && create_info->sequence)
  {
    /* Set create_info.table if temporary table */
    if (create_info->tmp_table())
      table_list->table= create_info->table;
    else
      table_list->table= 0;
    res= sequence_insert(thd, thd->lex, table_list);
  }

  return res;
}

/**
  Implementation of SQLCOM_CREATE_TABLE.

  Take the metadata locks (including a shared lock on the affected
  schema) and create the table. Is written to be called from
  mysql_execute_command(), to which it delegates the common parts
  with other commands (i.e. implicit commit before and after,
  close of thread tables.
*/

bool mysql_create_table(THD *thd, TABLE_LIST *create_table,
                        Table_specification_st *create_info,
                        Alter_info *alter_info)
{
  const char *db= create_table->db;
  const char *table_name= create_table->table_name;
  bool is_trans= FALSE;
  bool result;
  int create_table_mode;
  TABLE_LIST *pos_in_locked_tables= 0;
  MDL_ticket *mdl_ticket= 0;
  DBUG_ENTER("mysql_create_table");

  DBUG_ASSERT(create_table == thd->lex->query_tables);

  /* Copy temporarily the statement flags to thd for lock_table_names() */
  uint save_thd_create_info_options= thd->lex->create_info.options;
  thd->lex->create_info.options|= create_info->options;

  /* Open or obtain an exclusive metadata lock on table being created  */
  result= open_and_lock_tables(thd, *create_info, create_table, FALSE, 0);

  thd->lex->create_info.options= save_thd_create_info_options;

  if (result)
  {
    /* is_error() may be 0 if table existed and we generated a warning */
    DBUG_RETURN(thd->is_error());
  }
  /* The following is needed only in case of lock tables */
  if ((create_info->table= create_table->table))
  {
    pos_in_locked_tables= create_info->table->pos_in_locked_tables;
    mdl_ticket= create_table->table->mdl_ticket;
  }
  
  /* Got lock. */
  DEBUG_SYNC(thd, "locked_table_name");

  if (alter_info->create_list.elements || alter_info->key_list.elements)
    create_table_mode= C_ORDINARY_CREATE;
  else
    create_table_mode= C_ASSISTED_DISCOVERY;

  if (!opt_explicit_defaults_for_timestamp)
    promote_first_timestamp_column(&alter_info->create_list);

  if (mysql_create_table_no_lock(thd, db, table_name, create_info, alter_info,
                                 &is_trans, create_table_mode,
                                 create_table) > 0)
  {
    result= 1;
    goto err;
  }

  /*
    Check if we are doing CREATE OR REPLACE TABLE under LOCK TABLES
    on a non temporary table
  */
  if (thd->locked_tables_mode && pos_in_locked_tables &&
      create_info->or_replace())
  {
    /*
      Add back the deleted table and re-created table as a locked table
      This should always work as we have a meta lock on the table.
     */
    thd->locked_tables_list.add_back_last_deleted_lock(pos_in_locked_tables);
    if (thd->locked_tables_list.reopen_tables(thd))
    {
      thd->locked_tables_list.unlink_all_closed_tables(thd, NULL, 0);
      result= 1;
    }
    else
    {
      TABLE *table= pos_in_locked_tables->table;
      table->mdl_ticket->downgrade_lock(MDL_SHARED_NO_READ_WRITE);
    }
  }

err:
  /* In RBR we don't need to log CREATE TEMPORARY TABLE */
  if (thd->is_current_stmt_binlog_format_row() && create_info->tmp_table())
    DBUG_RETURN(result);

  if (create_info->tmp_table())
    thd->transaction.stmt.mark_created_temp_table();

  /* Write log if no error or if we already deleted a table */
  if (!result || thd->log_current_statement)
  {
    if (result && create_info->table_was_deleted)
    {
      /*
        Possible locked table was dropped. We should remove meta data locks
        associated with it and do UNLOCK_TABLES if no more locked tables.
      */
      thd->locked_tables_list.unlock_locked_table(thd, mdl_ticket);
    }
    else if (!result && create_info->tmp_table() && create_info->table)
    {
      /*
        Remember that tmp table creation was logged so that we know if
        we should log a delete of it.
      */
      create_info->table->s->table_creation_was_logged= 1;
    }
    if (write_bin_log(thd, result ? FALSE : TRUE, thd->query(),
                      thd->query_length(), is_trans))
      result= 1;
  }
  DBUG_RETURN(result);
}


/*
** Give the key name after the first field with an optional '_#' after
**/

static bool
check_if_keyname_exists(const char *name, KEY *start, KEY *end)
{
  for (KEY *key=start ; key != end ; key++)
    if (!my_strcasecmp(system_charset_info,name,key->name))
      return 1;
  return 0;
}


static char *
make_unique_key_name(THD *thd, const char *field_name,KEY *start,KEY *end)
{
  char buff[MAX_FIELD_NAME],*buff_end;

  if (!check_if_keyname_exists(field_name,start,end) &&
      my_strcasecmp(system_charset_info,field_name,primary_key_name))
    return (char*) field_name;			// Use fieldname
  buff_end=strmake(buff,field_name, sizeof(buff)-4);

  /*
    Only 3 chars + '\0' left, so need to limit to 2 digit
    This is ok as we can't have more than 100 keys anyway
  */
  for (uint i=2 ; i< 100; i++)
  {
    *buff_end= '_';
    int10_to_str(i, buff_end+1, 10);
    if (!check_if_keyname_exists(buff,start,end))
      return thd->strdup(buff);
  }
  return (char*) "not_specified";		// Should never happen
}

/**
   Make an unique name for constraints without a name
*/

static void make_unique_constraint_name(THD *thd, LEX_CSTRING *name,
                                        List<Virtual_column_info> *vcol,
                                        uint *nr)
{
  char buff[MAX_FIELD_NAME], *end;
  List_iterator_fast<Virtual_column_info> it(*vcol);

  end=strmov(buff, "CONSTRAINT_");
  for (;;)
  {
    Virtual_column_info *check;
    char *real_end= int10_to_str((*nr)++, end, 10);
    it.rewind();
    while ((check= it++))
    {
      if (check->name.str &&
          !my_strcasecmp(system_charset_info, buff, check->name.str))
        break;
    }
    if (!check)                                 // Found unique name
    {
      name->length= (size_t) (real_end - buff);
      name->str= thd->strmake(buff, name->length);
      return;
    }
  }
}


/****************************************************************************
** Alter a table definition
****************************************************************************/


/**
  Rename a table.

  @param base      The handlerton handle.
  @param old_db    The old database name.
  @param old_name  The old table name.
  @param new_db    The new database name.
  @param new_name  The new table name.
  @param flags     flags
                   FN_FROM_IS_TMP old_name is temporary.
                   FN_TO_IS_TMP   new_name is temporary.
                   NO_FRM_RENAME  Don't rename the FRM file
                                  but only the table in the storage engine.
                   NO_HA_TABLE    Don't rename table in engine.
                   NO_FK_CHECKS   Don't check FK constraints during rename.

  @return false    OK
  @return true     Error
*/

bool
mysql_rename_table(handlerton *base, const char *old_db,
                   const char *old_name, const char *new_db,
                   const char *new_name, uint flags)
{
  THD *thd= current_thd;
  char from[FN_REFLEN + 1], to[FN_REFLEN + 1],
    lc_from[FN_REFLEN + 1], lc_to[FN_REFLEN + 1];
  char *from_base= from, *to_base= to;
  char tmp_name[SAFE_NAME_LEN+1], tmp_db_name[SAFE_NAME_LEN+1];
  handler *file;
  int error=0;
  ulonglong save_bits= thd->variables.option_bits;
  int length;
  DBUG_ENTER("mysql_rename_table");
  DBUG_ASSERT(base);
  DBUG_PRINT("enter", ("old: '%s'.'%s'  new: '%s'.'%s'",
                       old_db, old_name, new_db, new_name));

  // Temporarily disable foreign key checks
  if (flags & NO_FK_CHECKS) 
    thd->variables.option_bits|= OPTION_NO_FOREIGN_KEY_CHECKS;

  file= get_new_handler((TABLE_SHARE*) 0, thd->mem_root, base);

  build_table_filename(from, sizeof(from) - 1, old_db, old_name, "",
                       flags & FN_FROM_IS_TMP);
  length= build_table_filename(to, sizeof(to) - 1, new_db, new_name, "",
                               flags & FN_TO_IS_TMP);
  // Check if we hit FN_REFLEN bytes along with file extension.
  if (length+reg_ext_length > FN_REFLEN)
  {
    my_error(ER_IDENT_CAUSES_TOO_LONG_PATH, MYF(0), (int) sizeof(to)-1, to);
    DBUG_RETURN(TRUE);
  }

  /*
    If lower_case_table_names == 2 (case-preserving but case-insensitive
    file system) and the storage is not HA_FILE_BASED, we need to provide
    a lowercase file name, but we leave the .frm in mixed case.
   */
  if (lower_case_table_names == 2 && file &&
      !(file->ha_table_flags() & HA_FILE_BASED))
  {
    strmov(tmp_name, old_name);
    my_casedn_str(files_charset_info, tmp_name);
    strmov(tmp_db_name, old_db);
    my_casedn_str(files_charset_info, tmp_db_name);

    build_table_filename(lc_from, sizeof(lc_from) - 1, tmp_db_name, tmp_name,
                         "", flags & FN_FROM_IS_TMP);
    from_base= lc_from;

    strmov(tmp_name, new_name);
    my_casedn_str(files_charset_info, tmp_name);
    strmov(tmp_db_name, new_db);
    my_casedn_str(files_charset_info, tmp_db_name);

    build_table_filename(lc_to, sizeof(lc_to) - 1, tmp_db_name, tmp_name, "",
                         flags & FN_TO_IS_TMP);
    to_base= lc_to;
  }

  if (flags & NO_HA_TABLE)
  {
    if (rename_file_ext(from,to,reg_ext))
      error= my_errno;
    (void) file->ha_create_partitioning_metadata(to, from, CHF_RENAME_FLAG);
  }
  else if (!file || !(error=file->ha_rename_table(from_base, to_base)))
  {
    if (!(flags & NO_FRM_RENAME) && rename_file_ext(from,to,reg_ext))
    {
      error=my_errno;
      if (file)
      {
        if (error == ENOENT)
          error= 0; // this is ok if file->ha_rename_table() succeeded
        else
          file->ha_rename_table(to_base, from_base); // Restore old file name
      }
    }
  }
  delete file;
  if (error == HA_ERR_WRONG_COMMAND)
    my_error(ER_NOT_SUPPORTED_YET, MYF(0), "ALTER TABLE");
  else if (error)
    my_error(ER_ERROR_ON_RENAME, MYF(0), from, to, error);
  else if (!(flags & FN_IS_TMP))
    mysql_audit_rename_table(thd, old_db, old_name, new_db, new_name);

  /*
    Remove the old table share from the pfs table share array. The new table
    share will be created when the renamed table is first accessed.
   */
  if (likely(error == 0))
  {
    PSI_CALL_drop_table_share(flags & FN_FROM_IS_TMP,
                              old_db, strlen(old_db),
                              old_name, strlen(old_name));
  }

  // Restore options bits to the original value
  thd->variables.option_bits= save_bits;

  DBUG_RETURN(error != 0);
}


/*
  Create a table identical to the specified table

  SYNOPSIS
    mysql_create_like_table()
    thd		Thread object
    table       Table list element for target table
    src_table   Table list element for source table
    create_info Create info

  RETURN VALUES
    FALSE OK
    TRUE  error
*/

bool mysql_create_like_table(THD* thd, TABLE_LIST* table,
                             TABLE_LIST* src_table,
                             Table_specification_st *create_info)
{
  Table_specification_st local_create_info;
  TABLE_LIST *pos_in_locked_tables= 0;
  Alter_info local_alter_info;
  Alter_table_ctx local_alter_ctx; // Not used
  bool res= TRUE;
  bool is_trans= FALSE;
  bool do_logging= FALSE;
  uint not_used;
  int create_res;
  DBUG_ENTER("mysql_create_like_table");

#ifdef WITH_WSREP
  if (WSREP_ON && !thd->wsrep_applier &&
      wsrep_create_like_table(thd, table, src_table, create_info))
    DBUG_RETURN(res);
#endif

  /*
    We the open source table to get its description in HA_CREATE_INFO
    and Alter_info objects. This also acquires a shared metadata lock
    on this table which ensures that no concurrent DDL operation will
    mess with it.
    Also in case when we create non-temporary table open_tables()
    call obtains an exclusive metadata lock on target table ensuring
    that we can safely perform table creation.
    Thus by holding both these locks we ensure that our statement is
    properly isolated from all concurrent operations which matter.
  */

  /* Copy temporarily the statement flags to thd for lock_table_names() */
  // QQ: is this really needed???
  uint save_thd_create_info_options= thd->lex->create_info.options;
  thd->lex->create_info.options|= create_info->options;
  res= open_tables(thd, &thd->lex->query_tables, &not_used, 0);
  thd->lex->create_info.options= save_thd_create_info_options;

  if (res)
  {
    /* is_error() may be 0 if table existed and we generated a warning */
    res= thd->is_error();
    goto err;
  }
  /* Ensure we don't try to create something from which we select from */
  if (create_info->or_replace() && !create_info->tmp_table())
  {
    TABLE_LIST *duplicate;
    if ((duplicate= unique_table(thd, table, src_table, 0)))
    {
      update_non_unique_table_error(src_table, "CREATE", duplicate);
      goto err;
    }
  }

  src_table->table->use_all_columns();

  DEBUG_SYNC(thd, "create_table_like_after_open");

  /*
    Fill Table_specification_st and Alter_info with the source table description.
    Set OR REPLACE and IF NOT EXISTS option as in the CREATE TABLE LIKE
    statement.
  */
  local_create_info.init(create_info->create_like_options());
  local_create_info.db_type= src_table->table->s->db_type();
  local_create_info.row_type= src_table->table->s->row_type;
  if (mysql_prepare_alter_table(thd, src_table->table, &local_create_info,
                                &local_alter_info, &local_alter_ctx))
    goto err;
#ifdef WITH_PARTITION_STORAGE_ENGINE
  /* Partition info is not handled by mysql_prepare_alter_table() call. */
  if (src_table->table->part_info)
    thd->work_part_info= src_table->table->part_info->get_clone(thd);
#endif

  /*
    Adjust description of source table before using it for creation of
    target table.

    Similarly to SHOW CREATE TABLE we ignore MAX_ROWS attribute of
    temporary table which represents I_S table.
  */
  if (src_table->schema_table)
    local_create_info.max_rows= 0;
  /* Replace type of source table with one specified in the statement. */
  local_create_info.options&= ~HA_LEX_CREATE_TMP_TABLE;
  local_create_info.options|= create_info->tmp_table();
  /* Reset auto-increment counter for the new table. */
  local_create_info.auto_increment_value= 0;
  /*
    Do not inherit values of DATA and INDEX DIRECTORY options from
    the original table. This is documented behavior.
  */
  local_create_info.data_file_name= local_create_info.index_file_name= NULL;

  /* The following is needed only in case of lock tables */
  if ((local_create_info.table= thd->lex->query_tables->table))
    pos_in_locked_tables= local_create_info.table->pos_in_locked_tables;    

  res= ((create_res=
         mysql_create_table_no_lock(thd, table->db, table->table_name,
                                    &local_create_info, &local_alter_info,
                                    &is_trans, C_ORDINARY_CREATE,
                                    table)) > 0);
  /* Remember to log if we deleted something */
  do_logging= thd->log_current_statement;
  if (res)
    goto err;

  /*
    Check if we are doing CREATE OR REPLACE TABLE under LOCK TABLES
    on a non temporary table
  */
  if (thd->locked_tables_mode && pos_in_locked_tables &&
      create_info->or_replace())
  {
    /*
      Add back the deleted table and re-created table as a locked table
      This should always work as we have a meta lock on the table.
     */
    thd->locked_tables_list.add_back_last_deleted_lock(pos_in_locked_tables);
    if (thd->locked_tables_list.reopen_tables(thd))
    {
      thd->locked_tables_list.unlink_all_closed_tables(thd, NULL, 0);
      res= 1;                                   // We got an error
    }
    else
    {
      /*
        Get pointer to the newly opened table. We need this to ensure we
        don't reopen the table when doing statment logging below.
      */
      table->table= pos_in_locked_tables->table;
      table->table->mdl_ticket->downgrade_lock(MDL_SHARED_NO_READ_WRITE);
    }
  }
  else
  {
    /*
      Ensure that we have an exclusive lock on target table if we are creating
      non-temporary table.
    */
    DBUG_ASSERT((create_info->tmp_table()) ||
                thd->mdl_context.is_lock_owner(MDL_key::TABLE, table->db,
                                               table->table_name,
                                               MDL_EXCLUSIVE));
  }

  DEBUG_SYNC(thd, "create_table_like_before_binlog");

  /*
    We have to write the query before we unlock the tables.
  */
  if (thd->is_current_stmt_binlog_disabled())
    goto err;

  if (thd->is_current_stmt_binlog_format_row())
  {
    /*
       Since temporary tables are not replicated under row-based
       replication, CREATE TABLE ... LIKE ... needs special
       treatement.  We have four cases to consider, according to the
       following decision table:

           ==== ========= ========= ==============================
           Case    Target    Source Write to binary log
           ==== ========= ========= ==============================
           1       normal    normal Original statement
           2       normal temporary Generated statement if the table
                                    was created.
           3    temporary    normal Nothing
           4    temporary temporary Nothing
           ==== ========= ========= ==============================
    */
    if (!(create_info->tmp_table()))
    {
      if (src_table->table->s->tmp_table)               // Case 2
      {
        char buf[2048];
        String query(buf, sizeof(buf), system_charset_info);
        query.length(0);  // Have to zero it since constructor doesn't
        Open_table_context ot_ctx(thd, MYSQL_OPEN_REOPEN |
                                  MYSQL_OPEN_IGNORE_KILLED);
        bool new_table= FALSE; // Whether newly created table is open.

        if (create_res != 0)
        {
          /*
            Table or view with same name already existed and we where using
            IF EXISTS. Continue without logging anything.
          */
          do_logging= 0;
          goto err;
        }
        if (!table->table)
        {
          TABLE_LIST::enum_open_strategy save_open_strategy;
          int open_res;
          /* Force the newly created table to be opened */
          save_open_strategy= table->open_strategy;
          table->open_strategy= TABLE_LIST::OPEN_NORMAL;

          /*
            In order for show_create_table() to work we need to open
            destination table if it is not already open (i.e. if it
            has not existed before). We don't need acquire metadata
            lock in order to do this as we already hold exclusive
            lock on this table. The table will be closed by
            close_thread_table() at the end of this branch.
          */
          open_res= open_table(thd, table, &ot_ctx);
          /* Restore */
          table->open_strategy= save_open_strategy;
          if (open_res)
          {
            res= 1;
            goto err;
          }
          new_table= TRUE;
        }
        /*
          We have to re-test if the table was a view as the view may not
          have been opened until just above.
        */
        if (!table->view)
        {
          /*
            After opening a MERGE table add the children to the query list of
            tables, so that children tables info can be used on "CREATE TABLE"
            statement generation by the binary log.
            Note that placeholders don't have the handler open.
          */
          if (table->table->file->extra(HA_EXTRA_ADD_CHILDREN_LIST))
            goto err;

          /*
            As the reference table is temporary and may not exist on slave, we must
            force the ENGINE to be present into CREATE TABLE.
          */
          create_info->used_fields|= HA_CREATE_USED_ENGINE;

          int result __attribute__((unused))=
            show_create_table(thd, table, &query, create_info, WITH_DB_NAME);

          DBUG_ASSERT(result == 0); // show_create_table() always return 0
          do_logging= FALSE;
          if (write_bin_log(thd, TRUE, query.ptr(), query.length()))
          {
            res= 1;
            do_logging= 0;
            goto err;
          }

          if (new_table)
          {
            DBUG_ASSERT(thd->open_tables == table->table);
            /*
              When opening the table, we ignored the locked tables
              (MYSQL_OPEN_GET_NEW_TABLE). Now we can close the table
              without risking to close some locked table.
            */
            close_thread_table(thd, &thd->open_tables);
          }
        }
      }
      else                                      // Case 1
        do_logging= TRUE;
    }
    /*
      Case 3 and 4 does nothing under RBR
    */
  }
  else
  {
    DBUG_PRINT("info",
               ("res: %d  tmp_table: %d  create_info->table: %p",
                res, create_info->tmp_table(), local_create_info.table));
    if (create_info->tmp_table())
    {
      thd->transaction.stmt.mark_created_temp_table();
      if (!res && local_create_info.table)
      {
        /*
          Remember that tmp table creation was logged so that we know if
          we should log a delete of it.
        */
        local_create_info.table->s->table_creation_was_logged= 1;
      }
    }
    do_logging= TRUE;
  }

err:
  if (do_logging)
  {
    if (res && create_info->table_was_deleted)
    {
      /*
        Table was not deleted. Original table was deleted.
        We have to log it.
      */
      log_drop_table(thd, table->db, table->db_length,
                     table->table_name, table->table_name_length,
                     create_info->tmp_table());
    }
    else if (write_bin_log(thd, res ? FALSE : TRUE, thd->query(),
                           thd->query_length(), is_trans))
      res= 1;
  }

  DBUG_RETURN(res);
}


/* table_list should contain just one table */
int mysql_discard_or_import_tablespace(THD *thd,
                                       TABLE_LIST *table_list,
                                       bool discard)
{
  Alter_table_prelocking_strategy alter_prelocking_strategy;
  int error;
  DBUG_ENTER("mysql_discard_or_import_tablespace");

  mysql_audit_alter_table(thd, table_list);

  /*
    Note that DISCARD/IMPORT TABLESPACE always is the only operation in an
    ALTER TABLE
  */

  THD_STAGE_INFO(thd, stage_discard_or_import_tablespace);

 /*
   We set this flag so that ha_innobase::open and ::external_lock() do
   not complain when we lock the table
 */
  thd->tablespace_op= TRUE;
  /*
    Adjust values of table-level and metadata which was set in parser
    for the case general ALTER TABLE.
  */
  table_list->mdl_request.set_type(MDL_EXCLUSIVE);
  table_list->lock_type= TL_WRITE;
  /* Do not open views. */
  table_list->required_type= TABLE_TYPE_NORMAL;

  if (open_and_lock_tables(thd, table_list, FALSE, 0,
                           &alter_prelocking_strategy))
  {
    thd->tablespace_op=FALSE;
    DBUG_RETURN(-1);
  }

  error= table_list->table->file->ha_discard_or_import_tablespace(discard);

  THD_STAGE_INFO(thd, stage_end);

  if (error)
    goto err;

  /*
    The 0 in the call below means 'not in a transaction', which means
    immediate invalidation; that is probably what we wish here
  */
  query_cache_invalidate3(thd, table_list, 0);

  /* The ALTER TABLE is always in its own transaction */
  error= trans_commit_stmt(thd);
  if (trans_commit_implicit(thd))
    error=1;
  if (!error)
    error= write_bin_log(thd, FALSE, thd->query(), thd->query_length());

err:
  thd->tablespace_op=FALSE;

  if (error == 0)
  {
    my_ok(thd);
    DBUG_RETURN(0);
  }

  table_list->table->file->print_error(error, MYF(0));

  DBUG_RETURN(-1);
}


/**
  Check if key is a candidate key, i.e. a unique index with no index
  fields partial or nullable.
*/

static bool is_candidate_key(KEY *key)
{
  KEY_PART_INFO *key_part;
  KEY_PART_INFO *key_part_end= key->key_part + key->user_defined_key_parts;

  if (!(key->flags & HA_NOSAME) || (key->flags & HA_NULL_PART_KEY))
    return false;

  for (key_part= key->key_part; key_part < key_part_end; key_part++)
  {
    if (key_part->key_part_flag & HA_PART_KEY_SEG)
      return false;
  }
  return true;
}


/*
   Preparation for table creation

   SYNOPSIS
     handle_if_exists_option()
       thd                       Thread object.
       table                     The altered table.
       alter_info                List of columns and indexes to create

   DESCRIPTION
     Looks for the IF [NOT] EXISTS options, checks the states and remove items
     from the list if existing found.

   RETURN VALUES
     NONE
*/

static void
handle_if_exists_options(THD *thd, TABLE *table, Alter_info *alter_info)
{
  Field **f_ptr;
  DBUG_ENTER("handle_if_exists_option");

  /* Handle ADD COLUMN IF NOT EXISTS. */
  {
    List_iterator<Create_field> it(alter_info->create_list);
    Create_field *sql_field;

    while ((sql_field=it++))
    {
      if (!sql_field->create_if_not_exists || sql_field->change.str)
        continue;
      /*
         If there is a field with the same name in the table already,
         remove the sql_field from the list.
      */
      for (f_ptr=table->field; *f_ptr; f_ptr++)
      {
        if (my_strcasecmp(system_charset_info,
              sql_field->field_name.str, (*f_ptr)->field_name.str) == 0)
          goto drop_create_field;
      }
      {
        /*
          If in the ADD list there is a field with the same name,
          remove the sql_field from the list.
        */
        List_iterator<Create_field> chk_it(alter_info->create_list);
        Create_field *chk_field;
        while ((chk_field= chk_it++) && chk_field != sql_field)
        {
          if (my_strcasecmp(system_charset_info,
                sql_field->field_name.str, chk_field->field_name.str) == 0)
            goto drop_create_field;
        }
      }
      continue;
drop_create_field:
      push_warning_printf(thd, Sql_condition::WARN_LEVEL_NOTE,
                          ER_DUP_FIELDNAME, ER_THD(thd, ER_DUP_FIELDNAME),
                          sql_field->field_name.str);
      it.remove();
      if (alter_info->create_list.is_empty())
      {
        alter_info->flags&= ~Alter_info::ALTER_ADD_COLUMN;
        if (alter_info->key_list.is_empty())
          alter_info->flags&= ~(Alter_info::ALTER_ADD_INDEX |
              Alter_info::ADD_FOREIGN_KEY);
      }
    }
  }

  /* Handle MODIFY COLUMN IF EXISTS. */
  {
    List_iterator<Create_field> it(alter_info->create_list);
    Create_field *sql_field;

    while ((sql_field=it++))
    {
      if (!sql_field->create_if_not_exists || !sql_field->change.str)
        continue;
      /*
         If there is NO field with the same name in the table already,
         remove the sql_field from the list.
      */
      for (f_ptr=table->field; *f_ptr; f_ptr++)
      {
        if (my_strcasecmp(system_charset_info,
              sql_field->change.str, (*f_ptr)->field_name.str) == 0)
        {
          break;
        }
      }
      if (*f_ptr == NULL)
      {
        push_warning_printf(thd, Sql_condition::WARN_LEVEL_NOTE,
                            ER_BAD_FIELD_ERROR,
                            ER_THD(thd, ER_BAD_FIELD_ERROR),
                            sql_field->change.str, table->s->table_name.str);
        it.remove();
        if (alter_info->create_list.is_empty())
        {
          alter_info->flags&= ~(Alter_info::ALTER_ADD_COLUMN |
                                Alter_info::ALTER_CHANGE_COLUMN);
          if (alter_info->key_list.is_empty())
            alter_info->flags&= ~Alter_info::ALTER_ADD_INDEX;
        }
      }
    }
  }

  /* Handle DROP COLUMN/KEY IF EXISTS. */
  {
    List_iterator<Alter_drop> drop_it(alter_info->drop_list);
    Alter_drop *drop;
    bool remove_drop;
    while ((drop= drop_it++))
    {
      if (!drop->drop_if_exists)
        continue;
      remove_drop= TRUE;
      if (drop->type == Alter_drop::COLUMN)
      {
        /*
           If there is NO field with that name in the table,
           remove the 'drop' from the list.
        */
        for (f_ptr=table->field; *f_ptr; f_ptr++)
        {
          if (my_strcasecmp(system_charset_info,
                            drop->name, (*f_ptr)->field_name.str) == 0)
          {
            remove_drop= FALSE;
            break;
          }
        }
      }
      else if (drop->type == Alter_drop::CHECK_CONSTRAINT)
      {
        for (uint i=table->s->field_check_constraints; i < table->s->table_check_constraints; i++)
        {
          if (my_strcasecmp(system_charset_info, drop->name,
                            table->check_constraints[i]->name.str) == 0)
          {
            remove_drop= FALSE;
            break;
          }
        }
      }
      else /* Alter_drop::KEY and Alter_drop::FOREIGN_KEY */
      {
        uint n_key;
        if (drop->type != Alter_drop::FOREIGN_KEY)
        {
          for (n_key=0; n_key < table->s->keys; n_key++)
          {
            if (my_strcasecmp(system_charset_info,
                  drop->name, table->key_info[n_key].name) == 0)
            {
              remove_drop= FALSE;
              break;
            }
          }
        }
        else
        {
          List <FOREIGN_KEY_INFO> fk_child_key_list;
          FOREIGN_KEY_INFO *f_key;
          table->file->get_foreign_key_list(thd, &fk_child_key_list);
          List_iterator<FOREIGN_KEY_INFO> fk_key_it(fk_child_key_list);
          while ((f_key= fk_key_it++))
          {
            if (my_strcasecmp(system_charset_info, f_key->foreign_id->str,
                  drop->name) == 0)
            {
              remove_drop= FALSE;
              break;
            }
          }
        }
      }

      if (!remove_drop)
      {
        /*
          Check if the name appears twice in the DROP list.
        */
        List_iterator<Alter_drop> chk_it(alter_info->drop_list);
        Alter_drop *chk_drop;
        while ((chk_drop= chk_it++) && chk_drop != drop)
        {
          if (drop->type == chk_drop->type &&
              my_strcasecmp(system_charset_info,
                            drop->name, chk_drop->name) == 0)
          {
            remove_drop= TRUE;
            break;
          }
        }
      }

      if (remove_drop)
      {
        push_warning_printf(thd, Sql_condition::WARN_LEVEL_NOTE,
                            ER_CANT_DROP_FIELD_OR_KEY,
                            ER_THD(thd, ER_CANT_DROP_FIELD_OR_KEY),
                            drop->type_name(), drop->name);
        drop_it.remove();
        if (alter_info->drop_list.is_empty())
          alter_info->flags&= ~(Alter_info::ALTER_DROP_COLUMN |
                                Alter_info::ALTER_DROP_INDEX  |
                                Alter_info::DROP_FOREIGN_KEY);
      }
    }
  }

  /* ALTER TABLE ADD KEY IF NOT EXISTS */
  /* ALTER TABLE ADD FOREIGN KEY IF NOT EXISTS */
  {
    Key *key;
    List_iterator<Key> key_it(alter_info->key_list);
    uint n_key;
    const char *keyname= NULL;
    while ((key=key_it++))
    {
      if (!key->if_not_exists() && !key->or_replace())
        continue;

      /* Check if the table already has a PRIMARY KEY */
      bool dup_primary_key= key->type == Key::PRIMARY &&
                            table->s->primary_key != MAX_KEY;
      if (dup_primary_key)
        goto remove_key;

      /* If the name of the key is not specified,     */
      /* let us check the name of the first key part. */
      if ((keyname= key->name.str) == NULL)
      {
        if (key->type == Key::PRIMARY)
          keyname= primary_key_name;
        else
        {
          List_iterator<Key_part_spec> part_it(key->columns);
          Key_part_spec *kp;
          if ((kp= part_it++))
            keyname= kp->field_name.str;
          if (keyname == NULL)
            continue;
        }
      }
      if (key->type != Key::FOREIGN_KEY)
      {
        for (n_key=0; n_key < table->s->keys; n_key++)
        {
          if (my_strcasecmp(system_charset_info,
                keyname, table->key_info[n_key].name) == 0)
          {
            goto remove_key;
          }
        }
      }
      else
      {
        List <FOREIGN_KEY_INFO> fk_child_key_list;
        FOREIGN_KEY_INFO *f_key;
        table->file->get_foreign_key_list(thd, &fk_child_key_list);
        List_iterator<FOREIGN_KEY_INFO> fk_key_it(fk_child_key_list);
        while ((f_key= fk_key_it++))
        {
          if (my_strcasecmp(system_charset_info, f_key->foreign_id->str,
                keyname) == 0)
            goto remove_key;
        }
      }

      {
        Key *chk_key;
        List_iterator<Key> chk_it(alter_info->key_list);
        const char *chkname;
        while ((chk_key=chk_it++) && chk_key != key)
        {
          if ((chkname= chk_key->name.str) == NULL)
          {
            List_iterator<Key_part_spec> part_it(chk_key->columns);
            Key_part_spec *kp;
            if ((kp= part_it++))
              chkname= kp->field_name.str;
            if (keyname == NULL)
              continue;
          }
          if (key->type == chk_key->type &&
              my_strcasecmp(system_charset_info, keyname, chkname) == 0)
            goto remove_key;
        }
      }
      continue;

remove_key:
      if (key->if_not_exists())
      {
        push_warning_printf(thd, Sql_condition::WARN_LEVEL_NOTE,
                            ER_DUP_KEYNAME, ER_THD(thd, dup_primary_key
                            ? ER_MULTIPLE_PRI_KEY : ER_DUP_KEYNAME), keyname);
        key_it.remove();
        if (key->type == Key::FOREIGN_KEY)
        {
          /* ADD FOREIGN KEY appends two items. */
          key_it.remove();
        }
        if (alter_info->key_list.is_empty())
          alter_info->flags&= ~(Alter_info::ALTER_ADD_INDEX |
              Alter_info::ADD_FOREIGN_KEY);
      }
      else
      {
        DBUG_ASSERT(key->or_replace());
        Alter_drop::drop_type type= (key->type == Key::FOREIGN_KEY) ?
          Alter_drop::FOREIGN_KEY : Alter_drop::KEY;
        Alter_drop *ad= new Alter_drop(type, key->name.str, FALSE);
        if (ad != NULL)
        {
          // Adding the index into the drop list for replacing
          alter_info->flags |= Alter_info::ALTER_DROP_INDEX;
          alter_info->drop_list.push_back(ad, thd->mem_root);
        }
      }
    }
  }
  
#ifdef WITH_PARTITION_STORAGE_ENGINE
  partition_info *tab_part_info= table->part_info;
  if (tab_part_info)
  {
    /* ALTER TABLE ADD PARTITION IF NOT EXISTS */
    if ((alter_info->flags & Alter_info::ALTER_ADD_PARTITION) &&
        thd->lex->create_info.if_not_exists())
    {
      partition_info *alt_part_info= thd->lex->part_info;
      if (alt_part_info)
      {
        List_iterator<partition_element> new_part_it(alt_part_info->partitions);
        partition_element *pe;
        while ((pe= new_part_it++))
        {
          if (!tab_part_info->has_unique_name(pe))
          {
            push_warning_printf(thd, Sql_condition::WARN_LEVEL_NOTE,
                                ER_SAME_NAME_PARTITION,
                                ER_THD(thd, ER_SAME_NAME_PARTITION),
                                pe->partition_name);
            alter_info->flags&= ~Alter_info::ALTER_ADD_PARTITION;
            thd->lex->part_info= NULL;
            break;
          }
        }
      }
    }
    /* ALTER TABLE DROP PARTITION IF EXISTS */
    if ((alter_info->flags & Alter_info::ALTER_DROP_PARTITION) &&
        thd->lex->if_exists())
    {
      List_iterator<const char> names_it(alter_info->partition_names);
      const char *name;

      while ((name= names_it++))
      {
        List_iterator<partition_element> part_it(tab_part_info->partitions);
        partition_element *part_elem;
        while ((part_elem= part_it++))
        {
          if (my_strcasecmp(system_charset_info,
                              part_elem->partition_name, name) == 0)
            break;
        }
        if (!part_elem)
        {
          push_warning_printf(thd, Sql_condition::WARN_LEVEL_NOTE,
                              ER_DROP_PARTITION_NON_EXISTENT,
                              ER_THD(thd, ER_DROP_PARTITION_NON_EXISTENT),
                              "DROP");
          names_it.remove();
        }
      }
      if (alter_info->partition_names.elements == 0)
        alter_info->flags&= ~Alter_info::ALTER_DROP_PARTITION;
    }
  }
#endif /*WITH_PARTITION_STORAGE_ENGINE*/

  /* ADD CONSTRAINT IF NOT EXISTS. */
  {
    List_iterator<Virtual_column_info> it(alter_info->check_constraint_list);
    Virtual_column_info *check;
    TABLE_SHARE *share= table->s;
    uint c;
    while ((check=it++))
    {
      if (!(check->flags & Alter_info::CHECK_CONSTRAINT_IF_NOT_EXISTS) &&
          check->name.length)
        continue;
      check->flags= 0;
      for (c= share->field_check_constraints;
           c < share->table_check_constraints ; c++)
      {
        Virtual_column_info *dup= table->check_constraints[c];
        if (dup->name.length == check->name.length &&
            my_strcasecmp(system_charset_info,
                          check->name.str, dup->name.str) == 0)
        {
          push_warning_printf(thd, Sql_condition::WARN_LEVEL_NOTE,
            ER_DUP_CONSTRAINT_NAME, ER_THD(thd, ER_DUP_CONSTRAINT_NAME),
            "CHECK", check->name.str);
          it.remove();
          if (alter_info->check_constraint_list.elements == 0)
            alter_info->flags&= ~Alter_info::ALTER_ADD_CHECK_CONSTRAINT;

          break;
        }
      }
    }
  }

  DBUG_VOID_RETURN;
}


/**
  Get Create_field object for newly created table by field index.

  @param alter_info  Alter_info describing newly created table.
  @param idx         Field index.
*/

static Create_field *get_field_by_index(Alter_info *alter_info, uint idx)
{
  List_iterator_fast<Create_field> field_it(alter_info->create_list);
  uint field_idx= 0;
  Create_field *field;

  while ((field= field_it++) && field_idx < idx)
  { field_idx++; }

  return field;
}


static int compare_uint(const uint *s, const uint *t)
{
  return (*s < *t) ? -1 : ((*s > *t) ? 1 : 0);
}


/**
   Compare original and new versions of a table and fill Alter_inplace_info
   describing differences between those versions.

   @param          thd                Thread
   @param          table              The original table.
   @param          varchar            Indicates that new definition has new
                                      VARCHAR column.
   @param[in/out]  ha_alter_info      Data structure which already contains
                                      basic information about create options,
                                      field and keys for the new version of
                                      table and which should be completed with
                                      more detailed information needed for
                                      in-place ALTER.

   First argument 'table' contains information of the original
   table, which includes all corresponding parts that the new
   table has in arguments create_list, key_list and create_info.

   Compare the changes between the original and new table definitions.
   The result of this comparison is then passed to SE which determines
   whether it can carry out these changes in-place.

   Mark any changes detected in the ha_alter_flags.
   We generally try to specify handler flags only if there are real
   changes. But in cases when it is cumbersome to determine if some
   attribute has really changed we might choose to set flag
   pessimistically, for example, relying on parser output only.

   If there are no data changes, but index changes, 'index_drop_buffer'
   and/or 'index_add_buffer' are populated with offsets into
   table->key_info or key_info_buffer respectively for the indexes
   that need to be dropped and/or (re-)created.

   Note that this function assumes that it is OK to change Alter_info
   and HA_CREATE_INFO which it gets. It is caller who is responsible
   for creating copies for this structures if he needs them unchanged.

   @retval true  error
   @retval false success
*/

static bool fill_alter_inplace_info(THD *thd,
                                    TABLE *table,
                                    bool varchar,
                                    Alter_inplace_info *ha_alter_info)
{
  Field **f_ptr, *field;
  List_iterator_fast<Create_field> new_field_it;
  Create_field *new_field;
  KEY_PART_INFO *key_part, *new_part;
  KEY_PART_INFO *end;
  uint candidate_key_count= 0;
  Alter_info *alter_info= ha_alter_info->alter_info;
  DBUG_ENTER("fill_alter_inplace_info");

  /* Allocate result buffers. */
  if (! (ha_alter_info->index_drop_buffer=
          (KEY**) thd->alloc(sizeof(KEY*) * table->s->keys)) ||
      ! (ha_alter_info->index_add_buffer=
          (uint*) thd->alloc(sizeof(uint) *
                            alter_info->key_list.elements)))
    DBUG_RETURN(true);

  /*
    Comparing new and old default values of column is cumbersome.
    So instead of using such a comparison for detecting if default
    has really changed we rely on flags set by parser to get an
    approximate value for storage engine flag.
  */
  if (alter_info->flags & (Alter_info::ALTER_CHANGE_COLUMN |
                           Alter_info::ALTER_CHANGE_COLUMN_DEFAULT))
    ha_alter_info->handler_flags|= Alter_inplace_info::ALTER_COLUMN_DEFAULT;
  if (alter_info->flags & Alter_info::ADD_FOREIGN_KEY)
    ha_alter_info->handler_flags|= Alter_inplace_info::ADD_FOREIGN_KEY;
  if (alter_info->flags & Alter_info::DROP_FOREIGN_KEY)
    ha_alter_info->handler_flags|= Alter_inplace_info::DROP_FOREIGN_KEY;
  if (alter_info->flags & Alter_info::ALTER_OPTIONS)
    ha_alter_info->handler_flags|= Alter_inplace_info::CHANGE_CREATE_OPTION;
  if (alter_info->flags & Alter_info::ALTER_RENAME)
    ha_alter_info->handler_flags|= Alter_inplace_info::ALTER_RENAME;
  /* Check partition changes */
  if (alter_info->flags & Alter_info::ALTER_ADD_PARTITION)
    ha_alter_info->handler_flags|= Alter_inplace_info::ADD_PARTITION;
  if (alter_info->flags & Alter_info::ALTER_DROP_PARTITION)
    ha_alter_info->handler_flags|= Alter_inplace_info::DROP_PARTITION;
  if (alter_info->flags & Alter_info::ALTER_PARTITION)
    ha_alter_info->handler_flags|= Alter_inplace_info::ALTER_PARTITION;
  if (alter_info->flags & Alter_info::ALTER_COALESCE_PARTITION)
    ha_alter_info->handler_flags|= Alter_inplace_info::COALESCE_PARTITION;
  if (alter_info->flags & Alter_info::ALTER_REORGANIZE_PARTITION)
    ha_alter_info->handler_flags|= Alter_inplace_info::REORGANIZE_PARTITION;
  if (alter_info->flags & Alter_info::ALTER_TABLE_REORG)
    ha_alter_info->handler_flags|= Alter_inplace_info::ALTER_TABLE_REORG;
  if (alter_info->flags & Alter_info::ALTER_REMOVE_PARTITIONING)
    ha_alter_info->handler_flags|= Alter_inplace_info::ALTER_REMOVE_PARTITIONING;
  if (alter_info->flags & Alter_info::ALTER_ALL_PARTITION)
    ha_alter_info->handler_flags|= Alter_inplace_info::ALTER_ALL_PARTITION;
  /* Check for: ALTER TABLE FORCE, ALTER TABLE ENGINE and OPTIMIZE TABLE. */
  if (alter_info->flags & Alter_info::ALTER_RECREATE)
    ha_alter_info->handler_flags|= Alter_inplace_info::RECREATE_TABLE;
  if (alter_info->flags & Alter_info::ALTER_ADD_CHECK_CONSTRAINT)
    ha_alter_info->handler_flags|= Alter_inplace_info::ALTER_ADD_CHECK_CONSTRAINT;
  if (alter_info->flags & Alter_info::ALTER_DROP_CHECK_CONSTRAINT)
    ha_alter_info->handler_flags|= Alter_inplace_info::ALTER_DROP_CHECK_CONSTRAINT;

  /*
    If we altering table with old VARCHAR fields we will be automatically
    upgrading VARCHAR column types.
  */
  if (table->s->frm_version < FRM_VER_TRUE_VARCHAR && varchar)
    ha_alter_info->handler_flags|=  Alter_inplace_info::ALTER_STORED_COLUMN_TYPE;

  /*
    Go through fields in old version of table and detect changes to them.
    We don't want to rely solely on Alter_info flags for this since:
    a) new definition of column can be fully identical to the old one
       despite the fact that this column is mentioned in MODIFY clause.
    b) even if new column type differs from its old column from metadata
       point of view, it might be identical from storage engine point
       of view (e.g. when ENUM('a','b') is changed to ENUM('a','b',c')).
    c) flags passed to storage engine contain more detailed information
       about nature of changes than those provided from parser.
  */
  bool maybe_alter_vcol= false;
  uint field_stored_index= 0;
  for (f_ptr= table->field; (field= *f_ptr); f_ptr++,
                               field_stored_index+= field->stored_in_db())
  {
    /* Clear marker for renamed or dropped field
    which we are going to set later. */
    field->flags&= ~(FIELD_IS_RENAMED | FIELD_IS_DROPPED);

    /* Use transformed info to evaluate flags for storage engine. */
    uint new_field_index= 0, new_field_stored_index= 0;
    new_field_it.init(alter_info->create_list);
    while ((new_field= new_field_it++))
    {
      if (new_field->field == field)
        break;
      new_field_index++;
      new_field_stored_index+= new_field->stored_in_db();
    }

    if (new_field)
    {
      /* Field is not dropped. Evaluate changes bitmap for it. */

      /*
        Check if type of column has changed to some incompatible type.
      */
      uint is_equal= field->is_equal(new_field);
      switch (is_equal)
      {
      case IS_EQUAL_NO:
        /* New column type is incompatible with old one. */
        if (field->stored_in_db())
          ha_alter_info->handler_flags|=
            Alter_inplace_info::ALTER_STORED_COLUMN_TYPE;
        else
          ha_alter_info->handler_flags|=
            Alter_inplace_info::ALTER_VIRTUAL_COLUMN_TYPE;
        if (table->s->tmp_table == NO_TMP_TABLE)
        {
          delete_statistics_for_column(thd, table, field);
          KEY *key_info= table->key_info; 
          for (uint i=0; i < table->s->keys; i++, key_info++)
          {
            if (field->part_of_key.is_set(i))
            {
              uint key_parts= table->actual_n_key_parts(key_info);
              for (uint j= 0; j < key_parts; j++)
              {
                if (key_info->key_part[j].fieldnr-1 == field->field_index)
                {
                  delete_statistics_for_index(thd, table, key_info,
                                       j >= key_info->user_defined_key_parts);
                  break;
                }
              }           
            }
          }      
        }
        break;
      case IS_EQUAL_YES:
        /*
          New column is the same as the old one or the fully compatible with
          it (for example, ENUM('a','b') was changed to ENUM('a','b','c')).
          Such a change if any can ALWAYS be carried out by simply updating
          data-dictionary without even informing storage engine.
          No flag is set in this case.
        */
        break;
      case IS_EQUAL_PACK_LENGTH:
        /*
          New column type differs from the old one, but has compatible packed
          data representation. Depending on storage engine, such a change can
          be carried out by simply updating data dictionary without changing
          actual data (for example, VARCHAR(300) is changed to VARCHAR(400)).
        */
        ha_alter_info->handler_flags|= Alter_inplace_info::
                                         ALTER_COLUMN_EQUAL_PACK_LENGTH;
        break;
      default:
        DBUG_ASSERT(0);
        /* Safety. */
        ha_alter_info->handler_flags|=
          Alter_inplace_info::ALTER_STORED_COLUMN_TYPE;
      }

      if (field->vcol_info || new_field->vcol_info)
      {
        /* base <-> virtual or stored <-> virtual */
        if (field->stored_in_db() != new_field->stored_in_db())
          ha_alter_info->handler_flags|=
                    Alter_inplace_info::ALTER_STORED_COLUMN_TYPE |
                    Alter_inplace_info::ALTER_VIRTUAL_COLUMN_TYPE;
        if (field->vcol_info && new_field->vcol_info)
        {
          bool value_changes= is_equal == IS_EQUAL_NO;
          Alter_inplace_info::HA_ALTER_FLAGS alter_expr;
          if (field->stored_in_db())
            alter_expr= Alter_inplace_info::ALTER_STORED_GCOL_EXPR;
          else
            alter_expr= Alter_inplace_info::ALTER_VIRTUAL_GCOL_EXPR;
          if (!field->vcol_info->is_equal(new_field->vcol_info))
          {
            ha_alter_info->handler_flags|= alter_expr;
            value_changes= true;
          }

          if ((ha_alter_info->handler_flags & Alter_inplace_info::ALTER_COLUMN_DEFAULT)
              && !(ha_alter_info->handler_flags & alter_expr))
          { /*
              a DEFAULT value of a some column was changed.  see if this vcol
              uses DEFAULT() function. The check is kind of expensive, so don't
              do it if ALTER_COLUMN_VCOL is already set.
            */
            if (field->vcol_info->expr->walk(
                                 &Item::check_func_default_processor, 0, 0))
            {
              ha_alter_info->handler_flags|= alter_expr;
              value_changes= true;
            }
          }

          if (field->vcol_info->is_in_partitioning_expr() ||
              field->flags & PART_KEY_FLAG)
          {
            if (value_changes)
              ha_alter_info->handler_flags|=
                Alter_inplace_info::ALTER_COLUMN_VCOL;
            else
              maybe_alter_vcol= true;
          }
        }
        else /* base <-> stored */
          ha_alter_info->handler_flags|=
            Alter_inplace_info::ALTER_STORED_COLUMN_TYPE;
      }

      /* Check if field was renamed */
      if (my_strcasecmp(system_charset_info, field->field_name.str,
                        new_field->field_name.str))
      {
        field->flags|= FIELD_IS_RENAMED;
        ha_alter_info->handler_flags|= Alter_inplace_info::ALTER_COLUMN_NAME;
        rename_column_in_stat_tables(thd, table, field,
                                     new_field->field_name.str);
      }

      /* Check that NULL behavior is same for old and new fields */
      if ((new_field->flags & NOT_NULL_FLAG) !=
          (uint) (field->flags & NOT_NULL_FLAG))
      {
        if (new_field->flags & NOT_NULL_FLAG)
          ha_alter_info->handler_flags|=
            Alter_inplace_info::ALTER_COLUMN_NOT_NULLABLE;
        else
          ha_alter_info->handler_flags|=
            Alter_inplace_info::ALTER_COLUMN_NULLABLE;
      }

      /*
        We do not detect changes to default values in this loop.
        See comment above for more details.
      */

      /*
        Detect changes in column order.
      */
      if (field->stored_in_db())
      {
        if (field_stored_index != new_field_stored_index)
          ha_alter_info->handler_flags|=
            Alter_inplace_info::ALTER_STORED_COLUMN_ORDER;
      }
      else
      {
        if (field->field_index != new_field_index)
          ha_alter_info->handler_flags|=
            Alter_inplace_info::ALTER_VIRTUAL_COLUMN_ORDER;
      }

      /* Detect changes in storage type of column */
      if (new_field->field_storage_type() != field->field_storage_type())
        ha_alter_info->handler_flags|=
          Alter_inplace_info::ALTER_COLUMN_STORAGE_TYPE;

      /* Detect changes in column format of column */
      if (new_field->column_format() != field->column_format())
        ha_alter_info->handler_flags|=
          Alter_inplace_info::ALTER_COLUMN_COLUMN_FORMAT;

      if (engine_options_differ(field->option_struct, new_field->option_struct,
                                table->file->ht->field_options))
      {
        ha_alter_info->handler_flags|= Alter_inplace_info::ALTER_COLUMN_OPTION;
        ha_alter_info->create_info->fields_option_struct[f_ptr - table->field]=
          new_field->option_struct;
      }

    }
    else
    {
      // Field is not present in new version of table and therefore was dropped.
      field->flags|= FIELD_IS_DROPPED;
      if (field->stored_in_db())
        ha_alter_info->handler_flags|= Alter_inplace_info::DROP_STORED_COLUMN;
      else
        ha_alter_info->handler_flags|= Alter_inplace_info::DROP_VIRTUAL_COLUMN;
    }
  }

  if (maybe_alter_vcol)
  {
    /*
      What if one of the normal columns was altered and it was part of the some
      virtual column expression?  Currently we don't detect this correctly
      (FIXME), so let's just say that a vcol *might* be affected if any other
      column was altered.
    */
    if (ha_alter_info->handler_flags &
                   ( Alter_inplace_info::ALTER_STORED_COLUMN_TYPE
                   | Alter_inplace_info::ALTER_VIRTUAL_COLUMN_TYPE
                   | Alter_inplace_info::ALTER_COLUMN_NOT_NULLABLE
                   | Alter_inplace_info::ALTER_COLUMN_OPTION ))
      ha_alter_info->handler_flags|= Alter_inplace_info::ALTER_COLUMN_VCOL;
  }

  new_field_it.init(alter_info->create_list);
  while ((new_field= new_field_it++))
  {
    if (! new_field->field)
    {
      // Field is not present in old version of table and therefore was added.
      if (new_field->vcol_info)
        if (new_field->stored_in_db())
          ha_alter_info->handler_flags|=
            Alter_inplace_info::ADD_STORED_GENERATED_COLUMN;
        else
          ha_alter_info->handler_flags|=
            Alter_inplace_info::ADD_VIRTUAL_COLUMN;
      else
        ha_alter_info->handler_flags|=
          Alter_inplace_info::ADD_STORED_BASE_COLUMN;
    }
  }

  /*
    Go through keys and check if the original ones are compatible
    with new table.
  */
  KEY *table_key;
  KEY *table_key_end= table->key_info + table->s->keys;
  KEY *new_key;
  KEY *new_key_end=
    ha_alter_info->key_info_buffer + ha_alter_info->key_count;

  DBUG_PRINT("info", ("index count old: %d  new: %d",
                      table->s->keys, ha_alter_info->key_count));

  /*
    Step through all keys of the old table and search matching new keys.
  */
  ha_alter_info->index_drop_count= 0;
  ha_alter_info->index_add_count= 0;
  for (table_key= table->key_info; table_key < table_key_end; table_key++)
  {
    /* Search a new key with the same name. */
    for (new_key= ha_alter_info->key_info_buffer;
         new_key < new_key_end;
         new_key++)
    {
      if (! strcmp(table_key->name, new_key->name))
        break;
    }
    if (new_key >= new_key_end)
    {
      /* Key not found. Add the key to the drop buffer. */
      ha_alter_info->index_drop_buffer
        [ha_alter_info->index_drop_count++]=
        table_key;
      DBUG_PRINT("info", ("index dropped: '%s'", table_key->name));
      continue;
    }

    /* Check that the key types are compatible between old and new tables. */
    if ((table_key->algorithm != new_key->algorithm) ||
        ((table_key->flags & HA_KEYFLAG_MASK) !=
         (new_key->flags & HA_KEYFLAG_MASK)) ||
        (table_key->user_defined_key_parts !=
         new_key->user_defined_key_parts))
      goto index_changed;

    if (table_key->block_size != new_key->block_size)
      goto index_changed;

    if (engine_options_differ(table_key->option_struct, new_key->option_struct,
                              table->file->ht->index_options))
      goto index_changed;

    /*
      Check that the key parts remain compatible between the old and
      new tables.
    */
    end= table_key->key_part + table_key->user_defined_key_parts;
    for (key_part= table_key->key_part, new_part= new_key->key_part;
         key_part < end;
         key_part++, new_part++)
    {
      /*
        Key definition has changed if we are using a different field or
        if the used key part length is different. It makes sense to
        check lengths first as in case when fields differ it is likely
        that lengths differ too and checking fields is more expensive
        in general case.
      */
      if (key_part->length != new_part->length)
        goto index_changed;

      new_field= get_field_by_index(alter_info, new_part->fieldnr);

      /*
        For prefix keys KEY_PART_INFO::field points to cloned Field
        object with adjusted length. So below we have to check field
        indexes instead of simply comparing pointers to Field objects.
      */
      if (! new_field->field ||
          new_field->field->field_index != key_part->fieldnr - 1)
        goto index_changed;
    }

    /* Check that key comment is not changed. */
    if (table_key->comment.length != new_key->comment.length ||
        (table_key->comment.length &&
         memcmp(table_key->comment.str, new_key->comment.str,
                table_key->comment.length) != 0))
      goto index_changed;

    continue;

  index_changed:
    /* Key modified. Add the key / key offset to both buffers. */
    ha_alter_info->index_drop_buffer
      [ha_alter_info->index_drop_count++]=
      table_key;
    ha_alter_info->index_add_buffer
      [ha_alter_info->index_add_count++]=
      new_key - ha_alter_info->key_info_buffer;
    /* Mark all old fields which are used in newly created index. */
    DBUG_PRINT("info", ("index changed: '%s'", table_key->name));
  }
  /*end of for (; table_key < table_key_end;) */

  /*
    Step through all keys of the new table and find matching old keys.
  */
  for (new_key= ha_alter_info->key_info_buffer;
       new_key < new_key_end;
       new_key++)
  {
    /* Search an old key with the same name. */
    for (table_key= table->key_info; table_key < table_key_end; table_key++)
    {
      if (! strcmp(table_key->name, new_key->name))
        break;
    }
    if (table_key >= table_key_end)
    {
      /* Key not found. Add the offset of the key to the add buffer. */
      ha_alter_info->index_add_buffer
        [ha_alter_info->index_add_count++]=
        new_key - ha_alter_info->key_info_buffer;
      DBUG_PRINT("info", ("index added: '%s'", new_key->name));
    }
    else
      ha_alter_info->create_info->indexes_option_struct[table_key - table->key_info]=
        new_key->option_struct;
  }

  /*
    Sort index_add_buffer according to how key_info_buffer is sorted.
    I.e. with primary keys first - see sort_keys().
  */
  my_qsort(ha_alter_info->index_add_buffer,
           ha_alter_info->index_add_count,
           sizeof(uint), (qsort_cmp) compare_uint);

  /* Now let us calculate flags for storage engine API. */

  /* Count all existing candidate keys. */
  for (table_key= table->key_info; table_key < table_key_end; table_key++)
  {
    /*
      Check if key is a candidate key, This key is either already primary key
      or could be promoted to primary key if the original primary key is
      dropped.
      In MySQL one is allowed to create primary key with partial fields (i.e.
      primary key which is not considered candidate). For simplicity we count
      such key as a candidate key here.
    */
    if (((uint) (table_key - table->key_info) == table->s->primary_key) ||
        is_candidate_key(table_key))
      candidate_key_count++;
  }

  /* Figure out what kind of indexes we are dropping. */
  KEY **dropped_key;
  KEY **dropped_key_end= ha_alter_info->index_drop_buffer +
                         ha_alter_info->index_drop_count;

  for (dropped_key= ha_alter_info->index_drop_buffer;
       dropped_key < dropped_key_end; dropped_key++)
  {
    table_key= *dropped_key;

    if (table_key->flags & HA_NOSAME)
    {
      /*
        Unique key. Check for PRIMARY KEY. Also see comment about primary
        and candidate keys above.
      */
      if ((uint) (table_key - table->key_info) == table->s->primary_key)
      {
        ha_alter_info->handler_flags|= Alter_inplace_info::DROP_PK_INDEX;
        candidate_key_count--;
      }
      else
      {
        ha_alter_info->handler_flags|= Alter_inplace_info::DROP_UNIQUE_INDEX;
        if (is_candidate_key(table_key))
          candidate_key_count--;
      }
    }
    else
      ha_alter_info->handler_flags|= Alter_inplace_info::DROP_INDEX;
  }

  /* Now figure out what kind of indexes we are adding. */
  for (uint add_key_idx= 0; add_key_idx < ha_alter_info->index_add_count; add_key_idx++)
  {
    new_key= ha_alter_info->key_info_buffer + ha_alter_info->index_add_buffer[add_key_idx];

    if (new_key->flags & HA_NOSAME)
    {
      bool is_pk= !my_strcasecmp(system_charset_info, new_key->name, primary_key_name);

      if ((!(new_key->flags & HA_KEY_HAS_PART_KEY_SEG) &&
           !(new_key->flags & HA_NULL_PART_KEY)) ||
          is_pk)
      {
        /* Candidate key or primary key! */
        if (candidate_key_count == 0 || is_pk)
          ha_alter_info->handler_flags|= Alter_inplace_info::ADD_PK_INDEX;
        else
          ha_alter_info->handler_flags|= Alter_inplace_info::ADD_UNIQUE_INDEX;
        candidate_key_count++;
      }
      else
      {
        ha_alter_info->handler_flags|= Alter_inplace_info::ADD_UNIQUE_INDEX;
      }
    }
    else
      ha_alter_info->handler_flags|= Alter_inplace_info::ADD_INDEX;
  }

  DBUG_RETURN(false);
}


/**
  Mark fields participating in newly added indexes in TABLE object which
  corresponds to new version of altered table.

  @param ha_alter_info  Alter_inplace_info describing in-place ALTER.
  @param altered_table  TABLE object for new version of TABLE in which
                        fields should be marked.
*/

static void update_altered_table(const Alter_inplace_info &ha_alter_info,
                                 TABLE *altered_table)
{
  uint field_idx, add_key_idx;
  KEY *key;
  KEY_PART_INFO *end, *key_part;

  /*
    Clear marker for all fields, as we are going to set it only
    for fields which participate in new indexes.
  */
  for (field_idx= 0; field_idx < altered_table->s->fields; ++field_idx)
    altered_table->field[field_idx]->flags&= ~FIELD_IN_ADD_INDEX;

  /*
    Go through array of newly added indexes and mark fields
    participating in them.
  */
  for (add_key_idx= 0; add_key_idx < ha_alter_info.index_add_count;
       add_key_idx++)
  {
    key= ha_alter_info.key_info_buffer +
         ha_alter_info.index_add_buffer[add_key_idx];

    end= key->key_part + key->user_defined_key_parts;
    for (key_part= key->key_part; key_part < end; key_part++)
      altered_table->field[key_part->fieldnr]->flags|= FIELD_IN_ADD_INDEX;
  }
}


/**
  Compare two tables to see if their metadata are compatible.
  One table specified by a TABLE instance, the other using Alter_info
  and HA_CREATE_INFO.

  @param[in]  table          The first table.
  @param[in]  alter_info     Alter options, fields and keys for the
                             second table.
  @param[in]  create_info    Create options for the second table.
  @param[out] metadata_equal Result of comparison.

  @retval true   error
  @retval false  success
*/

bool mysql_compare_tables(TABLE *table,
                          Alter_info *alter_info,
                          HA_CREATE_INFO *create_info,
                          bool *metadata_equal)
{
  DBUG_ENTER("mysql_compare_tables");

  uint changes= IS_EQUAL_NO;
  uint key_count;
  List_iterator_fast<Create_field> tmp_new_field_it;
  THD *thd= table->in_use;
  *metadata_equal= false;

  /*
    Create a copy of alter_info.
    To compare definitions, we need to "prepare" the definition - transform it
    from parser output to a format that describes the table layout (all column
    defaults are initialized, duplicate columns are removed). This is done by
    mysql_prepare_create_table.  Unfortunately, mysql_prepare_create_table
    performs its transformations "in-place", that is, modifies the argument.
    Since we would like to keep mysql_compare_tables() idempotent (not altering
    any of the arguments) we create a copy of alter_info here and pass it to
    mysql_prepare_create_table, then use the result to compare the tables, and
    then destroy the copy.
  */
  Alter_info tmp_alter_info(*alter_info, thd->mem_root);
  uint db_options= 0; /* not used */
  KEY *key_info_buffer= NULL;

  /* Create the prepared information. */
  int create_table_mode= table->s->tmp_table == NO_TMP_TABLE ?
                           C_ORDINARY_CREATE : C_ALTER_TABLE;
  if (mysql_prepare_create_table(thd, create_info, &tmp_alter_info,
                                 &db_options, table->file, &key_info_buffer,
                                 &key_count, create_table_mode))
    DBUG_RETURN(1);

  /* Some very basic checks. */
  if (table->s->fields != alter_info->create_list.elements ||
      table->s->db_type() != create_info->db_type ||
      table->s->tmp_table ||
      (table->s->row_type != create_info->row_type))
    DBUG_RETURN(false);

  /* Go through fields and check if they are compatible. */
  tmp_new_field_it.init(tmp_alter_info.create_list);
  for (Field **f_ptr= table->field; *f_ptr; f_ptr++)
  {
    Field *field= *f_ptr;
    Create_field *tmp_new_field= tmp_new_field_it++;

    /* Check that NULL behavior is the same. */
    if ((tmp_new_field->flags & NOT_NULL_FLAG) !=
	(uint) (field->flags & NOT_NULL_FLAG))
      DBUG_RETURN(false);

    /*
      mysql_prepare_alter_table() clears HA_OPTION_PACK_RECORD bit when
      preparing description of existing table. In ALTER TABLE it is later
      updated to correct value by create_table_impl() call.
      So to get correct value of this bit in this function we have to
      mimic behavior of create_table_impl().
    */
    if (create_info->row_type == ROW_TYPE_DYNAMIC ||
        create_info->row_type == ROW_TYPE_PAGE ||
	(tmp_new_field->flags & BLOB_FLAG) ||
	(tmp_new_field->real_field_type() == MYSQL_TYPE_VARCHAR &&
	create_info->row_type != ROW_TYPE_FIXED))
      create_info->table_options|= HA_OPTION_PACK_RECORD;

    /* Check if field was renamed */
    if (my_strcasecmp(system_charset_info,
		      field->field_name.str,
		      tmp_new_field->field_name.str))
      DBUG_RETURN(false);

    /* Evaluate changes bitmap and send to check_if_incompatible_data() */
    uint field_changes= field->is_equal(tmp_new_field);
    if (field_changes != IS_EQUAL_YES)
      DBUG_RETURN(false);

    changes|= field_changes;
  }

  /* Check if changes are compatible with current handler. */
  if (table->file->check_if_incompatible_data(create_info, changes))
    DBUG_RETURN(false);

  /* Go through keys and check if they are compatible. */
  KEY *table_key;
  KEY *table_key_end= table->key_info + table->s->keys;
  KEY *new_key;
  KEY *new_key_end= key_info_buffer + key_count;

  /* Step through all keys of the first table and search matching keys. */
  for (table_key= table->key_info; table_key < table_key_end; table_key++)
  {
    /* Search a key with the same name. */
    for (new_key= key_info_buffer; new_key < new_key_end; new_key++)
    {
      if (! strcmp(table_key->name, new_key->name))
        break;
    }
    if (new_key >= new_key_end)
      DBUG_RETURN(false);

    /* Check that the key types are compatible. */
    if ((table_key->algorithm != new_key->algorithm) ||
	((table_key->flags & HA_KEYFLAG_MASK) !=
         (new_key->flags & HA_KEYFLAG_MASK)) ||
        (table_key->user_defined_key_parts !=
         new_key->user_defined_key_parts))
      DBUG_RETURN(false);

    /* Check that the key parts remain compatible. */
    KEY_PART_INFO *table_part;
    KEY_PART_INFO *table_part_end= table_key->key_part + table_key->user_defined_key_parts;
    KEY_PART_INFO *new_part;
    for (table_part= table_key->key_part, new_part= new_key->key_part;
         table_part < table_part_end;
         table_part++, new_part++)
    {
      /*
	Key definition is different if we are using a different field or
	if the used key part length is different. We know that the fields
        are equal. Comparing field numbers is sufficient.
      */
      if ((table_part->length != new_part->length) ||
          (table_part->fieldnr - 1 != new_part->fieldnr))
        DBUG_RETURN(false);
    }
  }

  /* Step through all keys of the second table and find matching keys. */
  for (new_key= key_info_buffer; new_key < new_key_end; new_key++)
  {
    /* Search a key with the same name. */
    for (table_key= table->key_info; table_key < table_key_end; table_key++)
    {
      if (! strcmp(table_key->name, new_key->name))
        break;
    }
    if (table_key >= table_key_end)
      DBUG_RETURN(false);
  }

  *metadata_equal= true; // Tables are compatible
  DBUG_RETURN(false);
}


/*
  Manages enabling/disabling of indexes for ALTER TABLE

  SYNOPSIS
    alter_table_manage_keys()
      table                  Target table
      indexes_were_disabled  Whether the indexes of the from table
                             were disabled
      keys_onoff             ENABLE | DISABLE | LEAVE_AS_IS

  RETURN VALUES
    FALSE  OK
    TRUE   Error
*/

static
bool alter_table_manage_keys(TABLE *table, int indexes_were_disabled,
                             Alter_info::enum_enable_or_disable keys_onoff)
{
  int error= 0;
  DBUG_ENTER("alter_table_manage_keys");
  DBUG_PRINT("enter", ("table=%p were_disabled=%d on_off=%d",
             table, indexes_were_disabled, keys_onoff));

  switch (keys_onoff) {
  case Alter_info::ENABLE:
    DEBUG_SYNC(table->in_use, "alter_table_enable_indexes");
    error= table->file->ha_enable_indexes(HA_KEY_SWITCH_NONUNIQ_SAVE);
    break;
  case Alter_info::LEAVE_AS_IS:
    if (!indexes_were_disabled)
      break;
    /* disabled indexes */
    /* fall through */
  case Alter_info::DISABLE:
    error= table->file->ha_disable_indexes(HA_KEY_SWITCH_NONUNIQ_SAVE);
  }

  if (error == HA_ERR_WRONG_COMMAND)
  {
    THD *thd= table->in_use;
    push_warning_printf(thd, Sql_condition::WARN_LEVEL_NOTE,
                        ER_ILLEGAL_HA, ER_THD(thd, ER_ILLEGAL_HA),
                        table->file->table_type(),
                        table->s->db.str, table->s->table_name.str);
    error= 0;
  }
  else if (error)
    table->file->print_error(error, MYF(0));

  DBUG_RETURN(error);
}


/**
  Check if the pending ALTER TABLE operations support the in-place
  algorithm based on restrictions in the SQL layer or given the
  nature of the operations themselves. If in-place isn't supported,
  it won't be necessary to check with the storage engine.

  @param table        The original TABLE.
  @param create_info  Information from the parsing phase about new
                      table properties.
  @param alter_info   Data related to detected changes.

  @return false       In-place is possible, check with storage engine.
  @return true        Incompatible operations, must use table copy.
*/

static bool is_inplace_alter_impossible(TABLE *table,
                                        HA_CREATE_INFO *create_info,
                                        const Alter_info *alter_info)
{
  DBUG_ENTER("is_inplace_alter_impossible");

  /* At the moment we can't handle altering temporary tables without a copy. */
  if (table->s->tmp_table)
    DBUG_RETURN(true);

  /*
    For the ALTER TABLE tbl_name ORDER BY ... we always use copy
    algorithm. In theory, this operation can be done in-place by some
    engine, but since a) no current engine does this and b) our current
    API lacks infrastructure for passing information about table ordering
    to storage engine we simply always do copy now.

    ENABLE/DISABLE KEYS is a MyISAM/Heap specific operation that is
    not supported for in-place in combination with other operations.
    Alone, it will be done by simple_rename_or_index_change().
  */
  if (alter_info->flags & (Alter_info::ALTER_ORDER |
                           Alter_info::ALTER_KEYS_ONOFF))
    DBUG_RETURN(true);

  /*
    If the table engine is changed explicitly (using ENGINE clause)
    or implicitly (e.g. when non-partitioned table becomes
    partitioned) a regular alter table (copy) needs to be
    performed.
  */
  if (create_info->db_type != table->s->db_type())
    DBUG_RETURN(true);

  /*
    There was a bug prior to mysql-4.0.25. Number of null fields was
    calculated incorrectly. As a result frm and data files gets out of
    sync after fast alter table. There is no way to determine by which
    mysql version (in 4.0 and 4.1 branches) table was created, thus we
    disable fast alter table for all tables created by mysql versions
    prior to 5.0 branch.
    See BUG#6236.
  */
  if (!table->s->mysql_version)
    DBUG_RETURN(true);

  /*
    If we are using a MySQL 5.7 table with virtual fields, ALTER TABLE must
    recreate the table as we need to rewrite generated fields
  */
  if (table->s->mysql_version > 50700 && table->s->mysql_version < 100000 &&
      table->s->virtual_fields)
    DBUG_RETURN(TRUE);

  DBUG_RETURN(false);
}


/**
  Perform in-place alter table.

  @param thd                Thread handle.
  @param table_list         TABLE_LIST for the table to change.
  @param table              The original TABLE.
  @param altered_table      TABLE object for new version of the table.
  @param ha_alter_info      Structure describing ALTER TABLE to be carried
                            out and serving as a storage place for data
                            used during different phases.
  @param inplace_supported  Enum describing the locking requirements.
  @param target_mdl_request Metadata request/lock on the target table name.
  @param alter_ctx          ALTER TABLE runtime context.

  @retval   true              Error
  @retval   false             Success

  @note
    If mysql_alter_table does not need to copy the table, it is
    either an alter table where the storage engine does not
    need to know about the change, only the frm will change,
    or the storage engine supports performing the alter table
    operation directly, in-place without mysql having to copy
    the table.

  @note This function frees the TABLE object associated with the new version of
        the table and removes the .FRM file for it in case of both success and
        failure.
*/

static bool mysql_inplace_alter_table(THD *thd,
                                      TABLE_LIST *table_list,
                                      TABLE *table,
                                      TABLE *altered_table,
                                      Alter_inplace_info *ha_alter_info,
                                      enum_alter_inplace_result inplace_supported,
                                      MDL_request *target_mdl_request,
                                      Alter_table_ctx *alter_ctx)
{
  Open_table_context ot_ctx(thd, MYSQL_OPEN_REOPEN | MYSQL_OPEN_IGNORE_KILLED);
  handlerton *db_type= table->s->db_type();
  MDL_ticket *mdl_ticket= table->mdl_ticket;
  HA_CREATE_INFO *create_info= ha_alter_info->create_info;
  Alter_info *alter_info= ha_alter_info->alter_info;
  bool reopen_tables= false;
  bool res;

  DBUG_ENTER("mysql_inplace_alter_table");

  /*
    Upgrade to EXCLUSIVE lock if:
    - This is requested by the storage engine
    - Or the storage engine needs exclusive lock for just the prepare
      phase
    - Or requested by the user

    Note that we handle situation when storage engine needs exclusive
    lock for prepare phase under LOCK TABLES in the same way as when
    exclusive lock is required for duration of the whole statement.
  */
  if (inplace_supported == HA_ALTER_INPLACE_EXCLUSIVE_LOCK ||
      ((inplace_supported == HA_ALTER_INPLACE_SHARED_LOCK_AFTER_PREPARE ||
        inplace_supported == HA_ALTER_INPLACE_NO_LOCK_AFTER_PREPARE) &&
       (thd->locked_tables_mode == LTM_LOCK_TABLES ||
        thd->locked_tables_mode == LTM_PRELOCKED_UNDER_LOCK_TABLES)) ||
       alter_info->requested_lock == Alter_info::ALTER_TABLE_LOCK_EXCLUSIVE)
  {
    if (wait_while_table_is_used(thd, table, HA_EXTRA_FORCE_REOPEN))
      goto cleanup;
    /*
      Get rid of all TABLE instances belonging to this thread
      except one to be used for in-place ALTER TABLE.

      This is mostly needed to satisfy InnoDB assumptions/asserts.
    */
    close_all_tables_for_name(thd, table->s,
                              alter_ctx->is_table_renamed() ?
                              HA_EXTRA_PREPARE_FOR_RENAME :
			      HA_EXTRA_NOT_USED,
                              table);
    /*
      If we are under LOCK TABLES we will need to reopen tables which we
      just have closed in case of error.
    */
    reopen_tables= true;
  }
  else if (inplace_supported == HA_ALTER_INPLACE_SHARED_LOCK_AFTER_PREPARE ||
           inplace_supported == HA_ALTER_INPLACE_NO_LOCK_AFTER_PREPARE)
  {
    /*
      Storage engine has requested exclusive lock only for prepare phase
      and we are not under LOCK TABLES.
      Don't mark TABLE_SHARE as old in this case, as this won't allow opening
      of table by other threads during main phase of in-place ALTER TABLE.
    */
    if (thd->mdl_context.upgrade_shared_lock(table->mdl_ticket, MDL_EXCLUSIVE,
                                             thd->variables.lock_wait_timeout))
      goto cleanup;

    tdc_remove_table(thd, TDC_RT_REMOVE_NOT_OWN_KEEP_SHARE,
                     table->s->db.str, table->s->table_name.str,
                     false);
  }

  /*
    Upgrade to SHARED_NO_WRITE lock if:
    - The storage engine needs writes blocked for the whole duration
    - Or this is requested by the user
    Note that under LOCK TABLES, we will already have SHARED_NO_READ_WRITE.
  */
  if ((inplace_supported == HA_ALTER_INPLACE_SHARED_LOCK ||
       alter_info->requested_lock == Alter_info::ALTER_TABLE_LOCK_SHARED) &&
      thd->mdl_context.upgrade_shared_lock(table->mdl_ticket,
                                           MDL_SHARED_NO_WRITE,
                                           thd->variables.lock_wait_timeout))
  {
    goto cleanup;
  }

  // It's now safe to take the table level lock.
  if (lock_tables(thd, table_list, alter_ctx->tables_opened, 0))
    goto cleanup;

  DEBUG_SYNC(thd, "alter_table_inplace_after_lock_upgrade");
  THD_STAGE_INFO(thd, stage_alter_inplace_prepare);

  switch (inplace_supported) {
  case HA_ALTER_ERROR:
  case HA_ALTER_INPLACE_NOT_SUPPORTED:
    DBUG_ASSERT(0);
    // fall through
  case HA_ALTER_INPLACE_NO_LOCK:
  case HA_ALTER_INPLACE_NO_LOCK_AFTER_PREPARE:
    switch (alter_info->requested_lock) {
    case Alter_info::ALTER_TABLE_LOCK_DEFAULT:
    case Alter_info::ALTER_TABLE_LOCK_NONE:
      ha_alter_info->online= true;
      break;
    case Alter_info::ALTER_TABLE_LOCK_SHARED:
    case Alter_info::ALTER_TABLE_LOCK_EXCLUSIVE:
      break;
    }
    break;
  case HA_ALTER_INPLACE_EXCLUSIVE_LOCK:
  case HA_ALTER_INPLACE_SHARED_LOCK_AFTER_PREPARE:
  case HA_ALTER_INPLACE_SHARED_LOCK:
    break;
  }

  if (table->file->ha_prepare_inplace_alter_table(altered_table,
                                                  ha_alter_info))
  {
    goto rollback;
  }

  /*
    Downgrade the lock if storage engine has told us that exclusive lock was
    necessary only for prepare phase (unless we are not under LOCK TABLES) and
    user has not explicitly requested exclusive lock.
  */
  if ((inplace_supported == HA_ALTER_INPLACE_SHARED_LOCK_AFTER_PREPARE ||
       inplace_supported == HA_ALTER_INPLACE_NO_LOCK_AFTER_PREPARE) &&
      !(thd->locked_tables_mode == LTM_LOCK_TABLES ||
        thd->locked_tables_mode == LTM_PRELOCKED_UNDER_LOCK_TABLES) &&
      (alter_info->requested_lock != Alter_info::ALTER_TABLE_LOCK_EXCLUSIVE))
  {
    /* If storage engine or user requested shared lock downgrade to SNW. */
    if (inplace_supported == HA_ALTER_INPLACE_SHARED_LOCK_AFTER_PREPARE ||
        alter_info->requested_lock == Alter_info::ALTER_TABLE_LOCK_SHARED)
      table->mdl_ticket->downgrade_lock(MDL_SHARED_NO_WRITE);
    else
    {
      DBUG_ASSERT(inplace_supported == HA_ALTER_INPLACE_NO_LOCK_AFTER_PREPARE);
      table->mdl_ticket->downgrade_lock(MDL_SHARED_UPGRADABLE);
    }
  }

  DEBUG_SYNC(thd, "alter_table_inplace_after_lock_downgrade");
  THD_STAGE_INFO(thd, stage_alter_inplace);

  /* We can abort alter table for any table type */
  thd->abort_on_warning= !ha_alter_info->ignore && thd->is_strict_mode();
  res= table->file->ha_inplace_alter_table(altered_table, ha_alter_info);
  thd->abort_on_warning= false;
  if (res)
    goto rollback;

  // Upgrade to EXCLUSIVE before commit.
  if (wait_while_table_is_used(thd, table, HA_EXTRA_PREPARE_FOR_RENAME))
    goto rollback;

  /*
    If we are killed after this point, we should ignore and continue.
    We have mostly completed the operation at this point, there should
    be no long waits left.
  */

  DBUG_EXECUTE_IF("alter_table_rollback_new_index", {
      table->file->ha_commit_inplace_alter_table(altered_table,
                                                 ha_alter_info,
                                                 false);
      my_error(ER_UNKNOWN_ERROR, MYF(0));
      goto cleanup;
    });

  DEBUG_SYNC(thd, "alter_table_inplace_before_commit");
  THD_STAGE_INFO(thd, stage_alter_inplace_commit);

  if (table->file->ha_commit_inplace_alter_table(altered_table,
                                                 ha_alter_info,
                                                 true))
  {
    goto rollback;
  }

  close_all_tables_for_name(thd, table->s,
                            alter_ctx->is_table_renamed() ?
                            HA_EXTRA_PREPARE_FOR_RENAME :
                            HA_EXTRA_NOT_USED,
                            NULL);
  table_list->table= table= NULL;

  thd->drop_temporary_table(altered_table, NULL, false);

  /*
    Replace the old .FRM with the new .FRM, but keep the old name for now.
    Rename to the new name (if needed) will be handled separately below.
  */
  if (mysql_rename_table(db_type, alter_ctx->new_db, alter_ctx->tmp_name,
                         alter_ctx->db, alter_ctx->alias,
                         FN_FROM_IS_TMP | NO_HA_TABLE))
  {
    // Since changes were done in-place, we can't revert them.
    (void) quick_rm_table(thd, db_type,
                          alter_ctx->new_db, alter_ctx->tmp_name,
                          FN_IS_TMP | NO_HA_TABLE);
    DBUG_RETURN(true);
  }

  table_list->mdl_request.ticket= mdl_ticket;
  if (open_table(thd, table_list, &ot_ctx))
    DBUG_RETURN(true);

  /*
    Tell the handler that the changed frm is on disk and table
    has been re-opened
  */
  table_list->table->file->ha_notify_table_changed();

  /*
    We might be going to reopen table down on the road, so we have to
    restore state of the TABLE object which we used for obtaining of
    handler object to make it usable for later reopening.
  */
  close_thread_table(thd, &thd->open_tables);
  table_list->table= NULL;

  // Rename altered table if requested.
  if (alter_ctx->is_table_renamed())
  {
    // Remove TABLE and TABLE_SHARE for old name from TDC.
    tdc_remove_table(thd, TDC_RT_REMOVE_ALL,
                     alter_ctx->db, alter_ctx->table_name, false);

    if (mysql_rename_table(db_type, alter_ctx->db, alter_ctx->table_name,
                           alter_ctx->new_db, alter_ctx->new_alias, 0))
    {
      /*
        If the rename fails we will still have a working table
        with the old name, but with other changes applied.
      */
      DBUG_RETURN(true);
    }
    if (Table_triggers_list::change_table_name(thd,
                                               alter_ctx->db,
                                               alter_ctx->alias,
                                               alter_ctx->table_name,
                                               alter_ctx->new_db,
                                               alter_ctx->new_alias))
    {
      /*
        If the rename of trigger files fails, try to rename the table
        back so we at least have matching table and trigger files.
      */
      (void) mysql_rename_table(db_type,
                                alter_ctx->new_db, alter_ctx->new_alias,
                                alter_ctx->db, alter_ctx->alias, NO_FK_CHECKS);
      DBUG_RETURN(true);
    }
    rename_table_in_stat_tables(thd, alter_ctx->db,alter_ctx->alias,
                                alter_ctx->new_db, alter_ctx->new_alias);
  }

  DBUG_RETURN(false);

 rollback:
  table->file->ha_commit_inplace_alter_table(altered_table,
                                             ha_alter_info,
                                             false);
 cleanup:
  if (reopen_tables)
  {
    /* Close the only table instance which is still around. */
    close_all_tables_for_name(thd, table->s,
                              alter_ctx->is_table_renamed() ?
                              HA_EXTRA_PREPARE_FOR_RENAME :
                              HA_EXTRA_NOT_USED,
                              NULL);
    if (thd->locked_tables_list.reopen_tables(thd))
      thd->locked_tables_list.unlink_all_closed_tables(thd, NULL, 0);
    /* QQ; do something about metadata locks ? */
  }
  thd->drop_temporary_table(altered_table, NULL, false);
  // Delete temporary .frm/.par
  (void) quick_rm_table(thd, create_info->db_type, alter_ctx->new_db,
                        alter_ctx->tmp_name, FN_IS_TMP | NO_HA_TABLE);
  DBUG_RETURN(true);
}

/**
  maximum possible length for certain blob types.

  @param[in]      type        Blob type (e.g. MYSQL_TYPE_TINY_BLOB)

  @return
    length
*/

static uint
blob_length_by_type(enum_field_types type)
{
  switch (type)
  {
  case MYSQL_TYPE_TINY_BLOB:
    return 255;
  case MYSQL_TYPE_BLOB:
    return 65535;
  case MYSQL_TYPE_MEDIUM_BLOB:
    return 16777215;
  case MYSQL_TYPE_LONG_BLOB:
    return (uint) UINT_MAX32;
  default:
    DBUG_ASSERT(0); // we should never go here
    return 0;
  }
}


/**
  Prepare column and key definitions for CREATE TABLE in ALTER TABLE.

  This function transforms parse output of ALTER TABLE - lists of
  columns and keys to add, drop or modify into, essentially,
  CREATE TABLE definition - a list of columns and keys of the new
  table. While doing so, it also performs some (bug not all)
  semantic checks.

  This function is invoked when we know that we're going to
  perform ALTER TABLE via a temporary table -- i.e. in-place ALTER TABLE
  is not possible, perhaps because the ALTER statement contains
  instructions that require change in table data, not only in
  table definition or indexes.

  @param[in,out]  thd         thread handle. Used as a memory pool
                              and source of environment information.
  @param[in]      table       the source table, open and locked
                              Used as an interface to the storage engine
                              to acquire additional information about
                              the original table.
  @param[in,out]  create_info A blob with CREATE/ALTER TABLE
                              parameters
  @param[in,out]  alter_info  Another blob with ALTER/CREATE parameters.
                              Originally create_info was used only in
                              CREATE TABLE and alter_info only in ALTER TABLE.
                              But since ALTER might end-up doing CREATE,
                              this distinction is gone and we just carry
                              around two structures.
  @param[in,out]  alter_ctx   Runtime context for ALTER TABLE.

  @return
    Fills various create_info members based on information retrieved
    from the storage engine.
    Sets create_info->varchar if the table has a VARCHAR column.
    Prepares alter_info->create_list and alter_info->key_list with
    columns and keys of the new table.

  @retval TRUE   error, out of memory or a semantical error in ALTER
                 TABLE instructions
  @retval FALSE  success
*/

bool
mysql_prepare_alter_table(THD *thd, TABLE *table,
                          HA_CREATE_INFO *create_info,
                          Alter_info *alter_info,
                          Alter_table_ctx *alter_ctx)
{
  /* New column definitions are added here */
  List<Create_field> new_create_list;
  /* New key definitions are added here */
  List<Key> new_key_list;
  List_iterator<Alter_drop> drop_it(alter_info->drop_list);
  List_iterator<Create_field> def_it(alter_info->create_list);
  List_iterator<Alter_column> alter_it(alter_info->alter_list);
  List_iterator<Key> key_it(alter_info->key_list);
  List_iterator<Create_field> find_it(new_create_list);
  List_iterator<Create_field> field_it(new_create_list);
  List<Key_part_spec> key_parts;
  List<Virtual_column_info> new_constraint_list;
  uint db_create_options= (table->s->db_create_options
                           & ~(HA_OPTION_PACK_RECORD));
  uint used_fields;
  KEY *key_info=table->key_info;
  bool rc= TRUE;
  bool modified_primary_key= FALSE;
  Create_field *def;
  Field **f_ptr,*field;
  MY_BITMAP *dropped_fields= NULL; // if it's NULL - no dropped fields
  DBUG_ENTER("mysql_prepare_alter_table");

  /*
    Merge incompatible changes flag in case of upgrade of a table from an
    old MariaDB or MySQL version.  This ensures that we don't try to do an
    online alter table if field packing or character set changes are required.
  */
  create_info->used_fields|= table->s->incompatible_version;
  used_fields= create_info->used_fields;

  create_info->varchar= FALSE;
  /* Let new create options override the old ones */
  if (!(used_fields & HA_CREATE_USED_MIN_ROWS))
    create_info->min_rows= table->s->min_rows;
  if (!(used_fields & HA_CREATE_USED_MAX_ROWS))
    create_info->max_rows= table->s->max_rows;
  if (!(used_fields & HA_CREATE_USED_AVG_ROW_LENGTH))
    create_info->avg_row_length= table->s->avg_row_length;
  if (!(used_fields & HA_CREATE_USED_DEFAULT_CHARSET))
    create_info->default_table_charset= table->s->table_charset;
  if (!(used_fields & HA_CREATE_USED_AUTO) && table->found_next_number_field)
  {
    /* Table has an autoincrement, copy value to new table */
    table->file->info(HA_STATUS_AUTO);
    create_info->auto_increment_value= table->file->stats.auto_increment_value;
  }

  if (!(used_fields & HA_CREATE_USED_KEY_BLOCK_SIZE))
    create_info->key_block_size= table->s->key_block_size;

  if (!(used_fields & HA_CREATE_USED_STATS_SAMPLE_PAGES))
    create_info->stats_sample_pages= table->s->stats_sample_pages;

  if (!(used_fields & HA_CREATE_USED_STATS_AUTO_RECALC))
    create_info->stats_auto_recalc= table->s->stats_auto_recalc;

  if (!(used_fields & HA_CREATE_USED_TRANSACTIONAL))
    create_info->transactional= table->s->transactional;

  if (!(used_fields & HA_CREATE_USED_CONNECTION))
    create_info->connect_string= table->s->connect_string;

  if (!(used_fields & HA_CREATE_USED_SEQUENCE))
    create_info->sequence= table->s->table_type == TABLE_TYPE_SEQUENCE;

  restore_record(table, s->default_values);     // Empty record for DEFAULT

  if ((create_info->fields_option_struct= (ha_field_option_struct**)
         thd->calloc(sizeof(void*) * table->s->fields)) == NULL ||
      (create_info->indexes_option_struct= (ha_index_option_struct**)
         thd->calloc(sizeof(void*) * table->s->keys)) == NULL)
    DBUG_RETURN(1);

  create_info->option_list= merge_engine_table_options(table->s->option_list,
                                        create_info->option_list, thd->mem_root);

  /*
    First collect all fields from table which isn't in drop_list
  */
  bitmap_clear_all(&table->tmp_set);
  for (f_ptr=table->field ; (field= *f_ptr) ; f_ptr++)
  {
    Alter_drop *drop;
    if (field->type() == MYSQL_TYPE_VARCHAR)
      create_info->varchar= TRUE;
    /* Check if field should be dropped */
    drop_it.rewind();
    while ((drop=drop_it++))
    {
      if (drop->type == Alter_drop::COLUMN &&
<<<<<<< HEAD
	  !my_strcasecmp(system_charset_info,field->field_name.str,
                         drop->name))
      {
	/* Reset auto_increment value if it was dropped */
	if (MTYP_TYPENR(field->unireg_check) == Field::NEXT_NUMBER &&
	    !(used_fields & HA_CREATE_USED_AUTO))
	{
	  create_info->auto_increment_value=0;
	  create_info->used_fields|=HA_CREATE_USED_AUTO;
	}
=======
	  !my_strcasecmp(system_charset_info, field->field_name, drop->name))
>>>>>>> a544225d
	break;
    }
    if (drop)
    {
      /* Reset auto_increment value if it was dropped */
      if (MTYP_TYPENR(field->unireg_check) == Field::NEXT_NUMBER &&
          !(used_fields & HA_CREATE_USED_AUTO))
      {
        create_info->auto_increment_value=0;
        create_info->used_fields|=HA_CREATE_USED_AUTO;
      }
      if (table->s->tmp_table == NO_TMP_TABLE)
        (void) delete_statistics_for_column(thd, table, field);
      drop_it.remove();
      dropped_fields= &table->tmp_set;
      bitmap_set_bit(dropped_fields, field->field_index);
      continue;
    }
    /* Check if field is changed */
    def_it.rewind();
    while ((def=def_it++))
    {
      if (def->change.str &&
	  !my_strcasecmp(system_charset_info,field->field_name.str,
                         def->change.str))
	break;
    }
    if (def)
    {						// Field is changed
      def->field=field;
      /*
        Add column being updated to the list of new columns.
        Note that columns with AFTER clauses are added to the end
        of the list for now. Their positions will be corrected later.
      */
      new_create_list.push_back(def, thd->mem_root);
      if (field->stored_in_db() != def->stored_in_db())
      {
        my_error(ER_UNSUPPORTED_ACTION_ON_GENERATED_COLUMN, MYF(0));
        goto err;
      }
      if (!def->after.str)
      {
        /*
          If this ALTER TABLE doesn't have an AFTER clause for the modified
          column then remove this column from the list of columns to be
          processed. So later we can iterate over the columns remaining
          in this list and process modified columns with AFTER clause or
          add new columns.
        */
	def_it.remove();
      }
    }
    else
    {
      /*
        This field was not dropped and not changed, add it to the list
        for the new table.
      */
      def= new (thd->mem_root) Create_field(thd, field, field);
      new_create_list.push_back(def, thd->mem_root);
      alter_it.rewind();			// Change default if ALTER
      Alter_column *alter;
      while ((alter=alter_it++))
      {
	if (!my_strcasecmp(system_charset_info,field->field_name.str,
                           alter->name))
	  break;
      }
      if (alter)
      {
	if ((def->default_value= alter->default_value))
          def->flags&= ~NO_DEFAULT_VALUE_FLAG;
        else
          def->flags|= NO_DEFAULT_VALUE_FLAG;
	alter_it.remove();
      }
    }
  }
  def_it.rewind();
  while ((def=def_it++))			// Add new columns
  {
    if (def->change.str && ! def->field)
    {
      my_error(ER_BAD_FIELD_ERROR, MYF(0), def->change.str,
               table->s->table_name.str);
      goto err;
    }
    /*
      Check that the DATE/DATETIME not null field we are going to add is
      either has a default value or the '0000-00-00' is allowed by the
      set sql mode.
      If the '0000-00-00' value isn't allowed then raise the error_if_not_empty
      flag to allow ALTER TABLE only if the table to be altered is empty.
    */
    if ((def->real_field_type() == MYSQL_TYPE_DATE ||
         def->real_field_type() == MYSQL_TYPE_NEWDATE ||
         def->real_field_type() == MYSQL_TYPE_DATETIME ||
         def->real_field_type() == MYSQL_TYPE_DATETIME2) &&
         !alter_ctx->datetime_field &&
         !(~def->flags & (NO_DEFAULT_VALUE_FLAG | NOT_NULL_FLAG)) &&
         thd->variables.sql_mode & MODE_NO_ZERO_DATE)
    {
        alter_ctx->datetime_field= def;
        alter_ctx->error_if_not_empty= TRUE;
    }
    if (!def->after.str)
      new_create_list.push_back(def, thd->mem_root);
    else
    {
      Create_field *find;
      if (def->change.str)
      {
        find_it.rewind();
        /*
          For columns being modified with AFTER clause we should first remove
          these columns from the list and then add them back at their correct
          positions.
        */
        while ((find=find_it++))
        {
          /*
            Create_fields representing changed columns are added directly
            from Alter_info::create_list to new_create_list. We can therefore
            safely use pointer equality rather than name matching here.
            This prevents removing the wrong column in case of column rename.
          */
          if (find == def)
          {
            find_it.remove();
            break;
          }
        }
      }
      if (def->after.str == first_keyword)
        new_create_list.push_front(def, thd->mem_root);
      else
      {
        find_it.rewind();
        while ((find=find_it++))
        {
          if (!my_strcasecmp(system_charset_info, def->after.str,
                             find->field_name.str))
            break;
        }
        if (!find)
        {
          my_error(ER_BAD_FIELD_ERROR, MYF(0), def->after.str,
                   table->s->table_name.str);
          goto err;
        }
        find_it.after(def);			// Put column after this
      }
    }
  }
  if (alter_info->alter_list.elements)
  {
    my_error(ER_BAD_FIELD_ERROR, MYF(0),
             alter_info->alter_list.head()->name, table->s->table_name.str);
    goto err;
  }
  if (!new_create_list.elements)
  {
    my_message(ER_CANT_REMOVE_ALL_FIELDS,
               ER_THD(thd, ER_CANT_REMOVE_ALL_FIELDS),
               MYF(0));
    goto err;
  }

  /*
    Collect all keys which isn't in drop list. Add only those
    for which some fields exists.
  */
 
  for (uint i=0 ; i < table->s->keys ; i++,key_info++)
  {
    const char *key_name= key_info->name;
    Alter_drop *drop;
    drop_it.rewind();
    while ((drop=drop_it++))
    {
      if (drop->type == Alter_drop::KEY &&
	  !my_strcasecmp(system_charset_info,key_name, drop->name))
	break;
    }
    if (drop)
    {
      if (table->s->tmp_table == NO_TMP_TABLE)
      {
        (void) delete_statistics_for_index(thd, table, key_info, FALSE);
        if (i == table->s->primary_key)
	{
          KEY *tab_key_info= table->key_info;
	  for (uint j=0; j < table->s->keys; j++, tab_key_info++)
	  {
            if (tab_key_info->user_defined_key_parts !=
                tab_key_info->ext_key_parts)
	      (void) delete_statistics_for_index(thd, table, tab_key_info,
                                                 TRUE);
	  }
	}
      }  
      drop_it.remove();
      continue;
    }

    const char *dropped_key_part= NULL;
    KEY_PART_INFO *key_part= key_info->key_part;
    key_parts.empty();
    bool delete_index_stat= FALSE;
    for (uint j=0 ; j < key_info->user_defined_key_parts ; j++,key_part++)
    {
      if (!key_part->field)
	continue;				// Wrong field (from UNIREG)
      const char *key_part_name=key_part->field->field_name.str;
      Create_field *cfield;
      uint key_part_length;

      field_it.rewind();
      while ((cfield=field_it++))
      {
	if (cfield->change.str)
	{
	  if (!my_strcasecmp(system_charset_info, key_part_name,
			     cfield->change.str))
	    break;
	}
	else if (!my_strcasecmp(system_charset_info,
				key_part_name, cfield->field_name.str))
	  break;
      }
      if (!cfield)
      {
        if (table->s->primary_key == i)
          modified_primary_key= TRUE;
        delete_index_stat= TRUE;
        dropped_key_part= key_part_name;
	continue;				// Field is removed
      }
      key_part_length= key_part->length;
      if (cfield->field)			// Not new field
      {
        /*
          If the field can't have only a part used in a key according to its
          new type, or should not be used partially according to its
          previous type, or the field length is less than the key part
          length, unset the key part length.

          We also unset the key part length if it is the same as the
          old field's length, so the whole new field will be used.

          BLOBs may have cfield->length == 0, which is why we test it before
          checking whether cfield->length < key_part_length (in chars).
          
          In case of TEXTs we check the data type maximum length *in bytes*
          to key part length measured *in characters* (i.e. key_part_length
          devided to mbmaxlen). This is because it's OK to have:
          CREATE TABLE t1 (a tinytext, key(a(254)) character set utf8);
          In case of this example:
          - data type maximum length is 255.
          - key_part_length is 1016 (=254*4, where 4 is mbmaxlen)
         */
        if (!cfield->field->type_handler()->type_can_have_key_part() ||
            !cfield->type_handler()->type_can_have_key_part() ||
            /* spatial keys can't have sub-key length */
            (key_info->flags & HA_SPATIAL) ||
            (cfield->field->field_length == key_part_length &&
             !f_is_blob(key_part->key_type)) ||
            (cfield->length &&
             (((cfield->real_field_type() >= MYSQL_TYPE_TINY_BLOB &&
                cfield->real_field_type() <= MYSQL_TYPE_BLOB) ?
                blob_length_by_type(cfield->real_field_type()) :
                cfield->length) <
	     key_part_length / key_part->field->charset()->mbmaxlen)))
	  key_part_length= 0;			// Use whole field
      }
      key_part_length /= key_part->field->charset()->mbmaxlen;
      key_parts.push_back(new Key_part_spec(&cfield->field_name,
					    key_part_length),
                          thd->mem_root);
    }
    if (table->s->tmp_table == NO_TMP_TABLE)
    {
      if (delete_index_stat) 
        (void) delete_statistics_for_index(thd, table, key_info, FALSE);
      else if (modified_primary_key &&
               key_info->user_defined_key_parts != key_info->ext_key_parts)
        (void) delete_statistics_for_index(thd, table, key_info, TRUE);
    }

    if (key_parts.elements)
    {
      KEY_CREATE_INFO key_create_info;
      Key *key;
      enum Key::Keytype key_type;
      LEX_CSTRING tmp_name;
      bzero((char*) &key_create_info, sizeof(key_create_info));
      key_create_info.algorithm= key_info->algorithm;
      if (key_info->flags & HA_USES_BLOCK_SIZE)
        key_create_info.block_size= key_info->block_size;
      if (key_info->flags & HA_USES_PARSER)
        key_create_info.parser_name= *plugin_name(key_info->parser);
      if (key_info->flags & HA_USES_COMMENT)
        key_create_info.comment= key_info->comment;

      /*
        We're refreshing an already existing index. Since the index is not
        modified, there is no need to check for duplicate indexes again.
      */
      key_create_info.check_for_duplicate_indexes= false;

      if (key_info->flags & HA_SPATIAL)
        key_type= Key::SPATIAL;
      else if (key_info->flags & HA_NOSAME)
      {
        if (! my_strcasecmp(system_charset_info, key_name, primary_key_name))
          key_type= Key::PRIMARY;
        else
          key_type= Key::UNIQUE;
        if (dropped_key_part)
        {
          my_error(ER_KEY_COLUMN_DOES_NOT_EXITS, MYF(0), dropped_key_part);
          goto err;
        }
      }
      else if (key_info->flags & HA_FULLTEXT)
        key_type= Key::FULLTEXT;
      else
        key_type= Key::MULTIPLE;

      tmp_name.str= key_name;
      tmp_name.length= strlen(key_name);
      key= new Key(key_type, &tmp_name, &key_create_info,
                   MY_TEST(key_info->flags & HA_GENERATED_KEY),
                   &key_parts, key_info->option_list, DDL_options());
      new_key_list.push_back(key, thd->mem_root);
    }
  }
  {
    Key *key;
    while ((key=key_it++))			// Add new keys
    {
      if (key->type == Key::FOREIGN_KEY &&
          ((Foreign_key *)key)->validate(new_create_list))
        goto err;
      new_key_list.push_back(key, thd->mem_root);
      if (key->name.str &&
	  !my_strcasecmp(system_charset_info, key->name.str, primary_key_name))
      {
	my_error(ER_WRONG_NAME_FOR_INDEX, MYF(0), key->name.str);
        goto err;
      }
    }
  }

  /* Add all table level constraints which are not in the drop list */
  if (table->s->table_check_constraints)
  {
    TABLE_SHARE *share= table->s;

    for (uint i= share->field_check_constraints;
         i < share->table_check_constraints ; i++)
    {
      Virtual_column_info *check= table->check_constraints[i];
      Alter_drop *drop;
      drop_it.rewind();
      while ((drop=drop_it++))
      {
        if (drop->type == Alter_drop::CHECK_CONSTRAINT &&
            !my_strcasecmp(system_charset_info, check->name.str, drop->name))
        {
          drop_it.remove();
          break;
        }
      }
      /* see if the constraint depends on *only* on dropped fields */
      if (dropped_fields)
      {
        table->default_column_bitmaps();
        bitmap_clear_all(table->read_set);
        check->expr->walk(&Item::register_field_in_read_map, 1, 0);
        if (bitmap_is_subset(table->read_set, dropped_fields))
          drop= (Alter_drop*)1;
        else if (bitmap_is_overlapping(dropped_fields, table->read_set))
        {
          bitmap_intersect(table->read_set, dropped_fields);
          uint field_nr= bitmap_get_first_set(table->read_set);
          my_error(ER_BAD_FIELD_ERROR, MYF(0),
                   table->field[field_nr]->field_name, "CHECK");
          goto err;
        }
      }
      if (!drop)
        new_constraint_list.push_back(check, thd->mem_root);
    }
  }
  /* Add new constraints */
  new_constraint_list.append(&alter_info->check_constraint_list);

  if (alter_info->drop_list.elements)
  {
    Alter_drop *drop;
    drop_it.rewind();
    while ((drop=drop_it++)) {
      switch (drop->type) {
      case Alter_drop::KEY:
      case Alter_drop::COLUMN:
      case Alter_drop::CHECK_CONSTRAINT:
          my_error(ER_CANT_DROP_FIELD_OR_KEY, MYF(0), drop->type_name(),
                   alter_info->drop_list.head()->name);
        goto err;
      case Alter_drop::FOREIGN_KEY:
        // Leave the DROP FOREIGN KEY names in the alter_info->drop_list.
        break;
      }
    }
  }

  if (!create_info->comment.str)
  {
    create_info->comment.str= table->s->comment.str;
    create_info->comment.length= table->s->comment.length;
  }

  table->file->update_create_info(create_info);
  if ((create_info->table_options &
       (HA_OPTION_PACK_KEYS | HA_OPTION_NO_PACK_KEYS)) ||
      (used_fields & HA_CREATE_USED_PACK_KEYS))
    db_create_options&= ~(HA_OPTION_PACK_KEYS | HA_OPTION_NO_PACK_KEYS);
  if ((create_info->table_options &
       (HA_OPTION_STATS_PERSISTENT | HA_OPTION_NO_STATS_PERSISTENT)) ||
      (used_fields & HA_CREATE_USED_STATS_PERSISTENT))
    db_create_options&= ~(HA_OPTION_STATS_PERSISTENT | HA_OPTION_NO_STATS_PERSISTENT);

  if (create_info->table_options &
      (HA_OPTION_CHECKSUM | HA_OPTION_NO_CHECKSUM))
    db_create_options&= ~(HA_OPTION_CHECKSUM | HA_OPTION_NO_CHECKSUM);
  if (create_info->table_options &
      (HA_OPTION_DELAY_KEY_WRITE | HA_OPTION_NO_DELAY_KEY_WRITE))
    db_create_options&= ~(HA_OPTION_DELAY_KEY_WRITE |
			  HA_OPTION_NO_DELAY_KEY_WRITE);
  create_info->table_options|= db_create_options;

  if (table->s->tmp_table)
    create_info->options|=HA_LEX_CREATE_TMP_TABLE;

  rc= FALSE;
  alter_info->create_list.swap(new_create_list);
  alter_info->key_list.swap(new_key_list);
  alter_info->check_constraint_list.swap(new_constraint_list);
err:
  DBUG_RETURN(rc);
}


/**
  Get Create_field object for newly created table by its name
  in the old version of table.

  @param alter_info  Alter_info describing newly created table.
  @param old_name    Name of field in old table.

  @returns Pointer to Create_field object, NULL - if field is
           not present in new version of table.
*/

static Create_field *get_field_by_old_name(Alter_info *alter_info,
                                           const char *old_name)
{
  List_iterator_fast<Create_field> new_field_it(alter_info->create_list);
  Create_field *new_field;

  while ((new_field= new_field_it++))
  {
    if (new_field->field &&
        (my_strcasecmp(system_charset_info,
                       new_field->field->field_name.str,
                       old_name) == 0))
      break;
  }
  return new_field;
}


/** Type of change to foreign key column, */

enum fk_column_change_type
{
  FK_COLUMN_NO_CHANGE, FK_COLUMN_DATA_CHANGE,
  FK_COLUMN_RENAMED, FK_COLUMN_DROPPED
};

/**
  Check that ALTER TABLE's changes on columns of a foreign key are allowed.

  @param[in]   thd              Thread context.
  @param[in]   alter_info       Alter_info describing changes to be done
                                by ALTER TABLE.
  @param[in]   fk_columns       List of columns of the foreign key to check.
  @param[out]  bad_column_name  Name of field on which ALTER TABLE tries to
                                do prohibited operation.

  @note This function takes into account value of @@foreign_key_checks
        setting.

  @retval FK_COLUMN_NO_CHANGE    No significant changes are to be done on
                                 foreign key columns.
  @retval FK_COLUMN_DATA_CHANGE  ALTER TABLE might result in value
                                 change in foreign key column (and
                                 foreign_key_checks is on).
  @retval FK_COLUMN_RENAMED      Foreign key column is renamed.
  @retval FK_COLUMN_DROPPED      Foreign key column is dropped.
*/

static enum fk_column_change_type
fk_check_column_changes(THD *thd, Alter_info *alter_info,
                        List<LEX_CSTRING> &fk_columns,
                        const char **bad_column_name)
{
  List_iterator_fast<LEX_CSTRING> column_it(fk_columns);
  LEX_CSTRING *column;

  *bad_column_name= NULL;

  while ((column= column_it++))
  {
    Create_field *new_field= get_field_by_old_name(alter_info, column->str);

    if (new_field)
    {
      Field *old_field= new_field->field;

      if (my_strcasecmp(system_charset_info, old_field->field_name.str,
                        new_field->field_name.str))
      {
        /*
          Copy algorithm doesn't support proper renaming of columns in
          the foreign key yet. At the moment we lack API which will tell
          SE that foreign keys should be updated to use new name of column
          like it happens in case of in-place algorithm.
        */
        *bad_column_name= column->str;
        return FK_COLUMN_RENAMED;
      }

      if ((old_field->is_equal(new_field) == IS_EQUAL_NO) ||
          ((new_field->flags & NOT_NULL_FLAG) &&
           !(old_field->flags & NOT_NULL_FLAG)))
      {
        if (!(thd->variables.option_bits & OPTION_NO_FOREIGN_KEY_CHECKS))
        {
          /*
            Column in a FK has changed significantly. Unless
            foreign_key_checks are off we prohibit this since this
            means values in this column might be changed by ALTER
            and thus referential integrity might be broken,
          */
          *bad_column_name= column->str;
          return FK_COLUMN_DATA_CHANGE;
        }
      }
    }
    else
    {
      /*
        Column in FK was dropped. Most likely this will break
        integrity constraints of InnoDB data-dictionary (and thus
        InnoDB will emit an error), so we prohibit this right away
        even if foreign_key_checks are off.
        This also includes a rare case when another field replaces
        field being dropped since it is easy to break referential
        integrity in this case.
      */
      *bad_column_name= column->str;
      return FK_COLUMN_DROPPED;
    }
  }

  return FK_COLUMN_NO_CHANGE;
}


/**
  Check if ALTER TABLE we are about to execute using COPY algorithm
  is not supported as it might break referential integrity.

  @note If foreign_key_checks is disabled (=0), we allow to break
        referential integrity. But we still disallow some operations
        like dropping or renaming columns in foreign key since they
        are likely to break consistency of InnoDB data-dictionary
        and thus will end-up in error anyway.

  @param[in]  thd          Thread context.
  @param[in]  table        Table to be altered.
  @param[in]  alter_info   Lists of fields, keys to be changed, added
                           or dropped.
  @param[out] alter_ctx    ALTER TABLE runtime context.
                           Alter_table_ctx::fk_error_if_delete flag
                           is set if deletion during alter can break
                           foreign key integrity.

  @retval false  Success.
  @retval true   Error, ALTER - tries to do change which is not compatible
                 with foreign key definitions on the table.
*/

static bool fk_prepare_copy_alter_table(THD *thd, TABLE *table,
                                        Alter_info *alter_info,
                                        Alter_table_ctx *alter_ctx)
{
  List <FOREIGN_KEY_INFO> fk_parent_key_list;
  List <FOREIGN_KEY_INFO> fk_child_key_list;
  FOREIGN_KEY_INFO *f_key;

  DBUG_ENTER("fk_prepare_copy_alter_table");

  table->file->get_parent_foreign_key_list(thd, &fk_parent_key_list);

  /* OOM when building list. */
  if (thd->is_error())
    DBUG_RETURN(true);

  /*
    Remove from the list all foreign keys in which table participates as
    parent which are to be dropped by this ALTER TABLE. This is possible
    when a foreign key has the same table as child and parent.
  */
  List_iterator<FOREIGN_KEY_INFO> fk_parent_key_it(fk_parent_key_list);

  while ((f_key= fk_parent_key_it++))
  {
    Alter_drop *drop;
    List_iterator_fast<Alter_drop> drop_it(alter_info->drop_list);

    while ((drop= drop_it++))
    {
      /*
        InnoDB treats foreign key names in case-insensitive fashion.
        So we do it here too. For database and table name type of
        comparison used depends on lower-case-table-names setting.
        For l_c_t_n = 0 we use case-sensitive comparison, for
        l_c_t_n > 0 modes case-insensitive comparison is used.
      */
      if ((drop->type == Alter_drop::FOREIGN_KEY) &&
          (my_strcasecmp(system_charset_info, f_key->foreign_id->str,
                         drop->name) == 0) &&
          (my_strcasecmp(table_alias_charset, f_key->foreign_db->str,
                         table->s->db.str) == 0) &&
          (my_strcasecmp(table_alias_charset, f_key->foreign_table->str,
                         table->s->table_name.str) == 0))
        fk_parent_key_it.remove();
    }
  }

  /*
    If there are FKs in which this table is parent which were not
    dropped we need to prevent ALTER deleting rows from the table,
    as it might break referential integrity. OTOH it is OK to do
    so if foreign_key_checks are disabled.
  */
  if (!fk_parent_key_list.is_empty() &&
      !(thd->variables.option_bits & OPTION_NO_FOREIGN_KEY_CHECKS))
    alter_ctx->set_fk_error_if_delete_row(fk_parent_key_list.head());

  fk_parent_key_it.rewind();
  while ((f_key= fk_parent_key_it++))
  {
    enum fk_column_change_type changes;
    const char *bad_column_name;

    changes= fk_check_column_changes(thd, alter_info,
                                     f_key->referenced_fields,
                                     &bad_column_name);

    switch(changes)
    {
    case FK_COLUMN_NO_CHANGE:
      /* No significant changes. We can proceed with ALTER! */
      break;
    case FK_COLUMN_DATA_CHANGE:
    {
      char buff[NAME_LEN*2+2];
      strxnmov(buff, sizeof(buff)-1, f_key->foreign_db->str, ".",
               f_key->foreign_table->str, NullS);
      my_error(ER_FK_COLUMN_CANNOT_CHANGE_CHILD, MYF(0), bad_column_name,
               f_key->foreign_id->str, buff);
      DBUG_RETURN(true);
    }
    case FK_COLUMN_RENAMED:
      my_error(ER_ALTER_OPERATION_NOT_SUPPORTED_REASON, MYF(0),
               "ALGORITHM=COPY",
               ER_THD(thd, ER_ALTER_OPERATION_NOT_SUPPORTED_REASON_FK_RENAME),
               "ALGORITHM=INPLACE");
      DBUG_RETURN(true);
    case FK_COLUMN_DROPPED:
    {
      StringBuffer<NAME_LEN*2+2> buff(system_charset_info);
      LEX_CSTRING *db= f_key->foreign_db, *tbl= f_key->foreign_table;

      append_identifier(thd, &buff, db->str, db->length);
      buff.append('.');
      append_identifier(thd, &buff, tbl->str,tbl->length);
      my_error(ER_FK_COLUMN_CANNOT_DROP_CHILD, MYF(0), bad_column_name,
               f_key->foreign_id->str, buff.c_ptr());
      DBUG_RETURN(true);
    }
    default:
      DBUG_ASSERT(0);
    }
  }

  table->file->get_foreign_key_list(thd, &fk_child_key_list);

  /* OOM when building list. */
  if (thd->is_error())
    DBUG_RETURN(true);

  /*
    Remove from the list all foreign keys which are to be dropped
    by this ALTER TABLE.
  */
  List_iterator<FOREIGN_KEY_INFO> fk_key_it(fk_child_key_list);

  while ((f_key= fk_key_it++))
  {
    Alter_drop *drop;
    List_iterator_fast<Alter_drop> drop_it(alter_info->drop_list);

    while ((drop= drop_it++))
    {
      /* Names of foreign keys in InnoDB are case-insensitive. */
      if ((drop->type == Alter_drop::FOREIGN_KEY) &&
          (my_strcasecmp(system_charset_info, f_key->foreign_id->str,
                         drop->name) == 0))
        fk_key_it.remove();
    }
  }

  fk_key_it.rewind();
  while ((f_key= fk_key_it++))
  {
    enum fk_column_change_type changes;
    const char *bad_column_name;

    changes= fk_check_column_changes(thd, alter_info,
                                     f_key->foreign_fields,
                                     &bad_column_name);

    switch(changes)
    {
    case FK_COLUMN_NO_CHANGE:
      /* No significant changes. We can proceed with ALTER! */
      break;
    case FK_COLUMN_DATA_CHANGE:
      my_error(ER_FK_COLUMN_CANNOT_CHANGE, MYF(0), bad_column_name,
               f_key->foreign_id->str);
      DBUG_RETURN(true);
    case FK_COLUMN_RENAMED:
      my_error(ER_ALTER_OPERATION_NOT_SUPPORTED_REASON, MYF(0),
               "ALGORITHM=COPY",
               ER_THD(thd, ER_ALTER_OPERATION_NOT_SUPPORTED_REASON_FK_RENAME),
               "ALGORITHM=INPLACE");
      DBUG_RETURN(true);
    case FK_COLUMN_DROPPED:
      my_error(ER_FK_COLUMN_CANNOT_DROP, MYF(0), bad_column_name,
               f_key->foreign_id->str);
      DBUG_RETURN(true);
    default:
      DBUG_ASSERT(0);
    }
  }

  DBUG_RETURN(false);
}

/**
  Rename temporary table and/or turn indexes on/off without touching .FRM.
  Its a variant of simple_rename_or_index_change() to be used exclusively
  for temporary tables.

  @param thd            Thread handler
  @param table_list     TABLE_LIST for the table to change
  @param keys_onoff     ENABLE or DISABLE KEYS?
  @param alter_ctx      ALTER TABLE runtime context.

  @return Operation status
    @retval false           Success
    @retval true            Failure
*/
static bool
simple_tmp_rename_or_index_change(THD *thd, TABLE_LIST *table_list,
                                  Alter_info::enum_enable_or_disable keys_onoff,
                                  Alter_table_ctx *alter_ctx)
{
  DBUG_ENTER("simple_tmp_rename_or_index_change");

  TABLE *table= table_list->table;
  bool error= false;

  DBUG_ASSERT(table->s->tmp_table);

  if (keys_onoff != Alter_info::LEAVE_AS_IS)
  {
    THD_STAGE_INFO(thd, stage_manage_keys);
    error= alter_table_manage_keys(table, table->file->indexes_are_disabled(),
                                   keys_onoff);
  }

  if (!error && alter_ctx->is_table_renamed())
  {
    THD_STAGE_INFO(thd, stage_rename);

    /*
      If THD::rename_temporary_table() fails, there is no need to rename it
      back to the original name (unlike the case for non-temporary tables),
      as it was an allocation error and the table was not renamed.
    */
    error= thd->rename_temporary_table(table, alter_ctx->new_db,
                                       alter_ctx->new_alias);
  }

  if (!error)
  {
    int res= 0;
    /*
      We do not replicate alter table statement on temporary tables under
      ROW-based replication.
    */
    if (!thd->is_current_stmt_binlog_format_row())
    {
      res= write_bin_log(thd, true, thd->query(), thd->query_length());
    }
    if (res != 0)
      error= true;
    else
      my_ok(thd);
  }

  DBUG_RETURN(error);
}


/**
  Rename table and/or turn indexes on/off without touching .FRM

  @param thd            Thread handler
  @param table_list     TABLE_LIST for the table to change
  @param keys_onoff     ENABLE or DISABLE KEYS?
  @param alter_ctx      ALTER TABLE runtime context.

  @return Operation status
    @retval false           Success
    @retval true            Failure
*/

static bool
simple_rename_or_index_change(THD *thd, TABLE_LIST *table_list,
                              Alter_info::enum_enable_or_disable keys_onoff,
                              Alter_table_ctx *alter_ctx)
{
  TABLE *table= table_list->table;
  MDL_ticket *mdl_ticket= table->mdl_ticket;
  int error= 0;
  enum ha_extra_function extra_func= thd->locked_tables_mode
                                       ? HA_EXTRA_NOT_USED
                                       : HA_EXTRA_FORCE_REOPEN;
  DBUG_ENTER("simple_rename_or_index_change");

  if (keys_onoff != Alter_info::LEAVE_AS_IS)
  {
    if (wait_while_table_is_used(thd, table, extra_func))
      DBUG_RETURN(true);

    // It's now safe to take the table level lock.
    if (lock_tables(thd, table_list, alter_ctx->tables_opened, 0))
      DBUG_RETURN(true);

    THD_STAGE_INFO(thd, stage_manage_keys);
    error= alter_table_manage_keys(table,
                                   table->file->indexes_are_disabled(),
                                   keys_onoff);
  }

  if (!error && alter_ctx->is_table_renamed())
  {
    THD_STAGE_INFO(thd, stage_rename);
    handlerton *old_db_type= table->s->db_type();
    /*
      Then do a 'simple' rename of the table. First we need to close all
      instances of 'source' table.
      Note that if wait_while_table_is_used() returns error here (i.e. if
      this thread was killed) then it must be that previous step of
      simple rename did nothing and therefore we can safely return
      without additional clean-up.
    */
    if (wait_while_table_is_used(thd, table, extra_func))
      DBUG_RETURN(true);
    close_all_tables_for_name(thd, table->s, HA_EXTRA_PREPARE_FOR_RENAME, NULL);

    LEX_CSTRING old_db_name= { alter_ctx->db, strlen(alter_ctx->db) };
    LEX_CSTRING old_table_name=
               { alter_ctx->table_name, strlen(alter_ctx->table_name) };
    LEX_CSTRING new_db_name= { alter_ctx->new_db, strlen(alter_ctx->new_db) };
    LEX_CSTRING new_table_name=
               { alter_ctx->new_alias, strlen(alter_ctx->new_alias) };
    (void) rename_table_in_stat_tables(thd, &old_db_name, &old_table_name,
                                       &new_db_name, &new_table_name);

    if (mysql_rename_table(old_db_type, alter_ctx->db, alter_ctx->table_name,
                           alter_ctx->new_db, alter_ctx->new_alias, 0))
      error= -1;
    else if (Table_triggers_list::change_table_name(thd,
                                                    alter_ctx->db,
                                                    alter_ctx->alias,
                                                    alter_ctx->table_name,
                                                    alter_ctx->new_db,
                                                    alter_ctx->new_alias))
    {
      (void) mysql_rename_table(old_db_type,
                                alter_ctx->new_db, alter_ctx->new_alias,
                                alter_ctx->db, alter_ctx->table_name,
                                NO_FK_CHECKS);
      error= -1;
    }
  }

  if (!error)
  {
    error= write_bin_log(thd, TRUE, thd->query(), thd->query_length());

    if (!error)
      my_ok(thd);
  }
  table_list->table= NULL;                    // For query cache
  query_cache_invalidate3(thd, table_list, 0);

  if ((thd->locked_tables_mode == LTM_LOCK_TABLES ||
       thd->locked_tables_mode == LTM_PRELOCKED_UNDER_LOCK_TABLES))
  {
    /*
      Under LOCK TABLES we should adjust meta-data locks before finishing
      statement. Otherwise we can rely on them being released
      along with the implicit commit.
    */
    if (alter_ctx->is_table_renamed())
      thd->mdl_context.release_all_locks_for_name(mdl_ticket);
    else
      mdl_ticket->downgrade_lock(MDL_SHARED_NO_READ_WRITE);
  }
  DBUG_RETURN(error != 0);
}


/**
  Alter table

  @param thd              Thread handle
  @param new_db           If there is a RENAME clause
  @param new_name         If there is a RENAME clause
  @param create_info      Information from the parsing phase about new
                          table properties.
  @param table_list       The table to change.
  @param alter_info       Lists of fields, keys to be changed, added
                          or dropped.
  @param order_num        How many ORDER BY fields has been specified.
  @param order            List of fields to ORDER BY.
  @param ignore           Whether we have ALTER IGNORE TABLE

  @retval   true          Error
  @retval   false         Success

  This is a veery long function and is everything but the kitchen sink :)
  It is used to alter a table and not only by ALTER TABLE but also
  CREATE|DROP INDEX are mapped on this function.

  When the ALTER TABLE statement just does a RENAME or ENABLE|DISABLE KEYS,
  or both, then this function short cuts its operation by renaming
  the table and/or enabling/disabling the keys. In this case, the FRM is
  not changed, directly by mysql_alter_table. However, if there is a
  RENAME + change of a field, or an index, the short cut is not used.
  See how `create_list` is used to generate the new FRM regarding the
  structure of the fields. The same is done for the indices of the table.

  Altering a table can be done in two ways. The table can be modified
  directly using an in-place algorithm, or the changes can be done using
  an intermediate temporary table (copy). In-place is the preferred
  algorithm as it avoids copying table data. The storage engine
  selects which algorithm to use in check_if_supported_inplace_alter()
  based on information about the table changes from fill_alter_inplace_info().
*/

bool mysql_alter_table(THD *thd, const char *new_db, const char *new_name,
                       HA_CREATE_INFO *create_info,
                       TABLE_LIST *table_list,
                       Alter_info *alter_info,
                       uint order_num, ORDER *order, bool ignore)
{
  DBUG_ENTER("mysql_alter_table");

  /*
    Check if we attempt to alter mysql.slow_log or
    mysql.general_log table and return an error if
    it is the case.
    TODO: this design is obsolete and will be removed.
  */
  int table_kind= check_if_log_table(table_list, FALSE, NullS);

  if (table_kind)
  {
    /* Disable alter of enabled log tables */
    if (logger.is_log_table_enabled(table_kind))
    {
      my_error(ER_BAD_LOG_STATEMENT, MYF(0), "ALTER");
      DBUG_RETURN(true);
    }

    /* Disable alter of log tables to unsupported engine */
    if ((create_info->used_fields & HA_CREATE_USED_ENGINE) &&
        (!create_info->db_type || /* unknown engine */
         !(create_info->db_type->flags & HTON_SUPPORT_LOG_TABLES)))
    {
      my_error(ER_UNSUPORTED_LOG_ENGINE, MYF(0),
               hton_name(create_info->db_type)->str);
      DBUG_RETURN(true);
    }

#ifdef WITH_PARTITION_STORAGE_ENGINE
    if (alter_info->flags & Alter_info::ALTER_PARTITION)
    {
      my_error(ER_WRONG_USAGE, MYF(0), "PARTITION", "log table");
      DBUG_RETURN(true);
    }
#endif
  }

  THD_STAGE_INFO(thd, stage_init);

  /*
    Code below can handle only base tables so ensure that we won't open a view.
    Note that RENAME TABLE the only ALTER clause which is supported for views
    has been already processed.
  */
  table_list->required_type= TABLE_TYPE_NORMAL;

  Alter_table_prelocking_strategy alter_prelocking_strategy;

  DEBUG_SYNC(thd, "alter_table_before_open_tables");
  uint tables_opened;

  thd->open_options|= HA_OPEN_FOR_ALTER;
  bool error= open_tables(thd, &table_list, &tables_opened, 0,
                          &alter_prelocking_strategy);
  thd->open_options&= ~HA_OPEN_FOR_ALTER;

  DEBUG_SYNC(thd, "alter_opened_table");

#ifdef WITH_WSREP
  DBUG_EXECUTE_IF("sync.alter_opened_table",
                  {
                    const char act[]=
                      "now "
                      "wait_for signal.alter_opened_table";
                    DBUG_ASSERT(!debug_sync_set_action(thd,
                                                       STRING_WITH_LEN(act)));
                  };);
#endif // WITH_WSREP

  if (error)
    DBUG_RETURN(true);

  TABLE *table= table_list->table;
  table->use_all_columns();
  MDL_ticket *mdl_ticket= table->mdl_ticket;

  /*
    Prohibit changing of the UNION list of a non-temporary MERGE table
    under LOCK tables. It would be quite difficult to reuse a shrinked
    set of tables from the old table or to open a new TABLE object for
    an extended list and verify that they belong to locked tables.
  */
  if ((thd->locked_tables_mode == LTM_LOCK_TABLES ||
       thd->locked_tables_mode == LTM_PRELOCKED_UNDER_LOCK_TABLES) &&
      (create_info->used_fields & HA_CREATE_USED_UNION) &&
      (table->s->tmp_table == NO_TMP_TABLE))
  {
    my_error(ER_LOCK_OR_ACTIVE_TRANSACTION, MYF(0));
    DBUG_RETURN(true);
  }

  Alter_table_ctx alter_ctx(thd, table_list, tables_opened, new_db, new_name);

  MDL_request target_mdl_request;

  /* Check that we are not trying to rename to an existing table */
  if (alter_ctx.is_table_renamed())
  {
    if (table->s->tmp_table != NO_TMP_TABLE)
    {
      /*
        Check whether a temporary table exists with same requested new name.
        If such table exists, there must be a corresponding TABLE_SHARE in
        THD::all_temp_tables list.
      */
      if (thd->find_tmp_table_share(alter_ctx.new_db, alter_ctx.new_name))
      {
        my_error(ER_TABLE_EXISTS_ERROR, MYF(0), alter_ctx.new_alias);
        DBUG_RETURN(true);
      }
    }
    else
    {
      MDL_request_list mdl_requests;
      MDL_request target_db_mdl_request;

      target_mdl_request.init(MDL_key::TABLE,
                              alter_ctx.new_db, alter_ctx.new_name,
                              MDL_EXCLUSIVE, MDL_TRANSACTION);
      mdl_requests.push_front(&target_mdl_request);

      /*
        If we are moving the table to a different database, we also
        need IX lock on the database name so that the target database
        is protected by MDL while the table is moved.
      */
      if (alter_ctx.is_database_changed())
      {
        target_db_mdl_request.init(MDL_key::SCHEMA, alter_ctx.new_db, "",
                                   MDL_INTENTION_EXCLUSIVE,
                                   MDL_TRANSACTION);
        mdl_requests.push_front(&target_db_mdl_request);
      }

      /*
        Global intention exclusive lock must have been already acquired when
        table to be altered was open, so there is no need to do it here.
      */
      DBUG_ASSERT(thd->mdl_context.is_lock_owner(MDL_key::GLOBAL,
                                                 "", "",
                                                 MDL_INTENTION_EXCLUSIVE));

      if (thd->mdl_context.acquire_locks(&mdl_requests,
                                         thd->variables.lock_wait_timeout))
        DBUG_RETURN(true);

      DEBUG_SYNC(thd, "locked_table_name");
      /*
        Table maybe does not exist, but we got an exclusive lock
        on the name, now we can safely try to find out for sure.
      */
      if (ha_table_exists(thd, alter_ctx.new_db, alter_ctx.new_name))
      {
        /* Table will be closed in do_command() */
        my_error(ER_TABLE_EXISTS_ERROR, MYF(0), alter_ctx.new_alias);
        DBUG_RETURN(true);
      }
    }
  }

  if (!create_info->db_type)
  {
#ifdef WITH_PARTITION_STORAGE_ENGINE
    if (table->part_info &&
        create_info->used_fields & HA_CREATE_USED_ENGINE)
    {
      /*
        This case happens when the user specified
        ENGINE = x where x is a non-existing storage engine
        We set create_info->db_type to default_engine_type
        to ensure we don't change underlying engine type
        due to a erroneously given engine name.
      */
      create_info->db_type= table->part_info->default_engine_type;
    }
    else
#endif
      create_info->db_type= table->s->db_type();
  }

  if (check_engine(thd, alter_ctx.new_db, alter_ctx.new_name, create_info))
    DBUG_RETURN(true);

  if ((create_info->db_type != table->s->db_type() ||
       alter_info->flags & Alter_info::ALTER_PARTITION) &&
      !table->file->can_switch_engines())
  {
    my_error(ER_ROW_IS_REFERENCED, MYF(0));
    DBUG_RETURN(true);
  }

  /*
   If foreign key is added then check permission to access parent table.

   In function "check_fk_parent_table_access", create_info->db_type is used
   to identify whether engine supports FK constraint or not. Since
   create_info->db_type is set here, check to parent table access is delayed
   till this point for the alter operation.
  */
  if ((alter_info->flags & Alter_info::ADD_FOREIGN_KEY) &&
      check_fk_parent_table_access(thd, create_info, alter_info, new_db))
    DBUG_RETURN(true);

  /*
    If this is an ALTER TABLE and no explicit row type specified reuse
    the table's row type.
    Note: this is the same as if the row type was specified explicitly.
  */
  if (create_info->row_type == ROW_TYPE_NOT_USED)
  {
    /* ALTER TABLE without explicit row type */
    create_info->row_type= table->s->row_type;
  }
  else
  {
    /* ALTER TABLE with specific row type */
    create_info->used_fields |= HA_CREATE_USED_ROW_FORMAT;
  }

  DBUG_PRINT("info", ("old type: %s  new type: %s",
             ha_resolve_storage_engine_name(table->s->db_type()),
             ha_resolve_storage_engine_name(create_info->db_type)));
  if (ha_check_storage_engine_flag(table->s->db_type(), HTON_ALTER_NOT_SUPPORTED))
  {
    DBUG_PRINT("info", ("doesn't support alter"));
    my_error(ER_ILLEGAL_HA, MYF(0), hton_name(table->s->db_type())->str,
             alter_ctx.db, alter_ctx.table_name);
    DBUG_RETURN(true);
  }

  if (ha_check_storage_engine_flag(create_info->db_type,
                                   HTON_ALTER_NOT_SUPPORTED))
  {
    DBUG_PRINT("info", ("doesn't support alter"));
    my_error(ER_ILLEGAL_HA, MYF(0), hton_name(create_info->db_type)->str,
             alter_ctx.new_db, alter_ctx.new_name);
    DBUG_RETURN(true);
  }

  if (table->s->tmp_table == NO_TMP_TABLE)
    mysql_audit_alter_table(thd, table_list);

  THD_STAGE_INFO(thd, stage_setup);

  handle_if_exists_options(thd, table, alter_info);

  /*
    Look if we have to do anything at all.
    ALTER can become NOOP after handling
    the IF (NOT) EXISTS options.
  */
  if (alter_info->flags == 0)
  {
    my_snprintf(alter_ctx.tmp_name, sizeof(alter_ctx.tmp_name),
                ER_THD(thd, ER_INSERT_INFO), 0L, 0L,
                thd->get_stmt_da()->current_statement_warn_count());
    my_ok(thd, 0L, 0L, alter_ctx.tmp_name);

    /* We don't replicate alter table statement on temporary tables */
    if (table->s->tmp_table == NO_TMP_TABLE ||
        !thd->is_current_stmt_binlog_format_row())
    {
      if (write_bin_log(thd, true, thd->query(), thd->query_length()))
        DBUG_RETURN(true);
    }

    DBUG_RETURN(false);
  }

  /*
     Test if we are only doing RENAME or KEYS ON/OFF. This works
     as we are testing if flags == 0 above.
  */
  if (!(alter_info->flags & ~(Alter_info::ALTER_RENAME |
                              Alter_info::ALTER_KEYS_ONOFF)) &&
      alter_info->requested_algorithm !=
      Alter_info::ALTER_TABLE_ALGORITHM_COPY)   // No need to touch frm.
  {
    bool res;

    if (!table->s->tmp_table)
    {
      // This requires X-lock, no other lock levels supported.
      if (alter_info->requested_lock != Alter_info::ALTER_TABLE_LOCK_DEFAULT &&
          alter_info->requested_lock != Alter_info::ALTER_TABLE_LOCK_EXCLUSIVE)
      {
        my_error(ER_ALTER_OPERATION_NOT_SUPPORTED, MYF(0),
                 "LOCK=NONE/SHARED", "LOCK=EXCLUSIVE");
        DBUG_RETURN(true);
      }
      res= simple_rename_or_index_change(thd, table_list,
                                         alter_info->keys_onoff,
                                         &alter_ctx);
    }
    else
    {
      res= simple_tmp_rename_or_index_change(thd, table_list,
                                             alter_info->keys_onoff,
                                             &alter_ctx);
    }
    DBUG_RETURN(res);
  }

  /* We have to do full alter table. */

#ifdef WITH_PARTITION_STORAGE_ENGINE
  bool partition_changed= false;
  bool fast_alter_partition= false;
  {
    if (prep_alter_part_table(thd, table, alter_info, create_info,
                              &alter_ctx, &partition_changed,
                              &fast_alter_partition))
    {
      DBUG_RETURN(true);
    }
  }
#endif

  if (mysql_prepare_alter_table(thd, table, create_info, alter_info,
                                &alter_ctx))
  {
    DBUG_RETURN(true);
  }

  set_table_default_charset(thd, create_info, alter_ctx.db);

  if (!opt_explicit_defaults_for_timestamp)
    promote_first_timestamp_column(&alter_info->create_list);

#ifdef WITH_PARTITION_STORAGE_ENGINE
  if (fast_alter_partition)
  {
    /*
      ALGORITHM and LOCK clauses are generally not allowed by the
      parser for operations related to partitioning.
      The exceptions are ALTER_PARTITION and ALTER_REMOVE_PARTITIONING.
      For consistency, we report ER_ALTER_OPERATION_NOT_SUPPORTED here.
    */
    if (alter_info->requested_lock !=
        Alter_info::ALTER_TABLE_LOCK_DEFAULT)
    {
      my_error(ER_ALTER_OPERATION_NOT_SUPPORTED_REASON, MYF(0),
               "LOCK=NONE/SHARED/EXCLUSIVE",
               ER_THD(thd, ER_ALTER_OPERATION_NOT_SUPPORTED_REASON_PARTITION),
               "LOCK=DEFAULT");
      DBUG_RETURN(true);
    }
    else if (alter_info->requested_algorithm !=
             Alter_info::ALTER_TABLE_ALGORITHM_DEFAULT)
    {
      my_error(ER_ALTER_OPERATION_NOT_SUPPORTED_REASON, MYF(0),
               "ALGORITHM=COPY/INPLACE",
               ER_THD(thd, ER_ALTER_OPERATION_NOT_SUPPORTED_REASON_PARTITION),
               "ALGORITHM=DEFAULT");
      DBUG_RETURN(true);
    }

    /*
      Upgrade from MDL_SHARED_UPGRADABLE to MDL_SHARED_NO_WRITE.
      Afterwards it's safe to take the table level lock.
    */
    if (thd->mdl_context.upgrade_shared_lock(mdl_ticket, MDL_SHARED_NO_WRITE,
                                             thd->variables.lock_wait_timeout)
        || lock_tables(thd, table_list, alter_ctx.tables_opened, 0))
    {
      DBUG_RETURN(true);
    }

    // In-place execution of ALTER TABLE for partitioning.
    DBUG_RETURN(fast_alter_partition_table(thd, table, alter_info,
                                           create_info, table_list,
                                           alter_ctx.db,
                                           alter_ctx.table_name));
  }
#endif

  /*
    Use copy algorithm if:
    - old_alter_table system variable is set without in-place requested using
      the ALGORITHM clause.
    - Or if in-place is impossible for given operation.
    - Changes to partitioning which were not handled by fast_alter_part_table()
      needs to be handled using table copying algorithm unless the engine
      supports auto-partitioning as such engines can do some changes
      using in-place API.
  */
  if ((thd->variables.old_alter_table &&
       alter_info->requested_algorithm !=
       Alter_info::ALTER_TABLE_ALGORITHM_INPLACE)
      || is_inplace_alter_impossible(table, create_info, alter_info)
      || IF_PARTITIONING((partition_changed &&
          !(table->s->db_type()->partition_flags() & HA_USE_AUTO_PARTITION)), 0))
  {
    if (alter_info->requested_algorithm ==
        Alter_info::ALTER_TABLE_ALGORITHM_INPLACE)
    {
      my_error(ER_ALTER_OPERATION_NOT_SUPPORTED, MYF(0),
               "ALGORITHM=INPLACE", "ALGORITHM=COPY");
      DBUG_RETURN(true);
    }
    alter_info->requested_algorithm= Alter_info::ALTER_TABLE_ALGORITHM_COPY;
  }

  /*
    ALTER TABLE ... ENGINE to the same engine is a common way to
    request table rebuild. Set ALTER_RECREATE flag to force table
    rebuild.
  */
  if (create_info->db_type == table->s->db_type() &&
      create_info->used_fields & HA_CREATE_USED_ENGINE)
    alter_info->flags|= Alter_info::ALTER_RECREATE;

  /*
    If the old table had partitions and we are doing ALTER TABLE ...
    engine= <new_engine>, the new table must preserve the original
    partitioning. This means that the new engine is still the
    partitioning engine, not the engine specified in the parser.
    This is discovered in prep_alter_part_table, which in such case
    updates create_info->db_type.
    It's therefore important that the assignment below is done
    after prep_alter_part_table.
  */
  handlerton *new_db_type= create_info->db_type;
  handlerton *old_db_type= table->s->db_type();
  TABLE *new_table= NULL;
  ha_rows copied=0,deleted=0;

  /*
    Handling of symlinked tables:
    If no rename:
      Create new data file and index file on the same disk as the
      old data and index files.
      Copy data.
      Rename new data file over old data file and new index file over
      old index file.
      Symlinks are not changed.

   If rename:
      Create new data file and index file on the same disk as the
      old data and index files.  Create also symlinks to point at
      the new tables.
      Copy data.
      At end, rename intermediate tables, and symlinks to intermediate
      table, to final table name.
      Remove old table and old symlinks

    If rename is made to another database:
      Create new tables in new database.
      Copy data.
      Remove old table and symlinks.
  */
  char index_file[FN_REFLEN], data_file[FN_REFLEN];

  if (!alter_ctx.is_database_changed())
  {
    if (create_info->index_file_name)
    {
      /* Fix index_file_name to have 'tmp_name' as basename */
      strmov(index_file, alter_ctx.tmp_name);
      create_info->index_file_name=fn_same(index_file,
                                           create_info->index_file_name,
                                           1);
    }
    if (create_info->data_file_name)
    {
      /* Fix data_file_name to have 'tmp_name' as basename */
      strmov(data_file, alter_ctx.tmp_name);
      create_info->data_file_name=fn_same(data_file,
                                          create_info->data_file_name,
                                          1);
    }
  }
  else
  {
    /* Ignore symlink if db is changed. */
    create_info->data_file_name=create_info->index_file_name=0;
  }

  DEBUG_SYNC(thd, "alter_table_before_create_table_no_lock");
  /* We can abort alter table for any table type */
  thd->abort_on_warning= !ignore && thd->is_strict_mode();

  /*
    Create .FRM for new version of table with a temporary name.
    We don't log the statement, it will be logged later.

    Keep information about keys in newly created table as it
    will be used later to construct Alter_inplace_info object
    and by fill_alter_inplace_info() call.
  */
  KEY *key_info;
  uint key_count;
  /*
    Remember if the new definition has new VARCHAR column;
    create_info->varchar will be reset in create_table_impl()/
    mysql_prepare_create_table().
  */
  bool varchar= create_info->varchar;
  LEX_CUSTRING frm= {0,0};

  tmp_disable_binlog(thd);
  create_info->options|=HA_CREATE_TMP_ALTER;
  error= create_table_impl(thd,
                           alter_ctx.db, alter_ctx.table_name,
                           alter_ctx.new_db, alter_ctx.tmp_name,
                           alter_ctx.get_tmp_path(),
                           thd->lex->create_info, create_info, alter_info,
                           C_ALTER_TABLE_FRM_ONLY, NULL,
                           &key_info, &key_count, &frm);
  reenable_binlog(thd);
  thd->abort_on_warning= false;
  if (error)
  {
    my_free(const_cast<uchar*>(frm.str));
    DBUG_RETURN(true);
  }

  /* Remember that we have not created table in storage engine yet. */
  bool no_ha_table= true;

  if (alter_info->requested_algorithm != Alter_info::ALTER_TABLE_ALGORITHM_COPY)
  {
    Alter_inplace_info ha_alter_info(create_info, alter_info,
                                     key_info, key_count,
                                     IF_PARTITIONING(thd->work_part_info, NULL),
                                     ignore);
    TABLE *altered_table= NULL;
    bool use_inplace= true;

    /* Fill the Alter_inplace_info structure. */
    if (fill_alter_inplace_info(thd, table, varchar, &ha_alter_info))
      goto err_new_table_cleanup;

    if (ha_alter_info.handler_flags == 0)
    {
      /*
        No-op ALTER, no need to call handler API functions.

        If this code path is entered for an ALTER statement that
        should not be a real no-op, new handler flags should be added
        and fill_alter_inplace_info() adjusted.

        Note that we can end up here if an ALTER statement has clauses
        that cancel each other out (e.g. ADD/DROP identically index).

        Also note that we ignore the LOCK clause here.

         TODO don't create the frm in the first place
      */
      const char *path= alter_ctx.get_tmp_path();
      table->file->ha_create_partitioning_metadata(path, NULL, CHF_DELETE_FLAG);
      deletefrm(path);
      my_free(const_cast<uchar*>(frm.str));
      goto end_inplace;
    }

    // We assume that the table is non-temporary.
    DBUG_ASSERT(!table->s->tmp_table);

    if (!(altered_table=
          thd->create_and_open_tmp_table(new_db_type, &frm,
                                         alter_ctx.get_tmp_path(),
                                         alter_ctx.new_db, alter_ctx.tmp_name,
                                         false)))
      goto err_new_table_cleanup;

    /* Set markers for fields in TABLE object for altered table. */
    update_altered_table(ha_alter_info, altered_table);

    /*
      Mark all columns in 'altered_table' as used to allow usage
      of its record[0] buffer and Field objects during in-place
      ALTER TABLE.
    */
    altered_table->column_bitmaps_set_no_signal(&altered_table->s->all_set,
                                                &altered_table->s->all_set);
    restore_record(altered_table, s->default_values); // Create empty record
    /* Check that we can call default functions with default field values */
    altered_table->reset_default_fields();
    if (altered_table->default_field &&
        altered_table->update_default_fields(0, 1))
      goto err_new_table_cleanup;

    // Ask storage engine whether to use copy or in-place
    enum_alter_inplace_result inplace_supported=
      table->file->check_if_supported_inplace_alter(altered_table,
                                                    &ha_alter_info);

    switch (inplace_supported) {
    case HA_ALTER_INPLACE_EXCLUSIVE_LOCK:
      // If SHARED lock and no particular algorithm was requested, use COPY.
      if (alter_info->requested_lock ==
          Alter_info::ALTER_TABLE_LOCK_SHARED &&
          alter_info->requested_algorithm ==
          Alter_info::ALTER_TABLE_ALGORITHM_DEFAULT)
      {
        use_inplace= false;
      }
      // Otherwise, if weaker lock was requested, report errror.
      else if (alter_info->requested_lock ==
               Alter_info::ALTER_TABLE_LOCK_NONE ||
               alter_info->requested_lock ==
               Alter_info::ALTER_TABLE_LOCK_SHARED)
      {
        ha_alter_info.report_unsupported_error("LOCK=NONE/SHARED",
                                               "LOCK=EXCLUSIVE");
        thd->drop_temporary_table(altered_table, NULL, false);
        goto err_new_table_cleanup;
      }
      break;
    case HA_ALTER_INPLACE_SHARED_LOCK_AFTER_PREPARE:
    case HA_ALTER_INPLACE_SHARED_LOCK:
      // If weaker lock was requested, report errror.
      if (alter_info->requested_lock ==
          Alter_info::ALTER_TABLE_LOCK_NONE)
      {
        ha_alter_info.report_unsupported_error("LOCK=NONE", "LOCK=SHARED");
        thd->drop_temporary_table(altered_table, NULL, false);
        goto err_new_table_cleanup;
      }
      break;
    case HA_ALTER_INPLACE_NO_LOCK_AFTER_PREPARE:
    case HA_ALTER_INPLACE_NO_LOCK:
      break;
    case HA_ALTER_INPLACE_NOT_SUPPORTED:
      // If INPLACE was requested, report error.
      if (alter_info->requested_algorithm ==
          Alter_info::ALTER_TABLE_ALGORITHM_INPLACE)
      {
        ha_alter_info.report_unsupported_error("ALGORITHM=INPLACE",
                                               "ALGORITHM=COPY");
        thd->drop_temporary_table(altered_table, NULL, false);
        goto err_new_table_cleanup;
      }
      // COPY with LOCK=NONE is not supported, no point in trying.
      if (alter_info->requested_lock ==
          Alter_info::ALTER_TABLE_LOCK_NONE)
      {
        ha_alter_info.report_unsupported_error("LOCK=NONE", "LOCK=SHARED");
        thd->drop_temporary_table(altered_table, NULL, false);
        goto err_new_table_cleanup;
      }
      // Otherwise use COPY
      use_inplace= false;
      break;
    case HA_ALTER_ERROR:
    default:
      thd->drop_temporary_table(altered_table, NULL, false);
      goto err_new_table_cleanup;
    }

    if (use_inplace)
    {
      table->s->frm_image= &frm;
      int res= mysql_inplace_alter_table(thd, table_list, table, altered_table,
                                         &ha_alter_info, inplace_supported,
                                         &target_mdl_request, &alter_ctx);
      my_free(const_cast<uchar*>(frm.str));

      if (res)
        DBUG_RETURN(true);

      goto end_inplace;
    }
    else
    {
      thd->drop_temporary_table(altered_table, NULL, false);
    }
  }

  /* ALTER TABLE using copy algorithm. */

  /* Check if ALTER TABLE is compatible with foreign key definitions. */
  if (fk_prepare_copy_alter_table(thd, table, alter_info, &alter_ctx))
    goto err_new_table_cleanup;

  if (!table->s->tmp_table)
  {
    // COPY algorithm doesn't work with concurrent writes.
    if (alter_info->requested_lock == Alter_info::ALTER_TABLE_LOCK_NONE)
    {
      my_error(ER_ALTER_OPERATION_NOT_SUPPORTED_REASON, MYF(0),
               "LOCK=NONE",
               ER_THD(thd, ER_ALTER_OPERATION_NOT_SUPPORTED_REASON_COPY),
               "LOCK=SHARED");
      goto err_new_table_cleanup;
    }

    // If EXCLUSIVE lock is requested, upgrade already.
    if (alter_info->requested_lock == Alter_info::ALTER_TABLE_LOCK_EXCLUSIVE &&
        wait_while_table_is_used(thd, table, HA_EXTRA_FORCE_REOPEN))
      goto err_new_table_cleanup;

    /*
      Otherwise upgrade to SHARED_NO_WRITE.
      Note that under LOCK TABLES, we will already have SHARED_NO_READ_WRITE.
    */
    if (alter_info->requested_lock != Alter_info::ALTER_TABLE_LOCK_EXCLUSIVE &&
        thd->mdl_context.upgrade_shared_lock(mdl_ticket, MDL_SHARED_NO_WRITE,
                                             thd->variables.lock_wait_timeout))
      goto err_new_table_cleanup;

    DEBUG_SYNC(thd, "alter_table_copy_after_lock_upgrade");
  }

  // It's now safe to take the table level lock.
  if (lock_tables(thd, table_list, alter_ctx.tables_opened, 0))
    goto err_new_table_cleanup;

  if (ha_create_table(thd, alter_ctx.get_tmp_path(),
                      alter_ctx.new_db, alter_ctx.tmp_name,
                      create_info, &frm))
    goto err_new_table_cleanup;

  /* Mark that we have created table in storage engine. */
  no_ha_table= false;

  if (create_info->tmp_table())
  {
    TABLE *tmp_table=
      thd->create_and_open_tmp_table(new_db_type, &frm,
                                     alter_ctx.get_tmp_path(),
                                     alter_ctx.new_db, alter_ctx.tmp_name,
                                     true);
    if (!tmp_table)
    {
      goto err_new_table_cleanup;
    }
    /* in case of alter temp table send the tracker in OK packet */
    SESSION_TRACKER_CHANGED(thd, SESSION_STATE_CHANGE_TRACKER, NULL);
  }


  /* Open the table since we need to copy the data. */
  if (table->s->tmp_table != NO_TMP_TABLE)
  {
    TABLE_LIST tbl;
    tbl.init_one_table(alter_ctx.new_db, strlen(alter_ctx.new_db),
                       alter_ctx.tmp_name, strlen(alter_ctx.tmp_name),
                       alter_ctx.tmp_name, TL_READ_NO_INSERT);
    /*
      Table can be found in the list of open tables in THD::all_temp_tables
      list.
    */
    tbl.table= thd->find_temporary_table(&tbl);
    new_table= tbl.table;
  }
  else
  {
    /*
      table is a normal table: Create temporary table in same directory.
      Open our intermediate table.
    */
    new_table=
      thd->create_and_open_tmp_table(new_db_type, &frm,
                                     alter_ctx.get_tmp_path(),
                                     alter_ctx.new_db, alter_ctx.tmp_name,
                                     true);
  }
  if (!new_table)
    goto err_new_table_cleanup;
  /*
    Note: In case of MERGE table, we do not attach children. We do not
    copy data for MERGE tables. Only the children have data.
  */

  /* Copy the data if necessary. */
  thd->count_cuted_fields= CHECK_FIELD_WARN;	// calc cuted fields
  thd->cuted_fields=0L;

  /*
    We do not copy data for MERGE tables. Only the children have data.
    MERGE tables have HA_NO_COPY_ON_ALTER set.
  */
  if (!(new_table->file->ha_table_flags() & HA_NO_COPY_ON_ALTER))
  {
    new_table->next_number_field=new_table->found_next_number_field;
    THD_STAGE_INFO(thd, stage_copy_to_tmp_table);
    DBUG_EXECUTE_IF("abort_copy_table", {
        my_error(ER_LOCK_WAIT_TIMEOUT, MYF(0));
        goto err_new_table_cleanup;
      });
    if (copy_data_between_tables(thd, table, new_table,
                                 alter_info->create_list, ignore,
                                 order_num, order, &copied, &deleted,
                                 alter_info->keys_onoff,
                                 &alter_ctx))
      goto err_new_table_cleanup;
  }
  else
  {
    if (!table->s->tmp_table &&
        wait_while_table_is_used(thd, table, HA_EXTRA_FORCE_REOPEN))
      goto err_new_table_cleanup;
    THD_STAGE_INFO(thd, stage_manage_keys);
    alter_table_manage_keys(table, table->file->indexes_are_disabled(),
                            alter_info->keys_onoff);
    if (trans_commit_stmt(thd) || trans_commit_implicit(thd))
      goto err_new_table_cleanup;
  }
  thd->count_cuted_fields= CHECK_FIELD_IGNORE;

  if (table->s->tmp_table != NO_TMP_TABLE)
  {
    /* Close lock if this is a transactional table */
    if (thd->lock)
    {
      if (thd->locked_tables_mode != LTM_LOCK_TABLES &&
          thd->locked_tables_mode != LTM_PRELOCKED_UNDER_LOCK_TABLES)
      {
        mysql_unlock_tables(thd, thd->lock);
        thd->lock= NULL;
      }
      else
      {
        /*
          If LOCK TABLES list is not empty and contains this table,
          unlock the table and remove the table from this list.
        */
        mysql_lock_remove(thd, thd->lock, table);
      }
    }
    new_table->s->table_creation_was_logged=
      table->s->table_creation_was_logged;
    /* Remove link to old table and rename the new one */
    thd->drop_temporary_table(table, NULL, true);
    /* Should pass the 'new_name' as we store table name in the cache */
    if (thd->rename_temporary_table(new_table, alter_ctx.new_db,
                                    alter_ctx.new_name))
      goto err_new_table_cleanup;
    /* We don't replicate alter table statement on temporary tables */
    if (!thd->is_current_stmt_binlog_format_row() &&
        write_bin_log(thd, true, thd->query(), thd->query_length()))
      DBUG_RETURN(true);
    my_free(const_cast<uchar*>(frm.str));
    goto end_temporary;
  }

  /*
    Close the intermediate table that will be the new table, but do
    not delete it! Even though MERGE tables do not have their children
    attached here it is safe to call THD::drop_temporary_table().
  */
  thd->drop_temporary_table(new_table, NULL, false);
  new_table= NULL;

  DEBUG_SYNC(thd, "alter_table_before_rename_result_table");

  /*
    Data is copied. Now we:
    1) Wait until all other threads will stop using old version of table
       by upgrading shared metadata lock to exclusive one.
    2) Close instances of table open by this thread and replace them
       with placeholders to simplify reopen process.
    3) Rename the old table to a temp name, rename the new one to the
       old name.
    4) If we are under LOCK TABLES and don't do ALTER TABLE ... RENAME
       we reopen new version of table.
    5) Write statement to the binary log.
    6) If we are under LOCK TABLES and do ALTER TABLE ... RENAME we
       remove placeholders and release metadata locks.
    7) If we are not not under LOCK TABLES we rely on the caller
      (mysql_execute_command()) to release metadata locks.
  */

  THD_STAGE_INFO(thd, stage_rename_result_table);

  if (wait_while_table_is_used(thd, table, HA_EXTRA_PREPARE_FOR_RENAME))
    goto err_new_table_cleanup;

  close_all_tables_for_name(thd, table->s,
                            alter_ctx.is_table_renamed() ?
                            HA_EXTRA_PREPARE_FOR_RENAME: 
                            HA_EXTRA_NOT_USED,
                            NULL);
  table_list->table= table= NULL;                  /* Safety */
  my_free(const_cast<uchar*>(frm.str));

  /*
    Rename the old table to temporary name to have a backup in case
    anything goes wrong while renaming the new table.
  */
  char backup_name[32];
  my_snprintf(backup_name, sizeof(backup_name), "%s2-%lx-%lx", tmp_file_prefix,
              current_pid, (long) thd->thread_id);
  if (lower_case_table_names)
    my_casedn_str(files_charset_info, backup_name);
  if (mysql_rename_table(old_db_type, alter_ctx.db, alter_ctx.table_name,
                         alter_ctx.db, backup_name, FN_TO_IS_TMP))
  {
    // Rename to temporary name failed, delete the new table, abort ALTER.
    (void) quick_rm_table(thd, new_db_type, alter_ctx.new_db,
                          alter_ctx.tmp_name, FN_IS_TMP);
    goto err_with_mdl;
  }

  // Rename the new table to the correct name.
  if (mysql_rename_table(new_db_type, alter_ctx.new_db, alter_ctx.tmp_name,
                         alter_ctx.new_db, alter_ctx.new_alias,
                         FN_FROM_IS_TMP))
  {
    // Rename failed, delete the temporary table.
    (void) quick_rm_table(thd, new_db_type, alter_ctx.new_db,
                          alter_ctx.tmp_name, FN_IS_TMP);

    // Restore the backup of the original table to the old name.
    (void) mysql_rename_table(old_db_type, alter_ctx.db, backup_name,
                              alter_ctx.db, alter_ctx.alias,
                              FN_FROM_IS_TMP | NO_FK_CHECKS);
    goto err_with_mdl;
  }

  // Check if we renamed the table and if so update trigger files.
  if (alter_ctx.is_table_renamed())
  {
    if (Table_triggers_list::change_table_name(thd,
                                               alter_ctx.db,
                                               alter_ctx.alias,
                                               alter_ctx.table_name,
                                               alter_ctx.new_db,
                                               alter_ctx.new_alias))
    {
      // Rename succeeded, delete the new table.
      (void) quick_rm_table(thd, new_db_type,
                            alter_ctx.new_db, alter_ctx.new_alias, 0);
      // Restore the backup of the original table to the old name.
      (void) mysql_rename_table(old_db_type, alter_ctx.db, backup_name,
                                alter_ctx.db, alter_ctx.alias,
                                FN_FROM_IS_TMP | NO_FK_CHECKS);
      goto err_with_mdl;
    }
    rename_table_in_stat_tables(thd, alter_ctx.db,alter_ctx.alias,
                                alter_ctx.new_db, alter_ctx.new_alias);
  }

  // ALTER TABLE succeeded, delete the backup of the old table.
  if (quick_rm_table(thd, old_db_type, alter_ctx.db, backup_name, FN_IS_TMP))
  {
    /*
      The fact that deletion of the backup failed is not critical
      error, but still worth reporting as it might indicate serious
      problem with server.
    */
    goto err_with_mdl_after_alter;
  }

end_inplace:

  if (thd->locked_tables_list.reopen_tables(thd))
    goto err_with_mdl_after_alter;

  THD_STAGE_INFO(thd, stage_end);

  DEBUG_SYNC(thd, "alter_table_before_main_binlog");

  DBUG_ASSERT(!(mysql_bin_log.is_open() &&
                thd->is_current_stmt_binlog_format_row() &&
                (create_info->tmp_table())));
  if (write_bin_log(thd, true, thd->query(), thd->query_length()))
    DBUG_RETURN(true);

  table_list->table= NULL;			// For query cache
  query_cache_invalidate3(thd, table_list, false);

  if (thd->locked_tables_mode == LTM_LOCK_TABLES ||
      thd->locked_tables_mode == LTM_PRELOCKED_UNDER_LOCK_TABLES)
  {
    if (alter_ctx.is_table_renamed())
      thd->mdl_context.release_all_locks_for_name(mdl_ticket);
    else
      mdl_ticket->downgrade_lock(MDL_SHARED_NO_READ_WRITE);
  }

end_temporary:
  my_snprintf(alter_ctx.tmp_name, sizeof(alter_ctx.tmp_name),
              ER_THD(thd, ER_INSERT_INFO),
	      (ulong) (copied + deleted), (ulong) deleted,
	      (ulong) thd->get_stmt_da()->current_statement_warn_count());
  my_ok(thd, copied + deleted, 0L, alter_ctx.tmp_name);
  DBUG_RETURN(false);

err_new_table_cleanup:
  my_free(const_cast<uchar*>(frm.str));
  if (new_table)
  {
    thd->drop_temporary_table(new_table, NULL, true);
  }
  else
    (void) quick_rm_table(thd, new_db_type,
                          alter_ctx.new_db, alter_ctx.tmp_name,
                          (FN_IS_TMP | (no_ha_table ? NO_HA_TABLE : 0)),
                          alter_ctx.get_tmp_path());

  /*
    No default value was provided for a DATE/DATETIME field, the
    current sql_mode doesn't allow the '0000-00-00' value and
    the table to be altered isn't empty.
    Report error here.
  */
  if (alter_ctx.error_if_not_empty &&
      thd->get_stmt_da()->current_row_for_warning())
  {
    const char *f_val= 0;
    enum enum_mysql_timestamp_type t_type= MYSQL_TIMESTAMP_DATE;
    switch (alter_ctx.datetime_field->real_field_type())
    {
      case MYSQL_TYPE_DATE:
      case MYSQL_TYPE_NEWDATE:
        f_val= "0000-00-00";
        t_type= MYSQL_TIMESTAMP_DATE;
        break;
      case MYSQL_TYPE_DATETIME:
      case MYSQL_TYPE_DATETIME2:
        f_val= "0000-00-00 00:00:00";
        t_type= MYSQL_TIMESTAMP_DATETIME;
        break;
      default:
        /* Shouldn't get here. */
        DBUG_ASSERT(0);
    }
    bool save_abort_on_warning= thd->abort_on_warning;
    thd->abort_on_warning= true;
    make_truncated_value_warning(thd, Sql_condition::WARN_LEVEL_WARN,
                                 f_val, strlength(f_val), t_type,
                                 alter_ctx.datetime_field->field_name.str);
    thd->abort_on_warning= save_abort_on_warning;
  }

  DBUG_RETURN(true);

err_with_mdl_after_alter:
  /* the table was altered. binlog the operation */
  DBUG_ASSERT(!(mysql_bin_log.is_open() &&
                thd->is_current_stmt_binlog_format_row() &&
                (create_info->tmp_table())));
  write_bin_log(thd, true, thd->query(), thd->query_length());

err_with_mdl:
  /*
    An error happened while we were holding exclusive name metadata lock
    on table being altered. To be safe under LOCK TABLES we should
    remove all references to the altered table from the list of locked
    tables and release the exclusive metadata lock.
  */
  thd->locked_tables_list.unlink_all_closed_tables(thd, NULL, 0);
  thd->mdl_context.release_all_locks_for_name(mdl_ticket);
  DBUG_RETURN(true);
}



/**
  Prepare the transaction for the alter table's copy phase.
*/

bool mysql_trans_prepare_alter_copy_data(THD *thd)
{
  DBUG_ENTER("mysql_trans_prepare_alter_copy_data");
  /*
    Turn off recovery logging since rollback of an alter table is to
    delete the new table so there is no need to log the changes to it.
    
    This needs to be done before external_lock.
  */
  if (ha_enable_transaction(thd, FALSE))
    DBUG_RETURN(TRUE);
  DBUG_RETURN(FALSE);
}


/**
  Commit the copy phase of the alter table.
*/

bool mysql_trans_commit_alter_copy_data(THD *thd)
{
  bool error= FALSE;
  uint save_unsafe_rollback_flags;
  DBUG_ENTER("mysql_trans_commit_alter_copy_data");

  /* Save flags as transcommit_implicit_are_deleting_them */
  save_unsafe_rollback_flags= thd->transaction.stmt.m_unsafe_rollback_flags;

  if (ha_enable_transaction(thd, TRUE))
    DBUG_RETURN(TRUE);
  
  /*
    Ensure that the new table is saved properly to disk before installing
    the new .frm.
    And that InnoDB's internal latches are released, to avoid deadlock
    when waiting on other instances of the table before rename (Bug#54747).
  */
  if (trans_commit_stmt(thd))
    error= TRUE;
  if (trans_commit_implicit(thd))
    error= TRUE;

  thd->transaction.stmt.m_unsafe_rollback_flags= save_unsafe_rollback_flags;
  DBUG_RETURN(error);
}


static int
copy_data_between_tables(THD *thd, TABLE *from, TABLE *to,
			 List<Create_field> &create, bool ignore,
			 uint order_num, ORDER *order,
			 ha_rows *copied, ha_rows *deleted,
                         Alter_info::enum_enable_or_disable keys_onoff,
                         Alter_table_ctx *alter_ctx)
{
  int error= 1;
  Copy_field *copy= NULL, *copy_end;
  ha_rows found_count= 0, delete_count= 0;
  SORT_INFO  *file_sort= 0;
  READ_RECORD info;
  TABLE_LIST   tables;
  List<Item>   fields;
  List<Item>   all_fields;
  bool auto_increment_field_copied= 0;
  bool init_read_record_done= 0;
  sql_mode_t save_sql_mode= thd->variables.sql_mode;
  ulonglong prev_insert_id, time_to_report_progress;
  Field **dfield_ptr= to->default_field;
  DBUG_ENTER("copy_data_between_tables");

  /* Two or 3 stages; Sorting, copying data and update indexes */
  thd_progress_init(thd, 2 + MY_TEST(order));

  if (mysql_trans_prepare_alter_copy_data(thd))
    DBUG_RETURN(-1);

  if (!(copy= new Copy_field[to->s->fields]))
    DBUG_RETURN(-1);				/* purecov: inspected */

  /* We need external lock before we can disable/enable keys */
  if (to->file->ha_external_lock(thd, F_WRLCK))
    DBUG_RETURN(-1);

  alter_table_manage_keys(to, from->file->indexes_are_disabled(), keys_onoff);

  /* We can abort alter table for any table type */
  thd->abort_on_warning= !ignore && thd->is_strict_mode();

  from->file->info(HA_STATUS_VARIABLE);
  to->file->extra(HA_EXTRA_PREPARE_FOR_ALTER_TABLE);
  to->file->ha_start_bulk_insert(from->file->stats.records,
                                 ignore ? 0 : HA_CREATE_UNIQUE_INDEX_BY_SORT);

  List_iterator<Create_field> it(create);
  Create_field *def;
  copy_end=copy;
  to->s->default_fields= 0;
  for (Field **ptr=to->field ; *ptr ; ptr++)
  {
    def=it++;
    if (def->field)
    {
      if (*ptr == to->next_number_field)
      {
        auto_increment_field_copied= TRUE;
        /*
          If we are going to copy contents of one auto_increment column to
          another auto_increment column it is sensible to preserve zeroes.
          This condition also covers case when we are don't actually alter
          auto_increment column.
        */
        if (def->field == from->found_next_number_field)
          thd->variables.sql_mode|= MODE_NO_AUTO_VALUE_ON_ZERO;
      }
      (copy_end++)->set(*ptr,def->field,0);
    }
    else
    {
      /*
        Update the set of auto-update fields to contain only the new fields
        added to the table. Only these fields should be updated automatically.
        Old fields keep their current values, and therefore should not be
        present in the set of autoupdate fields.
      */
      if ((*ptr)->default_value)
      {
        *(dfield_ptr++)= *ptr;
        ++to->s->default_fields;
      }
    }
  }
  if (dfield_ptr)
    *dfield_ptr= NULL;

  if (order)
  {
    if (to->s->primary_key != MAX_KEY &&
        to->file->ha_table_flags() & HA_TABLE_SCAN_ON_INDEX)
    {
      char warn_buff[MYSQL_ERRMSG_SIZE];
      my_snprintf(warn_buff, sizeof(warn_buff), 
                  "ORDER BY ignored as there is a user-defined clustered index"
                  " in the table '%-.192s'", from->s->table_name.str);
      push_warning(thd, Sql_condition::WARN_LEVEL_WARN, ER_UNKNOWN_ERROR,
                   warn_buff);
    }
    else
    {
      bzero((char *) &tables, sizeof(tables));
      tables.table= from;
      tables.alias= tables.table_name= from->s->table_name.str;
      tables.db= from->s->db.str;

      THD_STAGE_INFO(thd, stage_sorting);
      Filesort_tracker dummy_tracker(false);
      Filesort fsort(order, HA_POS_ERROR, true, NULL);

      if (thd->lex->select_lex.setup_ref_array(thd, order_num) ||
          setup_order(thd, thd->lex->select_lex.ref_pointer_array,
                      &tables, fields, all_fields, order))
        goto err;

      if (!(file_sort= filesort(thd, from, &fsort, &dummy_tracker)))
        goto err;
    }
    thd_progress_next_stage(thd);
  }

  THD_STAGE_INFO(thd, stage_copy_to_tmp_table);
  /* Tell handler that we have values for all columns in the to table */
  to->use_all_columns();
  /* Add virtual columns to vcol_set to ensure they are updated */
  if (to->vfield)
    to->mark_virtual_columns_for_write(TRUE);
  if (init_read_record(&info, thd, from, (SQL_SELECT *) 0, file_sort, 1, 1,
                       FALSE))
    goto err;
  init_read_record_done= 1;

  if (ignore && !alter_ctx->fk_error_if_delete_row)
    to->file->extra(HA_EXTRA_IGNORE_DUP_KEY);
  thd->get_stmt_da()->reset_current_row_for_warning();
  restore_record(to, s->default_values);        // Create empty record
  to->reset_default_fields();

  thd->progress.max_counter= from->file->records();
  time_to_report_progress= MY_HOW_OFTEN_TO_WRITE/10;

  while (!(error=info.read_record(&info)))
  {
    if (thd->killed)
    {
      thd->send_kill_message();
      error= 1;
      break;
    }
    if (++thd->progress.counter >= time_to_report_progress)
    {
      time_to_report_progress+= MY_HOW_OFTEN_TO_WRITE/10;
      thd_progress_report(thd, thd->progress.counter,
                          thd->progress.max_counter);
    }

    /* Return error if source table isn't empty. */
    if (alter_ctx->error_if_not_empty)
    {
      error= 1;
      break;
    }
    if (to->next_number_field)
    {
      if (auto_increment_field_copied)
        to->auto_increment_field_not_null= TRUE;
      else
        to->next_number_field->reset();
    }
    
    for (Copy_field *copy_ptr=copy ; copy_ptr != copy_end ; copy_ptr++)
    {
      copy_ptr->do_copy(copy_ptr);
    }
    prev_insert_id= to->file->next_insert_id;
    if (to->default_field)
      to->update_default_fields(0, ignore);
    if (to->vfield)
      to->update_virtual_fields(to->file, VCOL_UPDATE_FOR_WRITE);

    /* This will set thd->is_error() if fatal failure */
    if (to->verify_constraints(ignore) == VIEW_CHECK_SKIP)
      continue;
    if (thd->is_error())
    {
      error= 1;
      break;
    }
    error=to->file->ha_write_row(to->record[0]);
    to->auto_increment_field_not_null= FALSE;
    if (error)
    {
      if (to->file->is_fatal_error(error, HA_CHECK_DUP))
      {
        /* Not a duplicate key error. */
	to->file->print_error(error, MYF(0));
        error= 1;
	break;
      }
      else
      {
        /* Duplicate key error. */
        if (alter_ctx->fk_error_if_delete_row)
        {
          /*
            We are trying to omit a row from the table which serves as parent
            in a foreign key. This might have broken referential integrity so
            emit an error. Note that we can't ignore this error even if we are
            executing ALTER IGNORE TABLE. IGNORE allows to skip rows, but
            doesn't allow to break unique or foreign key constraints,
          */
          my_error(ER_FK_CANNOT_DELETE_PARENT, MYF(0),
                   alter_ctx->fk_error_id,
                   alter_ctx->fk_error_table);
          break;
        }

        if (ignore)
        {
          /* This ALTER IGNORE TABLE. Simply skip row and continue. */
          to->file->restore_auto_increment(prev_insert_id);
          delete_count++;
        }
        else
        {
          /* Ordinary ALTER TABLE. Report duplicate key error. */
          uint key_nr= to->file->get_dup_key(error);
          if ((int) key_nr >= 0)
          {
            const char *err_msg= ER_THD(thd, ER_DUP_ENTRY_WITH_KEY_NAME);
            if (key_nr == 0 &&
                (to->key_info[0].key_part[0].field->flags &
                 AUTO_INCREMENT_FLAG))
              err_msg= ER_THD(thd, ER_DUP_ENTRY_AUTOINCREMENT_CASE);
            print_keydup_error(to, key_nr == MAX_KEY ? NULL :
                                   &to->key_info[key_nr],
                               err_msg, MYF(0));
          }
          else
            to->file->print_error(error, MYF(0));
          break;
        }
      }
    }
    else
      found_count++;
    thd->get_stmt_da()->inc_current_row_for_warning();
  }

  THD_STAGE_INFO(thd, stage_enabling_keys);
  thd_progress_next_stage(thd);

  if (error > 0 && !from->s->tmp_table)
  {
    /* We are going to drop the temporary table */
    to->file->extra(HA_EXTRA_PREPARE_FOR_DROP);
  }
  if (to->file->ha_end_bulk_insert() && error <= 0)
  {
    /* Give error, if not already given */
    if (!thd->is_error())
      to->file->print_error(my_errno,MYF(0));
    error= 1;
  }
  to->file->extra(HA_EXTRA_NO_IGNORE_DUP_KEY);

  if (mysql_trans_commit_alter_copy_data(thd))
    error= 1;

 err:
  /* Free resources */
  if (init_read_record_done)
    end_read_record(&info);
  delete [] copy;
  delete file_sort;

  thd->variables.sql_mode= save_sql_mode;
  thd->abort_on_warning= 0;
  *copied= found_count;
  *deleted=delete_count;
  to->file->ha_release_auto_increment();
  if (to->file->ha_external_lock(thd,F_UNLCK))
    error=1;
  if (error < 0 && !from->s->tmp_table &&
      to->file->extra(HA_EXTRA_PREPARE_FOR_RENAME))
    error= 1;
  thd_progress_end(thd);
  DBUG_RETURN(error > 0 ? -1 : 0);
}


/*
  Recreates one table by calling mysql_alter_table().

  SYNOPSIS
    mysql_recreate_table()
    thd			Thread handler
    table_list          Table to recreate
    table_copy          Recreate the table by using
                        ALTER TABLE COPY algorithm

 RETURN
    Like mysql_alter_table().
*/

bool mysql_recreate_table(THD *thd, TABLE_LIST *table_list, bool table_copy)
{
  HA_CREATE_INFO create_info;
  Alter_info alter_info;
  TABLE_LIST *next_table= table_list->next_global;

  DBUG_ENTER("mysql_recreate_table");
  /* Set lock type which is appropriate for ALTER TABLE. */
  table_list->lock_type= TL_READ_NO_INSERT;
  /* Same applies to MDL request. */
  table_list->mdl_request.set_type(MDL_SHARED_NO_WRITE);
  /* hide following tables from open_tables() */
  table_list->next_global= NULL;

  bzero((char*) &create_info, sizeof(create_info));
  create_info.row_type=ROW_TYPE_NOT_USED;
  create_info.default_table_charset=default_charset_info;
  /* Force alter table to recreate table */
  alter_info.flags= (Alter_info::ALTER_CHANGE_COLUMN |
                     Alter_info::ALTER_RECREATE);

  if (table_copy)
    alter_info.requested_algorithm= Alter_info::ALTER_TABLE_ALGORITHM_COPY;

  bool res= mysql_alter_table(thd, NullS, NullS, &create_info,
                                table_list, &alter_info, 0,
                                (ORDER *) 0, 0);
  table_list->next_global= next_table;
  DBUG_RETURN(res);
}


static void flush_checksum(ha_checksum *row_crc, uchar **checksum_start,
                           size_t *checksum_length)
{
  if (*checksum_start)
  {
    *row_crc= my_checksum(*row_crc, *checksum_start, *checksum_length);
    *checksum_start= NULL;
    *checksum_length= 0;
  }
}


bool mysql_checksum_table(THD *thd, TABLE_LIST *tables,
                          HA_CHECK_OPT *check_opt)
{
  TABLE_LIST *table;
  List<Item> field_list;
  Item *item;
  Protocol *protocol= thd->protocol;
  DBUG_ENTER("mysql_checksum_table");

  /*
    CHECKSUM TABLE returns results and rollbacks statement transaction,
    so it should not be used in stored function or trigger.
  */
  DBUG_ASSERT(! thd->in_sub_stmt);

  field_list.push_back(item= new (thd->mem_root)
                       Item_empty_string(thd, "Table", NAME_LEN*2),
                       thd->mem_root);
  item->maybe_null= 1;
  field_list.push_back(item= new (thd->mem_root)
                       Item_int(thd, "Checksum", (longlong) 1,
                                MY_INT64_NUM_DECIMAL_DIGITS),
                       thd->mem_root);
  item->maybe_null= 1;
  if (protocol->send_result_set_metadata(&field_list,
                            Protocol::SEND_NUM_ROWS | Protocol::SEND_EOF))
    DBUG_RETURN(TRUE);

  /*
    Close all temporary tables which were pre-open to simplify
    privilege checking. Clear all references to closed tables.
  */
  close_thread_tables(thd);
  for (table= tables; table; table= table->next_local)
    table->table= NULL;

  /* Open one table after the other to keep lock time as short as possible. */
  for (table= tables; table; table= table->next_local)
  {
    char table_name[SAFE_NAME_LEN*2+2];
    TABLE *t;
    TABLE_LIST *save_next_global;

    strxmov(table_name, table->db ,".", table->table_name, NullS);

    /* Remember old 'next' pointer and break the list.  */
    save_next_global= table->next_global;
    table->next_global= NULL;
    table->lock_type= TL_READ;
    /* Allow to open real tables only. */
    table->required_type= TABLE_TYPE_NORMAL;

    if (thd->open_temporary_tables(table) ||
        open_and_lock_tables(thd, table, FALSE, 0))
    {
      t= NULL;
    }
    else
      t= table->table;

    table->next_global= save_next_global;

    protocol->prepare_for_resend();
    protocol->store(table_name, system_charset_info);

    if (!t)
    {
      /* Table didn't exist */
      protocol->store_null();
    }
    else
    {
      /* Call ->checksum() if the table checksum matches 'old_mode' settings */
      if (!(check_opt->flags & T_EXTEND) &&
          (((t->file->ha_table_flags() & HA_HAS_OLD_CHECKSUM) && thd->variables.old_mode) ||
           ((t->file->ha_table_flags() & HA_HAS_NEW_CHECKSUM) && !thd->variables.old_mode)))
        protocol->store((ulonglong)t->file->checksum());
      else if (check_opt->flags & T_QUICK)
        protocol->store_null();
      else
      {
        /* calculating table's checksum */
        ha_checksum crc= 0;
        uchar null_mask=256 -  (1 << t->s->last_null_bit_pos);

        t->use_all_columns();

        if (t->file->ha_rnd_init(1))
          protocol->store_null();
        else
        {
          for (;;)
          {
            if (thd->killed)
            {
              /* 
                 we've been killed; let handler clean up, and remove the 
                 partial current row from the recordset (embedded lib) 
              */
              t->file->ha_rnd_end();
              thd->protocol->remove_last_row();
              goto err;
            }
            ha_checksum row_crc= 0;
            int error= t->file->ha_rnd_next(t->record[0]);
            if (unlikely(error))
            {
              if (error == HA_ERR_RECORD_DELETED)
                continue;
              break;
            }
            if (t->s->null_bytes)
            {
              /* fix undefined null bits */
              t->record[0][t->s->null_bytes-1] |= null_mask;
              if (!(t->s->db_create_options & HA_OPTION_PACK_RECORD))
                t->record[0][0] |= 1;

              row_crc= my_checksum(row_crc, t->record[0], t->s->null_bytes);
            }

            uchar *checksum_start= NULL;
            size_t checksum_length= 0;
            for (uint i= 0; i < t->s->fields; i++ )
            {
              Field *f= t->field[i];

              if (! thd->variables.old_mode && f->is_real_null(0))
              {
                flush_checksum(&row_crc, &checksum_start, &checksum_length);
                continue;
              }
             /*
               BLOB and VARCHAR have pointers in their field, we must convert
               to string; GEOMETRY is implemented on top of BLOB.
               BIT may store its data among NULL bits, convert as well.
             */
              switch (f->type()) {
                case MYSQL_TYPE_BLOB:
                case MYSQL_TYPE_VARCHAR:
                case MYSQL_TYPE_GEOMETRY:
                case MYSQL_TYPE_BIT:
                {
                  flush_checksum(&row_crc, &checksum_start, &checksum_length);
                  String tmp;
                  f->val_str(&tmp);
                  row_crc= my_checksum(row_crc, (uchar*) tmp.ptr(),
                           tmp.length());
                  break;
                }
                default:
                  if (!checksum_start)
                    checksum_start= f->ptr;
                  DBUG_ASSERT(checksum_start + checksum_length == f->ptr);
                  checksum_length+= f->pack_length();
                  break;
              }
            }
            flush_checksum(&row_crc, &checksum_start, &checksum_length);

            crc+= row_crc;
          }
          protocol->store((ulonglong)crc);
          t->file->ha_rnd_end();
        }
      }
      trans_rollback_stmt(thd);
      close_thread_tables(thd);
    }

    if (thd->transaction_rollback_request)
    {
      /*
        If transaction rollback was requested we honor it. To do this we
        abort statement and return error as not only CHECKSUM TABLE is
        rolled back but the whole transaction in which it was used.
      */
      thd->protocol->remove_last_row();
      goto err;
    }

    /* Hide errors from client. Return NULL for problematic tables instead. */
    thd->clear_error();

    if (protocol->write())
      goto err;
  }

  my_eof(thd);
  DBUG_RETURN(FALSE);

err:
  DBUG_RETURN(TRUE);
}

/**
  @brief Check if the table can be created in the specified storage engine.

  Checks if the storage engine is enabled and supports the given table
  type (e.g. normal, temporary, system). May do engine substitution
  if the requested engine is disabled.

  @param thd          Thread descriptor.
  @param db_name      Database name.
  @param table_name   Name of table to be created.
  @param create_info  Create info from parser, including engine.

  @retval true  Engine not available/supported, error has been reported.
  @retval false Engine available/supported.
*/
bool check_engine(THD *thd, const char *db_name,
                  const char *table_name, HA_CREATE_INFO *create_info)
{
  DBUG_ENTER("check_engine");
  handlerton **new_engine= &create_info->db_type;
  handlerton *req_engine= *new_engine;
  handlerton *enf_engine= NULL;
  bool no_substitution= thd->variables.sql_mode & MODE_NO_ENGINE_SUBSTITUTION;
  *new_engine= ha_checktype(thd, req_engine, no_substitution);
  DBUG_ASSERT(*new_engine);
  if (!*new_engine)
    DBUG_RETURN(true);

  /* Enforced storage engine should not be used in
  ALTER TABLE that does not use explicit ENGINE = x to
  avoid unwanted unrelated changes.*/
  if (!(thd->lex->sql_command == SQLCOM_ALTER_TABLE &&
        !(create_info->used_fields & HA_CREATE_USED_ENGINE)))
    enf_engine= thd->variables.enforced_table_plugin ?
       plugin_hton(thd->variables.enforced_table_plugin) : NULL;

  if (enf_engine && enf_engine != *new_engine)
  {
    if (no_substitution)
    {
      const char *engine_name= ha_resolve_storage_engine_name(req_engine);
      my_error(ER_UNKNOWN_STORAGE_ENGINE, MYF(0), engine_name);
      DBUG_RETURN(TRUE);
    }
    *new_engine= enf_engine;
  }

  if (req_engine && req_engine != *new_engine)
  {
    push_warning_printf(thd, Sql_condition::WARN_LEVEL_NOTE,
                       ER_WARN_USING_OTHER_HANDLER,
                        ER_THD(thd, ER_WARN_USING_OTHER_HANDLER),
                       ha_resolve_storage_engine_name(*new_engine),
                       table_name);
  }
  if (create_info->tmp_table() &&
      ha_check_storage_engine_flag(*new_engine, HTON_TEMPORARY_NOT_SUPPORTED))
  {
    if (create_info->used_fields & HA_CREATE_USED_ENGINE)
    {
      my_error(ER_ILLEGAL_HA_CREATE_OPTION, MYF(0),
               hton_name(*new_engine)->str, "TEMPORARY");
      *new_engine= 0;
      DBUG_RETURN(true);
    }
    *new_engine= myisam_hton;
  }

  DBUG_RETURN(false);
}<|MERGE_RESOLUTION|>--- conflicted
+++ resolved
@@ -7481,21 +7481,8 @@
     while ((drop=drop_it++))
     {
       if (drop->type == Alter_drop::COLUMN &&
-<<<<<<< HEAD
-	  !my_strcasecmp(system_charset_info,field->field_name.str,
-                         drop->name))
-      {
-	/* Reset auto_increment value if it was dropped */
-	if (MTYP_TYPENR(field->unireg_check) == Field::NEXT_NUMBER &&
-	    !(used_fields & HA_CREATE_USED_AUTO))
-	{
-	  create_info->auto_increment_value=0;
-	  create_info->used_fields|=HA_CREATE_USED_AUTO;
-	}
-=======
-	  !my_strcasecmp(system_charset_info, field->field_name, drop->name))
->>>>>>> a544225d
-	break;
+          !my_strcasecmp(system_charset_info,field->field_name.str, drop->name))
+        break;
     }
     if (drop)
     {
@@ -7883,7 +7870,7 @@
           bitmap_intersect(table->read_set, dropped_fields);
           uint field_nr= bitmap_get_first_set(table->read_set);
           my_error(ER_BAD_FIELD_ERROR, MYF(0),
-                   table->field[field_nr]->field_name, "CHECK");
+                   table->field[field_nr]->field_name.str, "CHECK");
           goto err;
         }
       }
