--- conflicted
+++ resolved
@@ -1584,11 +1584,7 @@
   double val_real()
     { DBUG_ASSERT(fixed == 1); return ulonglong2double((ulonglong)value); }
   String *val_str(String*);
-<<<<<<< HEAD
-  Item *clone_item() { return new Item_uint(name,max_length); }
-=======
-  Item *new_item() { return new Item_uint(name, value, max_length); }
->>>>>>> f1a3c364
+  Item *clone_item() { return new Item_uint(name, value, max_length); }
   int save_in_field(Field *field, bool no_conversions);
   void print(String *str);
   Item_num *neg ();
