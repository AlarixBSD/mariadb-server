--- conflicted
+++ resolved
@@ -921,13 +921,8 @@
                                  my_default_record_cache_size, READ_CACHE,
                                  share->pack.header_length, 1, MYF(MY_WME))))
       {
-<<<<<<< HEAD
-        error= chk_data_link(&param, file, MY_TEST(param.testflag & T_EXTEND));
-        end_io_cache(&(param.read_cache));
-=======
-        error= chk_data_link(param, file, test(param->testflag & T_EXTEND));
-        end_io_cache(&(param->read_cache));
->>>>>>> 6860a4b5
+        error= chk_data_link(param, file, MY_TEST(param->testflag & T_EXTEND));
+        end_io_cache(&param->read_cache);
       }
       param->testflag= old_testflag;
     }
@@ -1477,23 +1472,15 @@
     */
     if (likely(file->lock_type != F_UNLCK))
       param->testflag|= T_NO_LOCKS;
-    
-<<<<<<< HEAD
+
     if (file->create_unique_index_by_sort)
-      param.testflag|= T_CREATE_UNIQUE_BY_SORT;
-
-    param.myf_rw&= ~MY_WAIT_IF_FULL;
-    param.sort_buffer_length=  THDVAR(thd, sort_buffer_size);
-    param.stats_method= (enum_handler_stats_method)THDVAR(thd, stats_method);
-    param.tmpdir=&mysql_tmpdir_list;
-    if ((error= (repair(thd,param,0) != HA_ADMIN_OK)) && param.retry_repair)
-=======
+      param->testflag|= T_CREATE_UNIQUE_BY_SORT;
+
     param->myf_rw&= ~MY_WAIT_IF_FULL;
     param->sort_buffer_length=  THDVAR(thd, sort_buffer_size);
     param->stats_method= (enum_handler_stats_method)THDVAR(thd, stats_method);
     param->tmpdir=&mysql_tmpdir_list;
     if ((error= (repair(thd,*param,0) != HA_ADMIN_OK)) && param->retry_repair)
->>>>>>> 6860a4b5
     {
       sql_print_warning("Warning: Enabling keys got errno %d on %s.%s, retrying",
                         my_errno, param->db_name, param->table_name);
