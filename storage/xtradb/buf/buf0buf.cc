--- conflicted
+++ resolved
@@ -5009,31 +5009,23 @@
 		mutex_exit(&buf_pool->LRU_list_mutex);
 
 		if (UNIV_LIKELY_NULL(block)) {
-<<<<<<< HEAD
-			if (block->page.key_version == 0) {
-				fprintf(stderr,
-					"Page %lu %lu still fixed or dirty\n",
+				if (block->page.key_version == 0) {
+				fil_space_t* space = fil_space_get(block->page.space);
+				ib_logf(IB_LOG_LEVEL_ERROR,
+					"Page %lu %lu still fixed or dirty.",
 					(ulong) block->page.space,
 					(ulong) block->page.offset);
+				ib_logf(IB_LOG_LEVEL_ERROR,
+					"Page oldest_modification %lu fix_count %d io_fix %d.",
+					block->page.oldest_modification,
+					block->page.buf_fix_count,
+					buf_page_get_io_fix(&block->page));
+				ib_logf(IB_LOG_LEVEL_ERROR,
+					"Page space_id %lu name %s.",
+					(ulong)block->page.space,
+					(space && space->name) ? space->name : "NULL");
 				ut_error;
 			}
-=======
-			fil_space_t* space = fil_space_get(block->page.space);
-			ib_logf(IB_LOG_LEVEL_ERROR,
-				"Page %lu %lu still fixed or dirty.",
-				(ulong) block->page.space,
-				(ulong) block->page.offset);
-			ib_logf(IB_LOG_LEVEL_ERROR,
-				"Page oldest_modification %lu fix_count %d io_fix %d.",
-				block->page.oldest_modification,
-				block->page.buf_fix_count,
-				buf_page_get_io_fix(&block->page));
-			ib_logf(IB_LOG_LEVEL_ERROR,
-				"Page space_id %lu name %s.",
-				(ulong)block->page.space,
-				(space && space->name) ? space->name : "NULL");
-			ut_error;
->>>>>>> c6fdb92c
 		}
 	}
 
