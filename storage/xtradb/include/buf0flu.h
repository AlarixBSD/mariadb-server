--- conflicted
+++ resolved
@@ -312,7 +312,12 @@
 /*==================================*/
 	__attribute__((warn_unused_result));
 
-<<<<<<< HEAD
+/** If LRU list of a buf_pool is less than this size then LRU eviction
+should not happen. This is because when we do LRU flushing we also put
+the blocks on free list. If LRU list is very small then we can end up
+in thrashing. */
+#define BUF_LRU_MIN_LEN		256
+
 /******************************************************************//**
 Start a buffer flush batch for LRU or flush list */
 ibool
@@ -369,13 +374,6 @@
 /*=============*/
 	buf_flush_t	flush_type,	/*!< in: type of flush */
 	ulint		page_count);	/*!< in: number of pages flushed */
-=======
-/** If LRU list of a buf_pool is less than this size then LRU eviction
-should not happen. This is because when we do LRU flushing we also put
-the blocks on free list. If LRU list is very small then we can end up
-in thrashing. */
-#define BUF_LRU_MIN_LEN		256
->>>>>>> cee9ab9d
 
 #ifndef UNIV_NONINL
 #include "buf0flu.ic"
