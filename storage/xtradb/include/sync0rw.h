/*****************************************************************************

Copyright (c) 1995, 2014, Oracle and/or its affiliates. All Rights Reserved.
Copyright (c) 2008, Google Inc.

Portions of this file contain modifications contributed and copyrighted by
Google, Inc. Those modifications are gratefully acknowledged and are described
briefly in the InnoDB documentation. The contributions by Google are
incorporated with their permission, and subject to the conditions contained in
the file COPYING.Google.

This program is free software; you can redistribute it and/or modify it under
the terms of the GNU General Public License as published by the Free Software
Foundation; version 2 of the License.

This program is distributed in the hope that it will be useful, but WITHOUT
ANY WARRANTY; without even the implied warranty of MERCHANTABILITY or FITNESS
FOR A PARTICULAR PURPOSE. See the GNU General Public License for more details.

You should have received a copy of the GNU General Public License along with
this program; if not, write to the Free Software Foundation, Inc.,
51 Franklin Street, Suite 500, Boston, MA 02110-1335 USA

*****************************************************************************/

/**************************************************//**
@file include/sync0rw.h
The read-write lock (for threads, not for database transactions)

Created 9/11/1995 Heikki Tuuri
*******************************************************/

#ifndef sync0rw_h
#define sync0rw_h

#include "univ.i"
#ifndef UNIV_HOTBACKUP
#include "ut0lst.h"
#include "ut0counter.h"
#include "sync0sync.h"
#include "os0sync.h"

/** Enable semaphore request instrumentation */
extern my_bool srv_instrument_semaphores;

/* The following undef is to prevent a name conflict with a macro
in MySQL: */
#undef rw_lock_t
#endif /* !UNIV_HOTBACKUP */

/** Counters for RW locks. */
struct rw_lock_stats_t {
	typedef ib_counter_t<ib_int64_t, IB_N_SLOTS> ib_int64_counter_t;

	/** number of spin waits on rw-latches,
	resulted during shared (read) locks */
	ib_int64_counter_t	rw_s_spin_wait_count;

	/** number of spin loop rounds on rw-latches,
	resulted during shared (read) locks */
	ib_int64_counter_t	rw_s_spin_round_count;

	/** number of OS waits on rw-latches,
	resulted during shared (read) locks */
	ib_int64_counter_t	rw_s_os_wait_count;

	/** number of unlocks (that unlock shared locks),
	set only when UNIV_SYNC_PERF_STAT is defined */
	ib_int64_counter_t	rw_s_exit_count;

	/** number of spin waits on rw-latches,
	resulted during exclusive (write) locks */
	ib_int64_counter_t	rw_x_spin_wait_count;

	/** number of spin loop rounds on rw-latches,
	resulted during exclusive (write) locks */
	ib_int64_counter_t	rw_x_spin_round_count;

	/** number of OS waits on rw-latches,
	resulted during exclusive (write) locks */
	ib_int64_counter_t	rw_x_os_wait_count;

	/** number of unlocks (that unlock exclusive locks),
	set only when UNIV_SYNC_PERF_STAT is defined */
	ib_int64_counter_t	rw_x_exit_count;
};

/* Latch types; these are used also in btr0btr.h: keep the numerical values
smaller than 30 and the order of the numerical values like below! */
#define RW_S_LATCH	1
#define	RW_X_LATCH	2
#define	RW_NO_LATCH	3

#ifndef UNIV_HOTBACKUP
/* We decrement lock_word by this amount for each x_lock. It is also the
start value for the lock_word, meaning that it limits the maximum number
of concurrent read locks before the rw_lock breaks. The current value of
0x00100000 allows 1,048,575 concurrent readers and 2047 recursive writers.*/
#define X_LOCK_DECR		0x00100000

struct rw_lock_t;
struct prio_rw_lock_t;
#ifdef UNIV_SYNC_DEBUG
struct rw_lock_debug_t;
#endif /* UNIV_SYNC_DEBUG */

typedef UT_LIST_BASE_NODE_T(rw_lock_t)	rw_lock_list_t;

extern rw_lock_list_t	rw_lock_list;
extern ib_mutex_t		rw_lock_list_mutex;

#ifdef UNIV_SYNC_DEBUG
/* The global mutex which protects debug info lists of all rw-locks.
To modify the debug info list of an rw-lock, this mutex has to be
acquired in addition to the mutex protecting the lock. */
extern os_fast_mutex_t		rw_lock_debug_mutex;
#endif /* UNIV_SYNC_DEBUG */

/** Counters for RW locks. */
extern rw_lock_stats_t	rw_lock_stats;

#ifdef UNIV_PFS_RWLOCK
/* Following are rwlock keys used to register with MySQL
performance schema */
# ifdef UNIV_LOG_ARCHIVE
extern	mysql_pfs_key_t	archive_lock_key;
# endif /* UNIV_LOG_ARCHIVE */
extern	mysql_pfs_key_t btr_search_latch_key;
extern	mysql_pfs_key_t	buf_block_lock_key;
# ifdef UNIV_SYNC_DEBUG
extern	mysql_pfs_key_t	buf_block_debug_latch_key;
# endif /* UNIV_SYNC_DEBUG */
extern	mysql_pfs_key_t	dict_operation_lock_key;
extern	mysql_pfs_key_t	checkpoint_lock_key;
extern	mysql_pfs_key_t	fil_space_latch_key;
extern	mysql_pfs_key_t	fts_cache_rw_lock_key;
extern	mysql_pfs_key_t	fts_cache_init_rw_lock_key;
extern	mysql_pfs_key_t	trx_i_s_cache_lock_key;
extern	mysql_pfs_key_t	trx_purge_latch_key;
extern	mysql_pfs_key_t	index_tree_rw_lock_key;
extern	mysql_pfs_key_t	index_online_log_key;
extern	mysql_pfs_key_t	dict_table_stats_key;
extern  mysql_pfs_key_t trx_sys_rw_lock_key;
extern  mysql_pfs_key_t hash_table_rw_lock_key;
#endif /* UNIV_PFS_RWLOCK */


#ifndef UNIV_PFS_RWLOCK
/******************************************************************//**
Creates, or rather, initializes an rw-lock object in a specified memory
location (which must be appropriately aligned). The rw-lock is initialized
to the non-locked state. Explicit freeing of the rw-lock with rw_lock_free
is necessary only if the memory block containing it is freed.
if MySQL performance schema is enabled and "UNIV_PFS_RWLOCK" is
defined, the rwlock are instrumented with performance schema probes. */
# ifdef UNIV_DEBUG
#  ifdef UNIV_SYNC_DEBUG
#   define rw_lock_create(K, L, level)				\
	rw_lock_create_func((L), (level), #L, __FILE__, __LINE__)
#  else	/* UNIV_SYNC_DEBUG */
#   define rw_lock_create(K, L, level)				\
	rw_lock_create_func((L), #L, __FILE__, __LINE__)
#  endif/* UNIV_SYNC_DEBUG */
# else /* UNIV_DEBUG */
#  define rw_lock_create(K, L, level)				\
	rw_lock_create_func((L), #L, __FILE__, __LINE__)
# endif	/* UNIV_DEBUG */

/**************************************************************//**
NOTE! The following macros should be used in rw locking and
unlocking, not the corresponding function. */

# define rw_lock_s_lock(M)					\
	rw_lock_s_lock_func((M), 0, __FILE__, __LINE__)

# define rw_lock_s_lock_inline(M, P, F, L)			\
	rw_lock_s_lock_func((M), (P), (F), (L))

# define rw_lock_s_lock_gen(M, P)				\
	rw_lock_s_lock_func((M), (P), __FILE__, __LINE__)

# define rw_lock_s_lock_gen_nowait(M, P)			\
	rw_lock_s_lock_low((M), (P), __FILE__, __LINE__)

# define rw_lock_s_lock_nowait(M, F, L)				\
	rw_lock_s_lock_low((M), 0, (F), (L))

# ifdef UNIV_SYNC_DEBUG
#  define rw_lock_s_unlock_gen(L, P)	rw_lock_s_unlock_func(P, L)
# else
#  define rw_lock_s_unlock_gen(L, P)	rw_lock_s_unlock_func(L)
# endif


# define rw_lock_x_lock(M)					\
	rw_lock_x_lock_func((M), 0, __FILE__, __LINE__)

# define rw_lock_x_lock_inline(M, P, F, L)			\
	rw_lock_x_lock_func((M), (P), (F), (L))

# define rw_lock_x_lock_gen(M, P)				\
	rw_lock_x_lock_func((M), (P), __FILE__, __LINE__)

# define rw_lock_x_lock_nowait(M)				\
	rw_lock_x_lock_func_nowait((M), __FILE__, __LINE__)

# define rw_lock_x_lock_func_nowait_inline(M, F, L)		\
	rw_lock_x_lock_func_nowait((M), (F), (L))

# ifdef UNIV_SYNC_DEBUG
#  define rw_lock_x_unlock_gen(L, P)	rw_lock_x_unlock_func(P, L)
# else
#  define rw_lock_x_unlock_gen(L, P)	rw_lock_x_unlock_func(L)
# endif

# define rw_lock_free(M)		rw_lock_free_func(M)

#else /* !UNIV_PFS_RWLOCK */

/* Following macros point to Performance Schema instrumented functions. */
# ifdef UNIV_DEBUG
#  ifdef UNIV_SYNC_DEBUG
#   define rw_lock_create(K, L, level)				\
	pfs_rw_lock_create_func((K), (L), (level), #L, __FILE__, __LINE__)
#  else	/* UNIV_SYNC_DEBUG */
#   define rw_lock_create(K, L, level)				\
	pfs_rw_lock_create_func((K), (L), #L, __FILE__, __LINE__)
#  endif/* UNIV_SYNC_DEBUG */
# else	/* UNIV_DEBUG */
#  define rw_lock_create(K, L, level)				\
	pfs_rw_lock_create_func((K), (L), #L, __FILE__, __LINE__)
# endif	/* UNIV_DEBUG */

/******************************************************************
NOTE! The following macros should be used in rw locking and
unlocking, not the corresponding function. */

# define rw_lock_s_lock(M)					\
	pfs_rw_lock_s_lock_func((M), 0, __FILE__, __LINE__)

# define rw_lock_s_lock_inline(M, P, F, L)			\
	pfs_rw_lock_s_lock_func((M), (P), (F), (L))

# define rw_lock_s_lock_gen(M, P)				\
	pfs_rw_lock_s_lock_func((M), (P), __FILE__, __LINE__)

# define rw_lock_s_lock_gen_nowait(M, P)			\
	pfs_rw_lock_s_lock_low((M), (P), __FILE__, __LINE__)

# define rw_lock_s_lock_nowait(M, F, L)				\
	pfs_rw_lock_s_lock_low((M), 0, (F), (L))

# ifdef UNIV_SYNC_DEBUG
#  define rw_lock_s_unlock_gen(L, P)	pfs_rw_lock_s_unlock_func(P, L)
# else
#  define rw_lock_s_unlock_gen(L, P)	pfs_rw_lock_s_unlock_func(L)
# endif

# define rw_lock_x_lock(M)					\
	pfs_rw_lock_x_lock_func((M), 0, __FILE__, __LINE__)

# define rw_lock_x_lock_inline(M, P, F, L)			\
	pfs_rw_lock_x_lock_func((M), (P), (F), (L))

# define rw_lock_x_lock_gen(M, P)				\
	pfs_rw_lock_x_lock_func((M), (P), __FILE__, __LINE__)

# define rw_lock_x_lock_nowait(M)				\
	pfs_rw_lock_x_lock_func_nowait((M), __FILE__, __LINE__)

# define rw_lock_x_lock_func_nowait_inline(M, F, L)		\
	pfs_rw_lock_x_lock_func_nowait((M), (F), (L))

# ifdef UNIV_SYNC_DEBUG
#  define rw_lock_x_unlock_gen(L, P)	pfs_rw_lock_x_unlock_func(P, L)
# else
#  define rw_lock_x_unlock_gen(L, P)	pfs_rw_lock_x_unlock_func(L)
# endif

# define rw_lock_free(M)		pfs_rw_lock_free_func(M)

#endif /* UNIV_PFS_RWLOCK */

#define rw_lock_s_unlock(L)		rw_lock_s_unlock_gen(L, 0)
#define rw_lock_x_unlock(L)		rw_lock_x_unlock_gen(L, 0)

/******************************************************************//**
Creates, or rather, initializes an rw-lock object in a specified memory
location (which must be appropriately aligned). The rw-lock is initialized
to the non-locked state. Explicit freeing of the rw-lock with rw_lock_free
is necessary only if the memory block containing it is freed. */
UNIV_INTERN
void
rw_lock_create_func(
/*================*/
	rw_lock_t*	lock,		/*!< in: pointer to memory */
#ifdef UNIV_DEBUG
# ifdef UNIV_SYNC_DEBUG
	ulint		level,		/*!< in: level */
# endif /* UNIV_SYNC_DEBUG */
#endif /* UNIV_DEBUG */
	const char*	cmutex_name,	/*!< in: mutex name */
	const char*	cfile_name,	/*!< in: file name where created */
	ulint		cline);		/*!< in: file line where created */
/******************************************************************//**
Creates, or rather, initializes a priority rw-lock object in a specified memory
location (which must be appropriately aligned). The rw-lock is initialized
to the non-locked state. Explicit freeing of the rw-lock with rw_lock_free
is necessary only if the memory block containing it is freed. */
UNIV_INTERN
void
rw_lock_create_func(
/*================*/
	prio_rw_lock_t*	lock,		/*!< in: pointer to memory */
#ifdef UNIV_DEBUG
# ifdef UNIV_SYNC_DEBUG
	ulint		level,		/*!< in: level */
# endif /* UNIV_SYNC_DEBUG */
#endif /* UNIV_DEBUG */
	const char*	cmutex_name,	/*!< in: mutex name */
	const char*	cfile_name,	/*!< in: file name where created */
	ulint		cline);		/*!< in: file line where created */
/******************************************************************//**
Creates, or rather, initializes a priority rw-lock object in a specified memory
location (which must be appropriately aligned). The rw-lock is initialized
to the non-locked state. Explicit freeing of the rw-lock with rw_lock_free
is necessary only if the memory block containing it is freed. */
UNIV_INTERN
void
rw_lock_create_func(
/*================*/
	prio_rw_lock_t*	lock,		/*!< in: pointer to memory */
#ifdef UNIV_DEBUG
# ifdef UNIV_SYNC_DEBUG
	ulint		level,		/*!< in: level */
# endif /* UNIV_SYNC_DEBUG */
	const char*	cfile_name,	/*!< in: file name where created */
	ulint		cline,		/*!< in: file line where created */
#endif /* UNIV_DEBUG */
	const char*	cmutex_name);	/*!< in: mutex name */
/******************************************************************//**
Calling this function is obligatory only if the memory buffer containing
the rw-lock is freed. Removes an rw-lock object from the global list. The
rw-lock is checked to be in the non-locked state. */
UNIV_INTERN
void
rw_lock_free_func(
/*==============*/
	rw_lock_t*	lock);	/*!< in: rw-lock */
/******************************************************************//**
Calling this function is obligatory only if the memory buffer containing
the priority rw-lock is freed. Removes an rw-lock object from the global list.
The rw-lock is checked to be in the non-locked state. */
UNIV_INTERN
void
rw_lock_free_func(
/*==============*/
	prio_rw_lock_t*	lock);	/*!< in: rw-lock */
#ifdef UNIV_DEBUG
/******************************************************************//**
Checks that the rw-lock has been initialized and that there are no
simultaneous shared and exclusive locks.
@return	TRUE */
UNIV_INTERN
ibool
rw_lock_validate(
/*=============*/
	rw_lock_t*	lock);	/*!< in: rw-lock */
/******************************************************************//**
Checks that the priority rw-lock has been initialized and that there are no
simultaneous shared and exclusive locks.
@return	TRUE */
UNIV_INTERN
ibool
rw_lock_validate(
/*=============*/
	prio_rw_lock_t*	lock);	/*!< in: rw-lock */
#endif /* UNIV_DEBUG */
/******************************************************************//**
Low-level function which tries to lock an rw-lock in s-mode. Performs no
spinning.
@return	TRUE if success */
UNIV_INLINE
ibool
rw_lock_s_lock_low(
/*===============*/
	rw_lock_t*	lock,	/*!< in: pointer to rw-lock */
	ulint		pass __attribute__((unused)),
				/*!< in: pass value; != 0, if the lock will be
				passed to another thread to unlock */
	const char*	file_name, /*!< in: file name where lock requested */
	ulint		line);	/*!< in: line where requested */
/******************************************************************//**
NOTE! Use the corresponding macro, not directly this function, except if
you supply the file name and line number. Lock an rw-lock in shared mode
for the current thread. If the rw-lock is locked in exclusive mode, or
there is an exclusive lock request waiting, the function spins a preset
time (controlled by SYNC_SPIN_ROUNDS), waiting for the lock, before
suspending the thread. */
UNIV_INLINE
void
rw_lock_s_lock_func(
/*================*/
	rw_lock_t*	lock,	/*!< in: pointer to rw-lock */
	ulint		pass,	/*!< in: pass value; != 0, if the lock will
				be passed to another thread to unlock */
	const char*	file_name,/*!< in: file name where lock requested */
	ulint		line);	/*!< in: line where requested */
/******************************************************************//**
NOTE! Use the corresponding macro, not directly this function, except if
you supply the file name and line number. Lock a priority rw-lock in shared
mode for the current thread, using the relative thread priority.  If the
rw-lock is locked in exclusive mode, or there is an exclusive lock request
waiting, the function spins a preset time (controlled by SYNC_SPIN_ROUNDS),
waiting for the lock, before suspending the thread. */
UNIV_INLINE
void
rw_lock_s_lock_func(
/*================*/
	prio_rw_lock_t*	lock,	/*!< in: pointer to rw-lock */
	ulint		pass,	/*!< in: pass value; != 0, if the lock will
				be passed to another thread to unlock */
	const char*	file_name,/*!< in: file name where lock requested */
	ulint		line);	/*!< in: line where requested */
/******************************************************************//**
NOTE! Use the corresponding macro, not directly this function! Lock an
rw-lock in exclusive mode for the current thread if the lock can be
obtained immediately.
@return	TRUE if success */
UNIV_INLINE
ibool
rw_lock_x_lock_func_nowait(
/*=======================*/
	rw_lock_t*	lock,	/*!< in: pointer to rw-lock */
	const char*	file_name,/*!< in: file name where lock requested */
	ulint		line);	/*!< in: line where requested */
/******************************************************************//**
Releases a shared mode lock. */
UNIV_INLINE
void
rw_lock_s_unlock_func(
/*==================*/
#ifdef UNIV_SYNC_DEBUG
	ulint		pass,	/*!< in: pass value; != 0, if the lock may have
				been passed to another thread to unlock */
#endif
	rw_lock_t*	lock);	/*!< in/out: rw-lock */

/******************************************************************//**
Releases a shared mode priority lock. */
UNIV_INLINE
void
rw_lock_s_unlock_func(
/*==================*/
#ifdef UNIV_SYNC_DEBUG
	ulint		pass,	/*!< in: pass value; != 0, if the lock may have
				been passed to another thread to unlock */
#endif
	prio_rw_lock_t*	lock);	/*!< in/out: rw-lock */
/******************************************************************//**
NOTE! Use the corresponding macro, not directly this function! Lock an
rw-lock in exclusive mode for the current thread. If the rw-lock is locked
in shared or exclusive mode, or there is an exclusive lock request waiting,
the function spins a preset time (controlled by SYNC_SPIN_ROUNDS), waiting
for the lock, before suspending the thread. If the same thread has an x-lock
on the rw-lock, locking succeed, with the following exception: if pass != 0,
only a single x-lock may be taken on the lock. NOTE: If the same thread has
an s-lock, locking does not succeed! */
UNIV_INTERN
void
rw_lock_x_lock_func(
/*================*/
	rw_lock_t*      lock,	/*!< in: pointer to rw-lock */
	ulint		pass,	/*!< in: pass value; != 0, if the lock will
				be passed to another thread to unlock */
	const char*	file_name,/*!< in: file name where lock requested */
	ulint		line,	/*!< in: line where requested */
	bool		priority_lock = false,
				/*!< in: whether the lock is a priority lock */
	bool		high_priority = false);
				/*!< in: whether we are acquiring a priority
				lock with high priority */
/******************************************************************//**
NOTE! Use the corresponding macro, not directly this function! Lock a priority
rw-lock in exclusive mode for the current thread. If the rw-lock is locked
in shared or exclusive mode, or there is an exclusive lock request waiting,
the function spins a preset time (controlled by SYNC_SPIN_ROUNDS), waiting
for the lock, before suspending the thread. If the same thread has an x-lock
on the rw-lock, locking succeed, with the following exception: if pass != 0,
only a single x-lock may be taken on the lock. NOTE: If the same thread has
an s-lock, locking does not succeed! */
UNIV_INTERN
void
rw_lock_x_lock_func(
/*================*/
	prio_rw_lock_t*	lock,	/*!< in: pointer to rw-lock */
	ulint		pass,	/*!< in: pass value; != 0, if the lock will
				be passed to another thread to unlock */
	const char*	file_name,/*!< in: file name where lock requested */
	ulint		line);	/*!< in: line where requested */
/******************************************************************//**
Releases an exclusive mode lock. */
UNIV_INLINE
void
rw_lock_x_unlock_func(
/*==================*/
#ifdef UNIV_SYNC_DEBUG
	ulint		pass,	/*!< in: pass value; != 0, if the lock may have
				been passed to another thread to unlock */
#endif
	rw_lock_t*	lock);	/*!< in/out: rw-lock */
/******************************************************************//**
Releases an exclusive mode priority lock. */
UNIV_INLINE
void
rw_lock_x_unlock_func(
/*==================*/
#ifdef UNIV_SYNC_DEBUG
	ulint		pass,	/*!< in: pass value; != 0, if the lock may have
				been passed to another thread to unlock */
#endif
	prio_rw_lock_t*	lock);	/*!< in/out: rw-lock */
/******************************************************************//**
This function is used in the insert buffer to move the ownership of an
x-latch on a buffer frame to the current thread. The x-latch was set by
the buffer read operation and it protected the buffer frame while the
read was done. The ownership is moved because we want that the current
thread is able to acquire a second x-latch which is stored in an mtr.
This, in turn, is needed to pass the debug checks of index page
operations. */
UNIV_INTERN
void
rw_lock_x_lock_move_ownership(
/*==========================*/
	rw_lock_t*	lock);	/*!< in: lock which was x-locked in the
				buffer read */
/******************************************************************//**
Returns the value of writer_count for the lock. Does not reserve the lock
mutex, so the caller must be sure it is not changed during the call.
@return	value of writer_count */
UNIV_INLINE
ulint
rw_lock_get_x_lock_count(
/*=====================*/
	const rw_lock_t*	lock);	/*!< in: rw-lock */
/******************************************************************//**
Returns the value of writer_count for the priority lock. Does not reserve the
lock mutex, so the caller must be sure it is not changed during the call.
@return	value of writer_count */
UNIV_INLINE
ulint
rw_lock_get_x_lock_count(
/*=====================*/
	const prio_rw_lock_t*	lock);	/*!< in: rw-lock */
/********************************************************************//**
Check if there are threads waiting for the rw-lock.
@return	1 if waiters, 0 otherwise */
UNIV_INLINE
ulint
rw_lock_get_waiters(
/*================*/
	const rw_lock_t*	lock);	/*!< in: rw-lock */
/********************************************************************//**
Check if there are threads waiting for the priority rw-lock.
@return	1 if waiters, 0 otherwise */
UNIV_INLINE
ulint
rw_lock_get_waiters(
/*================*/
	const prio_rw_lock_t*	lock);	/*!< in: rw-lock */
/******************************************************************//**
Returns the write-status of the lock - this function made more sense
with the old rw_lock implementation.
@return	RW_LOCK_NOT_LOCKED, RW_LOCK_EX, RW_LOCK_WAIT_EX */
UNIV_INLINE
ulint
rw_lock_get_writer(
/*===============*/
	const rw_lock_t*	lock);	/*!< in: rw-lock */
/******************************************************************//**
Returns the write-status of the priority lock - this function made more sense
with the old rw_lock implementation.
@return	RW_LOCK_NOT_LOCKED, RW_LOCK_EX, RW_LOCK_WAIT_EX */
UNIV_INLINE
ulint
rw_lock_get_writer(
/*===============*/
	const prio_rw_lock_t*	lock);	/*!< in: rw-lock */
/******************************************************************//**
Returns the number of readers.
@return	number of readers */
UNIV_INLINE
ulint
rw_lock_get_reader_count(
/*=====================*/
	const rw_lock_t*	lock);	/*!< in: rw-lock */
/******************************************************************//**
Returns the number of readers.
@return	number of readers */
UNIV_INLINE
ulint
rw_lock_get_reader_count(
/*=====================*/
	const prio_rw_lock_t*	lock);	/*!< in: rw-lock */
/******************************************************************//**
Decrements lock_word the specified amount if it is greater than 0.
This is used by both s_lock and x_lock operations.
@return	TRUE if decr occurs */
UNIV_INLINE
ibool
rw_lock_lock_word_decr(
/*===================*/
	rw_lock_t*	lock,		/*!< in/out: rw-lock */
	ulint		amount);	/*!< in: amount to decrement */
/******************************************************************//**
Increments lock_word the specified amount and returns new value.
@return	lock->lock_word after increment */
UNIV_INLINE
lint
rw_lock_lock_word_incr(
/*===================*/
	rw_lock_t*	lock,		/*!< in/out: rw-lock */
	ulint		amount);	/*!< in: amount to increment */
/******************************************************************//**
This function sets the lock->writer_thread and lock->recursive fields.
For platforms where we are using atomic builtins instead of lock->mutex
it sets the lock->writer_thread field using atomics to ensure memory
ordering. Note that it is assumed that the caller of this function
effectively owns the lock i.e.: nobody else is allowed to modify
lock->writer_thread at this point in time.
The protocol is that lock->writer_thread MUST be updated BEFORE the
lock->recursive flag is set. */
UNIV_INLINE
void
rw_lock_set_writer_id_and_recursion_flag(
/*=====================================*/
	rw_lock_t*	lock,		/*!< in/out: lock to work on */
	ibool		recursive);	/*!< in: TRUE if recursion
					allowed */
#ifdef UNIV_SYNC_DEBUG
/******************************************************************//**
Checks if the thread has locked the rw-lock in the specified mode, with
the pass value == 0. */
UNIV_INTERN
ibool
rw_lock_own(
/*========*/
	rw_lock_t*	lock,		/*!< in: rw-lock */
	ulint		lock_type)	/*!< in: lock type: RW_LOCK_SHARED,
					RW_LOCK_EX */
	__attribute__((warn_unused_result));
/******************************************************************//**
Checks if the thread has locked the priority rw-lock in the specified mode,
with the pass value == 0. */
UNIV_INTERN
ibool
rw_lock_own(
/*========*/
	prio_rw_lock_t*	lock,		/*!< in: rw-lock */
	ulint		lock_type)	/*!< in: lock type: RW_LOCK_SHARED,
					RW_LOCK_EX */
	__attribute__((warn_unused_result));
#endif /* UNIV_SYNC_DEBUG */
/******************************************************************//**
Checks if somebody has locked the rw-lock in the specified mode. */
UNIV_INTERN
ibool
rw_lock_is_locked(
/*==============*/
	rw_lock_t*	lock,		/*!< in: rw-lock */
	ulint		lock_type);	/*!< in: lock type: RW_LOCK_SHARED,
					RW_LOCK_EX */
#ifdef UNIV_SYNC_DEBUG
/***************************************************************//**
Prints debug info of an rw-lock. */
UNIV_INTERN
void
rw_lock_print(
/*==========*/
	rw_lock_t*	lock);	/*!< in: rw-lock */
/***************************************************************//**
Prints debug info of currently locked rw-locks. */
UNIV_INTERN
void
rw_lock_list_print_info(
/*====================*/
	FILE*	file);		/*!< in: file where to print */
/***************************************************************//**
Returns the number of currently locked rw-locks.
Works only in the debug version.
@return	number of locked rw-locks */
UNIV_INTERN
ulint
rw_lock_n_locked(void);
/*==================*/

/*#####################################################################*/

/******************************************************************//**
Acquires the debug mutex. We cannot use the mutex defined in sync0sync,
because the debug mutex is also acquired in sync0arr while holding the OS
mutex protecting the sync array, and the ordinary mutex_enter might
recursively call routines in sync0arr, leading to a deadlock on the OS
mutex. */
UNIV_INTERN
void
rw_lock_debug_mutex_enter(void);
/*===========================*/
/******************************************************************//**
Releases the debug mutex. */
UNIV_INTERN
void
rw_lock_debug_mutex_exit(void);
/*==========================*/
/*********************************************************************//**
Prints info of a debug struct. */
UNIV_INTERN
void
rw_lock_debug_print(
/*================*/
	FILE*			f,	/*!< in: output stream */
	rw_lock_debug_t*	info);	/*!< in: debug struct */
#endif /* UNIV_SYNC_DEBUG */

/* NOTE! The structure appears here only for the compiler to know its size.
Do not use its fields directly! */

/** The structure used in the spin lock implementation of a read-write
lock. Several threads may have a shared lock simultaneously in this
lock, but only one writer may have an exclusive lock, in which case no
shared locks are allowed. To prevent starving of a writer blocked by
readers, a writer may queue for x-lock by decrementing lock_word: no
new readers will be let in while the thread waits for readers to
exit. */
struct rw_lock_t {
	volatile lint	lock_word;
				/*!< Holds the state of the lock. */
	volatile ulint	waiters;/*!< 1: there are waiters */
	volatile ibool	recursive;/*!< Default value FALSE which means the lock
				is non-recursive. The value is typically set
				to TRUE making normal rw_locks recursive. In
				case of asynchronous IO, when a non-zero
				value of 'pass' is passed then we keep the
				lock non-recursive.
				This flag also tells us about the state of
				writer_thread field. If this flag is set
				then writer_thread MUST contain the thread
				id of the current x-holder or wait-x thread.
				This flag must be reset in x_unlock
				functions before incrementing the lock_word */
	volatile os_thread_id_t	writer_thread;
				/*!< Thread id of writer thread. Is only
				guaranteed to have sane and non-stale
				value iff recursive flag is set. */
<<<<<<< HEAD
	os_event_t	event;	/*!< Used by sync0arr.cc for thread queueing */
	os_event_t	wait_ex_event;
=======
	struct os_event	event;	/*!< Used by sync0arr.cc for thread queueing */
	struct os_event	wait_ex_event;
>>>>>>> 0fdb17e6
				/*!< Event for next-writer to wait on. A thread
				must decrement lock_word before waiting. */
#ifndef INNODB_RW_LOCKS_USE_ATOMICS
	ib_mutex_t	mutex;		/*!< The mutex protecting rw_lock_t */
#endif /* INNODB_RW_LOCKS_USE_ATOMICS */

	UT_LIST_NODE_T(rw_lock_t) list;
				/*!< All allocated rw locks are put into a
				list */
#ifdef UNIV_SYNC_DEBUG
	UT_LIST_BASE_NODE_T(rw_lock_debug_t) debug_list;
				/*!< In the debug version: pointer to the debug
				info list of the lock */
	ulint	level;		/*!< Level in the global latching order. */
#endif /* UNIV_SYNC_DEBUG */
#ifdef UNIV_PFS_RWLOCK
	struct PSI_rwlock *pfs_psi;/*!< The instrumentation hook */
#endif
	ulint count_os_wait;	/*!< Count of os_waits. May not be accurate */
	const char*	cfile_name;/*!< File name where lock created */
	const char*	lock_name;/*!< lock name */
	os_thread_id_t	thread_id;/*!< thread id */
	const char*	file_name;/*!< File name where the lock was obtained */
	ulint		line;	  /*!< Line where the rw-lock was locked */
        /* last s-lock file/line is not guaranteed to be correct */
	const char*	last_s_file_name;/*!< File name where last s-locked */
	const char*	last_x_file_name;/*!< File name where last x-locked */
	ibool		writer_is_wait_ex;
				/*!< This is TRUE if the writer field is
				RW_LOCK_WAIT_EX; this field is located far
				from the memory update hotspot fields which
				are at the start of this struct, thus we can
				peek this field without causing much memory
				bus traffic */
	unsigned	cline:14;	/*!< Line where created */
	unsigned	last_s_line:14;	/*!< Line number where last time s-locked */
	unsigned	last_x_line:14;	/*!< Line number where last time x-locked */
#ifdef UNIV_DEBUG
	ulint	magic_n;	/*!< RW_LOCK_MAGIC_N */
/** Value of rw_lock_t::magic_n */
#define	RW_LOCK_MAGIC_N	22643
#endif /* UNIV_DEBUG */
};

/** The structure implementing a priority rw lock.  */
struct prio_rw_lock_t {
	struct rw_lock_t	base_lock;	/* The regular rw latch
						provides the lock word etc. for
						the priority rw lock  */
	volatile ulint		high_priority_s_waiters;
						/* Number of high priority S
						waiters */
<<<<<<< HEAD
	os_event_t		high_priority_s_event; /* High priority wait
=======
	struct os_event		high_priority_s_event; /* High priority wait
>>>>>>> 0fdb17e6
						array event for S waiters */
	volatile ulint		high_priority_x_waiters;
						/* Number of high priority X
						waiters */
<<<<<<< HEAD
	os_event_t		high_priority_x_event;
=======
	struct os_event		high_priority_x_event;
>>>>>>> 0fdb17e6
						/* High priority wait arraay
						event for X waiters */
	volatile ulint		high_priority_wait_ex_waiter;
						/* If 1, a waiting next-writer
						exists and is high-priority */
};

#ifdef UNIV_SYNC_DEBUG
/** The structure for storing debug info of an rw-lock.  All access to this
structure must be protected by rw_lock_debug_mutex_enter(). */
struct	rw_lock_debug_t {

	os_thread_id_t thread_id;  /*!< The thread id of the thread which
				locked the rw-lock */
	ulint	pass;		/*!< Pass value given in the lock operation */
	ulint	lock_type;	/*!< Type of the lock: RW_LOCK_EX,
				RW_LOCK_SHARED, RW_LOCK_WAIT_EX */
	const char*	file_name;/*!< File name where the lock was obtained */
	ulint	line;		/*!< Line where the rw-lock was locked */
	UT_LIST_NODE_T(rw_lock_debug_t) list;
				/*!< Debug structs are linked in a two-way
				list */
};
#endif /* UNIV_SYNC_DEBUG */

/* For performance schema instrumentation, a new set of rwlock
wrap functions are created if "UNIV_PFS_RWLOCK" is defined.
The instrumentations are not planted directly into original
functions, so that we keep the underlying function as they
are. And in case, user wants to "take out" some rwlock from
instrumentation even if performance schema (UNIV_PFS_RWLOCK)
is defined, they can do so by reinstating APIs directly link to
original underlying functions.
The instrumented function names have prefix of "pfs_rw_lock_" vs.
original name prefix of "rw_lock_". Following are list of functions
that have been instrumented:

rw_lock_create()
rw_lock_x_lock()
rw_lock_x_lock_gen()
rw_lock_x_lock_nowait()
rw_lock_x_unlock_gen()
rw_lock_s_lock()
rw_lock_s_lock_gen()
rw_lock_s_lock_nowait()
rw_lock_s_unlock_gen()
rw_lock_free()
*/

#ifdef UNIV_PFS_RWLOCK
/******************************************************************//**
Performance schema instrumented wrap function for rw_lock_create_func()
NOTE! Please use the corresponding macro rw_lock_create(), not
directly this function! */
UNIV_INLINE
void
pfs_rw_lock_create_func(
/*====================*/
	PSI_rwlock_key  key,		/*!< in: key registered with
					performance schema */
	rw_lock_t*	lock,		/*!< in: rw lock */
#ifdef UNIV_DEBUG
# ifdef UNIV_SYNC_DEBUG
	ulint		level,		/*!< in: level */
# endif /* UNIV_SYNC_DEBUG */
#endif /* UNIV_DEBUG */
	const char*	cmutex_name,	/*!< in: mutex name */
	const char*	cfile_name,	/*!< in: file name where created */
	ulint		cline);		/*!< in: file line where created */

/******************************************************************//**
Performance schema instrumented wrap function for rw_lock_create_func()
NOTE! Please use the corresponding macro rw_lock_create(), not
directly this function! */
UNIV_INLINE
void
pfs_rw_lock_create_func(
/*====================*/
	PSI_rwlock_key  key,		/*!< in: key registered with
					performance schema */
	prio_rw_lock_t*	lock,		/*!< in: rw lock */
#ifdef UNIV_DEBUG
# ifdef UNIV_SYNC_DEBUG
	ulint		level,		/*!< in: level */
# endif /* UNIV_SYNC_DEBUG */
#endif /* UNIV_DEBUG */
	const char*	cmutex_name,	/*!< in: mutex name */
	const char*	cfile_name,	/*!< in: file name where created */
	ulint		cline);		/*!< in: file line where created */

/******************************************************************//**
Performance schema instrumented wrap function for rw_lock_create_func()
NOTE! Please use the corresponding macro rw_lock_create(), not
directly this function! */
UNIV_INLINE
void
pfs_rw_lock_create_func(
/*====================*/
	PSI_rwlock_key  key,		/*!< in: key registered with
					performance schema */
	prio_rw_lock_t*	lock,		/*!< in: rw lock */
#ifdef UNIV_DEBUG
# ifdef UNIV_SYNC_DEBUG
	ulint		level,		/*!< in: level */
# endif /* UNIV_SYNC_DEBUG */
	const char*	cfile_name,	/*!< in: file name where created */
	ulint		cline,		/*!< in: file line where created */
#endif /* UNIV_DEBUG */
	const char*	cmutex_name);	/*!< in: mutex name */

/******************************************************************//**
Performance schema instrumented wrap function for rw_lock_x_lock_func()
NOTE! Please use the corresponding macro rw_lock_x_lock(), not
directly this function! */
UNIV_INLINE
void
pfs_rw_lock_x_lock_func(
/*====================*/
	rw_lock_t*	lock,	/*!< in: pointer to rw-lock */
	ulint		pass,	/*!< in: pass value; != 0, if the lock will
				be passed to another thread to unlock */
	const char*	file_name,/*!< in: file name where lock requested */
	ulint		line);	/*!< in: line where requested */

/******************************************************************//**
Performance schema instrumented wrap function for rw_lock_x_lock_func()
NOTE! Please use the corresponding macro rw_lock_x_lock(), not
directly this function! */
UNIV_INLINE
void
pfs_rw_lock_x_lock_func(
/*====================*/
	prio_rw_lock_t*	lock,	/*!< in: pointer to rw-lock */
	ulint		pass,	/*!< in: pass value; != 0, if the lock will
				be passed to another thread to unlock */
	const char*	file_name,/*!< in: file name where lock requested */
	ulint		line);	/*!< in: line where requested */

/******************************************************************//**
Performance schema instrumented wrap function for
rw_lock_x_lock_func_nowait()
NOTE! Please use the corresponding macro, not directly this function!
@return TRUE if success */
UNIV_INLINE
ibool
pfs_rw_lock_x_lock_func_nowait(
/*===========================*/
	rw_lock_t*	lock,	/*!< in: pointer to rw-lock */
	const char*	file_name,/*!< in: file name where lock requested */
	ulint		line);	/*!< in: line where requested */

/******************************************************************//**
Performance schema instrumented wrap function for rw_lock_s_lock_func()
NOTE! Please use the corresponding macro rw_lock_s_lock(), not directly
this function! */
UNIV_INLINE
void
pfs_rw_lock_s_lock_func(
/*====================*/
	rw_lock_t*	lock,	/*!< in: pointer to rw-lock */
	ulint		pass,	/*!< in: pass value; != 0, if the lock will
				be passed to another thread to unlock */
	const char*	file_name,/*!< in: file name where lock requested */
	ulint		line);	/*!< in: line where requested */

/******************************************************************//**
Performance schema instrumented wrap function for rw_lock_s_lock_func()
NOTE! Please use the corresponding macro rw_lock_s_lock(), not directly
this function! */
UNIV_INLINE
void
pfs_rw_lock_s_lock_func(
/*====================*/
	prio_rw_lock_t*	lock,	/*!< in: pointer to rw-lock */
	ulint		pass,	/*!< in: pass value; != 0, if the lock will
				be passed to another thread to unlock */
	const char*	file_name,/*!< in: file name where lock requested */
	ulint		line);	/*!< in: line where requested */

/******************************************************************//**
Performance schema instrumented wrap function for rw_lock_s_lock_func()
NOTE! Please use the corresponding macro rw_lock_s_lock(), not directly
this function!
@return TRUE if success */
UNIV_INLINE
ibool
pfs_rw_lock_s_lock_low(
/*===================*/
	rw_lock_t*	lock,	/*!< in: pointer to rw-lock */
	ulint		pass,	/*!< in: pass value; != 0, if the
				lock will be passed to another
				thread to unlock */
	const char*	file_name, /*!< in: file name where lock requested */
	ulint		line);	/*!< in: line where requested */
/******************************************************************//**
Performance schema instrumented wrap function for rw_lock_s_lock_func()
NOTE! Please use the corresponding macro rw_lock_s_lock(), not directly
this function!
@return TRUE if success */
UNIV_INLINE
ibool
pfs_rw_lock_s_lock_low(
/*===================*/
	prio_rw_lock_t*	lock,	/*!< in: pointer to rw-lock */
	ulint		pass,	/*!< in: pass value; != 0, if the
				lock will be passed to another
				thread to unlock */
	const char*	file_name, /*!< in: file name where lock requested */
	ulint		line);	/*!< in: line where requested */
/******************************************************************//**
Performance schema instrumented wrap function for rw_lock_x_lock_func()
NOTE! Please use the corresponding macro rw_lock_x_lock(), not directly
this function! */
UNIV_INLINE
void
pfs_rw_lock_x_lock_func(
/*====================*/
	rw_lock_t*	lock,	/*!< in: pointer to rw-lock */
	ulint		pass,	/*!< in: pass value; != 0, if the lock will
				be passed to another thread to unlock */
	const char*	file_name,/*!< in: file name where lock requested */
	ulint		line);	/*!< in: line where requested */
/******************************************************************//**
Performance schema instrumented wrap function for rw_lock_x_lock_func()
NOTE! Please use the corresponding macro rw_lock_x_lock(), not directly
this function! */
UNIV_INLINE
void
pfs_rw_lock_x_lock_func(
/*====================*/
	prio_rw_lock_t*	lock,	/*!< in: pointer to rw-lock */
	ulint		pass,	/*!< in: pass value; != 0, if the lock will
				be passed to another thread to unlock */
	const char*	file_name,/*!< in: file name where lock requested */
	ulint		line);	/*!< in: line where requested */
/******************************************************************//**
Performance schema instrumented wrap function for rw_lock_s_unlock_func()
NOTE! Please use the corresponding macro rw_lock_s_unlock(), not directly
this function! */
UNIV_INLINE
void
pfs_rw_lock_s_unlock_func(
/*======================*/
#ifdef UNIV_SYNC_DEBUG
	ulint		pass,	/*!< in: pass value; != 0, if the
				lock may have been passed to another
				thread to unlock */
#endif
	rw_lock_t*	lock);	/*!< in/out: rw-lock */
/******************************************************************//**
Performance schema instrumented wrap function for rw_lock_s_unlock_func()
NOTE! Please use the corresponding macro rw_lock_s_unlock(), not directly
this function! */
UNIV_INLINE
void
pfs_rw_lock_s_unlock_func(
/*======================*/
#ifdef UNIV_SYNC_DEBUG
	ulint		pass,	/*!< in: pass value; != 0, if the
				lock may have been passed to another
			        thread to unlock */
#endif
	prio_rw_lock_t*	lock);	/*!< in/out: rw-lock */
/******************************************************************//**
Performance schema instrumented wrap function for rw_lock_s_unlock_func()
NOTE! Please use the corresponding macro rw_lock_x_unlock(), not directly
this function! */
UNIV_INLINE
void
pfs_rw_lock_x_unlock_func(
/*======================*/
#ifdef UNIV_SYNC_DEBUG
	ulint		pass,	/*!< in: pass value; != 0, if the
				lock may have been passed to another
				thread to unlock */
#endif
	rw_lock_t*	lock);	/*!< in/out: rw-lock */
/******************************************************************//**
Performance schema instrumented wrap function for rw_lock_s_unlock_func()
NOTE! Please use the corresponding macro rw_lock_x_unlock(), not directly
this function! */
UNIV_INLINE
void
pfs_rw_lock_x_unlock_func(
/*======================*/
#ifdef UNIV_SYNC_DEBUG
	ulint		pass,	/*!< in: pass value; != 0, if the
				lock may have been passed to another
				thread to unlock */
#endif
	prio_rw_lock_t*	lock);	/*!< in/out: rw-lock */
/******************************************************************//**
Performance schema instrumented wrap function for rw_lock_free_func()
NOTE! Please use the corresponding macro rw_lock_free(), not directly
this function! */
UNIV_INLINE
void
pfs_rw_lock_free_func(
/*==================*/
	rw_lock_t*	lock);	/*!< in: rw-lock */
/******************************************************************//**
Performance schema instrumented wrap function for rw_lock_free_func()
NOTE! Please use the corresponding macro rw_lock_free(), not directly
this function! */
UNIV_INLINE
void
pfs_rw_lock_free_func(
/*==================*/
	prio_rw_lock_t*	lock);	/*!< in: rw-lock */
#endif  /* UNIV_PFS_RWLOCK */


#ifndef UNIV_NONINL
#include "sync0rw.ic"
#endif
#endif /* !UNIV_HOTBACKUP */

#endif<|MERGE_RESOLUTION|>--- conflicted
+++ resolved
@@ -320,24 +320,6 @@
 	const char*	cmutex_name,	/*!< in: mutex name */
 	const char*	cfile_name,	/*!< in: file name where created */
 	ulint		cline);		/*!< in: file line where created */
-/******************************************************************//**
-Creates, or rather, initializes a priority rw-lock object in a specified memory
-location (which must be appropriately aligned). The rw-lock is initialized
-to the non-locked state. Explicit freeing of the rw-lock with rw_lock_free
-is necessary only if the memory block containing it is freed. */
-UNIV_INTERN
-void
-rw_lock_create_func(
-/*================*/
-	prio_rw_lock_t*	lock,		/*!< in: pointer to memory */
-#ifdef UNIV_DEBUG
-# ifdef UNIV_SYNC_DEBUG
-	ulint		level,		/*!< in: level */
-# endif /* UNIV_SYNC_DEBUG */
-	const char*	cfile_name,	/*!< in: file name where created */
-	ulint		cline,		/*!< in: file line where created */
-#endif /* UNIV_DEBUG */
-	const char*	cmutex_name);	/*!< in: mutex name */
 /******************************************************************//**
 Calling this function is obligatory only if the memory buffer containing
 the rw-lock is freed. Removes an rw-lock object from the global list. The
@@ -752,13 +734,8 @@
 				/*!< Thread id of writer thread. Is only
 				guaranteed to have sane and non-stale
 				value iff recursive flag is set. */
-<<<<<<< HEAD
-	os_event_t	event;	/*!< Used by sync0arr.cc for thread queueing */
-	os_event_t	wait_ex_event;
-=======
 	struct os_event	event;	/*!< Used by sync0arr.cc for thread queueing */
 	struct os_event	wait_ex_event;
->>>>>>> 0fdb17e6
 				/*!< Event for next-writer to wait on. A thread
 				must decrement lock_word before waiting. */
 #ifndef INNODB_RW_LOCKS_USE_ATOMICS
@@ -811,20 +788,12 @@
 	volatile ulint		high_priority_s_waiters;
 						/* Number of high priority S
 						waiters */
-<<<<<<< HEAD
-	os_event_t		high_priority_s_event; /* High priority wait
-=======
 	struct os_event		high_priority_s_event; /* High priority wait
->>>>>>> 0fdb17e6
 						array event for S waiters */
 	volatile ulint		high_priority_x_waiters;
 						/* Number of high priority X
 						waiters */
-<<<<<<< HEAD
-	os_event_t		high_priority_x_event;
-=======
 	struct os_event		high_priority_x_event;
->>>>>>> 0fdb17e6
 						/* High priority wait arraay
 						event for X waiters */
 	volatile ulint		high_priority_wait_ex_waiter;
@@ -916,26 +885,6 @@
 	ulint		cline);		/*!< in: file line where created */
 
 /******************************************************************//**
-Performance schema instrumented wrap function for rw_lock_create_func()
-NOTE! Please use the corresponding macro rw_lock_create(), not
-directly this function! */
-UNIV_INLINE
-void
-pfs_rw_lock_create_func(
-/*====================*/
-	PSI_rwlock_key  key,		/*!< in: key registered with
-					performance schema */
-	prio_rw_lock_t*	lock,		/*!< in: rw lock */
-#ifdef UNIV_DEBUG
-# ifdef UNIV_SYNC_DEBUG
-	ulint		level,		/*!< in: level */
-# endif /* UNIV_SYNC_DEBUG */
-	const char*	cfile_name,	/*!< in: file name where created */
-	ulint		cline,		/*!< in: file line where created */
-#endif /* UNIV_DEBUG */
-	const char*	cmutex_name);	/*!< in: mutex name */
-
-/******************************************************************//**
 Performance schema instrumented wrap function for rw_lock_x_lock_func()
 NOTE! Please use the corresponding macro rw_lock_x_lock(), not
 directly this function! */
