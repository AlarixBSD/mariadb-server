--- conflicted
+++ resolved
@@ -55,14 +55,8 @@
 #include "buf0lru.h"
 #include <algorithm>
 
-<<<<<<< HEAD
 #include <mysql/plugin.h>
 #include <mysql/service_wsrep.h>
-=======
-#ifdef WITH_WSREP
-extern my_bool wsrep_debug;
-#endif
->>>>>>> b506d952
 
 /* What kind of latch and lock can we assume when the control comes to
    -------------------------------------------------------------------
@@ -187,10 +181,7 @@
 	ibool		is_referenced	= FALSE;
 
 	if (table->foreign_set.empty()) {
-<<<<<<< HEAD
-
-=======
->>>>>>> b506d952
+
 		return(FALSE);
 	}
 
@@ -199,7 +190,6 @@
 		froze_data_dict = TRUE;
 	}
 
-<<<<<<< HEAD
 	for (dict_foreign_set::iterator it= table->foreign_set.begin();
 	     it != table->foreign_set.end();
 	     ++ it)
@@ -213,20 +203,6 @@
 		}
 
 	}
-=======
-        for (dict_foreign_set::iterator it= table->foreign_set.begin();
-             it != table->foreign_set.end();
-             ++ it)
-        {
-	  foreign= *it;
-
-          if (foreign->foreign_index == index)
-          {
-            is_referenced= TRUE;
-            goto func_exit;
-          }
-        }
->>>>>>> b506d952
 
 func_exit:
 	if (froze_data_dict) {
@@ -390,10 +366,7 @@
 	ibool		opened     	= FALSE;
 
 	if (table->foreign_set.empty()) {
-<<<<<<< HEAD
-
-=======
->>>>>>> b506d952
+
 		return(DB_SUCCESS);
 	}
 
@@ -403,7 +376,6 @@
 
 	rec = btr_pcur_get_rec(pcur);
 	ut_ad(rec_offs_validate(rec, index, offsets));
-<<<<<<< HEAD
 
 	heap = mem_heap_create(500);
 
@@ -426,59 +398,6 @@
 	{
 		foreign= *it;
 
-
-		/* Note that we may have an update which updates the index
-		record, but does NOT update the first fields which are
-		referenced in a foreign key constraint. Then the update does
-		NOT break the constraint. */
-
-		if (foreign->foreign_index == index
-		    && (node->is_delete
-			|| row_upd_changes_first_fields_binary(
-				entry, index, node->update,
-				foreign->n_fields))) {
-
-			if (foreign->referenced_table == NULL) {
-				foreign->referenced_table =
-					dict_table_open_on_name(
-					  foreign->referenced_table_name_lookup,
-					  FALSE, FALSE, DICT_ERR_IGNORE_NONE);
-				opened = TRUE;
-			}
-
-			if (foreign->referenced_table) {
-				os_inc_counter(dict_sys->mutex,
-					       foreign->referenced_table
-					       ->n_foreign_key_checks_running);
-			}
-
-			/* NOTE that if the thread ends up waiting for a lock
-			we will release dict_operation_lock temporarily!
-			But the counter on the table protects 'foreign' from
-			being dropped while the check is running. */
-
-=======
-
-	heap = mem_heap_create(500);
-
-	entry = row_rec_to_index_entry(rec, index, offsets,
-				       &n_ext, heap);
-
-	mtr_commit(mtr);
-
-	mtr_start(mtr);
-
-	if (trx->dict_operation_lock_mode == 0) {
-		got_s_lock = TRUE;
-
-		row_mysql_freeze_data_dictionary(trx);
-	}
-
-        for (dict_foreign_set::iterator it= table->foreign_set.begin();
-             it != table->foreign_set.end();
-             ++ it)
-        {
-		foreign= *it;
 
 		/* Note that we may have an update which updates the index
 		record, but does NOT update the first fields which are
@@ -510,7 +429,6 @@
 			But the counter on the table protects 'foreign' from
 			being dropped while the check is running. */
 
->>>>>>> b506d952
 			err = row_ins_check_foreign_constraint(
 				TRUE, foreign, table, entry, thr);
 
@@ -520,11 +438,7 @@
 					       ->n_foreign_key_checks_running);
 
 				if (opened == TRUE) {
-<<<<<<< HEAD
-					dict_table_close(foreign->referenced_table, TRUE, FALSE);
-=======
 					dict_table_close(foreign->referenced_table, FALSE, FALSE);
->>>>>>> b506d952
 					opened = FALSE;
 				}
 			}
@@ -534,10 +448,7 @@
 				goto func_exit;
 			}
 		}
-<<<<<<< HEAD
-
-=======
->>>>>>> b506d952
+
 	}
 
 	err = DB_SUCCESS;
