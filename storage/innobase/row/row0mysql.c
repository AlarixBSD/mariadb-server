--- conflicted
+++ resolved
@@ -54,7 +54,6 @@
 #include "m_string.h"
 #include "my_sys.h"
 #include "ha_prototypes.h"
-
 
 /** Provide optional 4.x backwards compatibility for 5.0 and above */
 UNIV_INTERN ibool	row_rollback_on_timeout	= FALSE;
@@ -3834,12 +3833,7 @@
 	ulint		n_constraints_to_drop	= 0;
 	ibool		old_is_tmp, new_is_tmp;
 	pars_info_t*	info			= NULL;
-<<<<<<< HEAD
 	int		retry;
-=======
-	ulint		retry			= 0;
-	DBUG_ENTER("row_rename_table_for_mysql");
->>>>>>> bf7325bb
 
 	ut_a(old_name != NULL);
 	ut_a(new_name != NULL);
@@ -3854,16 +3848,8 @@
 		      "InnoDB: with raw, and innodb_force_... is removed.\n",
 		      stderr);
 
-<<<<<<< HEAD
 		goto funct_exit;
 	} else if (row_mysql_is_system_table(new_name)) {
-=======
-		trx_commit_for_mysql(trx);
-		DBUG_RETURN(DB_ERROR);
-	}
-
-	if (row_mysql_is_system_table(new_name)) {
->>>>>>> bf7325bb
 
 		fprintf(stderr,
 			"InnoDB: Error: trying to create a MySQL"
@@ -3872,12 +3858,7 @@
 			" of the MyISAM type!\n",
 			new_name);
 
-<<<<<<< HEAD
 		goto funct_exit;
-=======
-		trx_commit_for_mysql(trx);
-		DBUG_RETURN(DB_ERROR);
->>>>>>> bf7325bb
 	}
 
 	trx->op_info = "renaming table";
@@ -4036,10 +4017,11 @@
 			"               IF (INSTR(foreign_id,\n"
 			"                         '_ibfk_') > 0)\n"
 			"               THEN\n"
-			"                offset := INSTR(foreign_id, '_ibfk_') - 1;\n"
+                        "                offset := INSTR(foreign_id, '_ibfk_') - 1;\n"
 			"                new_foreign_id :=\n"
 			"                CONCAT(:new_table_utf8,\n"
-			"			SUBSTR(foreign_id, offset, id_len - offset));\n"
+			"                SUBSTR(foreign_id, offset,\n"
+			"                       id_len - offset));\n"
 			"               ELSE\n"
 			"                new_foreign_id :=\n"
 			"                CONCAT(new_db_name,\n"
@@ -4194,11 +4176,7 @@
 
 	trx->op_info = "";
 
-<<<<<<< HEAD
 	return(err);
-=======
-	DBUG_RETURN((int) err);
->>>>>>> bf7325bb
 }
 
 /*********************************************************************//**
