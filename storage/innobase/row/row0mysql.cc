/*****************************************************************************

Copyright (c) 2000, 2018, Oracle and/or its affiliates. All Rights Reserved.
Copyright (c) 2015, 2019, MariaDB Corporation.

This program is free software; you can redistribute it and/or modify it under
the terms of the GNU General Public License as published by the Free Software
Foundation; version 2 of the License.

This program is distributed in the hope that it will be useful, but WITHOUT
ANY WARRANTY; without even the implied warranty of MERCHANTABILITY or FITNESS
FOR A PARTICULAR PURPOSE. See the GNU General Public License for more details.

You should have received a copy of the GNU General Public License along with
this program; if not, write to the Free Software Foundation, Inc.,
51 Franklin Street, Fifth Floor, Boston, MA 02110-1335 USA

*****************************************************************************/

/**************************************************//**
@file row/row0mysql.cc
Interface between Innobase row operations and MySQL.
Contains also create table and other data dictionary operations.

Created 9/17/2000 Heikki Tuuri
*******************************************************/

#include "univ.i"
#include <debug_sync.h>
#include <gstream.h>
#include <spatial.h>

#include "row0mysql.h"
#include "btr0sea.h"
#include "dict0boot.h"
#include "dict0crea.h"
#include <sql_const.h>
#include "dict0dict.h"
#include "dict0load.h"
#include "dict0priv.h"
#include "dict0stats.h"
#include "dict0stats_bg.h"
#include "dict0defrag_bg.h"
#include "btr0defragment.h"
#include "fil0fil.h"
#include "fil0crypt.h"
#include "fsp0file.h"
#include "fts0fts.h"
#include "fts0types.h"
#include "ibuf0ibuf.h"
#include "lock0lock.h"
#include "log0log.h"
#include "pars0pars.h"
#include "que0que.h"
#include "rem0cmp.h"
#include "row0import.h"
#include "row0ins.h"
#include "row0merge.h"
#include "row0row.h"
#include "row0sel.h"
#include "row0upd.h"
#include "trx0purge.h"
#include "trx0rec.h"
#include "trx0roll.h"
#include "trx0undo.h"
#include "srv0start.h"
#include "row0ext.h"
#include "srv0start.h"

#include <algorithm>
#include <deque>
#include <vector>

#ifdef WITH_WSREP
#include "mysql/service_wsrep.h"
#include "wsrep.h"
#include "log.h"
#include "wsrep_mysqld.h"
#endif

/** Provide optional 4.x backwards compatibility for 5.0 and above */
ibool	row_rollback_on_timeout	= FALSE;

/** Chain node of the list of tables to drop in the background. */
struct row_mysql_drop_t{
	table_id_t			table_id;	/*!< table id */
	UT_LIST_NODE_T(row_mysql_drop_t)row_mysql_drop_list;
							/*!< list chain node */
};

/** @brief List of tables we should drop in background.

ALTER TABLE in MySQL requires that the table handler can drop the
table in background when there are no queries to it any
more.  Protected by row_drop_list_mutex. */
static UT_LIST_BASE_NODE_T(row_mysql_drop_t)	row_mysql_drop_list;

/** Mutex protecting the background table drop list. */
static ib_mutex_t row_drop_list_mutex;

/** Flag: has row_mysql_drop_list been initialized? */
static ibool	row_mysql_drop_list_inited	= FALSE;

/*******************************************************************//**
Determine if the given name is a name reserved for MySQL system tables.
@return TRUE if name is a MySQL system table name */
static
ibool
row_mysql_is_system_table(
/*======================*/
	const char*	name)
{
	if (strncmp(name, "mysql/", 6) != 0) {

		return(FALSE);
	}

	return(0 == strcmp(name + 6, "host")
	       || 0 == strcmp(name + 6, "user")
	       || 0 == strcmp(name + 6, "db"));
}

#ifdef UNIV_DEBUG
/** Wait for the background drop list to become empty. */
void
row_wait_for_background_drop_list_empty()
{
	bool	empty = false;
	while (!empty) {
		mutex_enter(&row_drop_list_mutex);
		empty = (UT_LIST_GET_LEN(row_mysql_drop_list) == 0);
		mutex_exit(&row_drop_list_mutex);
		os_thread_sleep(100000);
	}
}
#endif /* UNIV_DEBUG */

/*******************************************************************//**
Delays an INSERT, DELETE or UPDATE operation if the purge is lagging. */
static
void
row_mysql_delay_if_needed(void)
/*===========================*/
{
	if (srv_dml_needed_delay) {
		os_thread_sleep(srv_dml_needed_delay);
	}
}

/*******************************************************************//**
Frees the blob heap in prebuilt when no longer needed. */
void
row_mysql_prebuilt_free_blob_heap(
/*==============================*/
	row_prebuilt_t*	prebuilt)	/*!< in: prebuilt struct of a
					ha_innobase:: table handle */
{
	DBUG_ENTER("row_mysql_prebuilt_free_blob_heap");

	DBUG_PRINT("row_mysql_prebuilt_free_blob_heap",
		   ("blob_heap freeing: %p", prebuilt->blob_heap));

	mem_heap_free(prebuilt->blob_heap);
	prebuilt->blob_heap = NULL;
	DBUG_VOID_RETURN;
}

/*******************************************************************//**
Stores a >= 5.0.3 format true VARCHAR length to dest, in the MySQL row
format.
@return pointer to the data, we skip the 1 or 2 bytes at the start
that are used to store the len */
byte*
row_mysql_store_true_var_len(
/*=========================*/
	byte*	dest,	/*!< in: where to store */
	ulint	len,	/*!< in: length, must fit in two bytes */
	ulint	lenlen)	/*!< in: storage length of len: either 1 or 2 bytes */
{
	if (lenlen == 2) {
		ut_a(len < 256 * 256);

		mach_write_to_2_little_endian(dest, len);

		return(dest + 2);
	}

	ut_a(lenlen == 1);
	ut_a(len < 256);

	mach_write_to_1(dest, len);

	return(dest + 1);
}

/*******************************************************************//**
Reads a >= 5.0.3 format true VARCHAR length, in the MySQL row format, and
returns a pointer to the data.
@return pointer to the data, we skip the 1 or 2 bytes at the start
that are used to store the len */
const byte*
row_mysql_read_true_varchar(
/*========================*/
	ulint*		len,	/*!< out: variable-length field length */
	const byte*	field,	/*!< in: field in the MySQL format */
	ulint		lenlen)	/*!< in: storage length of len: either 1
				or 2 bytes */
{
	if (lenlen == 2) {
		*len = mach_read_from_2_little_endian(field);

		return(field + 2);
	}

	ut_a(lenlen == 1);

	*len = mach_read_from_1(field);

	return(field + 1);
}

/*******************************************************************//**
Stores a reference to a BLOB in the MySQL format. */
void
row_mysql_store_blob_ref(
/*=====================*/
	byte*		dest,	/*!< in: where to store */
	ulint		col_len,/*!< in: dest buffer size: determines into
				how many bytes the BLOB length is stored,
				the space for the length may vary from 1
				to 4 bytes */
	const void*	data,	/*!< in: BLOB data; if the value to store
				is SQL NULL this should be NULL pointer */
	ulint		len)	/*!< in: BLOB length; if the value to store
				is SQL NULL this should be 0; remember
				also to set the NULL bit in the MySQL record
				header! */
{
	/* MySQL might assume the field is set to zero except the length and
	the pointer fields */

	memset(dest, '\0', col_len);

	/* In dest there are 1 - 4 bytes reserved for the BLOB length,
	and after that 8 bytes reserved for the pointer to the data.
	In 32-bit architectures we only use the first 4 bytes of the pointer
	slot. */

	ut_a(col_len - 8 > 1 || len < 256);
	ut_a(col_len - 8 > 2 || len < 256 * 256);
	ut_a(col_len - 8 > 3 || len < 256 * 256 * 256);

	mach_write_to_n_little_endian(dest, col_len - 8, len);

	memcpy(dest + col_len - 8, &data, sizeof data);
}

/*******************************************************************//**
Reads a reference to a BLOB in the MySQL format.
@return pointer to BLOB data */
const byte*
row_mysql_read_blob_ref(
/*====================*/
	ulint*		len,		/*!< out: BLOB length */
	const byte*	ref,		/*!< in: BLOB reference in the
					MySQL format */
	ulint		col_len)	/*!< in: BLOB reference length
					(not BLOB length) */
{
	byte*	data;

	*len = mach_read_from_n_little_endian(ref, col_len - 8);

	memcpy(&data, ref + col_len - 8, sizeof data);

	return(data);
}

/*******************************************************************//**
Converting InnoDB geometry data format to MySQL data format. */
void
row_mysql_store_geometry(
/*=====================*/
	byte*		dest,		/*!< in/out: where to store */
	ulint		dest_len,	/*!< in: dest buffer size: determines
					into how many bytes the GEOMETRY length
					is stored, the space for the length
					may vary from 1 to 4 bytes */
	const byte*	src,		/*!< in: GEOMETRY data; if the value to
					store is SQL NULL this should be NULL
					pointer */
	ulint		src_len)	/*!< in: GEOMETRY length; if the value
					to store is SQL NULL this should be 0;
					remember also to set the NULL bit in
					the MySQL record header! */
{
	/* MySQL might assume the field is set to zero except the length and
	the pointer fields */
	UNIV_MEM_ASSERT_RW(src, src_len);
	UNIV_MEM_ASSERT_W(dest, dest_len);
	UNIV_MEM_INVALID(dest, dest_len);

	memset(dest, '\0', dest_len);

	/* In dest there are 1 - 4 bytes reserved for the BLOB length,
	and after that 8 bytes reserved for the pointer to the data.
	In 32-bit architectures we only use the first 4 bytes of the pointer
	slot. */

	ut_ad(dest_len - 8 > 1 || src_len < 1<<8);
	ut_ad(dest_len - 8 > 2 || src_len < 1<<16);
	ut_ad(dest_len - 8 > 3 || src_len < 1<<24);

	mach_write_to_n_little_endian(dest, dest_len - 8, src_len);

	memcpy(dest + dest_len - 8, &src, sizeof src);
}

/*******************************************************************//**
Read geometry data in the MySQL format.
@return pointer to geometry data */
static
const byte*
row_mysql_read_geometry(
/*====================*/
	ulint*		len,		/*!< out: data length */
	const byte*	ref,		/*!< in: geometry data in the
					MySQL format */
	ulint		col_len)	/*!< in: MySQL format length */
{
	byte*		data;

	*len = mach_read_from_n_little_endian(ref, col_len - 8);

	memcpy(&data, ref + col_len - 8, sizeof data);

	return(data);
}

/**************************************************************//**
Pad a column with spaces. */
void
row_mysql_pad_col(
/*==============*/
	ulint	mbminlen,	/*!< in: minimum size of a character,
				in bytes */
	byte*	pad,		/*!< out: padded buffer */
	ulint	len)		/*!< in: number of bytes to pad */
{
	const byte*	pad_end;

	switch (UNIV_EXPECT(mbminlen, 1)) {
	default:
		ut_error;
	case 1:
		/* space=0x20 */
		memset(pad, 0x20, len);
		break;
	case 2:
		/* space=0x0020 */
		pad_end = pad + len;
		ut_a(!(len % 2));
		while (pad < pad_end) {
			*pad++ = 0x00;
			*pad++ = 0x20;
		};
		break;
	case 4:
		/* space=0x00000020 */
		pad_end = pad + len;
		ut_a(!(len % 4));
		while (pad < pad_end) {
			*pad++ = 0x00;
			*pad++ = 0x00;
			*pad++ = 0x00;
			*pad++ = 0x20;
		}
		break;
	}
}

/**************************************************************//**
Stores a non-SQL-NULL field given in the MySQL format in the InnoDB format.
The counterpart of this function is row_sel_field_store_in_mysql_format() in
row0sel.cc.
@return up to which byte we used buf in the conversion */
byte*
row_mysql_store_col_in_innobase_format(
/*===================================*/
	dfield_t*	dfield,		/*!< in/out: dfield where dtype
					information must be already set when
					this function is called! */
	byte*		buf,		/*!< in/out: buffer for a converted
					integer value; this must be at least
					col_len long then! NOTE that dfield
					may also get a pointer to 'buf',
					therefore do not discard this as long
					as dfield is used! */
	ibool		row_format_col,	/*!< TRUE if the mysql_data is from
					a MySQL row, FALSE if from a MySQL
					key value;
					in MySQL, a true VARCHAR storage
					format differs in a row and in a
					key value: in a key value the length
					is always stored in 2 bytes! */
	const byte*	mysql_data,	/*!< in: MySQL column value, not
					SQL NULL; NOTE that dfield may also
					get a pointer to mysql_data,
					therefore do not discard this as long
					as dfield is used! */
	ulint		col_len,	/*!< in: MySQL column length; NOTE that
					this is the storage length of the
					column in the MySQL format row, not
					necessarily the length of the actual
					payload data; if the column is a true
					VARCHAR then this is irrelevant */
	ulint		comp)		/*!< in: nonzero=compact format */
{
	const byte*	ptr	= mysql_data;
	const dtype_t*	dtype;
	ulint		type;
	ulint		lenlen;

	dtype = dfield_get_type(dfield);

	type = dtype->mtype;

	if (type == DATA_INT) {
		/* Store integer data in Innobase in a big-endian format,
		sign bit negated if the data is a signed integer. In MySQL,
		integers are stored in a little-endian format. */

		byte*	p = buf + col_len;

		for (;;) {
			p--;
			*p = *mysql_data;
			if (p == buf) {
				break;
			}
			mysql_data++;
		}

		if (!(dtype->prtype & DATA_UNSIGNED)) {

			*buf ^= 128;
		}

		ptr = buf;
		buf += col_len;
	} else if ((type == DATA_VARCHAR
		    || type == DATA_VARMYSQL
		    || type == DATA_BINARY)) {

		if (dtype_get_mysql_type(dtype) == DATA_MYSQL_TRUE_VARCHAR) {
			/* The length of the actual data is stored to 1 or 2
			bytes at the start of the field */

			if (row_format_col) {
				if (dtype->prtype & DATA_LONG_TRUE_VARCHAR) {
					lenlen = 2;
				} else {
					lenlen = 1;
				}
			} else {
				/* In a MySQL key value, lenlen is always 2 */
				lenlen = 2;
			}

			ptr = row_mysql_read_true_varchar(&col_len, mysql_data,
							  lenlen);
		} else {
			/* Remove trailing spaces from old style VARCHAR
			columns. */

			/* Handle Unicode strings differently. */
			ulint	mbminlen	= dtype_get_mbminlen(dtype);

			ptr = mysql_data;

			switch (mbminlen) {
			default:
				ut_error;
			case 4:
				/* space=0x00000020 */
				/* Trim "half-chars", just in case. */
				col_len &= ~3U;

				while (col_len >= 4
				       && ptr[col_len - 4] == 0x00
				       && ptr[col_len - 3] == 0x00
				       && ptr[col_len - 2] == 0x00
				       && ptr[col_len - 1] == 0x20) {
					col_len -= 4;
				}
				break;
			case 2:
				/* space=0x0020 */
				/* Trim "half-chars", just in case. */
				col_len &= ~1U;

				while (col_len >= 2 && ptr[col_len - 2] == 0x00
				       && ptr[col_len - 1] == 0x20) {
					col_len -= 2;
				}
				break;
			case 1:
				/* space=0x20 */
				while (col_len > 0
				       && ptr[col_len - 1] == 0x20) {
					col_len--;
				}
			}
		}
	} else if (comp && type == DATA_MYSQL
		   && dtype_get_mbminlen(dtype) == 1
		   && dtype_get_mbmaxlen(dtype) > 1) {
		/* In some cases we strip trailing spaces from UTF-8 and other
		multibyte charsets, from FIXED-length CHAR columns, to save
		space. UTF-8 would otherwise normally use 3 * the string length
		bytes to store an ASCII string! */

		/* We assume that this CHAR field is encoded in a
		variable-length character set where spaces have
		1:1 correspondence to 0x20 bytes, such as UTF-8.

		Consider a CHAR(n) field, a field of n characters.
		It will contain between n * mbminlen and n * mbmaxlen bytes.
		We will try to truncate it to n bytes by stripping
		space padding.	If the field contains single-byte
		characters only, it will be truncated to n characters.
		Consider a CHAR(5) field containing the string
		".a   " where "." denotes a 3-byte character represented
		by the bytes "$%&". After our stripping, the string will
		be stored as "$%&a " (5 bytes). The string
		".abc " will be stored as "$%&abc" (6 bytes).

		The space padding will be restored in row0sel.cc, function
		row_sel_field_store_in_mysql_format(). */

		ulint		n_chars;

		ut_a(!(dtype_get_len(dtype) % dtype_get_mbmaxlen(dtype)));

		n_chars = dtype_get_len(dtype) / dtype_get_mbmaxlen(dtype);

		/* Strip space padding. */
		while (col_len > n_chars && ptr[col_len - 1] == 0x20) {
			col_len--;
		}
	} else if (!row_format_col) {
		/* if mysql data is from a MySQL key value
		since the length is always stored in 2 bytes,
		we need do nothing here. */
	} else if (type == DATA_BLOB) {

		ptr = row_mysql_read_blob_ref(&col_len, mysql_data, col_len);
	} else if (DATA_GEOMETRY_MTYPE(type)) {
		ptr = row_mysql_read_geometry(&col_len, mysql_data, col_len);
	}

	dfield_set_data(dfield, ptr, col_len);

	return(buf);
}

/**************************************************************//**
Convert a row in the MySQL format to a row in the Innobase format. Note that
the function to convert a MySQL format key value to an InnoDB dtuple is
row_sel_convert_mysql_key_to_innobase() in row0sel.cc. */
static
void
row_mysql_convert_row_to_innobase(
/*==============================*/
	dtuple_t*	row,		/*!< in/out: Innobase row where the
					field type information is already
					copied there! */
	row_prebuilt_t*	prebuilt,	/*!< in: prebuilt struct where template
					must be of type ROW_MYSQL_WHOLE_ROW */
	const byte*	mysql_rec,	/*!< in: row in the MySQL format;
					NOTE: do not discard as long as
					row is used, as row may contain
					pointers to this record! */
	mem_heap_t**	blob_heap)	/*!< in: FIX_ME, remove this after
					server fixes its issue */
{
	const mysql_row_templ_t*templ;
	dfield_t*		dfield;
	ulint			i;
	ulint			n_col = 0;
	ulint			n_v_col = 0;

	ut_ad(prebuilt->template_type == ROW_MYSQL_WHOLE_ROW);
	ut_ad(prebuilt->mysql_template);

	for (i = 0; i < prebuilt->n_template; i++) {

		templ = prebuilt->mysql_template + i;

		if (templ->is_virtual) {
			ut_ad(n_v_col < dtuple_get_n_v_fields(row));
			dfield = dtuple_get_nth_v_field(row, n_v_col);
			n_v_col++;
		} else {
			dfield = dtuple_get_nth_field(row, n_col);
			n_col++;
		}

		if (templ->mysql_null_bit_mask != 0) {
			/* Column may be SQL NULL */

			if (mysql_rec[templ->mysql_null_byte_offset]
			    & (byte) (templ->mysql_null_bit_mask)) {

				/* It is SQL NULL */

				dfield_set_null(dfield);

				goto next_column;
			}
		}

		row_mysql_store_col_in_innobase_format(
			dfield,
			prebuilt->ins_upd_rec_buff + templ->mysql_col_offset,
			TRUE, /* MySQL row format data */
			mysql_rec + templ->mysql_col_offset,
			templ->mysql_col_len,
			dict_table_is_comp(prebuilt->table));

		/* server has issue regarding handling BLOB virtual fields,
		and we need to duplicate it with our own memory here */
		if (templ->is_virtual
		    && DATA_LARGE_MTYPE(dfield_get_type(dfield)->mtype)) {
			if (*blob_heap == NULL) {
				*blob_heap = mem_heap_create(dfield->len);
			}
			dfield_dup(dfield, *blob_heap);
		}
next_column:
		;
	}

	/* If there is a FTS doc id column and it is not user supplied (
	generated by server) then assign it a new doc id. */
	if (!prebuilt->table->fts) {
		return;
	}

	ut_a(prebuilt->table->fts->doc_col != ULINT_UNDEFINED);

	doc_id_t	doc_id;

	if (!DICT_TF2_FLAG_IS_SET(prebuilt->table, DICT_TF2_FTS_HAS_DOC_ID)) {
		if (prebuilt->table->fts->cache->first_doc_id
		    == FTS_NULL_DOC_ID) {
			fts_get_next_doc_id(prebuilt->table, &doc_id);
		}
		return;
	}

	dfield_t*	fts_doc_id = dtuple_get_nth_field(
		row, prebuilt->table->fts->doc_col);

	if (fts_get_next_doc_id(prebuilt->table, &doc_id) == DB_SUCCESS) {
		ut_a(doc_id != FTS_NULL_DOC_ID);
		ut_ad(sizeof(doc_id) == fts_doc_id->type.len);
		dfield_set_data(fts_doc_id, prebuilt->ins_upd_rec_buff
				+ prebuilt->mysql_row_len, 8);
		fts_write_doc_id(fts_doc_id->data, doc_id);
	} else {
		dfield_set_null(fts_doc_id);
	}
}

/****************************************************************//**
Handles user errors and lock waits detected by the database engine.
@return true if it was a lock wait and we should continue running the
query thread and in that case the thr is ALREADY in the running state. */
bool
row_mysql_handle_errors(
/*====================*/
	dberr_t*	new_err,/*!< out: possible new error encountered in
				lock wait, or if no new error, the value
				of trx->error_state at the entry of this
				function */
	trx_t*		trx,	/*!< in: transaction */
	que_thr_t*	thr,	/*!< in: query thread, or NULL */
	trx_savept_t*	savept)	/*!< in: savepoint, or NULL */
{
	dberr_t	err;

	DBUG_ENTER("row_mysql_handle_errors");

handle_new_error:
	err = trx->error_state;

	ut_a(err != DB_SUCCESS);

	trx->error_state = DB_SUCCESS;

	DBUG_LOG("trx", "handle error: " << ut_strerr(err)
		 << ";id=" << ib::hex(trx->id) << ", " << trx);

	switch (err) {
	case DB_LOCK_WAIT_TIMEOUT:
		if (row_rollback_on_timeout) {
			goto rollback;
		}
		/* fall through */
	case DB_DUPLICATE_KEY:
	case DB_FOREIGN_DUPLICATE_KEY:
	case DB_TOO_BIG_RECORD:
	case DB_UNDO_RECORD_TOO_BIG:
	case DB_ROW_IS_REFERENCED:
	case DB_NO_REFERENCED_ROW:
	case DB_CANNOT_ADD_CONSTRAINT:
	case DB_TOO_MANY_CONCURRENT_TRXS:
	case DB_OUT_OF_FILE_SPACE:
	case DB_READ_ONLY:
	case DB_FTS_INVALID_DOCID:
	case DB_INTERRUPTED:
	case DB_CANT_CREATE_GEOMETRY_OBJECT:
	case DB_TABLE_NOT_FOUND:
	case DB_DECRYPTION_FAILED:
	case DB_COMPUTE_VALUE_FAILED:
	rollback_to_savept:
		DBUG_EXECUTE_IF("row_mysql_crash_if_error", {
					log_buffer_flush_to_disk();
					DBUG_SUICIDE(); });
		if (savept) {
			/* Roll back the latest, possibly incomplete insertion
			or update */

			trx_rollback_to_savepoint(trx, savept);
		}
		/* MySQL will roll back the latest SQL statement */
		break;
	case DB_LOCK_WAIT:
		lock_wait_suspend_thread(thr);

		if (trx->error_state != DB_SUCCESS) {
			que_thr_stop_for_mysql(thr);

			goto handle_new_error;
		}

		*new_err = err;

		DBUG_RETURN(true);

	case DB_DEADLOCK:
	case DB_LOCK_TABLE_FULL:
	rollback:
		/* Roll back the whole transaction; this resolution was added
		to version 3.23.43 */

		trx_rollback_to_savepoint(trx, NULL);
		break;

	case DB_MUST_GET_MORE_FILE_SPACE:
		ib::fatal() << "The database cannot continue operation because"
			" of lack of space. You must add a new data file"
			" to my.cnf and restart the database.";
		break;

	case DB_CORRUPTION:
	case DB_PAGE_CORRUPTED:
		ib::error() << "We detected index corruption in an InnoDB type"
			" table. You have to dump + drop + reimport the"
			" table or, in a case of widespread corruption,"
			" dump all InnoDB tables and recreate the whole"
			" tablespace. If the mysqld server crashes after"
			" the startup or when you dump the tables. "
			<< FORCE_RECOVERY_MSG;
		goto rollback_to_savept;
	case DB_FOREIGN_EXCEED_MAX_CASCADE:
		ib::error() << "Cannot delete/update rows with cascading"
			" foreign key constraints that exceed max depth of "
			<< FK_MAX_CASCADE_DEL << ". Please drop excessive"
			" foreign constraints and try again";
		goto rollback_to_savept;
	case DB_UNSUPPORTED:
		ib::error() << "Cannot delete/update rows with cascading"
			" foreign key constraints in timestamp-based temporal"
			" table. Please drop excessive"
			" foreign constraints and try again";
		goto rollback_to_savept;
	default:
		ib::fatal() << "Unknown error code " << err << ": "
			<< ut_strerr(err);
	}

	if (trx->error_state != DB_SUCCESS) {
		*new_err = trx->error_state;
	} else {
		*new_err = err;
	}

	trx->error_state = DB_SUCCESS;

	DBUG_RETURN(false);
}

/********************************************************************//**
Create a prebuilt struct for a MySQL table handle.
@return own: a prebuilt struct */
row_prebuilt_t*
row_create_prebuilt(
/*================*/
	dict_table_t*	table,		/*!< in: Innobase table handle */
	ulint		mysql_row_len)	/*!< in: length in bytes of a row in
					the MySQL format */
{
	DBUG_ENTER("row_create_prebuilt");

	row_prebuilt_t*	prebuilt;
	mem_heap_t*	heap;
	dict_index_t*	clust_index;
	dict_index_t*	temp_index;
	dtuple_t*	ref;
	ulint		ref_len;
	uint		srch_key_len = 0;
	ulint		search_tuple_n_fields;

	search_tuple_n_fields = 2 * (dict_table_get_n_cols(table)
				     + dict_table_get_n_v_cols(table));

	clust_index = dict_table_get_first_index(table);

	/* Make sure that search_tuple is long enough for clustered index */
	ut_a(2 * dict_table_get_n_cols(table) >= clust_index->n_fields);

	ref_len = dict_index_get_n_unique(clust_index);


        /* Maximum size of the buffer needed for conversion of INTs from
	little endian format to big endian format in an index. An index
	can have maximum 16 columns (MAX_REF_PARTS) in it. Therfore
	Max size for PK: 16 * 8 bytes (BIGINT's size) = 128 bytes
	Max size Secondary index: 16 * 8 bytes + PK = 256 bytes. */
#define MAX_SRCH_KEY_VAL_BUFFER         2* (8 * MAX_REF_PARTS)

#define PREBUILT_HEAP_INITIAL_SIZE	\
	( \
	sizeof(*prebuilt) \
	/* allocd in this function */ \
	+ DTUPLE_EST_ALLOC(search_tuple_n_fields) \
	+ DTUPLE_EST_ALLOC(ref_len) \
	/* allocd in row_prebuild_sel_graph() */ \
	+ sizeof(sel_node_t) \
	+ sizeof(que_fork_t) \
	+ sizeof(que_thr_t) \
	/* allocd in row_get_prebuilt_update_vector() */ \
	+ sizeof(upd_node_t) \
	+ sizeof(upd_t) \
	+ sizeof(upd_field_t) \
	  * dict_table_get_n_cols(table) \
	+ sizeof(que_fork_t) \
	+ sizeof(que_thr_t) \
	/* allocd in row_get_prebuilt_insert_row() */ \
	+ sizeof(ins_node_t) \
	/* mysql_row_len could be huge and we are not \
	sure if this prebuilt instance is going to be \
	used in inserts */ \
	+ (mysql_row_len < 256 ? mysql_row_len : 0) \
	+ DTUPLE_EST_ALLOC(dict_table_get_n_cols(table) \
			   + dict_table_get_n_v_cols(table)) \
	+ sizeof(que_fork_t) \
	+ sizeof(que_thr_t) \
	+ sizeof(*prebuilt->pcur) \
	+ sizeof(*prebuilt->clust_pcur) \
	)

	/* Calculate size of key buffer used to store search key in
	InnoDB format. MySQL stores INTs in little endian format and
	InnoDB stores INTs in big endian format with the sign bit
	flipped. All other field types are stored/compared the same
	in MySQL and InnoDB, so we must create a buffer containing
	the INT key parts in InnoDB format.We need two such buffers
	since both start and end keys are used in records_in_range(). */

	for (temp_index = dict_table_get_first_index(table); temp_index;
	     temp_index = dict_table_get_next_index(temp_index)) {
		DBUG_EXECUTE_IF("innodb_srch_key_buffer_max_value",
			ut_a(temp_index->n_user_defined_cols
						== MAX_REF_PARTS););
		uint temp_len = 0;
		for (uint i = 0; i < temp_index->n_uniq; i++) {
			ulint type = temp_index->fields[i].col->mtype;
			if (type == DATA_INT) {
				temp_len +=
					temp_index->fields[i].fixed_len;
			}
		}
		srch_key_len = std::max(srch_key_len,temp_len);
	}

	ut_a(srch_key_len <= MAX_SRCH_KEY_VAL_BUFFER);

	DBUG_EXECUTE_IF("innodb_srch_key_buffer_max_value",
		ut_a(srch_key_len == MAX_SRCH_KEY_VAL_BUFFER););

	/* We allocate enough space for the objects that are likely to
	be created later in order to minimize the number of malloc()
	calls */
	heap = mem_heap_create(PREBUILT_HEAP_INITIAL_SIZE + 2 * srch_key_len);

	prebuilt = static_cast<row_prebuilt_t*>(
		mem_heap_zalloc(heap, sizeof(*prebuilt)));

	prebuilt->magic_n = ROW_PREBUILT_ALLOCATED;
	prebuilt->magic_n2 = ROW_PREBUILT_ALLOCATED;

	prebuilt->table = table;

	prebuilt->sql_stat_start = TRUE;
	prebuilt->heap = heap;

	prebuilt->srch_key_val_len = srch_key_len;
	if (prebuilt->srch_key_val_len) {
		prebuilt->srch_key_val1 = static_cast<byte*>(
			mem_heap_alloc(prebuilt->heap,
				       2 * prebuilt->srch_key_val_len));
		prebuilt->srch_key_val2 = prebuilt->srch_key_val1 +
						prebuilt->srch_key_val_len;
	} else {
		prebuilt->srch_key_val1 = NULL;
		prebuilt->srch_key_val2 = NULL;
	}

	prebuilt->pcur = static_cast<btr_pcur_t*>(
				mem_heap_zalloc(prebuilt->heap,
					       sizeof(btr_pcur_t)));
	prebuilt->clust_pcur = static_cast<btr_pcur_t*>(
					mem_heap_zalloc(prebuilt->heap,
						       sizeof(btr_pcur_t)));
	btr_pcur_reset(prebuilt->pcur);
	btr_pcur_reset(prebuilt->clust_pcur);

	prebuilt->select_lock_type = LOCK_NONE;
	prebuilt->stored_select_lock_type = LOCK_NONE_UNSET;

	prebuilt->search_tuple = dtuple_create(heap, search_tuple_n_fields);

	ref = dtuple_create(heap, ref_len);

	dict_index_copy_types(ref, clust_index, ref_len);

	prebuilt->clust_ref = ref;

	prebuilt->autoinc_error = DB_SUCCESS;
	prebuilt->autoinc_offset = 0;

	/* Default to 1, we will set the actual value later in
	ha_innobase::get_auto_increment(). */
	prebuilt->autoinc_increment = 1;

	prebuilt->autoinc_last_value = 0;

	/* During UPDATE and DELETE we need the doc id. */
	prebuilt->fts_doc_id = 0;

	prebuilt->mysql_row_len = mysql_row_len;

	prebuilt->fts_doc_id_in_read_set = 0;
	prebuilt->blob_heap = NULL;

	prebuilt->m_no_prefetch = false;
	prebuilt->m_read_virtual_key = false;

	DBUG_RETURN(prebuilt);
}

/********************************************************************//**
Free a prebuilt struct for a MySQL table handle. */
void
row_prebuilt_free(
/*==============*/
	row_prebuilt_t*	prebuilt,	/*!< in, own: prebuilt struct */
	ibool		dict_locked)	/*!< in: TRUE=data dictionary locked */
{
	DBUG_ENTER("row_prebuilt_free");

	ut_a(prebuilt->magic_n == ROW_PREBUILT_ALLOCATED);
	ut_a(prebuilt->magic_n2 == ROW_PREBUILT_ALLOCATED);

	prebuilt->magic_n = ROW_PREBUILT_FREED;
	prebuilt->magic_n2 = ROW_PREBUILT_FREED;

	btr_pcur_reset(prebuilt->pcur);
	btr_pcur_reset(prebuilt->clust_pcur);

	ut_free(prebuilt->mysql_template);

	if (prebuilt->ins_graph) {
		que_graph_free_recursive(prebuilt->ins_graph);
	}

	if (prebuilt->sel_graph) {
		que_graph_free_recursive(prebuilt->sel_graph);
	}

	if (prebuilt->upd_graph) {
		que_graph_free_recursive(prebuilt->upd_graph);
	}

	if (prebuilt->blob_heap) {
		row_mysql_prebuilt_free_blob_heap(prebuilt);
	}

	if (prebuilt->old_vers_heap) {
		mem_heap_free(prebuilt->old_vers_heap);
	}

	if (prebuilt->fetch_cache[0] != NULL) {
		byte*	base = prebuilt->fetch_cache[0] - 4;
		byte*	ptr = base;

		for (ulint i = 0; i < MYSQL_FETCH_CACHE_SIZE; i++) {
			ulint	magic1 = mach_read_from_4(ptr);
			ut_a(magic1 == ROW_PREBUILT_FETCH_MAGIC_N);
			ptr += 4;

			byte*	row = ptr;
			ut_a(row == prebuilt->fetch_cache[i]);
			ptr += prebuilt->mysql_row_len;

			ulint	magic2 = mach_read_from_4(ptr);
			ut_a(magic2 == ROW_PREBUILT_FETCH_MAGIC_N);
			ptr += 4;
		}

		ut_free(base);
	}

	if (prebuilt->rtr_info) {
		rtr_clean_rtr_info(prebuilt->rtr_info, true);
	}
	if (prebuilt->table) {
		dict_table_close(prebuilt->table, dict_locked, TRUE);
	}

	mem_heap_free(prebuilt->heap);

	DBUG_VOID_RETURN;
}

/*********************************************************************//**
Updates the transaction pointers in query graphs stored in the prebuilt
struct. */
void
row_update_prebuilt_trx(
/*====================*/
	row_prebuilt_t*	prebuilt,	/*!< in/out: prebuilt struct
					in MySQL handle */
	trx_t*		trx)		/*!< in: transaction handle */
{
	ut_a(trx->magic_n == TRX_MAGIC_N);
	ut_a(prebuilt->magic_n == ROW_PREBUILT_ALLOCATED);
	ut_a(prebuilt->magic_n2 == ROW_PREBUILT_ALLOCATED);

	prebuilt->trx = trx;

	if (prebuilt->ins_graph) {
		prebuilt->ins_graph->trx = trx;
	}

	if (prebuilt->upd_graph) {
		prebuilt->upd_graph->trx = trx;
	}

	if (prebuilt->sel_graph) {
		prebuilt->sel_graph->trx = trx;
	}
}

/*********************************************************************//**
Gets pointer to a prebuilt dtuple used in insertions. If the insert graph
has not yet been built in the prebuilt struct, then this function first
builds it.
@return prebuilt dtuple; the column type information is also set in it */
static
dtuple_t*
row_get_prebuilt_insert_row(
/*========================*/
	row_prebuilt_t*	prebuilt)	/*!< in: prebuilt struct in MySQL
					handle */
{
	dict_table_t*		table	= prebuilt->table;

	ut_ad(prebuilt && table && prebuilt->trx);

	if (prebuilt->ins_node != 0) {

		/* Check if indexes have been dropped or added and we
		may need to rebuild the row insert template. */

		if (prebuilt->trx_id == table->def_trx_id
		    && UT_LIST_GET_LEN(prebuilt->ins_node->entry_list)
		    == UT_LIST_GET_LEN(table->indexes)) {

			return(prebuilt->ins_node->row);
		}

		ut_ad(prebuilt->trx_id < table->def_trx_id);

		que_graph_free_recursive(prebuilt->ins_graph);

		prebuilt->ins_graph = 0;
	}

	/* Create an insert node and query graph to the prebuilt struct */

	ins_node_t*		node;

	node = ins_node_create(INS_DIRECT, table, prebuilt->heap);

	prebuilt->ins_node = node;

	if (prebuilt->ins_upd_rec_buff == 0) {
		prebuilt->ins_upd_rec_buff = static_cast<byte*>(
			mem_heap_alloc(
				prebuilt->heap,
				DICT_TF2_FLAG_IS_SET(prebuilt->table,
						     DICT_TF2_FTS_HAS_DOC_ID)
				? prebuilt->mysql_row_len + 8/* FTS_DOC_ID */
				: prebuilt->mysql_row_len));
	}

	dtuple_t*	row;

	row = dtuple_create_with_vcol(
			prebuilt->heap, dict_table_get_n_cols(table),
			dict_table_get_n_v_cols(table));

	dict_table_copy_types(row, table);

	ins_node_set_new_row(node, row);

	prebuilt->ins_graph = static_cast<que_fork_t*>(
		que_node_get_parent(
			pars_complete_graph_for_exec(
				node,
				prebuilt->trx, prebuilt->heap, prebuilt)));

	prebuilt->ins_graph->state = QUE_FORK_ACTIVE;

	prebuilt->trx_id = table->def_trx_id;

	return(prebuilt->ins_node->row);
}

/*********************************************************************//**
Sets an AUTO_INC type lock on the table mentioned in prebuilt. The
AUTO_INC lock gives exclusive access to the auto-inc counter of the
table. The lock is reserved only for the duration of an SQL statement.
It is not compatible with another AUTO_INC or exclusive lock on the
table.
@return error code or DB_SUCCESS */
dberr_t
row_lock_table_autoinc_for_mysql(
/*=============================*/
	row_prebuilt_t*	prebuilt)	/*!< in: prebuilt struct in the MySQL
					table handle */
{
	trx_t*			trx	= prebuilt->trx;
	ins_node_t*		node	= prebuilt->ins_node;
	const dict_table_t*	table	= prebuilt->table;
	que_thr_t*		thr;
	dberr_t			err;
	ibool			was_lock_wait;

	/* If we already hold an AUTOINC lock on the table then do nothing.
	Note: We peek at the value of the current owner without acquiring
	the lock mutex. */
	if (trx == table->autoinc_trx) {

		return(DB_SUCCESS);
	}

	trx->op_info = "setting auto-inc lock";

	row_get_prebuilt_insert_row(prebuilt);
	node = prebuilt->ins_node;

	/* We use the insert query graph as the dummy graph needed
	in the lock module call */

	thr = que_fork_get_first_thr(prebuilt->ins_graph);

	que_thr_move_to_run_state_for_mysql(thr, trx);

run_again:
	thr->run_node = node;
	thr->prev_node = node;

	/* It may be that the current session has not yet started
	its transaction, or it has been committed: */

	trx_start_if_not_started_xa(trx, true);

	err = lock_table(0, prebuilt->table, LOCK_AUTO_INC, thr);

	trx->error_state = err;

	if (err != DB_SUCCESS) {
		que_thr_stop_for_mysql(thr);

		was_lock_wait = row_mysql_handle_errors(&err, trx, thr, NULL);

		if (was_lock_wait) {
			goto run_again;
		}

		trx->op_info = "";

		return(err);
	}

	que_thr_stop_for_mysql_no_error(thr, trx);

	trx->op_info = "";

	return(err);
}

/** Lock a table.
@param[in,out]	prebuilt	table handle
@return error code or DB_SUCCESS */
dberr_t
row_lock_table(row_prebuilt_t* prebuilt)
{
	trx_t*		trx		= prebuilt->trx;
	que_thr_t*	thr;
	dberr_t		err;
	ibool		was_lock_wait;

	trx->op_info = "setting table lock";

	if (prebuilt->sel_graph == NULL) {
		/* Build a dummy select query graph */
		row_prebuild_sel_graph(prebuilt);
	}

	/* We use the select query graph as the dummy graph needed
	in the lock module call */

	thr = que_fork_get_first_thr(prebuilt->sel_graph);

	que_thr_move_to_run_state_for_mysql(thr, trx);

run_again:
	thr->run_node = thr;
	thr->prev_node = thr->common.parent;

	/* It may be that the current session has not yet started
	its transaction, or it has been committed: */

	trx_start_if_not_started_xa(trx, false);

	err = lock_table(0, prebuilt->table,
			 static_cast<enum lock_mode>(
				 prebuilt->select_lock_type),
			 thr);

	trx->error_state = err;

	if (err != DB_SUCCESS) {
		que_thr_stop_for_mysql(thr);

		was_lock_wait = row_mysql_handle_errors(&err, trx, thr, NULL);

		if (was_lock_wait) {
			goto run_again;
		}

		trx->op_info = "";

		return(err);
	}

	que_thr_stop_for_mysql_no_error(thr, trx);

	trx->op_info = "";

	return(err);
}

/** Determine is tablespace encrypted but decryption failed, is table corrupted
or is tablespace .ibd file missing.
@param[in]	table		Table
@param[in]	trx		Transaction
@param[in]	push_warning	true if we should push warning to user
@retval	DB_DECRYPTION_FAILED	table is encrypted but decryption failed
@retval	DB_CORRUPTION		table is corrupted
@retval	DB_TABLESPACE_NOT_FOUND	tablespace .ibd file not found */
static
dberr_t
row_mysql_get_table_status(
	const dict_table_t*	table,
	trx_t*			trx,
	bool 			push_warning = true)
{
	dberr_t err;
	if (const fil_space_t* space = table->space) {
		if (space->crypt_data && space->crypt_data->is_encrypted()) {
			// maybe we cannot access the table due to failing
			// to decrypt
			if (push_warning) {
				ib_push_warning(trx, DB_DECRYPTION_FAILED,
					"Table %s in tablespace %lu encrypted."
					"However key management plugin or used key_id is not found or"
					" used encryption algorithm or method does not match.",
					table->name.m_name, table->space);
			}

			err = DB_DECRYPTION_FAILED;
		} else {
			if (push_warning) {
				ib_push_warning(trx, DB_CORRUPTION,
					"Table %s in tablespace %lu corrupted.",
					table->name.m_name, table->space);
			}

			err = DB_CORRUPTION;
		}
	} else {
		ib::error() << ".ibd file is missing for table "
			<< table->name;
		err = DB_TABLESPACE_NOT_FOUND;
	}

	return(err);
}

/** Writes 8 bytes to nth tuple field
@param[in]	tuple	where to write
@param[in]	nth	index in tuple
@param[in]	data	what to write
@param[in]	buf	field data buffer */
static
void
set_tuple_col_8(dtuple_t* tuple, int col, uint64_t data, byte* buf) {
	dfield_t* dfield = dtuple_get_nth_field(tuple, col);
	ut_ad(dfield->type.len == 8);
	if (dfield->len == UNIV_SQL_NULL) {
		dfield_set_data(dfield, buf, 8);
	}
	ut_ad(dfield->len == dfield->type.len && dfield->data);
	mach_write_to_8(dfield->data, data);
}

/** Does an insert for MySQL.
@param[in]	mysql_rec	row in the MySQL format
@param[in,out]	prebuilt	prebuilt struct in MySQL handle
@return error code or DB_SUCCESS */
dberr_t
row_insert_for_mysql(
	const byte*	mysql_rec,
	row_prebuilt_t*	prebuilt,
	ins_mode_t	ins_mode)
{
	trx_savept_t	savept;
	que_thr_t*	thr;
	dberr_t		err;
	ibool		was_lock_wait;
	trx_t*		trx		= prebuilt->trx;
	ins_node_t*	node		= prebuilt->ins_node;
	dict_table_t*	table		= prebuilt->table;

	/* FIX_ME: This blob heap is used to compensate an issue in server
	for virtual column blob handling */
	mem_heap_t*	blob_heap = NULL;

	ut_ad(trx);
	ut_a(prebuilt->magic_n == ROW_PREBUILT_ALLOCATED);
	ut_a(prebuilt->magic_n2 == ROW_PREBUILT_ALLOCATED);

	if (!prebuilt->table->space) {

		ib::error() << "The table " << prebuilt->table->name
			<< " doesn't have a corresponding tablespace, it was"
			" discarded.";

		return(DB_TABLESPACE_DELETED);

	} else if (!prebuilt->table->is_readable()) {
		return(row_mysql_get_table_status(prebuilt->table, trx, true));
	} else if (high_level_read_only) {
		return(DB_READ_ONLY);
	}

	DBUG_EXECUTE_IF("mark_table_corrupted", {
		/* Mark the table corrupted for the clustered index */
		dict_index_t*	index = dict_table_get_first_index(table);
		ut_ad(dict_index_is_clust(index));
		dict_set_corrupted(index, trx, "INSERT TABLE"); });

	if (dict_table_is_corrupted(table)) {

		ib::error() << "Table " << table->name << " is corrupt.";
		return(DB_TABLE_CORRUPT);
	}

	trx->op_info = "inserting";

	row_mysql_delay_if_needed();

	if (!table->no_rollback()) {
		trx_start_if_not_started_xa(trx, true);
	}

	row_get_prebuilt_insert_row(prebuilt);
	node = prebuilt->ins_node;

	row_mysql_convert_row_to_innobase(node->row, prebuilt, mysql_rec,
					  &blob_heap);

	if (ins_mode != ROW_INS_NORMAL) {
#ifndef DBUG_OFF
		ut_ad(table->vers_start != table->vers_end);
		const mysql_row_templ_t* t
		    = prebuilt->get_template_by_col(table->vers_end);
		ut_ad(t);
		ut_ad(t->mysql_col_len == 8);
#endif

		if (ins_mode == ROW_INS_HISTORICAL) {
			set_tuple_col_8(node->row, table->vers_end, trx->id,
					node->vers_end_buf);
		} else /* ROW_INS_VERSIONED */ {
			set_tuple_col_8(node->row, table->vers_end, TRX_ID_MAX,
					node->vers_end_buf);
#ifndef DBUG_OFF
			t = prebuilt->get_template_by_col(table->vers_start);
			ut_ad(t);
			ut_ad(t->mysql_col_len == 8);
#endif
			set_tuple_col_8(node->row, table->vers_start, trx->id,
					node->vers_start_buf);
		}
	}

	savept = trx_savept_take(trx);

	thr = que_fork_get_first_thr(prebuilt->ins_graph);

	if (prebuilt->sql_stat_start) {
		node->state = INS_NODE_SET_IX_LOCK;
		prebuilt->sql_stat_start = FALSE;
	} else {
		node->state = INS_NODE_ALLOC_ROW_ID;
	}

	que_thr_move_to_run_state_for_mysql(thr, trx);

run_again:
	thr->run_node = node;
	thr->prev_node = node;

	row_ins_step(thr);

	DEBUG_SYNC_C("ib_after_row_insert_step");

	err = trx->error_state;

	if (err != DB_SUCCESS) {
error_exit:
		que_thr_stop_for_mysql(thr);

		/* FIXME: What's this ? */
		thr->lock_state = QUE_THR_LOCK_ROW;

		was_lock_wait = row_mysql_handle_errors(
			&err, trx, thr, &savept);

		thr->lock_state = QUE_THR_LOCK_NOLOCK;

		if (was_lock_wait) {
			ut_ad(node->state == INS_NODE_INSERT_ENTRIES
			      || node->state == INS_NODE_ALLOC_ROW_ID);
			goto run_again;
		}

		trx->op_info = "";

		if (blob_heap != NULL) {
			mem_heap_free(blob_heap);
		}

		return(err);
	}

	if (dict_table_has_fts_index(table)) {
		doc_id_t	doc_id;

		/* Extract the doc id from the hidden FTS column */
		doc_id = fts_get_doc_id_from_row(table, node->row);

		if (doc_id <= 0) {
			ib::error() << "FTS_DOC_ID must be larger than 0 for table "
				    << table->name;
			err = DB_FTS_INVALID_DOCID;
			trx->error_state = DB_FTS_INVALID_DOCID;
			goto error_exit;
		}

		if (!DICT_TF2_FLAG_IS_SET(table, DICT_TF2_FTS_HAS_DOC_ID)) {
			doc_id_t	next_doc_id
				= table->fts->cache->next_doc_id;

			if (doc_id < next_doc_id) {
				ib::error() << "FTS_DOC_ID must be larger than "
					<< next_doc_id - 1 << " for table "
					<< table->name;

				err = DB_FTS_INVALID_DOCID;
				trx->error_state = DB_FTS_INVALID_DOCID;
				goto error_exit;
			}

			/* Difference between Doc IDs are restricted within
			4 bytes integer. See fts_get_encoded_len(). Consecutive
			doc_ids difference should not exceed
			FTS_DOC_ID_MAX_STEP value. */

			if (doc_id - next_doc_id >= FTS_DOC_ID_MAX_STEP) {
				 ib::error() << "Doc ID " << doc_id
					<< " is too big. Its difference with"
					" largest used Doc ID "
					<< next_doc_id - 1 << " cannot"
					" exceed or equal to "
					<< FTS_DOC_ID_MAX_STEP;
				err = DB_FTS_INVALID_DOCID;
				trx->error_state = DB_FTS_INVALID_DOCID;
				goto error_exit;
			}
		}

		if (table->skip_alter_undo) {
			if (trx->fts_trx == NULL) {
				trx->fts_trx = fts_trx_create(trx);
			}

			fts_trx_table_t ftt;
			ftt.table = table;
			ftt.fts_trx = trx->fts_trx;

			fts_add_doc_from_tuple(&ftt, doc_id, node->row);
		} else {
			/* Pass NULL for the columns affected, since an INSERT affects
			all FTS indexes. */
			fts_trx_add_op(trx, table, doc_id, FTS_INSERT, NULL);
		}
	}

	que_thr_stop_for_mysql_no_error(thr, trx);

	if (table->is_system_db) {
		srv_stats.n_system_rows_inserted.inc(size_t(trx->id));
	} else {
		srv_stats.n_rows_inserted.inc(size_t(trx->id));
	}

	/* Not protected by dict_table_stats_lock() for performance
	reasons, we would rather get garbage in stat_n_rows (which is
	just an estimate anyway) than protecting the following code
	with a latch. */
	dict_table_n_rows_inc(table);

	if (prebuilt->clust_index_was_generated) {
		/* set row id to prebuilt */
		memcpy(prebuilt->row_id, node->sys_buf, DATA_ROW_ID_LEN);
	}

	dict_stats_update_if_needed(table, trx->mysql_thd);
	trx->op_info = "";

	if (blob_heap != NULL) {
		mem_heap_free(blob_heap);
	}

	return(err);
}

/*********************************************************************//**
Builds a dummy query graph used in selects. */
void
row_prebuild_sel_graph(
/*===================*/
	row_prebuilt_t*	prebuilt)	/*!< in: prebuilt struct in MySQL
					handle */
{
	sel_node_t*	node;

	ut_ad(prebuilt && prebuilt->trx);

	if (prebuilt->sel_graph == NULL) {

		node = sel_node_create(prebuilt->heap);

		prebuilt->sel_graph = static_cast<que_fork_t*>(
			que_node_get_parent(
				pars_complete_graph_for_exec(
					static_cast<sel_node_t*>(node),
					prebuilt->trx, prebuilt->heap,
					prebuilt)));

		prebuilt->sel_graph->state = QUE_FORK_ACTIVE;
	}
}

/*********************************************************************//**
Creates an query graph node of 'update' type to be used in the MySQL
interface.
@return own: update node */
upd_node_t*
row_create_update_node_for_mysql(
/*=============================*/
	dict_table_t*	table,	/*!< in: table to update */
	mem_heap_t*	heap)	/*!< in: mem heap from which allocated */
{
	upd_node_t*	node;

	DBUG_ENTER("row_create_update_node_for_mysql");

	node = upd_node_create(heap);

	node->in_mysql_interface = true;
	node->is_delete = NO_DELETE;
	node->searched_update = FALSE;
	node->select = NULL;
	node->pcur = btr_pcur_create_for_mysql();

	DBUG_PRINT("info", ("node: %p, pcur: %p", node, node->pcur));

	node->table = table;

	node->update = upd_create(dict_table_get_n_cols(table)
				  + dict_table_get_n_v_cols(table), heap);

	node->update_n_fields = dict_table_get_n_cols(table);

	UT_LIST_INIT(node->columns, &sym_node_t::col_var_list);

	node->has_clust_rec_x_lock = TRUE;
	node->cmpl_info = 0;

	node->table_sym = NULL;
	node->col_assign_list = NULL;

	DBUG_RETURN(node);
}

/*********************************************************************//**
Gets pointer to a prebuilt update vector used in updates. If the update
graph has not yet been built in the prebuilt struct, then this function
first builds it.
@return prebuilt update vector */
upd_t*
row_get_prebuilt_update_vector(
/*===========================*/
	row_prebuilt_t*	prebuilt)	/*!< in: prebuilt struct in MySQL
					handle */
{
	if (prebuilt->upd_node == NULL) {

		/* Not called before for this handle: create an update node
		and query graph to the prebuilt struct */

		prebuilt->upd_node = row_create_update_node_for_mysql(
			prebuilt->table, prebuilt->heap);

		prebuilt->upd_graph = static_cast<que_fork_t*>(
			que_node_get_parent(
				pars_complete_graph_for_exec(
					prebuilt->upd_node,
					prebuilt->trx, prebuilt->heap,
					prebuilt)));

		prebuilt->upd_graph->state = QUE_FORK_ACTIVE;
	}

	return(prebuilt->upd_node->update);
}

/********************************************************************
Handle an update of a column that has an FTS index. */
static
void
row_fts_do_update(
/*==============*/
	trx_t*		trx,		/* in: transaction */
	dict_table_t*	table,		/* in: Table with FTS index */
	doc_id_t	old_doc_id,	/* in: old document id */
	doc_id_t	new_doc_id)	/* in: new document id */
{
	if(trx->fts_next_doc_id) {
		fts_trx_add_op(trx, table, old_doc_id, FTS_DELETE, NULL);
		if(new_doc_id != FTS_NULL_DOC_ID)
		fts_trx_add_op(trx, table, new_doc_id, FTS_INSERT, NULL);
	}
}

/************************************************************************
Handles FTS matters for an update or a delete.
NOTE: should not be called if the table does not have an FTS index. .*/
static
dberr_t
row_fts_update_or_delete(
/*=====================*/
	row_prebuilt_t*	prebuilt)	/* in: prebuilt struct in MySQL
					handle */
{
	trx_t*		trx = prebuilt->trx;
	dict_table_t*	table = prebuilt->table;
	upd_node_t*	node = prebuilt->upd_node;
	doc_id_t	old_doc_id = prebuilt->fts_doc_id;

	DBUG_ENTER("row_fts_update_or_delete");

	ut_a(dict_table_has_fts_index(prebuilt->table));

	/* Deletes are simple; get them out of the way first. */
	if (node->is_delete == PLAIN_DELETE) {
		/* A delete affects all FTS indexes, so we pass NULL */
		fts_trx_add_op(trx, table, old_doc_id, FTS_DELETE, NULL);
	} else {
		doc_id_t	new_doc_id;
		new_doc_id = fts_read_doc_id((byte*) &trx->fts_next_doc_id);

		if (new_doc_id == 0) {
			ib::error() << "InnoDB FTS: Doc ID cannot be 0";
			return(DB_FTS_INVALID_DOCID);
		}
		row_fts_do_update(trx, table, old_doc_id, new_doc_id);
	}

	DBUG_RETURN(DB_SUCCESS);
}

/*********************************************************************//**
Initialize the Doc ID system for FK table with FTS index */
static
void
init_fts_doc_id_for_ref(
/*====================*/
	dict_table_t*	table,		/*!< in: table */
	ulint*		depth)		/*!< in: recusive call depth */
{
	dict_foreign_t* foreign;

	table->fk_max_recusive_level = 0;

	(*depth)++;

	/* Limit on tables involved in cascading delete/update */
	if (*depth > FK_MAX_CASCADE_DEL) {
		return;
	}

	/* Loop through this table's referenced list and also
	recursively traverse each table's foreign table list */
	for (dict_foreign_set::iterator it = table->referenced_set.begin();
	     it != table->referenced_set.end();
	     ++it) {

		foreign = *it;

		ut_ad(foreign->foreign_table != NULL);

		if (foreign->foreign_table->fts != NULL) {
			fts_init_doc_id(foreign->foreign_table);
		}

		if (!foreign->foreign_table->referenced_set.empty()
		    && foreign->foreign_table != table) {
			init_fts_doc_id_for_ref(
				foreign->foreign_table, depth);
		}
	}
}

/** Does an update or delete of a row for MySQL.
@param[in,out]	prebuilt	prebuilt struct in MySQL handle
@return error code or DB_SUCCESS */
dberr_t
row_update_for_mysql(row_prebuilt_t* prebuilt)
{
	trx_savept_t	savept;
	dberr_t		err;
	que_thr_t*	thr;
	dict_index_t*	clust_index;
	upd_node_t*	node;
	dict_table_t*	table		= prebuilt->table;
	trx_t*		trx		= prebuilt->trx;
	ulint		fk_depth	= 0;
	bool		got_s_lock	= false;

	DBUG_ENTER("row_update_for_mysql");

	ut_ad(trx);
	ut_a(prebuilt->magic_n == ROW_PREBUILT_ALLOCATED);
	ut_a(prebuilt->magic_n2 == ROW_PREBUILT_ALLOCATED);
	ut_a(prebuilt->template_type == ROW_MYSQL_WHOLE_ROW);
	ut_ad(table->stat_initialized);

	if (!table->is_readable()) {
		return(row_mysql_get_table_status(table, trx, true));
	}

	if (high_level_read_only) {
		return(DB_READ_ONLY);
	}

	DEBUG_SYNC_C("innodb_row_update_for_mysql_begin");

	trx->op_info = "updating or deleting";

	row_mysql_delay_if_needed();

	init_fts_doc_id_for_ref(table, &fk_depth);

	if (!table->no_rollback()) {
		trx_start_if_not_started_xa(trx, true);
	}

	if (dict_table_is_referenced_by_foreign_key(table)) {
		/* Share lock the data dictionary to prevent any
		table dictionary (for foreign constraint) change.
		This is similar to row_ins_check_foreign_constraint
		check protect by the dictionary lock as well.
		In the future, this can be removed once the Foreign
		key MDL is implemented */
		row_mysql_freeze_data_dictionary(trx);
		init_fts_doc_id_for_ref(table, &fk_depth);
		row_mysql_unfreeze_data_dictionary(trx);
	}

	node = prebuilt->upd_node;
	const bool is_delete = node->is_delete == PLAIN_DELETE;
	ut_ad(node->table == table);

	clust_index = dict_table_get_first_index(table);

	if (prebuilt->pcur->btr_cur.index == clust_index) {
		btr_pcur_copy_stored_position(node->pcur, prebuilt->pcur);
	} else {
		btr_pcur_copy_stored_position(node->pcur,
					      prebuilt->clust_pcur);
	}

	ut_a(node->pcur->rel_pos == BTR_PCUR_ON);

	/* MySQL seems to call rnd_pos before updating each row it
	has cached: we can get the correct cursor position from
	prebuilt->pcur; NOTE that we cannot build the row reference
	from mysql_rec if the clustered index was automatically
	generated for the table: MySQL does not know anything about
	the row id used as the clustered index key */

	savept = trx_savept_take(trx);

	thr = que_fork_get_first_thr(prebuilt->upd_graph);

	node->state = UPD_NODE_UPDATE_CLUSTERED;

	ut_ad(!prebuilt->sql_stat_start);

	que_thr_move_to_run_state_for_mysql(thr, trx);

	ut_ad(!prebuilt->versioned_write || node->table->versioned());

	if (prebuilt->versioned_write) {
		if (node->is_delete == VERSIONED_DELETE) {
			node->make_versioned_delete(trx);
		} else if (node->update->affects_versioned()) {
			node->make_versioned_update(trx);
		}
	}

	for (;;) {
		thr->run_node = node;
		thr->prev_node = node;
		thr->fk_cascade_depth = 0;

		row_upd_step(thr);

		err = trx->error_state;

		if (err == DB_SUCCESS) {
			break;
		}

		que_thr_stop_for_mysql(thr);

		if (err == DB_RECORD_NOT_FOUND) {
			trx->error_state = DB_SUCCESS;
			goto error;
		}

		thr->lock_state= QUE_THR_LOCK_ROW;

		DEBUG_SYNC(trx->mysql_thd, "row_update_for_mysql_error");

		bool was_lock_wait = row_mysql_handle_errors(
			&err, trx, thr, &savept);
		thr->lock_state= QUE_THR_LOCK_NOLOCK;

		if (!was_lock_wait) {
			goto error;
		}
	}

	que_thr_stop_for_mysql_no_error(thr, trx);

	if (dict_table_has_fts_index(table)
	    && trx->fts_next_doc_id != UINT64_UNDEFINED) {
		err = row_fts_update_or_delete(prebuilt);
		if (UNIV_UNLIKELY(err != DB_SUCCESS)) {
			ut_ad(!"unexpected error");
			goto error;
		}
	}

	/* Completed cascading operations (if any) */
	if (got_s_lock) {
		row_mysql_unfreeze_data_dictionary(trx);
	}

	bool	update_statistics;
	ut_ad(is_delete == (node->is_delete == PLAIN_DELETE));

	if (is_delete) {
		/* Not protected by dict_table_stats_lock() for performance
		reasons, we would rather get garbage in stat_n_rows (which is
		just an estimate anyway) than protecting the following code
		with a latch. */
		dict_table_n_rows_dec(prebuilt->table);

		if (table->is_system_db) {
			srv_stats.n_system_rows_deleted.inc(size_t(trx->id));
		} else {
			srv_stats.n_rows_deleted.inc(size_t(trx->id));
		}

		update_statistics = !srv_stats_include_delete_marked;
	} else {
		if (table->is_system_db) {
			srv_stats.n_system_rows_updated.inc(size_t(trx->id));
		} else {
			srv_stats.n_rows_updated.inc(size_t(trx->id));
		}

		update_statistics
			= !(node->cmpl_info & UPD_NODE_NO_ORD_CHANGE);
	}

	if (update_statistics) {
		dict_stats_update_if_needed(prebuilt->table, trx->mysql_thd);
	} else {
		/* Always update the table modification counter. */
		prebuilt->table->stat_modified_counter++;
	}

	trx->op_info = "";

	DBUG_RETURN(err);

error:
	trx->op_info = "";
	if (got_s_lock) {
		row_mysql_unfreeze_data_dictionary(trx);
	}

	DBUG_RETURN(err);
}

/** This can only be used when srv_locks_unsafe_for_binlog is TRUE or this
session is using a READ COMMITTED or READ UNCOMMITTED isolation level.
Before calling this function row_search_for_mysql() must have
initialized prebuilt->new_rec_locks to store the information which new
record locks really were set. This function removes a newly set
clustered index record lock under prebuilt->pcur or
prebuilt->clust_pcur.  Thus, this implements a 'mini-rollback' that
releases the latest clustered index record lock we set.
@param[in,out]	prebuilt		prebuilt struct in MySQL handle
@param[in]	has_latches_on_recs	TRUE if called so that we have the
					latches on the records under pcur
					and clust_pcur, and we do not need
					to reposition the cursors. */
void
row_unlock_for_mysql(
	row_prebuilt_t*	prebuilt,
	ibool		has_latches_on_recs)
{
	btr_pcur_t*	pcur		= prebuilt->pcur;
	btr_pcur_t*	clust_pcur	= prebuilt->clust_pcur;
	trx_t*		trx		= prebuilt->trx;

	ut_ad(prebuilt != NULL);
	ut_ad(trx != NULL);

	if (UNIV_UNLIKELY
	    (!srv_locks_unsafe_for_binlog
	     && trx->isolation_level > TRX_ISO_READ_COMMITTED)) {

		ib::error() << "Calling row_unlock_for_mysql though"
			" innodb_locks_unsafe_for_binlog is FALSE and this"
			" session is not using READ COMMITTED isolation"
			" level.";
		return;
	}
	if (dict_index_is_spatial(prebuilt->index)) {
		return;
	}

	trx->op_info = "unlock_row";

	if (prebuilt->new_rec_locks >= 1) {

		const rec_t*	rec;
		dict_index_t*	index;
		trx_id_t	rec_trx_id;
		mtr_t		mtr;

		mtr_start(&mtr);

		/* Restore the cursor position and find the record */

		if (!has_latches_on_recs) {
			btr_pcur_restore_position(BTR_SEARCH_LEAF, pcur, &mtr);
		}

		rec = btr_pcur_get_rec(pcur);
		index = btr_pcur_get_btr_cur(pcur)->index;

		if (prebuilt->new_rec_locks >= 2) {
			/* Restore the cursor position and find the record
			in the clustered index. */

			if (!has_latches_on_recs) {
				btr_pcur_restore_position(BTR_SEARCH_LEAF,
							  clust_pcur, &mtr);
			}

			rec = btr_pcur_get_rec(clust_pcur);
			index = btr_pcur_get_btr_cur(clust_pcur)->index;
		}

		if (!dict_index_is_clust(index)) {
			/* This is not a clustered index record.  We
			do not know how to unlock the record. */
			goto no_unlock;
		}

		/* If the record has been modified by this
		transaction, do not unlock it. */

		if (index->trx_id_offset) {
			rec_trx_id = trx_read_trx_id(rec
						     + index->trx_id_offset);
		} else {
			mem_heap_t*	heap			= NULL;
			ulint	offsets_[REC_OFFS_NORMAL_SIZE];
			ulint*	offsets				= offsets_;

			rec_offs_init(offsets_);
			offsets = rec_get_offsets(rec, index, offsets, true,
						  ULINT_UNDEFINED, &heap);

			rec_trx_id = row_get_rec_trx_id(rec, index, offsets);

			if (UNIV_LIKELY_NULL(heap)) {
				mem_heap_free(heap);
			}
		}

		if (rec_trx_id != trx->id) {
			/* We did not update the record: unlock it */

			rec = btr_pcur_get_rec(pcur);

			lock_rec_unlock(
				trx,
				btr_pcur_get_block(pcur),
				rec,
				static_cast<enum lock_mode>(
					prebuilt->select_lock_type));

			if (prebuilt->new_rec_locks >= 2) {
				rec = btr_pcur_get_rec(clust_pcur);

				lock_rec_unlock(
					trx,
					btr_pcur_get_block(clust_pcur),
					rec,
					static_cast<enum lock_mode>(
						prebuilt->select_lock_type));
			}
		}
no_unlock:
		mtr_commit(&mtr);
	}

	trx->op_info = "";
}

/*********************************************************************//**
Locks the data dictionary in shared mode from modifications, for performing
foreign key check, rollback, or other operation invisible to MySQL. */
void
row_mysql_freeze_data_dictionary_func(
/*==================================*/
	trx_t*		trx,	/*!< in/out: transaction */
	const char*	file,	/*!< in: file name */
	unsigned	line)	/*!< in: line number */
{
	ut_a(trx->dict_operation_lock_mode == 0);

	rw_lock_s_lock_inline(&dict_operation_lock, 0, file, line);

	trx->dict_operation_lock_mode = RW_S_LATCH;
}

/*********************************************************************//**
Unlocks the data dictionary shared lock. */
void
row_mysql_unfreeze_data_dictionary(
/*===============================*/
	trx_t*	trx)	/*!< in/out: transaction */
{
	ut_ad(lock_trx_has_sys_table_locks(trx) == NULL);

	ut_a(trx->dict_operation_lock_mode == RW_S_LATCH);

	rw_lock_s_unlock(&dict_operation_lock);

	trx->dict_operation_lock_mode = 0;
}

/** Write query start time as SQL field data to a buffer. Needed by InnoDB.
@param	thd	Thread object
@param	buf	Buffer to hold start time data */
void thd_get_query_start_data(THD *thd, char *buf);

/** Function restores btr_pcur_t, creates dtuple_t from rec_t,
sets row_end = CURRENT_TIMESTAMP/trx->id, inserts it to a table and updates
table statistics.
This is used in UPDATE CASCADE/SET NULL of a system versioning table.
@param[in]	thr	current query thread
@param[in]	node	a node which just updated a row in a foreign table
@return DB_SUCCESS or some error */
static dberr_t row_update_vers_insert(que_thr_t* thr, upd_node_t* node)
{
	trx_t* trx = thr_get_trx(thr);
	dfield_t* row_end;
	char row_end_data[8];
	dict_table_t* table = node->table;
	ut_ad(table->versioned());

	dtuple_t* row = node->historical_row;
	ut_ad(row);
	node->historical_row = NULL;

	ins_node_t* insert_node =
		ins_node_create(INS_DIRECT, table, node->historical_heap);

	if (!insert_node) {
		trx->error_state = DB_OUT_OF_MEMORY;
		goto exit;
	}

	insert_node->common.parent = thr;
	ins_node_set_new_row(insert_node, row);

	row_end = dtuple_get_nth_field(row, table->vers_end);
	if (dict_table_get_nth_col(table, table->vers_end)->vers_native()) {
		mach_write_to_8(row_end_data, trx->id);
		dfield_set_data(row_end, row_end_data, 8);
	} else {
		thd_get_query_start_data(trx->mysql_thd, row_end_data);
		dfield_set_data(row_end, row_end_data, 7);
	}

	for (;;) {
		thr->run_node = insert_node;
		thr->prev_node = insert_node;

		row_ins_step(thr);

		switch (trx->error_state) {
		case DB_LOCK_WAIT:
			que_thr_stop_for_mysql(thr);
			lock_wait_suspend_thread(thr);

			if (trx->error_state == DB_SUCCESS) {
				continue;
			}

			/* fall through */
		default:
			/* Other errors are handled for the parent node. */
			thr->fk_cascade_depth = 0;
			goto exit;

		case DB_SUCCESS:
			srv_stats.n_rows_inserted.inc(
				static_cast<size_t>(trx->id));
			dict_stats_update_if_needed(table, trx->mysql_thd);
			goto exit;
		}
	}
exit:
	que_graph_free_recursive(insert_node);
	mem_heap_free(node->historical_heap);
	node->historical_heap = NULL;
	return trx->error_state;
}

/**********************************************************************//**
Does a cascaded delete or set null in a foreign key operation.
@return error code or DB_SUCCESS */
dberr_t
row_update_cascade_for_mysql(
/*=========================*/
        que_thr_t*      thr,    /*!< in: query thread */
        upd_node_t*     node,   /*!< in: update node used in the cascade
                                or set null operation */
        dict_table_t*   table)  /*!< in: table where we do the operation */
{
        /* Increment fk_cascade_depth to record the recursive call depth on
        a single update/delete that affects multiple tables chained
        together with foreign key relations. */

        if (++thr->fk_cascade_depth > FK_MAX_CASCADE_DEL) {
                return(DB_FOREIGN_EXCEED_MAX_CASCADE);
        }

	const trx_t* trx = thr_get_trx(thr);

	if (table->versioned()) {
		if (node->is_delete == PLAIN_DELETE) {
			node->make_versioned_delete(trx);
		} else if (node->update->affects_versioned()) {
			dberr_t err = row_update_vers_insert(thr, node);
			if (err != DB_SUCCESS) {
				return err;
			}
			node->make_versioned_update(trx);
		}
	}

	for (;;) {
		thr->run_node = node;
		thr->prev_node = node;

		DEBUG_SYNC_C("foreign_constraint_update_cascade");
		{
			TABLE *mysql_table = thr->prebuilt->m_mysql_table;
			thr->prebuilt->m_mysql_table = NULL;
			row_upd_step(thr);
			thr->prebuilt->m_mysql_table = mysql_table;
		}

		switch (trx->error_state) {
		case DB_LOCK_WAIT:
			que_thr_stop_for_mysql(thr);
			lock_wait_suspend_thread(thr);

			if (trx->error_state == DB_SUCCESS) {
				continue;
			}

			/* fall through */
		default:
			/* Other errors are handled for the parent node. */
			thr->fk_cascade_depth = 0;
			return trx->error_state;

		case DB_SUCCESS:
			thr->fk_cascade_depth = 0;
			bool stats;

			if (node->is_delete == PLAIN_DELETE) {
				/* Not protected by
				dict_table_stats_lock() for
				performance reasons, we would rather
				get garbage in stat_n_rows (which is
				just an estimate anyway) than
				protecting the following code with a
				latch. */
				dict_table_n_rows_dec(node->table);

				stats = !srv_stats_include_delete_marked;
				srv_stats.n_rows_deleted.inc(size_t(trx->id));
			} else {
				stats = !(node->cmpl_info
					  & UPD_NODE_NO_ORD_CHANGE);
				srv_stats.n_rows_updated.inc(size_t(trx->id));
			}

			if (stats) {
				dict_stats_update_if_needed(node->table,
							    trx->mysql_thd);
			} else {
				/* Always update the table
				modification counter. */
				node->table->stat_modified_counter++;
			}

			return(DB_SUCCESS);
		}
	}
}

/*********************************************************************//**
Locks the data dictionary exclusively for performing a table create or other
data dictionary modification operation. */
void
row_mysql_lock_data_dictionary_func(
/*================================*/
	trx_t*		trx,	/*!< in/out: transaction */
	const char*	file,	/*!< in: file name */
	unsigned	line)	/*!< in: line number */
{
	ut_a(trx->dict_operation_lock_mode == 0
	     || trx->dict_operation_lock_mode == RW_X_LATCH);

	/* Serialize data dictionary operations with dictionary mutex:
	no deadlocks or lock waits can occur then in these operations */

	rw_lock_x_lock_inline(&dict_operation_lock, 0, file, line);
	trx->dict_operation_lock_mode = RW_X_LATCH;

	mutex_enter(&dict_sys->mutex);
}

/*********************************************************************//**
Unlocks the data dictionary exclusive lock. */
void
row_mysql_unlock_data_dictionary(
/*=============================*/
	trx_t*	trx)	/*!< in/out: transaction */
{
	ut_ad(lock_trx_has_sys_table_locks(trx) == NULL);

	ut_a(trx->dict_operation_lock_mode == RW_X_LATCH);

	/* Serialize data dictionary operations with dictionary mutex:
	no deadlocks can occur then in these operations */

	mutex_exit(&dict_sys->mutex);
	rw_lock_x_unlock(&dict_operation_lock);

	trx->dict_operation_lock_mode = 0;
}

/*********************************************************************//**
Creates a table for MySQL. On failure the transaction will be rolled back
and the 'table' object will be freed.
@return error code or DB_SUCCESS */
dberr_t
row_create_table_for_mysql(
/*=======================*/
	dict_table_t*	table,	/*!< in, own: table definition
				(will be freed, or on DB_SUCCESS
				added to the data dictionary cache) */
	trx_t*		trx,	/*!< in/out: transaction */
	fil_encryption_t mode,	/*!< in: encryption mode */
	uint32_t	key_id)	/*!< in: encryption key_id */
{
	tab_node_t*	node;
	mem_heap_t*	heap;
	que_thr_t*	thr;
	dberr_t		err;

	ut_ad(rw_lock_own(&dict_operation_lock, RW_LOCK_X));
	ut_ad(mutex_own(&dict_sys->mutex));
	ut_ad(trx->dict_operation_lock_mode == RW_X_LATCH);

	DBUG_EXECUTE_IF(
		"ib_create_table_fail_at_start_of_row_create_table_for_mysql",
		goto err_exit;
	);

	trx->op_info = "creating table";

	if (row_mysql_is_system_table(table->name.m_name)) {

		ib::error() << "Trying to create a MySQL system table "
			<< table->name << " of type InnoDB. MySQL system"
			" tables must be of the MyISAM type!";
#ifndef DBUG_OFF
err_exit:
#endif /* !DBUG_OFF */
		dict_mem_table_free(table);

		trx->op_info = "";

		return(DB_ERROR);
	}

	trx_start_if_not_started_xa(trx, true);

	heap = mem_heap_create(512);

	switch (trx_get_dict_operation(trx)) {
	case TRX_DICT_OP_NONE:
		trx_set_dict_operation(trx, TRX_DICT_OP_TABLE);
	case TRX_DICT_OP_TABLE:
		break;
	case TRX_DICT_OP_INDEX:
		/* If the transaction was previously flagged as
		TRX_DICT_OP_INDEX, we should be creating auxiliary
		tables for full-text indexes. */
		ut_ad(strstr(table->name.m_name, "/FTS_") != NULL);
	}

	node = tab_create_graph_create(table, heap, mode, key_id);

	thr = pars_complete_graph_for_exec(node, trx, heap, NULL);

	ut_a(thr == que_fork_start_command(
			static_cast<que_fork_t*>(que_node_get_parent(thr))));

	que_run_threads(thr);

	err = trx->error_state;

	/* Update SYS_TABLESPACES and SYS_DATAFILES if a new file-per-table
	tablespace was created. */
	if (err == DB_SUCCESS && dict_table_is_file_per_table(table)) {
		err = dict_replace_tablespace_in_dictionary(
			table->space_id, table->name.m_name,
			table->space->flags,
			table->space->chain.start->name, trx);

		if (err != DB_SUCCESS) {

			/* We must delete the link file. */
			RemoteDatafile::delete_link_file(table->name.m_name);
		}
	}

	switch (err) {
	case DB_SUCCESS:
		break;
	case DB_OUT_OF_FILE_SPACE:
		trx->error_state = DB_SUCCESS;
		trx_rollback_to_savepoint(trx, NULL);

		ib::warn() << "Cannot create table "
			<< table->name
			<< " because tablespace full";

		if (dict_table_open_on_name(table->name.m_name, TRUE, FALSE,
					    DICT_ERR_IGNORE_NONE)) {

			dict_table_close_and_drop(trx, table);
		} else {
			dict_mem_table_free(table);
		}

		break;

	case DB_UNSUPPORTED:
	case DB_TOO_MANY_CONCURRENT_TRXS:
		/* We already have .ibd file here. it should be deleted. */

		if (dict_table_is_file_per_table(table)
		    && fil_delete_tablespace(table->space_id) != DB_SUCCESS) {
			ib::error() << "Cannot delete the file of table "
				<< table->name;
		}
		/* fall through */

	case DB_DUPLICATE_KEY:
	case DB_TABLESPACE_EXISTS:
	default:
		trx->error_state = DB_SUCCESS;
		trx_rollback_to_savepoint(trx, NULL);
		dict_mem_table_free(table);
		break;
	}

	que_graph_free((que_t*) que_node_get_parent(thr));

	trx->op_info = "";

	return(err);
}

/*********************************************************************//**
Create an index when creating a table.
On failure, the caller must drop the table!
@return error number or DB_SUCCESS */
dberr_t
row_create_index_for_mysql(
/*=======================*/
	dict_index_t*	index,		/*!< in, own: index definition
					(will be freed) */
	trx_t*		trx,		/*!< in: transaction handle */
	const ulint*	field_lengths)	/*!< in: if not NULL, must contain
					dict_index_get_n_fields(index)
					actual field lengths for the
					index columns, which are
					then checked for not being too
					large. */
{
	ind_node_t*	node;
	mem_heap_t*	heap;
	que_thr_t*	thr;
	dberr_t		err;
	ulint		i;
	ulint		len;
	dict_table_t*	table = index->table;

	ut_ad(rw_lock_own(&dict_operation_lock, RW_LOCK_X));
	ut_ad(mutex_own(&dict_sys->mutex));

	for (i = 0; i < index->n_def; i++) {
		/* Check that prefix_len and actual length
		< DICT_MAX_INDEX_COL_LEN */

		len = dict_index_get_nth_field(index, i)->prefix_len;

		if (field_lengths && field_lengths[i]) {
			len = ut_max(len, field_lengths[i]);
		}

		DBUG_EXECUTE_IF(
			"ib_create_table_fail_at_create_index",
			len = DICT_MAX_FIELD_LEN_BY_FORMAT(table) + 1;
		);

		/* Column or prefix length exceeds maximum column length */
		if (len > (ulint) DICT_MAX_FIELD_LEN_BY_FORMAT(table)) {
			dict_mem_index_free(index);
			return DB_TOO_BIG_INDEX_COL;
		}
	}

	trx->op_info = "creating index";

	/* For temp-table we avoid insertion into SYSTEM TABLES to
	maintain performance and so we have separate path that directly
	just updates dictonary cache. */
	if (!table->is_temporary()) {
		trx_start_if_not_started_xa(trx, true);
		trx_set_dict_operation(trx, TRX_DICT_OP_TABLE);
		/* Note that the space id where we store the index is
		inherited from the table in dict_build_index_def_step()
		in dict0crea.cc. */

		heap = mem_heap_create(512);
		node = ind_create_graph_create(index, table->name.m_name,
					       heap);

		thr = pars_complete_graph_for_exec(node, trx, heap, NULL);

		ut_a(thr == que_fork_start_command(
				static_cast<que_fork_t*>(
					que_node_get_parent(thr))));

		que_run_threads(thr);

		err = trx->error_state;

		index = node->index;

		ut_ad(!index == (err != DB_SUCCESS));

		que_graph_free((que_t*) que_node_get_parent(thr));

		if (index && (index->type & DICT_FTS)) {
			err = fts_create_index_tables(trx, index, table->id);
		}
	} else {
		dict_build_index_def(table, index, trx);

<<<<<<< HEAD
		err = dict_index_add_to_cache(
			index, FIL_NULL, trx_is_strict(trx));
=======
		err = dict_index_add_to_cache(table, index, FIL_NULL);
>>>>>>> 98694ab0
		ut_ad((index == NULL) == (err != DB_SUCCESS));
		if (UNIV_LIKELY(err == DB_SUCCESS)) {
			ut_ad(!index->is_instant());
			index->n_core_null_bytes = UT_BITS_IN_BYTES(
				unsigned(index->n_nullable));

			err = dict_create_index_tree_in_mem(index, trx);

			if (err != DB_SUCCESS) {
				dict_index_remove_from_cache(table, index);
			}
		}
	}

	trx->op_info = "";

	return(err);
}

/*********************************************************************//**
Drops a table for MySQL as a background operation. MySQL relies on Unix
in ALTER TABLE to the fact that the table handler does not remove the
table before all handles to it has been removed. Furhermore, the MySQL's
call to drop table must be non-blocking. Therefore we do the drop table
as a background operation, which is taken care of by the master thread
in srv0srv.cc.
@return error code or DB_SUCCESS */
static
dberr_t
row_drop_table_for_mysql_in_background(
/*===================================*/
	const char*	name)	/*!< in: table name */
{
	dberr_t	error;
	trx_t*	trx;

	trx = trx_create();

	/* If the original transaction was dropping a table referenced by
	foreign keys, we must set the following to be able to drop the
	table: */

	trx->check_foreigns = false;

	/* Try to drop the table in InnoDB */

	error = row_drop_table_for_mysql(name, trx, SQLCOM_TRUNCATE);

	trx_commit_for_mysql(trx);

	trx_free(trx);

	return(error);
}

/*********************************************************************//**
The master thread in srv0srv.cc calls this regularly to drop tables which
we must drop in background after queries to them have ended. Such lazy
dropping of tables is needed in ALTER TABLE on Unix.
@return how many tables dropped + remaining tables in list */
ulint
row_drop_tables_for_mysql_in_background(void)
/*=========================================*/
{
	row_mysql_drop_t*	drop;
	dict_table_t*		table;
	ulint			n_tables;
	ulint			n_tables_dropped = 0;
loop:
	mutex_enter(&row_drop_list_mutex);

	ut_a(row_mysql_drop_list_inited);
next:
	drop = UT_LIST_GET_FIRST(row_mysql_drop_list);

	n_tables = UT_LIST_GET_LEN(row_mysql_drop_list);

	mutex_exit(&row_drop_list_mutex);

	if (drop == NULL) {
		/* All tables dropped */

		return(n_tables + n_tables_dropped);
	}

	/* On fast shutdown, just empty the list without dropping tables. */
	table = srv_shutdown_state == SRV_SHUTDOWN_NONE || !srv_fast_shutdown
		? dict_table_open_on_id(drop->table_id, FALSE,
					DICT_TABLE_OP_OPEN_ONLY_IF_CACHED)
		: NULL;

	if (!table) {
		n_tables_dropped++;
		mutex_enter(&row_drop_list_mutex);
		UT_LIST_REMOVE(row_mysql_drop_list, drop);
		MONITOR_DEC(MONITOR_BACKGROUND_DROP_TABLE);
		ut_free(drop);
		goto next;
	}

	ut_a(!table->can_be_evicted);

	if (!table->to_be_dropped) {
		dict_table_close(table, FALSE, FALSE);

		mutex_enter(&row_drop_list_mutex);
		UT_LIST_REMOVE(row_mysql_drop_list, drop);
		UT_LIST_ADD_LAST(row_mysql_drop_list, drop);
		goto next;
	}

	char* name = mem_strdup(table->name.m_name);

	dict_table_close(table, FALSE, FALSE);

	dberr_t err = row_drop_table_for_mysql_in_background(name);

	ut_free(name);

	if (err != DB_SUCCESS) {
		/* If the DROP fails for some table, we return, and let the
		main thread retry later */
		return(n_tables + n_tables_dropped);
	}

	goto loop;
}

/*********************************************************************//**
Get the background drop list length. NOTE: the caller must own the
drop list mutex!
@return how many tables in list */
ulint
row_get_background_drop_list_len_low(void)
/*======================================*/
{
	ulint	len;

	mutex_enter(&row_drop_list_mutex);

	ut_a(row_mysql_drop_list_inited);

	len = UT_LIST_GET_LEN(row_mysql_drop_list);

	mutex_exit(&row_drop_list_mutex);

	return(len);
}

/** Drop garbage tables during recovery. */
void
row_mysql_drop_garbage_tables()
{
	mem_heap_t*	heap = mem_heap_create(FN_REFLEN);
	btr_pcur_t	pcur;
	mtr_t		mtr;
	trx_t*		trx = trx_create();
	trx->op_info = "dropping garbage tables";
	row_mysql_lock_data_dictionary(trx);

	mtr.start();
	btr_pcur_open_at_index_side(
		true, dict_table_get_first_index(dict_sys->sys_tables),
		BTR_SEARCH_LEAF, &pcur, true, 0, &mtr);

	for (;;) {
		const rec_t*	rec;
		const byte*	field;
		ulint		len;
		const char*	table_name;

		btr_pcur_move_to_next_user_rec(&pcur, &mtr);

		if (!btr_pcur_is_on_user_rec(&pcur)) {
			break;
		}

		rec = btr_pcur_get_rec(&pcur);
		if (rec_get_deleted_flag(rec, 0)) {
			continue;
		}

		field = rec_get_nth_field_old(rec, 0/*NAME*/, &len);
		if (len == UNIV_SQL_NULL || len == 0) {
			/* Corrupted SYS_TABLES.NAME */
			continue;
		}

		table_name = mem_heap_strdupl(
			heap,
			reinterpret_cast<const char*>(field), len);
		if (strstr(table_name, "/" TEMP_FILE_PREFIX "-")) {
			btr_pcur_store_position(&pcur, &mtr);
			btr_pcur_commit_specify_mtr(&pcur, &mtr);

			if (dict_load_table(table_name,
					    DICT_ERR_IGNORE_DROP)) {
				row_drop_table_for_mysql(table_name, trx,
							 SQLCOM_DROP_TABLE);
				trx_commit_for_mysql(trx);
			}

			mtr.start();
			btr_pcur_restore_position(BTR_SEARCH_LEAF,
						  &pcur, &mtr);
		}

		mem_heap_empty(heap);
	}

	btr_pcur_close(&pcur);
	mtr.commit();
	row_mysql_unlock_data_dictionary(trx);
	trx_free(trx);
	mem_heap_free(heap);
}

/*********************************************************************//**
If a table is not yet in the drop list, adds the table to the list of tables
which the master thread drops in background. We need this on Unix because in
ALTER TABLE MySQL may call drop table even if the table has running queries on
it. Also, if there are running foreign key checks on the table, we drop the
table lazily.
@return	whether background DROP TABLE was scheduled for the first time */
static
bool
row_add_table_to_background_drop_list(table_id_t table_id)
{
	row_mysql_drop_t*	drop;
	bool			added = true;

	mutex_enter(&row_drop_list_mutex);

	ut_a(row_mysql_drop_list_inited);

	/* Look if the table already is in the drop list */
	for (drop = UT_LIST_GET_FIRST(row_mysql_drop_list);
	     drop != NULL;
	     drop = UT_LIST_GET_NEXT(row_mysql_drop_list, drop)) {

		if (drop->table_id == table_id) {
			added = false;
			goto func_exit;
		}
	}

	drop = static_cast<row_mysql_drop_t*>(ut_malloc_nokey(sizeof *drop));
	drop->table_id = table_id;

	UT_LIST_ADD_LAST(row_mysql_drop_list, drop);

	MONITOR_INC(MONITOR_BACKGROUND_DROP_TABLE);
func_exit:
	mutex_exit(&row_drop_list_mutex);
	return added;
}

/** Reassigns the table identifier of a table.
@param[in,out]	table	table
@param[in,out]	trx	transaction
@param[out]	new_id	new table id
@return error code or DB_SUCCESS */
static
dberr_t
row_mysql_table_id_reassign(
	dict_table_t*	table,
	trx_t*		trx,
	table_id_t*	new_id)
{
	dberr_t		err;
	pars_info_t*	info	= pars_info_create();

	dict_hdr_get_new_id(new_id, NULL, NULL, table, false);

	pars_info_add_ull_literal(info, "old_id", table->id);
	pars_info_add_ull_literal(info, "new_id", *new_id);

	err = que_eval_sql(
		info,
		"PROCEDURE RENUMBER_TABLE_PROC () IS\n"
		"BEGIN\n"
		"UPDATE SYS_TABLES SET ID = :new_id\n"
		" WHERE ID = :old_id;\n"
		"UPDATE SYS_COLUMNS SET TABLE_ID = :new_id\n"
		" WHERE TABLE_ID = :old_id;\n"
		"UPDATE SYS_INDEXES SET TABLE_ID = :new_id\n"
		" WHERE TABLE_ID = :old_id;\n"
		"UPDATE SYS_VIRTUAL SET TABLE_ID = :new_id\n"
		" WHERE TABLE_ID = :old_id;\n"
		"END;\n", FALSE, trx);

	return(err);
}

/*********************************************************************//**
Setup the pre-requisites for DISCARD TABLESPACE. It will start the transaction,
acquire the data dictionary lock in X mode and open the table.
@return table instance or 0 if not found. */
static
dict_table_t*
row_discard_tablespace_begin(
/*=========================*/
	const char*	name,	/*!< in: table name */
	trx_t*		trx)	/*!< in: transaction handle */
{
	trx->op_info = "discarding tablespace";

	trx_set_dict_operation(trx, TRX_DICT_OP_TABLE);

	trx_start_if_not_started_xa(trx, true);

	/* Serialize data dictionary operations with dictionary mutex:
	this is to avoid deadlocks during data dictionary operations */

	row_mysql_lock_data_dictionary(trx);

	dict_table_t*	table;

	table = dict_table_open_on_name(
		name, TRUE, FALSE, DICT_ERR_IGNORE_FK_NOKEY);

	if (table) {
		dict_stats_wait_bg_to_stop_using_table(table, trx);
		ut_a(!is_system_tablespace(table->space_id));
		ut_ad(!table->n_foreign_key_checks_running);
	}

	return(table);
}

/*********************************************************************//**
Do the foreign key constraint checks.
@return DB_SUCCESS or error code. */
static
dberr_t
row_discard_tablespace_foreign_key_checks(
/*======================================*/
	const trx_t*		trx,	/*!< in: transaction handle */
	const dict_table_t*	table)	/*!< in: table to be discarded */
{

	if (srv_read_only_mode || !trx->check_foreigns) {
		return(DB_SUCCESS);
	}

	/* Check if the table is referenced by foreign key constraints from
	some other table (not the table itself) */
	dict_foreign_set::const_iterator	it
		= std::find_if(table->referenced_set.begin(),
			       table->referenced_set.end(),
			       dict_foreign_different_tables());

	if (it == table->referenced_set.end()) {
		return(DB_SUCCESS);
	}

	const dict_foreign_t*	foreign	= *it;
	FILE*			ef	= dict_foreign_err_file;

	ut_ad(foreign->foreign_table != table);
	ut_ad(foreign->referenced_table == table);

	/* We only allow discarding a referenced table if
	FOREIGN_KEY_CHECKS is set to 0 */

	mutex_enter(&dict_foreign_err_mutex);

	rewind(ef);

	ut_print_timestamp(ef);

	fputs("  Cannot DISCARD table ", ef);
	ut_print_name(ef, trx, table->name.m_name);
	fputs("\n"
	      "because it is referenced by ", ef);
	ut_print_name(ef, trx, foreign->foreign_table_name);
	putc('\n', ef);

	mutex_exit(&dict_foreign_err_mutex);

	return(DB_CANNOT_DROP_CONSTRAINT);
}

/*********************************************************************//**
Cleanup after the DISCARD TABLESPACE operation.
@return error code. */
static
dberr_t
row_discard_tablespace_end(
/*=======================*/
	trx_t*		trx,	/*!< in/out: transaction handle */
	dict_table_t*	table,	/*!< in/out: table to be discarded */
	dberr_t		err)	/*!< in: error code */
{
	if (table != 0) {
		dict_table_close(table, TRUE, FALSE);
	}

	DBUG_EXECUTE_IF("ib_discard_before_commit_crash",
			log_write_up_to(LSN_MAX, true);
			DBUG_SUICIDE(););

	trx_commit_for_mysql(trx);

	DBUG_EXECUTE_IF("ib_discard_after_commit_crash",
			log_write_up_to(LSN_MAX, true);
			DBUG_SUICIDE(););

	row_mysql_unlock_data_dictionary(trx);

	trx->op_info = "";

	return(err);
}

/*********************************************************************//**
Do the DISCARD TABLESPACE operation.
@return DB_SUCCESS or error code. */
static
dberr_t
row_discard_tablespace(
/*===================*/
	trx_t*		trx,	/*!< in/out: transaction handle */
	dict_table_t*	table)	/*!< in/out: table to be discarded */
{
	dberr_t		err;

	/* How do we prevent crashes caused by ongoing operations on
	the table? Old operations could try to access non-existent
	pages. MySQL will block all DML on the table using MDL and a
	DISCARD will not start unless all existing operations on the
	table to be discarded are completed.

	1) Acquire the data dictionary latch in X mode. To prevent any
	internal operations that MySQL is not aware off and also for
	the internal SQL parser.

	2) Purge and rollback: we assign a new table id for the
	table. Since purge and rollback look for the table based on
	the table id, they see the table as 'dropped' and discard
	their operations.

	3) Insert buffer: we remove all entries for the tablespace in
	the insert buffer tree. */

	ibuf_delete_for_discarded_space(table->space_id);

	table_id_t	new_id;

	/* Set the TABLESPACE DISCARD flag in the table definition
	on disk. */
	err = row_import_update_discarded_flag(trx, table->id, true);

	if (err != DB_SUCCESS) {
		return(err);
	}

	/* Update the index root pages in the system tables, on disk */
	err = row_import_update_index_root(trx, table, true);

	if (err != DB_SUCCESS) {
		return(err);
	}

	/* Drop all the FTS auxiliary tables. */
	if (dict_table_has_fts_index(table)
	    || DICT_TF2_FLAG_IS_SET(table, DICT_TF2_FTS_HAS_DOC_ID)) {

		fts_drop_tables(trx, table);
	}

	/* Assign a new space ID to the table definition so that purge
	can ignore the changes. Update the system table on disk. */

	err = row_mysql_table_id_reassign(table, trx, &new_id);

	if (err != DB_SUCCESS) {
		return(err);
	}

	/* Discard the physical file that is used for the tablespace. */
	err = fil_delete_tablespace(table->space_id);
	switch (err) {
	case DB_IO_ERROR:
		ib::warn() << "ALTER TABLE " << table->name
			<< " DISCARD TABLESPACE failed to delete file";
		break;
	case DB_TABLESPACE_NOT_FOUND:
		ib::warn() << "ALTER TABLE " << table->name
			<< " DISCARD TABLESPACE failed to find tablespace";
		break;
	case DB_SUCCESS:
		break;
	default:
		ut_error;
	}

	/* All persistent operations successful, update the
	data dictionary memory cache. */

	table->file_unreadable = true;
	table->space = NULL;
	table->flags2 |= DICT_TF2_DISCARDED;
	dict_table_change_id_in_cache(table, new_id);

	dict_index_t* index = UT_LIST_GET_FIRST(table->indexes);
	if (index) index->remove_instant();

	/* Reset the root page numbers. */
	for (; index; index = UT_LIST_GET_NEXT(indexes, index)) {
		index->page = FIL_NULL;
	}

	/* If the tablespace did not already exist or we couldn't
	write to it, we treat that as a successful DISCARD. It is
	unusable anyway. */
	return DB_SUCCESS;
}

/*********************************************************************//**
Discards the tablespace of a table which stored in an .ibd file. Discarding
means that this function renames the .ibd file and assigns a new table id for
the table. Also the file_unreadable flag is set.
@return error code or DB_SUCCESS */
dberr_t
row_discard_tablespace_for_mysql(
/*=============================*/
	const char*	name,	/*!< in: table name */
	trx_t*		trx)	/*!< in: transaction handle */
{
	dberr_t		err;
	dict_table_t*	table;

	/* Open the table and start the transaction if not started. */

	table = row_discard_tablespace_begin(name, trx);

	if (table == 0) {
		err = DB_TABLE_NOT_FOUND;
	} else if (table->is_temporary()) {

		ib_senderrf(trx->mysql_thd, IB_LOG_LEVEL_ERROR,
			    ER_CANNOT_DISCARD_TEMPORARY_TABLE);

		err = DB_ERROR;

	} else if (table->space_id == TRX_SYS_SPACE) {
		char	table_name[MAX_FULL_NAME_LEN + 1];

		innobase_format_name(
			table_name, sizeof(table_name),
			table->name.m_name);

		ib_senderrf(trx->mysql_thd, IB_LOG_LEVEL_ERROR,
			    ER_TABLE_IN_SYSTEM_TABLESPACE, table_name);

		err = DB_ERROR;

	} else {
		ut_ad(!table->n_foreign_key_checks_running);

		/* Do foreign key constraint checks. */

		err = row_discard_tablespace_foreign_key_checks(trx, table);

		if (err == DB_SUCCESS) {
			err = row_discard_tablespace(trx, table);
		}
	}

	return(row_discard_tablespace_end(trx, table, err));
}

/*********************************************************************//**
Sets an exclusive lock on a table.
@return error code or DB_SUCCESS */
dberr_t
row_mysql_lock_table(
/*=================*/
	trx_t*		trx,		/*!< in/out: transaction */
	dict_table_t*	table,		/*!< in: table to lock */
	enum lock_mode	mode,		/*!< in: LOCK_X or LOCK_S */
	const char*	op_info)	/*!< in: string for trx->op_info */
{
	mem_heap_t*	heap;
	que_thr_t*	thr;
	dberr_t		err;
	sel_node_t*	node;

	ut_ad(mode == LOCK_X || mode == LOCK_S);

	heap = mem_heap_create(512);

	trx->op_info = op_info;

	node = sel_node_create(heap);
	thr = pars_complete_graph_for_exec(node, trx, heap, NULL);
	thr->graph->state = QUE_FORK_ACTIVE;

	/* We use the select query graph as the dummy graph needed
	in the lock module call */

	thr = que_fork_get_first_thr(
		static_cast<que_fork_t*>(que_node_get_parent(thr)));

	que_thr_move_to_run_state_for_mysql(thr, trx);

run_again:
	thr->run_node = thr;
	thr->prev_node = thr->common.parent;

	err = lock_table(0, table, mode, thr);

	trx->error_state = err;

	if (err == DB_SUCCESS) {
		que_thr_stop_for_mysql_no_error(thr, trx);
	} else {
		que_thr_stop_for_mysql(thr);

		if (row_mysql_handle_errors(&err, trx, thr, NULL)) {
			goto run_again;
		}
	}

	que_graph_free(thr->graph);
	trx->op_info = "";

	return(err);
}

/** Drop ancillary FTS tables as part of dropping a table.
@param[in,out]	table		Table cache entry
@param[in,out]	trx		Transaction handle
@return error code or DB_SUCCESS */
UNIV_INLINE
dberr_t
row_drop_ancillary_fts_tables(
	dict_table_t*	table,
	trx_t*		trx)
{
	/* Drop ancillary FTS tables */
	if (dict_table_has_fts_index(table)
	    || DICT_TF2_FLAG_IS_SET(table, DICT_TF2_FTS_HAS_DOC_ID)) {

		ut_ad(table->get_ref_count() == 0);
		ut_ad(trx_is_started(trx));

		dberr_t err = fts_drop_tables(trx, table);

		if (err != DB_SUCCESS) {
			ib::error() << " Unable to remove ancillary FTS"
				" tables for table "
				<< table->name << " : " << ut_strerr(err);

			return(err);
		}
	}

	/* The table->fts flag can be set on the table for which
	the cluster index is being rebuilt. Such table might not have
	DICT_TF2_FTS flag set. So keep this out of above
	dict_table_has_fts_index condition */
	if (table->fts != NULL) {
		/* fts_que_graph_free_check_lock would try to acquire
		dict mutex lock */
		table->fts->dict_locked = true;

		fts_free(table);
	}

	return(DB_SUCCESS);
}

/** Drop a table from the memory cache as part of dropping a table.
@param[in]	tablename	A copy of table->name. Used when table == null
@param[in,out]	table		Table cache entry
@param[in,out]	trx		Transaction handle
@return error code or DB_SUCCESS */
UNIV_INLINE
dberr_t
row_drop_table_from_cache(
	const char*	tablename,
	dict_table_t*	table,
	trx_t*		trx)
{
	dberr_t	err = DB_SUCCESS;
	ut_ad(!table->is_temporary());

	/* Remove the pointer to this table object from the list
	of modified tables by the transaction because the object
	is going to be destroyed below. */
	trx->mod_tables.erase(table);

	dict_table_remove_from_cache(table);

	if (dict_load_table(tablename, DICT_ERR_IGNORE_FK_NOKEY)) {
		ib::error() << "Not able to remove table "
			<< ut_get_name(trx, tablename)
			<< " from the dictionary cache!";
		err = DB_ERROR;
	}

	return(err);
}

/** Drop a table for MySQL.
If the data dictionary was not already locked by the transaction,
the transaction will be committed.  Otherwise, the data dictionary
will remain locked.
@param[in]	name		Table name
@param[in,out]	trx		Transaction handle
@param[in]	sqlcom		type of SQL operation
@param[in]	create_failed	true=create table failed
				because e.g. foreign key column
@param[in]	nonatomic	Whether it is permitted to release
				and reacquire dict_operation_lock
@return error code or DB_SUCCESS */
dberr_t
row_drop_table_for_mysql(
	const char*		name,
	trx_t*			trx,
	enum_sql_command	sqlcom,
	bool			create_failed,
	bool			nonatomic)
{
	dberr_t		err;
	dict_foreign_t*	foreign;
	dict_table_t*	table;
	char*		tablename		= NULL;
	bool		locked_dictionary	= false;
	pars_info_t*	info			= NULL;
	mem_heap_t*	heap			= NULL;


	DBUG_ENTER("row_drop_table_for_mysql");
	DBUG_PRINT("row_drop_table_for_mysql", ("table: '%s'", name));

	ut_a(name != NULL);

	/* Serialize data dictionary operations with dictionary mutex:
	no deadlocks can occur then in these operations */

	trx->op_info = "dropping table";

	if (trx->dict_operation_lock_mode != RW_X_LATCH) {
		/* Prevent foreign key checks etc. while we are
		dropping the table */

		row_mysql_lock_data_dictionary(trx);

		locked_dictionary = true;
		nonatomic = true;
	}

	ut_ad(mutex_own(&dict_sys->mutex));
	ut_ad(rw_lock_own(&dict_operation_lock, RW_LOCK_X));

	table = dict_table_open_on_name(
		name, TRUE, FALSE,
		static_cast<dict_err_ignore_t>(
			DICT_ERR_IGNORE_INDEX_ROOT
			| DICT_ERR_IGNORE_CORRUPT));

	if (!table) {
		if (locked_dictionary) {
			row_mysql_unlock_data_dictionary(trx);
		}
		trx->op_info = "";
		DBUG_RETURN(DB_TABLE_NOT_FOUND);
	}

	const bool is_temp_name = strstr(table->name.m_name,
					 "/" TEMP_FILE_PREFIX);

	if (table->is_temporary()) {
		ut_ad(table->space == fil_system.temp_space);
		for (dict_index_t* index = dict_table_get_first_index(table);
		     index != NULL;
		     index = dict_table_get_next_index(index)) {
			btr_free(page_id_t(SRV_TMP_SPACE_ID, index->page),
				 univ_page_size);
		}
		/* Remove the pointer to this table object from the list
		of modified tables by the transaction because the object
		is going to be destroyed below. */
		trx->mod_tables.erase(table);
		table->release();
		dict_table_remove_from_cache(table);
		err = DB_SUCCESS;
		goto funct_exit_all_freed;
	}

	/* This function is called recursively via fts_drop_tables(). */
	if (!trx_is_started(trx)) {
		trx_start_for_ddl(trx, TRX_DICT_OP_TABLE);
	}

	/* Turn on this drop bit before we could release the dictionary
	latch */
	table->to_be_dropped = true;

	if (nonatomic) {
		/* This trx did not acquire any locks on dictionary
		table records yet. Thus it is safe to release and
		reacquire the data dictionary latches. */
		if (table->fts) {
			ut_ad(!table->fts->add_wq);
			ut_ad(lock_trx_has_sys_table_locks(trx) == 0);

			for (;;) {
				bool retry = false;
				if (dict_fts_index_syncing(table)) {
					retry = true;
				}
				if (!retry) {
					break;
				}
				DICT_BG_YIELD(trx);
			}
			row_mysql_unlock_data_dictionary(trx);
			fts_optimize_remove_table(table);
			row_mysql_lock_data_dictionary(trx);
		}

		dict_stats_wait_bg_to_stop_using_table(table, trx);
	}

	/* make sure background stats thread is not running on the table */
	ut_ad(!(table->stats_bg_flag & BG_STAT_IN_PROGRESS));
	if (!table->no_rollback()) {
		if (table->space != fil_system.sys_space) {
#ifdef BTR_CUR_HASH_ADAPT
			/* On DISCARD TABLESPACE, we would not drop the
			adaptive hash index entries. If the tablespace is
			missing here, delete-marking the record in SYS_INDEXES
			would not free any pages in the buffer pool. Thus,
			dict_index_remove_from_cache() would hang due to
			adaptive hash index entries existing in the buffer
			pool.  To prevent this hang, and also to guarantee
			that btr_search_drop_page_hash_when_freed() will avoid
			calling btr_search_drop_page_hash_index() while we
			hold the InnoDB dictionary lock, we will drop any
			adaptive hash index entries upfront. */
			const bool immune = is_temp_name
				|| create_failed
				|| sqlcom == SQLCOM_CREATE_TABLE
				|| strstr(table->name.m_name, "/FTS");

			while (buf_LRU_drop_page_hash_for_tablespace(table)) {
				if ((!immune && trx_is_interrupted(trx))
				    || srv_shutdown_state
				    != SRV_SHUTDOWN_NONE) {
					err = DB_INTERRUPTED;
					table->to_be_dropped = false;
					dict_table_close(table, true, false);
					goto funct_exit;
				}
			}
#endif /* BTR_CUR_HASH_ADAPT */

			/* Delete the link file if used. */
			if (DICT_TF_HAS_DATA_DIR(table->flags)) {
				RemoteDatafile::delete_link_file(name);
			}
		}

		dict_stats_recalc_pool_del(table);
		dict_stats_defrag_pool_del(table, NULL);
		if (btr_defragment_thread_active) {
			/* During fts_drop_orphaned_tables() in
			recv_recovery_rollback_active() the
			btr_defragment_mutex has not yet been
			initialized by btr_defragment_init(). */
			btr_defragment_remove_table(table);
		}

		/* Remove stats for this table and all of its indexes from the
		persistent storage if it exists and if there are stats for this
		table in there. This function creates its own trx and commits
		it. */
		char	errstr[1024];
		err = dict_stats_drop_table(name, errstr, sizeof(errstr));

		if (err != DB_SUCCESS) {
			ib::warn() << errstr;
		}
	}

	dict_table_prevent_eviction(table);
	dict_table_close(table, TRUE, FALSE);

	/* Check if the table is referenced by foreign key constraints from
	some other table (not the table itself) */

	if (!srv_read_only_mode && trx->check_foreigns) {

		for (dict_foreign_set::iterator it
			= table->referenced_set.begin();
		     it != table->referenced_set.end();
		     ++it) {

			foreign = *it;

			const bool	ref_ok = sqlcom == SQLCOM_DROP_DB
				&& dict_tables_have_same_db(
					name,
					foreign->foreign_table_name_lookup);

			/* We should allow dropping a referenced table if creating
			that referenced table has failed for some reason. For example
			if referenced table is created but it column types that are
			referenced do not match. */
			if (foreign->foreign_table != table &&
			    !create_failed && !ref_ok) {

				FILE*	ef	= dict_foreign_err_file;

				/* We only allow dropping a referenced table
				if FOREIGN_KEY_CHECKS is set to 0 */

				err = DB_CANNOT_DROP_CONSTRAINT;

				mutex_enter(&dict_foreign_err_mutex);
				rewind(ef);
				ut_print_timestamp(ef);

				fputs("  Cannot drop table ", ef);
				ut_print_name(ef, trx, name);
				fputs("\n"
				      "because it is referenced by ", ef);
				ut_print_name(ef, trx,
					      foreign->foreign_table_name);
				putc('\n', ef);
				mutex_exit(&dict_foreign_err_mutex);

				goto funct_exit;
			}
		}
	}

	DBUG_EXECUTE_IF("row_drop_table_add_to_background", goto defer;);

	/* TODO: could we replace the counter n_foreign_key_checks_running
	with lock checks on the table? Acquire here an exclusive lock on the
	table, and rewrite lock0lock.cc and the lock wait in srv0srv.cc so that
	they can cope with the table having been dropped here? Foreign key
	checks take an IS or IX lock on the table. */

	if (table->n_foreign_key_checks_running > 0) {
defer:
		if (!is_temp_name) {
			heap = mem_heap_create(FN_REFLEN);
			const char* tmp_name
				= dict_mem_create_temporary_tablename(
					heap, table->name.m_name, table->id);
			ib::info() << "Deferring DROP TABLE " << table->name
				   << "; renaming to " << tmp_name;
			err = row_rename_table_for_mysql(
				table->name.m_name, tmp_name, trx,
				false, false);
		} else {
			err = DB_SUCCESS;
		}
		if (err == DB_SUCCESS) {
			row_add_table_to_background_drop_list(table->id);
		}
		goto funct_exit;
	}

	/* Remove all locks that are on the table or its records, if there
	are no references to the table but it has record locks, we release
	the record locks unconditionally. One use case is:

		CREATE TABLE t2 (PRIMARY KEY (a)) SELECT * FROM t1;

	If after the user transaction has done the SELECT and there is a
	problem in completing the CREATE TABLE operation, MySQL will drop
	the table. InnoDB will create a new background transaction to do the
	actual drop, the trx instance that is passed to this function. To
	preserve existing behaviour we remove the locks but ideally we
	shouldn't have to. There should never be record locks on a table
	that is going to be dropped. */

	if (table->get_ref_count() > 0 || table->n_rec_locks > 0
	    || lock_table_has_locks(table)) {
		goto defer;
	}

	/* The "to_be_dropped" marks table that is to be dropped, but
	has not been dropped, instead, was put in the background drop
	list due to being used by concurrent DML operations. Clear it
	here since there are no longer any concurrent activities on it,
	and it is free to be dropped */
	table->to_be_dropped = false;

	switch (trx_get_dict_operation(trx)) {
	case TRX_DICT_OP_NONE:
		trx_set_dict_operation(trx, TRX_DICT_OP_TABLE);
		trx->table_id = table->id;
	case TRX_DICT_OP_TABLE:
		break;
	case TRX_DICT_OP_INDEX:
		/* If the transaction was previously flagged as
		TRX_DICT_OP_INDEX, we should be dropping auxiliary
		tables for full-text indexes. */
		ut_ad(strstr(table->name.m_name, "/FTS_"));
	}

	/* Mark all indexes unavailable in the data dictionary cache
	before starting to drop the table. */

	unsigned*	page_no;
	unsigned*	page_nos;
	heap = mem_heap_create(
		200 + UT_LIST_GET_LEN(table->indexes) * sizeof *page_nos);
	tablename = mem_heap_strdup(heap, name);

	page_no = page_nos = static_cast<unsigned*>(
		mem_heap_alloc(
			heap,
			UT_LIST_GET_LEN(table->indexes) * sizeof *page_no));

	for (dict_index_t* index = dict_table_get_first_index(table);
	     index != NULL;
	     index = dict_table_get_next_index(index)) {
		rw_lock_x_lock(dict_index_get_lock(index));
		/* Save the page numbers so that we can restore them
		if the operation fails. */
		*page_no++ = index->page;
		/* Mark the index unusable. */
		index->page = FIL_NULL;
		rw_lock_x_unlock(dict_index_get_lock(index));
	}

	/* Deleting a row from SYS_INDEXES table will invoke
	dict_drop_index_tree(). */
	info = pars_info_create();

	pars_info_add_str_literal(info, "name", name);

	if (sqlcom != SQLCOM_TRUNCATE
	    && strchr(name, '/')
	    && dict_table_get_low("SYS_FOREIGN")
	    && dict_table_get_low("SYS_FOREIGN_COLS")) {
		err = que_eval_sql(
			info,
			"PROCEDURE DROP_FOREIGN_PROC () IS\n"
			"fid CHAR;\n"

			"DECLARE CURSOR fk IS\n"
			"SELECT ID FROM SYS_FOREIGN\n"
			"WHERE FOR_NAME = :name\n"
			"AND TO_BINARY(FOR_NAME) = TO_BINARY(:name)\n"
			"FOR UPDATE;\n"

			"BEGIN\n"
			"OPEN fk;\n"
			"WHILE 1 = 1 LOOP\n"
			"  FETCH fk INTO fid;\n"
			"  IF (SQL % NOTFOUND) THEN RETURN; END IF;\n"
			"  DELETE FROM SYS_FOREIGN_COLS WHERE ID=fid;\n"
			"  DELETE FROM SYS_FOREIGN WHERE ID=fid;\n"
			"END LOOP;\n"
			"CLOSE fk;\n"
			"END;\n", FALSE, trx);
		if (err == DB_SUCCESS) {
			info = pars_info_create();
			pars_info_add_str_literal(info, "name", name);
			goto do_drop;
		}
	} else {
do_drop:
		if (dict_table_get_low("SYS_VIRTUAL")) {
			err = que_eval_sql(
				info,
				"PROCEDURE DROP_VIRTUAL_PROC () IS\n"
				"tid CHAR;\n"

				"BEGIN\n"
				"SELECT ID INTO tid FROM SYS_TABLES\n"
				"WHERE NAME = :name FOR UPDATE;\n"
				"IF (SQL % NOTFOUND) THEN RETURN;"
				" END IF;\n"
				"DELETE FROM SYS_VIRTUAL"
				" WHERE TABLE_ID = tid;\n"
				"END;\n", FALSE, trx);
			if (err == DB_SUCCESS) {
				info = pars_info_create();
				pars_info_add_str_literal(
					info, "name", name);
			}
		} else {
			err = DB_SUCCESS;
		}

		err = err == DB_SUCCESS ? que_eval_sql(
			info,
			"PROCEDURE DROP_TABLE_PROC () IS\n"
			"tid CHAR;\n"
			"iid CHAR;\n"

			"DECLARE CURSOR cur_idx IS\n"
			"SELECT ID FROM SYS_INDEXES\n"
			"WHERE TABLE_ID = tid FOR UPDATE;\n"

			"BEGIN\n"
			"SELECT ID INTO tid FROM SYS_TABLES\n"
			"WHERE NAME = :name FOR UPDATE;\n"
			"IF (SQL % NOTFOUND) THEN RETURN; END IF;\n"

			"OPEN cur_idx;\n"
			"WHILE 1 = 1 LOOP\n"
			"  FETCH cur_idx INTO iid;\n"
			"  IF (SQL % NOTFOUND) THEN EXIT; END IF;\n"
			"  DELETE FROM SYS_FIELDS\n"
			"  WHERE INDEX_ID = iid;\n"
			"  DELETE FROM SYS_INDEXES\n"
			"  WHERE ID = iid AND TABLE_ID = tid;\n"
			"END LOOP;\n"
			"CLOSE cur_idx;\n"

			"DELETE FROM SYS_COLUMNS WHERE TABLE_ID=tid;\n"
			"DELETE FROM SYS_TABLES WHERE NAME=:name;\n"

			"END;\n", FALSE, trx) : err;

		if (err == DB_SUCCESS && table->space
		    && dict_table_get_low("SYS_TABLESPACES")
		    && dict_table_get_low("SYS_DATAFILES")) {
			info = pars_info_create();
			pars_info_add_int4_literal(info, "id",
						   lint(table->space_id));
			err = que_eval_sql(
				info,
				"PROCEDURE DROP_SPACE_PROC () IS\n"
				"BEGIN\n"
				"DELETE FROM SYS_TABLESPACES\n"
				"WHERE SPACE = :id;\n"
				"DELETE FROM SYS_DATAFILES\n"
				"WHERE SPACE = :id;\n"
				"END;\n", FALSE, trx);
		}
	}

	switch (err) {
		fil_space_t* space;
		char* filepath;
	case DB_SUCCESS:
		if (!table->no_rollback()) {
			err = row_drop_ancillary_fts_tables(table, trx);
			if (err != DB_SUCCESS) {
				break;
			}
		}

		space = table->space;
		ut_ad(!space || space->id == table->space_id);
		/* Determine the tablespace filename before we drop
		dict_table_t. */
		if (DICT_TF_HAS_DATA_DIR(table->flags)) {
			dict_get_and_save_data_dir_path(table, true);
			ut_a(table->data_dir_path);
			filepath = space ? NULL : fil_make_filepath(
				table->data_dir_path,
				table->name.m_name, IBD, true);
		} else {
			filepath = space ? NULL : fil_make_filepath(
				NULL, table->name.m_name, IBD, false);
		}

		/* Free the dict_table_t object. */
		err = row_drop_table_from_cache(tablename, table, trx);
		if (err != DB_SUCCESS) {
			ut_free(filepath);
			break;
		}

		/* Do not attempt to drop known-to-be-missing tablespaces,
		nor the system tablespace. */
		if (!space) {
			fil_delete_file(filepath);
			ut_free(filepath);
			break;
		}

		ut_ad(!filepath);

		if (space->id != TRX_SYS_SPACE) {
			err = fil_delete_tablespace(space->id);
		}
		break;

	case DB_OUT_OF_FILE_SPACE:
		err = DB_MUST_GET_MORE_FILE_SPACE;
		trx->error_state = err;
		row_mysql_handle_errors(&err, trx, NULL, NULL);

		/* raise error */
		ut_error;
		break;

	case DB_TOO_MANY_CONCURRENT_TRXS:
		/* Cannot even find a free slot for the
		the undo log. We can directly exit here
		and return the DB_TOO_MANY_CONCURRENT_TRXS
		error. */

	default:
		/* This is some error we do not expect. Print
		the error number and rollback the transaction */
		ib::error() << "Unknown error code " << err << " while"
			" dropping table: "
			<< ut_get_name(trx, tablename) << ".";

		trx->error_state = DB_SUCCESS;
		trx_rollback_to_savepoint(trx, NULL);
		trx->error_state = DB_SUCCESS;

		/* Mark all indexes available in the data dictionary
		cache again. */

		page_no = page_nos;

		for (dict_index_t* index = dict_table_get_first_index(table);
		     index != NULL;
		     index = dict_table_get_next_index(index)) {
			rw_lock_x_lock(dict_index_get_lock(index));
			ut_a(index->page == FIL_NULL);
			index->page = *page_no++;
			rw_lock_x_unlock(dict_index_get_lock(index));
		}
	}

	if (err != DB_SUCCESS && table != NULL) {
		/* Drop table has failed with error but as drop table is not
		transaction safe we should mark the table as corrupted to avoid
		unwarranted follow-up action on this table that can result
		in more serious issues. */

		table->corrupted = true;
		for (dict_index_t* index = UT_LIST_GET_FIRST(table->indexes);
		     index != NULL;
		     index = UT_LIST_GET_NEXT(indexes, index)) {
			dict_set_corrupted(index, trx, "DROP TABLE");
		}
	}

funct_exit:
	if (heap) {
		mem_heap_free(heap);
	}

funct_exit_all_freed:
	if (locked_dictionary) {

		if (trx_is_started(trx)) {

			trx_commit_for_mysql(trx);
		}

		row_mysql_unlock_data_dictionary(trx);
	}

	trx->op_info = "";

	srv_wake_master_thread();

	DBUG_RETURN(err);
}

/** Drop a table after failed CREATE TABLE. */
dberr_t row_drop_table_after_create_fail(const char* name, trx_t* trx)
{
	ib::warn() << "Dropping incompletely created " << name << " table.";
	return row_drop_table_for_mysql(name, trx, SQLCOM_DROP_DB, true);
}

/*******************************************************************//**
Drop all foreign keys in a database, see Bug#18942.
Called at the end of row_drop_database_for_mysql().
@return error code or DB_SUCCESS */
static MY_ATTRIBUTE((nonnull, warn_unused_result))
dberr_t
drop_all_foreign_keys_in_db(
/*========================*/
	const char*	name,	/*!< in: database name which ends to '/' */
	trx_t*		trx)	/*!< in: transaction handle */
{
	pars_info_t*	pinfo;
	dberr_t		err;

	ut_a(name[strlen(name) - 1] == '/');

	pinfo = pars_info_create();

	pars_info_add_str_literal(pinfo, "dbname", name);

/** true if for_name is not prefixed with dbname */
#define TABLE_NOT_IN_THIS_DB \
"SUBSTR(for_name, 0, LENGTH(:dbname)) <> :dbname"

	err = que_eval_sql(pinfo,
			   "PROCEDURE DROP_ALL_FOREIGN_KEYS_PROC () IS\n"
			   "foreign_id CHAR;\n"
			   "for_name CHAR;\n"
			   "found INT;\n"
			   "DECLARE CURSOR cur IS\n"
			   "SELECT ID, FOR_NAME FROM SYS_FOREIGN\n"
			   "WHERE FOR_NAME >= :dbname\n"
			   "LOCK IN SHARE MODE\n"
			   "ORDER BY FOR_NAME;\n"
			   "BEGIN\n"
			   "found := 1;\n"
			   "OPEN cur;\n"
			   "WHILE found = 1 LOOP\n"
			   "        FETCH cur INTO foreign_id, for_name;\n"
			   "        IF (SQL % NOTFOUND) THEN\n"
			   "                found := 0;\n"
			   "        ELSIF (" TABLE_NOT_IN_THIS_DB ") THEN\n"
			   "                found := 0;\n"
			   "        ELSIF (1=1) THEN\n"
			   "                DELETE FROM SYS_FOREIGN_COLS\n"
			   "                WHERE ID = foreign_id;\n"
			   "                DELETE FROM SYS_FOREIGN\n"
			   "                WHERE ID = foreign_id;\n"
			   "        END IF;\n"
			   "END LOOP;\n"
			   "CLOSE cur;\n"
			   "COMMIT WORK;\n"
			   "END;\n",
			   FALSE, /* do not reserve dict mutex,
				  we are already holding it */
			   trx);

	return(err);
}

/** Drop a database for MySQL.
@param[in]	name	database name which ends at '/'
@param[in]	trx	transaction handle
@param[out]	found	number of dropped tables/partitions
@return error code or DB_SUCCESS */
dberr_t
row_drop_database_for_mysql(
	const char*	name,
	trx_t*		trx,
	ulint*		found)
{
	dict_table_t*	table;
	char*		table_name;
	dberr_t		err	= DB_SUCCESS;
	ulint		namelen	= strlen(name);
	bool		is_partition = false;

	ut_ad(found != NULL);

	DBUG_ENTER("row_drop_database_for_mysql");

	DBUG_PRINT("row_drop_database_for_mysql", ("db: '%s'", name));

	ut_a(name != NULL);
	/* Assert DB name or partition name. */
	if (name[namelen - 1] == '#') {
		ut_ad(name[namelen - 2] != '/');
		is_partition = true;
		trx->op_info = "dropping partitions";
	} else {
		ut_a(name[namelen - 1] == '/');
		trx->op_info = "dropping database";
	}

	*found = 0;

	trx_set_dict_operation(trx, TRX_DICT_OP_TABLE);

	trx_start_if_not_started_xa(trx, true);

loop:
	row_mysql_lock_data_dictionary(trx);

	while ((table_name = dict_get_first_table_name_in_db(name))) {
		/* Drop parent table if it is a fts aux table, to
		avoid accessing dropped fts aux tables in information
		scheam when parent table still exists.
		Note: Drop parent table will drop fts aux tables. */
		char*	parent_table_name;
		parent_table_name = fts_get_parent_table_name(
				table_name, strlen(table_name));

		if (parent_table_name != NULL) {
			ut_free(table_name);
			table_name = parent_table_name;
		}

		ut_a(memcmp(table_name, name, namelen) == 0);

		table = dict_table_open_on_name(
			table_name, TRUE, FALSE, static_cast<dict_err_ignore_t>(
				DICT_ERR_IGNORE_INDEX_ROOT
				| DICT_ERR_IGNORE_CORRUPT));

		if (!table) {
			ib::error() << "Cannot load table " << table_name
				<< " from InnoDB internal data dictionary"
				" during drop database";
			ut_free(table_name);
			err = DB_TABLE_NOT_FOUND;
			break;

		}

		if (!table->name.is_temporary()) {
			/* There could be orphan temp tables left from
			interrupted alter table. Leave them, and handle
			the rest.*/
			if (table->can_be_evicted
			    && (name[namelen - 1] != '#')) {
				ib::warn() << "Orphan table encountered during"
					" DROP DATABASE. This is possible if '"
					<< table->name << ".frm' was lost.";
			}

			if (!table->is_readable() && !table->space) {
				ib::warn() << "Missing .ibd file for table "
					<< table->name << ".";
			}
		}

		dict_table_close(table, TRUE, FALSE);

		/* The dict_table_t object must not be accessed before
		dict_table_open() or after dict_table_close(). But this is OK
		if we are holding, the dict_sys->mutex. */
		ut_ad(mutex_own(&dict_sys->mutex));

		/* Disable statistics on the found table. */
		if (!dict_stats_stop_bg(table)) {
			row_mysql_unlock_data_dictionary(trx);

			os_thread_sleep(250000);

			ut_free(table_name);

			goto loop;
		}

		/* Wait until MySQL does not have any queries running on
		the table */

		if (table->get_ref_count() > 0) {
			row_mysql_unlock_data_dictionary(trx);

			ib::warn() << "MySQL is trying to drop database "
				<< ut_get_name(trx, name) << " though"
				" there are still open handles to table "
				<< table->name << ".";

			os_thread_sleep(1000000);

			ut_free(table_name);

			goto loop;
		}

		err = row_drop_table_for_mysql(
			table_name, trx, SQLCOM_DROP_DB);
		trx_commit_for_mysql(trx);

		if (err != DB_SUCCESS) {
			ib::error() << "DROP DATABASE "
				<< ut_get_name(trx, name) << " failed"
				" with error (" << ut_strerr(err) << ") for"
				" table " << ut_get_name(trx, table_name);
			ut_free(table_name);
			break;
		}

		ut_free(table_name);
		(*found)++;
	}

	/* Partitioning does not yet support foreign keys. */
	if (err == DB_SUCCESS && !is_partition) {
		/* after dropping all tables try to drop all leftover
		foreign keys in case orphaned ones exist */
		err = drop_all_foreign_keys_in_db(name, trx);

		if (err != DB_SUCCESS) {
			const std::string&	db = ut_get_name(trx, name);
			ib::error() << "DROP DATABASE " << db << " failed with"
				" error " << err << " while dropping all"
				" foreign keys";
		}
	}

	trx_commit_for_mysql(trx);

	row_mysql_unlock_data_dictionary(trx);

	trx->op_info = "";

	DBUG_RETURN(err);
}

/****************************************************************//**
Delete a single constraint.
@return error code or DB_SUCCESS */
static MY_ATTRIBUTE((nonnull, warn_unused_result))
dberr_t
row_delete_constraint_low(
/*======================*/
	const char*	id,		/*!< in: constraint id */
	trx_t*		trx)		/*!< in: transaction handle */
{
	pars_info_t*	info = pars_info_create();

	pars_info_add_str_literal(info, "id", id);

	return(que_eval_sql(info,
			    "PROCEDURE DELETE_CONSTRAINT () IS\n"
			    "BEGIN\n"
			    "DELETE FROM SYS_FOREIGN_COLS WHERE ID = :id;\n"
			    "DELETE FROM SYS_FOREIGN WHERE ID = :id;\n"
			    "END;\n"
			    , FALSE, trx));
}

/****************************************************************//**
Delete a single constraint.
@return error code or DB_SUCCESS */
static MY_ATTRIBUTE((nonnull, warn_unused_result))
dberr_t
row_delete_constraint(
/*==================*/
	const char*	id,		/*!< in: constraint id */
	const char*	database_name,	/*!< in: database name, with the
					trailing '/' */
	mem_heap_t*	heap,		/*!< in: memory heap */
	trx_t*		trx)		/*!< in: transaction handle */
{
	dberr_t	err;

	/* New format constraints have ids <databasename>/<constraintname>. */
	err = row_delete_constraint_low(
		mem_heap_strcat(heap, database_name, id), trx);

	if ((err == DB_SUCCESS) && !strchr(id, '/')) {
		/* Old format < 4.0.18 constraints have constraint ids
		NUMBER_NUMBER. We only try deleting them if the
		constraint name does not contain a '/' character, otherwise
		deleting a new format constraint named 'foo/bar' from
		database 'baz' would remove constraint 'bar' from database
		'foo', if it existed. */

		err = row_delete_constraint_low(id, trx);
	}

	return(err);
}

/*********************************************************************//**
Renames a table for MySQL.
@return error code or DB_SUCCESS */
dberr_t
row_rename_table_for_mysql(
/*=======================*/
	const char*	old_name,	/*!< in: old table name */
	const char*	new_name,	/*!< in: new table name */
	trx_t*		trx,		/*!< in/out: transaction */
	bool		commit,		/*!< in: whether to commit trx */
	bool		use_fk)		/*!< in: whether to parse and enforce
					FOREIGN KEY constraints */
{
	dict_table_t*	table			= NULL;
	ibool		dict_locked		= FALSE;
	dberr_t		err			= DB_ERROR;
	mem_heap_t*	heap			= NULL;
	const char**	constraints_to_drop	= NULL;
	ulint		n_constraints_to_drop	= 0;
	ibool		old_is_tmp, new_is_tmp;
	pars_info_t*	info			= NULL;
	int		retry;
	bool		aux_fts_rename		= false;
	char*		is_part 		= NULL;

	ut_a(old_name != NULL);
	ut_a(new_name != NULL);
	ut_ad(trx->state == TRX_STATE_ACTIVE);

	if (high_level_read_only) {
		return(DB_READ_ONLY);

	} else if (row_mysql_is_system_table(new_name)) {

		ib::error() << "Trying to create a MySQL system table "
			<< new_name << " of type InnoDB. MySQL system tables"
			" must be of the MyISAM type!";

		goto funct_exit;
	}

	trx->op_info = "renaming table";

	old_is_tmp = dict_table_t::is_temporary_name(old_name);
	new_is_tmp = dict_table_t::is_temporary_name(new_name);

	dict_locked = trx->dict_operation_lock_mode == RW_X_LATCH;

	table = dict_table_open_on_name(old_name, dict_locked, FALSE,
					DICT_ERR_IGNORE_FK_NOKEY);

	/* We look for pattern #P# to see if the table is partitioned
	MySQL table. */
#ifdef __WIN__
	is_part = strstr((char *)old_name, (char *)"#p#");
#else
	is_part = strstr((char *)old_name, (char *)"#P#");
#endif /* __WIN__ */

	/* MySQL partition engine hard codes the file name
	separator as "#P#". The text case is fixed even if
	lower_case_table_names is set to 1 or 2. This is true
	for sub-partition names as well. InnoDB always
	normalises file names to lower case on Windows, this
	can potentially cause problems when copying/moving
	tables between platforms.

	1) If boot against an installation from Windows
	platform, then its partition table name could
	be all be in lower case in system tables. So we
	will need to check lower case name when load table.

	2) If  we boot an installation from other case
	sensitive platform in Windows, we might need to
	check the existence of table name without lowering
	case them in the system table. */
	if (!table &&
	    is_part &&
	    innobase_get_lower_case_table_names() == 1) {
		char par_case_name[MAX_FULL_NAME_LEN + 1];
#ifndef __WIN__
		/* Check for the table using lower
		case name, including the partition
		separator "P" */
		memcpy(par_case_name, old_name,
			strlen(old_name));
		par_case_name[strlen(old_name)] = 0;
		innobase_casedn_str(par_case_name);
#else
		/* On Windows platfrom, check
		whether there exists table name in
		system table whose name is
		not being normalized to lower case */
		normalize_table_name_c_low(
			par_case_name, old_name, FALSE);
#endif
		table = dict_table_open_on_name(par_case_name, dict_locked, FALSE,
						DICT_ERR_IGNORE_FK_NOKEY);
	}

	if (!table) {
		err = DB_TABLE_NOT_FOUND;
		goto funct_exit;

	} else if (!table->is_readable() && !table->space
		   && !(table->flags2 & DICT_TF2_DISCARDED)) {

		err = DB_TABLE_NOT_FOUND;

		ib::error() << "Table " << old_name << " does not have an .ibd"
			" file in the database directory. "
			<< TROUBLESHOOTING_MSG;

		goto funct_exit;

	} else if (use_fk && !old_is_tmp && new_is_tmp) {
		/* MySQL is doing an ALTER TABLE command and it renames the
		original table to a temporary table name. We want to preserve
		the original foreign key constraint definitions despite the
		name change. An exception is those constraints for which
		the ALTER TABLE contained DROP FOREIGN KEY <foreign key id>.*/

		heap = mem_heap_create(100);

		err = dict_foreign_parse_drop_constraints(
			heap, trx, table, &n_constraints_to_drop,
			&constraints_to_drop);

		if (err != DB_SUCCESS) {
			goto funct_exit;
		}
	}

	/* Is a foreign key check running on this table? */
	for (retry = 0; retry < 100
	     && table->n_foreign_key_checks_running > 0; ++retry) {
		row_mysql_unlock_data_dictionary(trx);
		os_thread_yield();
		row_mysql_lock_data_dictionary(trx);
	}

	if (table->n_foreign_key_checks_running > 0) {
		ib::error() << "In ALTER TABLE "
			<< ut_get_name(trx, old_name)
			<< " a FOREIGN KEY check is running. Cannot rename"
			" table.";
		err = DB_TABLE_IN_FK_CHECK;
		goto funct_exit;
	}

	if (!table->is_temporary()) {
		err = trx_undo_report_rename(trx, table);

		if (err != DB_SUCCESS) {
			goto funct_exit;
		}
	}

	/* We use the private SQL parser of Innobase to generate the query
	graphs needed in updating the dictionary data from system tables. */

	info = pars_info_create();

	pars_info_add_str_literal(info, "new_table_name", new_name);
	pars_info_add_str_literal(info, "old_table_name", old_name);

	err = que_eval_sql(info,
			   "PROCEDURE RENAME_TABLE () IS\n"
			   "BEGIN\n"
			   "UPDATE SYS_TABLES"
			   " SET NAME = :new_table_name\n"
			   " WHERE NAME = :old_table_name;\n"
			   "END;\n"
			   , FALSE, trx);

	/* SYS_TABLESPACES and SYS_DATAFILES need to be updated if
	the table is in a single-table tablespace. */
	if (err == DB_SUCCESS
	    && dict_table_is_file_per_table(table)) {
		/* Make a new pathname to update SYS_DATAFILES. */
		/* If old path and new path are the same means tablename
		has not changed and only the database name holding the table
		has changed so we need to make the complete filepath again. */
		char*	new_path = dict_tables_have_same_db(old_name, new_name)
			? row_make_new_pathname(table, new_name)
			: fil_make_filepath(NULL, new_name, IBD, false);

		info = pars_info_create();

		pars_info_add_str_literal(info, "new_table_name", new_name);
		pars_info_add_str_literal(info, "new_path_name", new_path);
		pars_info_add_int4_literal(info, "space_id", table->space_id);

		err = que_eval_sql(info,
				   "PROCEDURE RENAME_SPACE () IS\n"
				   "BEGIN\n"
				   "UPDATE SYS_TABLESPACES"
				   " SET NAME = :new_table_name\n"
				   " WHERE SPACE = :space_id;\n"
				   "UPDATE SYS_DATAFILES"
				   " SET PATH = :new_path_name\n"
				   " WHERE SPACE = :space_id;\n"
				   "END;\n"
				   , FALSE, trx);

		ut_free(new_path);
	}
	if (err != DB_SUCCESS) {
		goto end;
	}

	if (!new_is_tmp) {
		/* Rename all constraints. */
		char	new_table_name[MAX_TABLE_NAME_LEN + 1];
		char	old_table_utf8[MAX_TABLE_NAME_LEN + 1];
		uint	errors = 0;

		strncpy(old_table_utf8, old_name, MAX_TABLE_NAME_LEN);
		old_table_utf8[MAX_TABLE_NAME_LEN] = '\0';
		innobase_convert_to_system_charset(
			strchr(old_table_utf8, '/') + 1,
			strchr(old_name, '/') +1,
			MAX_TABLE_NAME_LEN, &errors);

		if (errors) {
			/* Table name could not be converted from charset
			my_charset_filename to UTF-8. This means that the
			table name is already in UTF-8 (#mysql#50). */
			strncpy(old_table_utf8, old_name, MAX_TABLE_NAME_LEN);
			old_table_utf8[MAX_TABLE_NAME_LEN] = '\0';
		}

		info = pars_info_create();

		pars_info_add_str_literal(info, "new_table_name", new_name);
		pars_info_add_str_literal(info, "old_table_name", old_name);
		pars_info_add_str_literal(info, "old_table_name_utf8",
					  old_table_utf8);

		strncpy(new_table_name, new_name, MAX_TABLE_NAME_LEN);
		new_table_name[MAX_TABLE_NAME_LEN] = '\0';
		innobase_convert_to_system_charset(
			strchr(new_table_name, '/') + 1,
			strchr(new_name, '/') +1,
			MAX_TABLE_NAME_LEN, &errors);

		if (errors) {
			/* Table name could not be converted from charset
			my_charset_filename to UTF-8. This means that the
			table name is already in UTF-8 (#mysql#50). */
			strncpy(new_table_name, new_name, MAX_TABLE_NAME_LEN);
			new_table_name[MAX_TABLE_NAME_LEN] = '\0';
		}

		pars_info_add_str_literal(info, "new_table_utf8", new_table_name);

		err = que_eval_sql(
			info,
			"PROCEDURE RENAME_CONSTRAINT_IDS () IS\n"
			"gen_constr_prefix CHAR;\n"
			"new_db_name CHAR;\n"
			"foreign_id CHAR;\n"
			"new_foreign_id CHAR;\n"
			"old_db_name_len INT;\n"
			"old_t_name_len INT;\n"
			"new_db_name_len INT;\n"
			"id_len INT;\n"
			"offset INT;\n"
			"found INT;\n"
			"BEGIN\n"
			"found := 1;\n"
			"old_db_name_len := INSTR(:old_table_name, '/')-1;\n"
			"new_db_name_len := INSTR(:new_table_name, '/')-1;\n"
			"new_db_name := SUBSTR(:new_table_name, 0,\n"
			"                      new_db_name_len);\n"
			"old_t_name_len := LENGTH(:old_table_name);\n"
			"gen_constr_prefix := CONCAT(:old_table_name_utf8,\n"
			"                            '_ibfk_');\n"
			"WHILE found = 1 LOOP\n"
			"       SELECT ID INTO foreign_id\n"
			"        FROM SYS_FOREIGN\n"
			"        WHERE FOR_NAME = :old_table_name\n"
			"         AND TO_BINARY(FOR_NAME)\n"
			"           = TO_BINARY(:old_table_name)\n"
			"         LOCK IN SHARE MODE;\n"
			"       IF (SQL % NOTFOUND) THEN\n"
			"        found := 0;\n"
			"       ELSE\n"
			"        UPDATE SYS_FOREIGN\n"
			"        SET FOR_NAME = :new_table_name\n"
			"         WHERE ID = foreign_id;\n"
			"        id_len := LENGTH(foreign_id);\n"
			"        IF (INSTR(foreign_id, '/') > 0) THEN\n"
			"               IF (INSTR(foreign_id,\n"
			"                         gen_constr_prefix) > 0)\n"
			"               THEN\n"
                        "                offset := INSTR(foreign_id, '_ibfk_') - 1;\n"
			"                new_foreign_id :=\n"
			"                CONCAT(:new_table_utf8,\n"
			"                SUBSTR(foreign_id, offset,\n"
			"                       id_len - offset));\n"
			"               ELSE\n"
			"                new_foreign_id :=\n"
			"                CONCAT(new_db_name,\n"
			"                SUBSTR(foreign_id,\n"
			"                       old_db_name_len,\n"
			"                       id_len - old_db_name_len));\n"
			"               END IF;\n"
			"               UPDATE SYS_FOREIGN\n"
			"                SET ID = new_foreign_id\n"
			"                WHERE ID = foreign_id;\n"
			"               UPDATE SYS_FOREIGN_COLS\n"
			"                SET ID = new_foreign_id\n"
			"                WHERE ID = foreign_id;\n"
			"        END IF;\n"
			"       END IF;\n"
			"END LOOP;\n"
			"UPDATE SYS_FOREIGN SET REF_NAME = :new_table_name\n"
			"WHERE REF_NAME = :old_table_name\n"
			"  AND TO_BINARY(REF_NAME)\n"
			"    = TO_BINARY(:old_table_name);\n"
			"END;\n"
			, FALSE, trx);

	} else if (n_constraints_to_drop > 0) {
		/* Drop some constraints of tmp tables. */

		ulint	db_name_len = dict_get_db_name_len(old_name) + 1;
		char*	db_name = mem_heap_strdupl(heap, old_name,
						   db_name_len);
		ulint	i;

		for (i = 0; i < n_constraints_to_drop; i++) {
			err = row_delete_constraint(constraints_to_drop[i],
						    db_name, heap, trx);

			if (err != DB_SUCCESS) {
				break;
			}
		}
	}

	if (err == DB_SUCCESS
	    && (dict_table_has_fts_index(table)
	    || DICT_TF2_FLAG_IS_SET(table, DICT_TF2_FTS_HAS_DOC_ID))
	    && !dict_tables_have_same_db(old_name, new_name)) {
		err = fts_rename_aux_tables(table, new_name, trx);
		if (err != DB_TABLE_NOT_FOUND) {
			aux_fts_rename = true;
		}
	}

end:
	if (err != DB_SUCCESS) {
		if (err == DB_DUPLICATE_KEY) {
			ib::error() << "Possible reasons:";
			ib::error() << "(1) Table rename would cause two"
				" FOREIGN KEY constraints to have the same"
				" internal name in case-insensitive"
				" comparison.";
			ib::error() << "(2) Table "
				<< ut_get_name(trx, new_name)
				<< " exists in the InnoDB internal data"
				" dictionary though MySQL is trying to rename"
				" table " << ut_get_name(trx, old_name)
				<< " to it. Have you deleted the .frm file and"
				" not used DROP TABLE?";
			ib::info() << TROUBLESHOOTING_MSG;
			ib::error() << "If table "
				<< ut_get_name(trx, new_name)
				<< " is a temporary table #sql..., then"
				" it can be that there are still queries"
				" running on the table, and it will be dropped"
				" automatically when the queries end. You can"
				" drop the orphaned table inside InnoDB by"
				" creating an InnoDB table with the same name"
				" in another database and copying the .frm file"
				" to the current database. Then MySQL thinks"
				" the table exists, and DROP TABLE will"
				" succeed.";
		}
		trx->error_state = DB_SUCCESS;
		trx_rollback_to_savepoint(trx, NULL);
		trx->error_state = DB_SUCCESS;
	} else {
		/* The following call will also rename the .ibd data file if
		the table is stored in a single-table tablespace */

		err = dict_table_rename_in_cache(
			table, new_name, !new_is_tmp);
		if (err != DB_SUCCESS) {
			trx->error_state = DB_SUCCESS;
			trx_rollback_to_savepoint(trx, NULL);
			trx->error_state = DB_SUCCESS;
			goto funct_exit;
		}

		/* In case of copy alter, template db_name and
		table_name should be renamed only for newly
		created table. */
		if (table->vc_templ != NULL && !new_is_tmp) {
			innobase_rename_vc_templ(table);
		}

		/* We only want to switch off some of the type checking in
		an ALTER TABLE...ALGORITHM=COPY, not in a RENAME. */
		dict_names_t	fk_tables;

		err = dict_load_foreigns(
			new_name, NULL,
			false, !old_is_tmp || trx->check_foreigns,
			DICT_ERR_IGNORE_NONE, fk_tables);

		if (err != DB_SUCCESS) {

			if (old_is_tmp) {
				ib::error() << "In ALTER TABLE "
					<< ut_get_name(trx, new_name)
					<< " has or is referenced in foreign"
					" key constraints which are not"
					" compatible with the new table"
					" definition.";
			} else {
				ib::error() << "In RENAME TABLE table "
					<< ut_get_name(trx, new_name)
					<< " is referenced in foreign key"
					" constraints which are not compatible"
					" with the new table definition.";
			}

			ut_a(DB_SUCCESS == dict_table_rename_in_cache(
				table, old_name, FALSE));
			trx->error_state = DB_SUCCESS;
			trx_rollback_to_savepoint(trx, NULL);
			trx->error_state = DB_SUCCESS;
		}

		/* Check whether virtual column or stored column affects
		the foreign key constraint of the table. */
		if (dict_foreigns_has_s_base_col(
				table->foreign_set, table)) {
			err = DB_NO_FK_ON_S_BASE_COL;
			ut_a(DB_SUCCESS == dict_table_rename_in_cache(
				table, old_name, FALSE));
			trx->error_state = DB_SUCCESS;
			trx_rollback_to_savepoint(trx, NULL);
			trx->error_state = DB_SUCCESS;
			goto funct_exit;
		}

		/* Fill the virtual column set in foreign when
		the table undergoes copy alter operation. */
		dict_mem_table_free_foreign_vcol_set(table);
		dict_mem_table_fill_foreign_vcol_set(table);

		while (!fk_tables.empty()) {
			dict_load_table(fk_tables.front(),
					DICT_ERR_IGNORE_NONE);
			fk_tables.pop_front();
		}

		table->data_dir_path= NULL;
	}

funct_exit:
	if (aux_fts_rename && err != DB_SUCCESS
	    && table != NULL && (table->space != 0)) {

		char*	orig_name = table->name.m_name;
		trx_t*	trx_bg = trx_create();

		/* If the first fts_rename fails, the trx would
		be rolled back and committed, we can't use it any more,
		so we have to start a new background trx here. */
		ut_a(trx_state_eq(trx_bg, TRX_STATE_NOT_STARTED));
		trx_bg->op_info = "Revert the failing rename "
				  "for fts aux tables";
		trx_bg->dict_operation_lock_mode = RW_X_LATCH;
		trx_start_for_ddl(trx_bg, TRX_DICT_OP_TABLE);

		/* If rename fails and table has its own tablespace,
		we need to call fts_rename_aux_tables again to
		revert the ibd file rename, which is not under the
		control of trx. Also notice the parent table name
		in cache is not changed yet. If the reverting fails,
		the ibd data may be left in the new database, which
		can be fixed only manually. */
		table->name.m_name = const_cast<char*>(new_name);
		fts_rename_aux_tables(table, old_name, trx_bg);
		table->name.m_name = orig_name;

		trx_bg->dict_operation_lock_mode = 0;
		trx_commit_for_mysql(trx_bg);
		trx_free(trx_bg);
	}

	if (table != NULL) {
		dict_table_close(table, dict_locked, FALSE);
	}

	if (commit) {
		DEBUG_SYNC(trx->mysql_thd, "before_rename_table_commit");
		trx_commit_for_mysql(trx);
	}

	if (UNIV_LIKELY_NULL(heap)) {
		mem_heap_free(heap);
	}

	trx->op_info = "";

	return(err);
}

/*********************************************************************//**
Scans an index for either COUNT(*) or CHECK TABLE.
If CHECK TABLE; Checks that the index contains entries in an ascending order,
unique constraint is not broken, and calculates the number of index entries
in the read view of the current transaction.
@return DB_SUCCESS or other error */
dberr_t
row_scan_index_for_mysql(
/*=====================*/
	row_prebuilt_t*		prebuilt,	/*!< in: prebuilt struct
						in MySQL handle */
	const dict_index_t*	index,		/*!< in: index */
	ulint*			n_rows)		/*!< out: number of entries
						seen in the consistent read */
{
	dtuple_t*	prev_entry	= NULL;
	ulint		matched_fields;
	byte*		buf;
	dberr_t		ret;
	rec_t*		rec;
	int		cmp;
	ibool		contains_null;
	ulint		i;
	ulint		cnt;
	mem_heap_t*	heap		= NULL;
	ulint		n_ext;
	ulint		offsets_[REC_OFFS_NORMAL_SIZE];
	ulint*		offsets;
	rec_offs_init(offsets_);

	*n_rows = 0;

	/* Don't support RTree Leaf level scan */
	ut_ad(!dict_index_is_spatial(index));

	if (dict_index_is_clust(index)) {
		/* The clustered index of a table is always available.
		During online ALTER TABLE that rebuilds the table, the
		clustered index in the old table will have
		index->online_log pointing to the new table. All
		indexes of the old table will remain valid and the new
		table will be unaccessible to MySQL until the
		completion of the ALTER TABLE. */
	} else if (dict_index_is_online_ddl(index)
		   || (index->type & DICT_FTS)) {
		/* Full Text index are implemented by auxiliary tables,
		not the B-tree. We also skip secondary indexes that are
		being created online. */
		return(DB_SUCCESS);
	}

	ulint bufsize = std::max<ulint>(srv_page_size,
					prebuilt->mysql_row_len);
	buf = static_cast<byte*>(ut_malloc_nokey(bufsize));
	heap = mem_heap_create(100);

	cnt = 1000;

	ret = row_search_for_mysql(buf, PAGE_CUR_G, prebuilt, 0, 0);
loop:
	/* Check thd->killed every 1,000 scanned rows */
	if (--cnt == 0) {
		if (trx_is_interrupted(prebuilt->trx)) {
			ret = DB_INTERRUPTED;
			goto func_exit;
		}
		cnt = 1000;
	}

	switch (ret) {
	case DB_SUCCESS:
		break;
	case DB_DEADLOCK:
	case DB_LOCK_TABLE_FULL:
	case DB_LOCK_WAIT_TIMEOUT:
	case DB_INTERRUPTED:
		goto func_exit;
	default:
		ib::warn() << "CHECK TABLE on index " << index->name << " of"
			" table " << index->table->name << " returned " << ret;
		/* (this error is ignored by CHECK TABLE) */
		/* fall through */
	case DB_END_OF_INDEX:
		ret = DB_SUCCESS;
func_exit:
		ut_free(buf);
		mem_heap_free(heap);

		return(ret);
	}

	*n_rows = *n_rows + 1;

	/* else this code is doing handler::check() for CHECK TABLE */

	/* row_search... returns the index record in buf, record origin offset
	within buf stored in the first 4 bytes, because we have built a dummy
	template */

	rec = buf + mach_read_from_4(buf);

	offsets = rec_get_offsets(rec, index, offsets_, true,
				  ULINT_UNDEFINED, &heap);

	if (prev_entry != NULL) {
		matched_fields = 0;

		cmp = cmp_dtuple_rec_with_match(prev_entry, rec, offsets,
						&matched_fields);
		contains_null = FALSE;

		/* In a unique secondary index we allow equal key values if
		they contain SQL NULLs */

		for (i = 0;
		     i < dict_index_get_n_ordering_defined_by_user(index);
		     i++) {
			if (UNIV_SQL_NULL == dfield_get_len(
				    dtuple_get_nth_field(prev_entry, i))) {

				contains_null = TRUE;
				break;
			}
		}

		const char* msg;

		if (cmp > 0) {
			ret = DB_INDEX_CORRUPT;
			msg = "index records in a wrong order in ";
not_ok:
			ib::error()
				<< msg << index->name
				<< " of table " << index->table->name
				<< ": " << *prev_entry << ", "
				<< rec_offsets_print(rec, offsets);
			/* Continue reading */
		} else if (dict_index_is_unique(index)
			   && !contains_null
			   && matched_fields
			   >= dict_index_get_n_ordering_defined_by_user(
				   index)) {
			ret = DB_DUPLICATE_KEY;
			msg = "duplicate key in ";
			goto not_ok;
		}
	}

	{
		mem_heap_t*	tmp_heap = NULL;

		/* Empty the heap on each round.  But preserve offsets[]
		for the row_rec_to_index_entry() call, by copying them
		into a separate memory heap when needed. */
		if (UNIV_UNLIKELY(offsets != offsets_)) {
			ulint	size = rec_offs_get_n_alloc(offsets)
				* sizeof *offsets;

			tmp_heap = mem_heap_create(size);

			offsets = static_cast<ulint*>(
				mem_heap_dup(tmp_heap, offsets, size));
		}

		mem_heap_empty(heap);

		prev_entry = row_rec_to_index_entry(
			rec, index, offsets, &n_ext, heap);

		if (UNIV_LIKELY_NULL(tmp_heap)) {
			mem_heap_free(tmp_heap);
		}
	}

	ret = row_search_for_mysql(
		buf, PAGE_CUR_G, prebuilt, 0, ROW_SEL_NEXT);

	goto loop;
}

/*********************************************************************//**
Initialize this module */
void
row_mysql_init(void)
/*================*/
{
	mutex_create(LATCH_ID_ROW_DROP_LIST, &row_drop_list_mutex);

	UT_LIST_INIT(
		row_mysql_drop_list,
		&row_mysql_drop_t::row_mysql_drop_list);

	row_mysql_drop_list_inited = TRUE;
}

/*********************************************************************//**
Close this module */
void
row_mysql_close(void)
/*================*/
{
	ut_a(UT_LIST_GET_LEN(row_mysql_drop_list) == 0);

	if (row_mysql_drop_list_inited) {
		mutex_free(&row_drop_list_mutex);
		row_mysql_drop_list_inited = FALSE;
	}
}<|MERGE_RESOLUTION|>--- conflicted
+++ resolved
@@ -2580,12 +2580,7 @@
 	} else {
 		dict_build_index_def(table, index, trx);
 
-<<<<<<< HEAD
-		err = dict_index_add_to_cache(
-			index, FIL_NULL, trx_is_strict(trx));
-=======
-		err = dict_index_add_to_cache(table, index, FIL_NULL);
->>>>>>> 98694ab0
+		err = dict_index_add_to_cache(index, FIL_NULL);
 		ut_ad((index == NULL) == (err != DB_SUCCESS));
 		if (UNIV_LIKELY(err == DB_SUCCESS)) {
 			ut_ad(!index->is_instant());
