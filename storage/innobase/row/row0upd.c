--- conflicted
+++ resolved
@@ -2015,7 +2015,7 @@
 
 		DBUG_EXECUTE_IF(
 			"row_upd_extern_checkpoint",
-			log_make_checkpoint_at(ut_dulint_max, TRUE););
+			log_make_checkpoint_at(IB_ULONGLONG_MAX, TRUE););
 
 		mtr_start(mtr);
 		ut_a(btr_pcur_restore_position(BTR_MODIFY_TREE, pcur, mtr));
@@ -2025,15 +2025,8 @@
 			index, btr_cur_get_block(btr_cur), rec,
 			rec_get_offsets(rec, index, offsets_,
 					ULINT_UNDEFINED, &heap),
-<<<<<<< HEAD
 			mtr, TRUE, big_rec);
-=======
-			 big_rec, mtr);
 		DEBUG_SYNC_C("after_row_upd_extern");
-		if (UNIV_LIKELY_NULL(heap)) {
-			mem_heap_free(heap);
-		}
->>>>>>> 05172fb9
 		mtr_commit(mtr);
 	}
 
