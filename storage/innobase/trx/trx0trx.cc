--- conflicted
+++ resolved
@@ -1225,7 +1225,6 @@
 	} else {
 		if (!trx_is_autocommit_non_locking(trx)) {
 
-<<<<<<< HEAD
 			/* If this is a read-only transaction that is writing
 			to a temporary table then it needs a transaction id
 			to write to the temporary table. */
@@ -1254,23 +1253,12 @@
 		}
 	}
 
-	if (trx->mysql_thd != NULL) {
-		trx->start_time = thd_start_time_in_secs(trx->mysql_thd);
-		trx->start_time_micro = thd_query_start_micro(trx->mysql_thd);
-
-	} else {
-		trx->start_time = ut_time();
-		trx->start_time_micro = 0;
-	}
-
-	ut_a(trx->error_state == DB_SUCCESS);
-=======
 	trx->start_time = time(NULL);
-
 	trx->start_time_micro = trx->mysql_thd
 		? thd_query_start_micro(trx->mysql_thd)
 		: microsecond_interval_timer();
->>>>>>> 8d0dabc5
+
+	ut_a(trx->error_state == DB_SUCCESS);
 
 	MONITOR_INC(MONITOR_TRX_ACTIVE);
 }
@@ -1549,7 +1537,7 @@
 
 	/* consider using trx->start_time if calling time() is too
 	expensive here */
-	time_t	now = ut_time();
+	const time_t now = time(NULL);
 
 	trx_mod_tables_t::const_iterator	end = trx->mod_tables.end();
 
