--- conflicted
+++ resolved
@@ -2657,13 +2657,8 @@
 
 		rw_lock_x_lock(&purge_sys.latch);
 
-<<<<<<< HEAD
-		stop = srv_shutdown_state == SRV_SHUTDOWN_NONE
+		stop = srv_shutdown_state <= SRV_SHUTDOWN_INITIATED
 			&& purge_sys.paused();
-=======
-		stop = srv_shutdown_state <= SRV_SHUTDOWN_INITIATED
-			&& purge_sys.paused_latched();
->>>>>>> befb0bed
 
 		if (!stop) {
 			if (timeout
