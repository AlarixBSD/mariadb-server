--- conflicted
+++ resolved
@@ -118,14 +118,8 @@
 	for (;;) {
 		ulint	sleep_in_us;
 #ifdef WITH_WSREP
-<<<<<<< HEAD
-		if (wsrep_on(trx->mysql_thd) &&
-		    wsrep_thd_is_aborting(trx->mysql_thd)) {
+		if (trx->is_wsrep() && wsrep_thd_is_aborting(trx->mysql_thd)) {
 			if (wsrep_get_debug()) {
-=======
-		if (trx->is_wsrep() && wsrep_trx_is_aborting(trx->mysql_thd)) {
-			if (wsrep_debug) {
->>>>>>> 3568fad5
 				ib::info() <<
 					"srv_conc_enter due to MUST_ABORT";
 			}
