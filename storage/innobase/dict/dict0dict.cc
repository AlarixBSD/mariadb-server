/*****************************************************************************

Copyright (c) 1996, 2016, Oracle and/or its affiliates. All Rights Reserved.
Copyright (c) 2012, Facebook Inc.
Copyright (c) 2013, 2019, MariaDB Corporation.

This program is free software; you can redistribute it and/or modify it under
the terms of the GNU General Public License as published by the Free Software
Foundation; version 2 of the License.

This program is distributed in the hope that it will be useful, but WITHOUT
ANY WARRANTY; without even the implied warranty of MERCHANTABILITY or FITNESS
FOR A PARTICULAR PURPOSE. See the GNU General Public License for more details.

You should have received a copy of the GNU General Public License along with
this program; if not, write to the Free Software Foundation, Inc.,
51 Franklin Street, Fifth Floor, Boston, MA 02110-1335 USA

*****************************************************************************/

/******************************************************************//**
@file dict/dict0dict.cc
Data dictionary system

Created 1/8/1996 Heikki Tuuri
***********************************************************************/

#include <my_config.h>
#include <string>

#include "ha_prototypes.h"
#include <mysqld.h>
#include <strfunc.h>

#include "dict0dict.h"
#include "fts0fts.h"
#include "fil0fil.h"
#include <algorithm>

/** dummy index for ROW_FORMAT=REDUNDANT supremum and infimum records */
dict_index_t*	dict_ind_redundant;

#if defined UNIV_DEBUG || defined UNIV_IBUF_DEBUG
/** Flag to control insert buffer debugging. */
extern uint	ibuf_debug;
#endif /* UNIV_DEBUG || UNIV_IBUF_DEBUG */

#include "btr0btr.h"
#include "btr0cur.h"
#include "btr0sea.h"
#include "buf0buf.h"
#include "data0type.h"
#include "dict0boot.h"
#include "dict0crea.h"
#include "dict0mem.h"
#include "dict0priv.h"
#include "dict0stats.h"
#include "fts0fts.h"
#include "fts0types.h"
#include "lock0lock.h"
#include "mach0data.h"
#include "mem0mem.h"
#include "os0once.h"
#include "page0page.h"
#include "page0zip.h"
#include "pars0pars.h"
#include "pars0sym.h"
#include "que0que.h"
#include "rem0cmp.h"
#include "row0log.h"
#include "row0merge.h"
#include "row0mysql.h"
#include "row0upd.h"
#include "srv0mon.h"
#include "srv0start.h"
#include "sync0sync.h"
#include "trx0undo.h"

#include <vector>
#include <algorithm>

/** the dictionary system */
dict_sys_t*	dict_sys	= NULL;

/** @brief the data dictionary rw-latch protecting dict_sys

table create, drop, etc. reserve this in X-mode; implicit or
backround operations purge, rollback, foreign key checks reserve this
in S-mode; we cannot trust that MySQL protects implicit or background
operations a table drop since MySQL does not know of them; therefore
we need this; NOTE: a transaction which reserves this must keep book
on the mode in trx_t::dict_operation_lock_mode */
rw_lock_t	dict_operation_lock;

/** Percentage of compression failures that are allowed in a single
round */
ulong	zip_failure_threshold_pct = 5;

/** Maximum percentage of a page that can be allowed as a pad to avoid
compression failures */
ulong	zip_pad_max = 50;

#define	DICT_HEAP_SIZE		100	/*!< initial memory heap size when
					creating a table or index object */
#define DICT_POOL_PER_TABLE_HASH 512	/*!< buffer pool max size per table
					hash table fixed size in bytes */
#define DICT_POOL_PER_VARYING	4	/*!< buffer pool max size per data
					dictionary varying size in bytes */

/** Identifies generated InnoDB foreign key names */
static char	dict_ibfk[] = "_ibfk_";

bool		innodb_table_stats_not_found = false;
bool		innodb_index_stats_not_found = false;
static bool	innodb_table_stats_not_found_reported = false;
static bool	innodb_index_stats_not_found_reported = false;

/*******************************************************************//**
Tries to find column names for the index and sets the col field of the
index.
@param[in]	index	index
@param[in]	add_v	new virtual columns added along with an add index call
@return whether the column names were found */
static
bool
dict_index_find_cols(
	dict_index_t*		index,
	const dict_add_v_col_t*	add_v);
/*******************************************************************//**
Builds the internal dictionary cache representation for a clustered
index, containing also system fields not defined by the user.
@return own: the internal representation of the clustered index */
static
dict_index_t*
dict_index_build_internal_clust(
/*============================*/
	dict_index_t*		index);	/*!< in: user representation of
					a clustered index */
/*******************************************************************//**
Builds the internal dictionary cache representation for a non-clustered
index, containing also system fields not defined by the user.
@return own: the internal representation of the non-clustered index */
static
dict_index_t*
dict_index_build_internal_non_clust(
/*================================*/
	dict_index_t*		index);	/*!< in: user representation of
					a non-clustered index */
/**********************************************************************//**
Builds the internal dictionary cache representation for an FTS index.
@return own: the internal representation of the FTS index */
static
dict_index_t*
dict_index_build_internal_fts(
/*==========================*/
	dict_index_t*	index);	/*!< in: user representation of an FTS index */

/**********************************************************************//**
Removes an index from the dictionary cache. */
static
void
dict_index_remove_from_cache_low(
/*=============================*/
	dict_table_t*	table,		/*!< in/out: table */
	dict_index_t*	index,		/*!< in, own: index */
	ibool		lru_evict);	/*!< in: TRUE if page being evicted
					to make room in the table LRU list */
#ifdef UNIV_DEBUG
/**********************************************************************//**
Validate the dictionary table LRU list.
@return TRUE if validate OK */
static
ibool
dict_lru_validate(void);
/*===================*/
/**********************************************************************//**
Check if table is in the dictionary table LRU list.
@return TRUE if table found */
static
ibool
dict_lru_find_table(
/*================*/
	const dict_table_t*	find_table);	/*!< in: table to find */
/**********************************************************************//**
Check if a table exists in the dict table non-LRU list.
@return TRUE if table found */
static
ibool
dict_non_lru_find_table(
/*====================*/
	const dict_table_t*	find_table);	/*!< in: table to find */
#endif /* UNIV_DEBUG */

/* Stream for storing detailed information about the latest foreign key
and unique key errors. Only created if !srv_read_only_mode */
FILE*	dict_foreign_err_file		= NULL;
/* mutex protecting the foreign and unique error buffers */
ib_mutex_t	dict_foreign_err_mutex;

/********************************************************************//**
Checks if the database name in two table names is the same.
@return TRUE if same db name */
ibool
dict_tables_have_same_db(
/*=====================*/
	const char*	name1,	/*!< in: table name in the form
				dbname '/' tablename */
	const char*	name2)	/*!< in: table name in the form
				dbname '/' tablename */
{
	for (; *name1 == *name2; name1++, name2++) {
		if (*name1 == '/') {
			return(TRUE);
		}
		ut_a(*name1); /* the names must contain '/' */
	}
	return(FALSE);
}

/********************************************************************//**
Return the end of table name where we have removed dbname and '/'.
@return table name */
const char*
dict_remove_db_name(
/*================*/
	const char*	name)	/*!< in: table name in the form
				dbname '/' tablename */
{
	const char*	s = strchr(name, '/');
	ut_a(s);

	return(s + 1);
}

/********************************************************************//**
Get the database name length in a table name.
@return database name length */
ulint
dict_get_db_name_len(
/*=================*/
	const char*	name)	/*!< in: table name in the form
				dbname '/' tablename */
{
	const char*	s;
	s = strchr(name, '/');
	ut_a(s);
	return ulint(s - name);
}

/** Reserve the dictionary system mutex. */
void
dict_mutex_enter_for_mysql_func(const char *file, unsigned line)
{
	mutex_enter_loc(&dict_sys->mutex, file, line);
}

/********************************************************************//**
Releases the dictionary system mutex for MySQL. */
void
dict_mutex_exit_for_mysql(void)
/*===========================*/
{
	mutex_exit(&dict_sys->mutex);
}

/** Allocate and init a dict_table_t's stats latch.
This function must not be called concurrently on the same table object.
@param[in,out]	table_void	table whose stats latch to create */
static
void
dict_table_stats_latch_alloc(
	void*	table_void)
{
	dict_table_t*	table = static_cast<dict_table_t*>(table_void);

	/* Note: rw_lock_create() will call the constructor */

	table->stats_latch = static_cast<rw_lock_t*>(
		ut_malloc_nokey(sizeof(rw_lock_t)));

	ut_a(table->stats_latch != NULL);

	rw_lock_create(dict_table_stats_key, table->stats_latch,
		       SYNC_INDEX_TREE);
}

/** Deinit and free a dict_table_t's stats latch.
This function must not be called concurrently on the same table object.
@param[in,out]	table	table whose stats latch to free */
static
void
dict_table_stats_latch_free(
	dict_table_t*	table)
{
	rw_lock_free(table->stats_latch);
	ut_free(table->stats_latch);
}

/** Create a dict_table_t's stats latch or delay for lazy creation.
This function is only called from either single threaded environment
or from a thread that has not shared the table object with other threads.
@param[in,out]	table	table whose stats latch to create
@param[in]	enabled	if false then the latch is disabled
and dict_table_stats_lock()/unlock() become noop on this table. */
void
dict_table_stats_latch_create(
	dict_table_t*	table,
	bool		enabled)
{
	if (!enabled) {
		table->stats_latch = NULL;
		table->stats_latch_created = os_once::DONE;
		return;
	}

	/* We create this lazily the first time it is used. */
	table->stats_latch = NULL;
	table->stats_latch_created = os_once::NEVER_DONE;
}

/** Destroy a dict_table_t's stats latch.
This function is only called from either single threaded environment
or from a thread that has not shared the table object with other threads.
@param[in,out]	table	table whose stats latch to destroy */
void
dict_table_stats_latch_destroy(
	dict_table_t*	table)
{
	if (table->stats_latch_created == os_once::DONE
	    && table->stats_latch != NULL) {

		dict_table_stats_latch_free(table);
	}
}

/** Lock the appropriate latch to protect a given table's statistics.
@param[in]	table		table whose stats to lock
@param[in]	latch_mode	RW_S_LATCH or RW_X_LATCH */
void
dict_table_stats_lock(
	dict_table_t*	table,
	ulint		latch_mode)
{
	ut_ad(table != NULL);
	ut_ad(table->magic_n == DICT_TABLE_MAGIC_N);

	os_once::do_or_wait_for_done(
		&table->stats_latch_created,
		dict_table_stats_latch_alloc, table);

	if (table->stats_latch == NULL) {
		/* This is a dummy table object that is private in the current
		thread and is not shared between multiple threads, thus we
		skip any locking. */
		return;
	}

	switch (latch_mode) {
	case RW_S_LATCH:
		rw_lock_s_lock(table->stats_latch);
		break;
	case RW_X_LATCH:
		rw_lock_x_lock(table->stats_latch);
		break;
	case RW_NO_LATCH:
		/* fall through */
	default:
		ut_error;
	}
}

/** Unlock the latch that has been locked by dict_table_stats_lock().
@param[in]	table		table whose stats to unlock
@param[in]	latch_mode	RW_S_LATCH or RW_X_LATCH */
void
dict_table_stats_unlock(
	dict_table_t*	table,
	ulint		latch_mode)
{
	ut_ad(table != NULL);
	ut_ad(table->magic_n == DICT_TABLE_MAGIC_N);

	if (table->stats_latch == NULL) {
		/* This is a dummy table object that is private in the current
		thread and is not shared between multiple threads, thus we
		skip any locking. */
		return;
	}

	switch (latch_mode) {
	case RW_S_LATCH:
		rw_lock_s_unlock(table->stats_latch);
		break;
	case RW_X_LATCH:
		rw_lock_x_unlock(table->stats_latch);
		break;
	case RW_NO_LATCH:
		/* fall through */
	default:
		ut_error;
	}
}

/**********************************************************************//**
Try to drop any indexes after an aborted index creation.
This can also be after a server kill during DROP INDEX. */
static
void
dict_table_try_drop_aborted(
/*========================*/
	dict_table_t*	table,		/*!< in: table, or NULL if it
					needs to be looked up again */
	table_id_t	table_id,	/*!< in: table identifier */
	int32		ref_count)	/*!< in: expected table->n_ref_count */
{
	trx_t*		trx;

	trx = trx_create();
	trx->op_info = "try to drop any indexes after an aborted index creation";
	row_mysql_lock_data_dictionary(trx);
	trx_set_dict_operation(trx, TRX_DICT_OP_INDEX);

	if (table == NULL) {
		table = dict_table_open_on_id_low(
			table_id, DICT_ERR_IGNORE_FK_NOKEY, FALSE);
	} else {
		ut_ad(table->id == table_id);
	}

	if (table && table->get_ref_count() == ref_count && table->drop_aborted
	    && !UT_LIST_GET_FIRST(table->locks)) {
		/* Silence a debug assertion in row_merge_drop_indexes(). */
		ut_d(table->acquire());
		row_merge_drop_indexes(trx, table, TRUE);
		ut_d(table->release());
		ut_ad(table->get_ref_count() == ref_count);
		trx_commit_for_mysql(trx);
	}

	row_mysql_unlock_data_dictionary(trx);
	trx_free(trx);
}

/**********************************************************************//**
When opening a table,
try to drop any indexes after an aborted index creation.
Release the dict_sys->mutex. */
static
void
dict_table_try_drop_aborted_and_mutex_exit(
/*=======================================*/
	dict_table_t*	table,		/*!< in: table (may be NULL) */
	ibool		try_drop)	/*!< in: FALSE if should try to
					drop indexes whose online creation
					was aborted */
{
	if (try_drop
	    && table != NULL
	    && table->drop_aborted
	    && table->get_ref_count() == 1
	    && dict_table_get_first_index(table)) {

		/* Attempt to drop the indexes whose online creation
		was aborted. */
		table_id_t	table_id = table->id;

		mutex_exit(&dict_sys->mutex);

		dict_table_try_drop_aborted(table, table_id, 1);
	} else {
		mutex_exit(&dict_sys->mutex);
	}
}

/********************************************************************//**
Decrements the count of open handles to a table. */
void
dict_table_close(
/*=============*/
	dict_table_t*	table,		/*!< in/out: table */
	ibool		dict_locked,	/*!< in: TRUE=data dictionary locked */
	ibool		try_drop)	/*!< in: TRUE=try to drop any orphan
					indexes after an aborted online
					index creation */
{
	if (!dict_locked) {
		mutex_enter(&dict_sys->mutex);
	}

	ut_ad(mutex_own(&dict_sys->mutex));
	ut_a(table->get_ref_count() > 0);

	const bool last_handle = table->release();

	/* Force persistent stats re-read upon next open of the table
	so that FLUSH TABLE can be used to forcibly fetch stats from disk
	if they have been manually modified. We reset table->stat_initialized
	only if table reference count is 0 because we do not want too frequent
	stats re-reads (e.g. in other cases than FLUSH TABLE). */
	if (last_handle && strchr(table->name.m_name, '/') != NULL
	    && dict_stats_is_persistent_enabled(table)) {

		dict_stats_deinit(table);
	}

	MONITOR_DEC(MONITOR_TABLE_REFERENCE);

	ut_ad(dict_lru_validate());

#ifdef UNIV_DEBUG
	if (table->can_be_evicted) {
		ut_ad(dict_lru_find_table(table));
	} else {
		ut_ad(dict_non_lru_find_table(table));
	}
#endif /* UNIV_DEBUG */

	if (!dict_locked) {
		table_id_t	table_id	= table->id;
		const bool	drop_aborted	= last_handle && try_drop
			&& table->drop_aborted
			&& dict_table_get_first_index(table);

		mutex_exit(&dict_sys->mutex);

		if (drop_aborted) {
			dict_table_try_drop_aborted(NULL, table_id, 0);
		}
	}
}

/********************************************************************//**
Closes the only open handle to a table and drops a table while assuring
that dict_sys->mutex is held the whole time.  This assures that the table
is not evicted after the close when the count of open handles goes to zero.
Because dict_sys->mutex is held, we do not need to call
dict_table_prevent_eviction().  */
void
dict_table_close_and_drop(
/*======================*/
	trx_t*		trx,		/*!< in: data dictionary transaction */
	dict_table_t*	table)		/*!< in/out: table */
{
	dberr_t err = DB_SUCCESS;

	ut_ad(mutex_own(&dict_sys->mutex));
	ut_ad(rw_lock_own(&dict_operation_lock, RW_LOCK_X));
	ut_ad(trx->dict_operation != TRX_DICT_OP_NONE);
	ut_ad(trx_state_eq(trx, TRX_STATE_ACTIVE));

	dict_table_close(table, TRUE, FALSE);

#if defined UNIV_DEBUG || defined UNIV_DDL_DEBUG
	/* Nobody should have initialized the stats of the newly created
	table when this is called. So we know that it has not been added
	for background stats gathering. */
	ut_a(!table->stat_initialized);
#endif /* UNIV_DEBUG || UNIV_DDL_DEBUG */

	err = row_merge_drop_table(trx, table);

	if (err != DB_SUCCESS) {
		ib::error() << "At " << __FILE__ << ":" << __LINE__
			    << " row_merge_drop_table returned error: " << err
			    << " table: " << table->name;
	}
}

/** Check if the table has a given (non_virtual) column.
@param[in]	table		table object
@param[in]	col_name	column name
@param[in]	col_nr		column number guessed, 0 as default
@return column number if the table has the specified column,
otherwise table->n_def */
ulint
dict_table_has_column(
	const dict_table_t*	table,
	const char*		col_name,
	ulint			col_nr)
{
	ulint		col_max = table->n_def;

	ut_ad(table);
	ut_ad(col_name);
	ut_ad(table->magic_n == DICT_TABLE_MAGIC_N);

	if (col_nr < col_max
	    && innobase_strcasecmp(
		col_name, dict_table_get_col_name(table, col_nr)) == 0) {
		return(col_nr);
	}

	/** The order of column may changed, check it with other columns */
	for (ulint i = 0; i < col_max; i++) {
		if (i != col_nr
		    && innobase_strcasecmp(
			col_name, dict_table_get_col_name(table, i)) == 0) {

			return(i);
		}
	}

	return(col_max);
}

/** Retrieve the column name.
@param[in]	table	the table of this column */
const char* dict_col_t::name(const dict_table_t& table) const
{
	ut_ad(table.magic_n == DICT_TABLE_MAGIC_N);

	size_t col_nr;
	const char *s;

	if (is_virtual()) {
		col_nr = size_t(reinterpret_cast<const dict_v_col_t*>(this)
				- table.v_cols);
		ut_ad(col_nr < table.n_v_def);
		s = table.v_col_names;
	} else {
		col_nr = size_t(this - table.cols);
		ut_ad(col_nr < table.n_def);
		s = table.col_names;
	}

	if (s) {
		for (size_t i = 0; i < col_nr; i++) {
			s += strlen(s) + 1;
		}
	}

	return(s);
}

/** Returns a virtual column's name.
@param[in]	table	target table
@param[in]	col_nr	virtual column number (nth virtual column)
@return column name or NULL if column number out of range. */
const char*
dict_table_get_v_col_name(
	const dict_table_t*	table,
	ulint			col_nr)
{
	const char*	s;

	ut_ad(table);
	ut_ad(col_nr < table->n_v_def);
	ut_ad(table->magic_n == DICT_TABLE_MAGIC_N);

	if (col_nr >= table->n_v_def) {
		return(NULL);
	}

	s = table->v_col_names;

	if (s != NULL) {
		for (ulint i = 0; i < col_nr; i++) {
			s += strlen(s) + 1;
		}
	}

	return(s);
}

/** Search virtual column's position in InnoDB according to its position
in original table's position
@param[in]	table	target table
@param[in]	col_nr	column number (nth column in the MySQL table)
@return virtual column's position in InnoDB, ULINT_UNDEFINED if not find */
static
ulint
dict_table_get_v_col_pos_for_mysql(
	const dict_table_t*	table,
	ulint			col_nr)
{
	ulint	i;

	ut_ad(table);
	ut_ad(col_nr < static_cast<ulint>(table->n_t_def));
	ut_ad(table->magic_n == DICT_TABLE_MAGIC_N);

	for (i = 0; i < table->n_v_def; i++) {
		if (col_nr == dict_get_v_col_mysql_pos(
				table->v_cols[i].m_col.ind)) {
			break;
		}
	}

	if (i == table->n_v_def) {
		return(ULINT_UNDEFINED);
	}

	return(i);
}

/** Returns a virtual column's name according to its original
MySQL table position.
@param[in]	table	target table
@param[in]	col_nr	column number (nth column in the table)
@return column name. */
static
const char*
dict_table_get_v_col_name_mysql(
	const dict_table_t*	table,
	ulint			col_nr)
{
	ulint	i = dict_table_get_v_col_pos_for_mysql(table, col_nr);

	if (i == ULINT_UNDEFINED) {
		return(NULL);
	}

	return(dict_table_get_v_col_name(table, i));
}

/** Get nth virtual column according to its original MySQL table position
@param[in]	table	target table
@param[in]	col_nr	column number in MySQL Table definition
@return dict_v_col_t ptr */
dict_v_col_t*
dict_table_get_nth_v_col_mysql(
	const dict_table_t*	table,
	ulint			col_nr)
{
	ulint	i = dict_table_get_v_col_pos_for_mysql(table, col_nr);

	if (i == ULINT_UNDEFINED) {
		return(NULL);
	}

	return(dict_table_get_nth_v_col(table, i));
}

/** Allocate and init the autoinc latch of a given table.
This function must not be called concurrently on the same table object.
@param[in,out]	table_void	table whose autoinc latch to create */
static
void
dict_table_autoinc_alloc(
	void*	table_void)
{
	dict_table_t*	table = static_cast<dict_table_t*>(table_void);
	table->autoinc_mutex = UT_NEW_NOKEY(ib_mutex_t());
	ut_a(table->autoinc_mutex != NULL);
	mutex_create(LATCH_ID_AUTOINC, table->autoinc_mutex);
}

/** Allocate and init the zip_pad_mutex of a given index.
This function must not be called concurrently on the same index object.
@param[in,out]	index_void	index whose zip_pad_mutex to create */
static
void
dict_index_zip_pad_alloc(
	void*	index_void)
{
	dict_index_t*	index = static_cast<dict_index_t*>(index_void);
	index->zip_pad.mutex = UT_NEW_NOKEY(SysMutex());
	ut_a(index->zip_pad.mutex != NULL);
	mutex_create(LATCH_ID_ZIP_PAD_MUTEX, index->zip_pad.mutex);
}

/********************************************************************//**
Acquire the autoinc lock. */
void
dict_table_autoinc_lock(
/*====================*/
	dict_table_t*	table)	/*!< in/out: table */
{
	os_once::do_or_wait_for_done(
		&table->autoinc_mutex_created,
		dict_table_autoinc_alloc, table);

	mutex_enter(table->autoinc_mutex);
}

/** Acquire the zip_pad_mutex latch.
@param[in,out]	index	the index whose zip_pad_mutex to acquire.*/
static
void
dict_index_zip_pad_lock(
	dict_index_t*	index)
{
	os_once::do_or_wait_for_done(
		&index->zip_pad.mutex_created,
		dict_index_zip_pad_alloc, index);

	mutex_enter(index->zip_pad.mutex);
}

/** Get all the FTS indexes on a table.
@param[in]	table	table
@param[out]	indexes	all FTS indexes on this table
@return number of FTS indexes */
ulint
dict_table_get_all_fts_indexes(
	const dict_table_t*	table,
	ib_vector_t*		indexes)
{
	dict_index_t* index;

	ut_a(ib_vector_size(indexes) == 0);

	for (index = dict_table_get_first_index(table);
	     index;
	     index = dict_table_get_next_index(index)) {

		if (index->type == DICT_FTS) {
			ib_vector_push(indexes, &index);
		}
	}

	return(ib_vector_size(indexes));
}

/********************************************************************//**
Release the autoinc lock. */
void
dict_table_autoinc_unlock(
/*======================*/
	dict_table_t*	table)	/*!< in/out: table */
{
	mutex_exit(table->autoinc_mutex);
}

/** Looks for column n in an index.
@param[in]	index		index
@param[in]	n		column number
@param[in]	inc_prefix	true=consider column prefixes too
@param[in]	is_virtual	true==virtual column
@param[out]	prefix_col_pos	col num if prefix
@return position in internal representation of the index;
ULINT_UNDEFINED if not contained */
ulint
dict_index_get_nth_col_or_prefix_pos(
	const dict_index_t*	index,
	ulint			n,
	bool			inc_prefix,
	bool			is_virtual,
	ulint*			prefix_col_pos)
{
	const dict_field_t*	field;
	const dict_col_t*	col;
	ulint			pos;
	ulint			n_fields;

	ut_ad(index);
	ut_ad(index->magic_n == DICT_INDEX_MAGIC_N);

	if (prefix_col_pos) {
		*prefix_col_pos = ULINT_UNDEFINED;
	}

	if (is_virtual) {
		col = &(dict_table_get_nth_v_col(index->table, n)->m_col);
	} else {
		col = dict_table_get_nth_col(index->table, n);
	}

	if (dict_index_is_clust(index)) {

		return(dict_col_get_clust_pos(col, index));
	}

	n_fields = dict_index_get_n_fields(index);

	for (pos = 0; pos < n_fields; pos++) {
		field = dict_index_get_nth_field(index, pos);

		if (col == field->col) {
			if (prefix_col_pos) {
				*prefix_col_pos = pos;
			}
			if (inc_prefix || field->prefix_len == 0) {
				return(pos);
			}
		}
	}

	return(ULINT_UNDEFINED);
}

/** Returns TRUE if the index contains a column or a prefix of that column.
@param[in]	index		index
@param[in]	n		column number
@param[in]	is_virtual	whether it is a virtual col
@return TRUE if contains the column or its prefix */
bool
dict_index_contains_col_or_prefix(
	const dict_index_t*	index,
	ulint			n,
	bool			is_virtual)
{
	const dict_field_t*	field;
	const dict_col_t*	col;
	ulint			pos;
	ulint			n_fields;

	ut_ad(index);
	ut_ad(index->magic_n == DICT_INDEX_MAGIC_N);

	if (dict_index_is_clust(index)) {
		return(!is_virtual);
	}

	if (is_virtual) {
		col = &dict_table_get_nth_v_col(index->table, n)->m_col;
	} else {
		col = dict_table_get_nth_col(index->table, n);
	}

	n_fields = dict_index_get_n_fields(index);

	for (pos = 0; pos < n_fields; pos++) {
		field = dict_index_get_nth_field(index, pos);

		if (col == field->col) {

			return(true);
		}
	}

	return(false);
}

/********************************************************************//**
Looks for a matching field in an index. The column has to be the same. The
column in index must be complete, or must contain a prefix longer than the
column in index2. That is, we must be able to construct the prefix in index2
from the prefix in index.
@return position in internal representation of the index;
ULINT_UNDEFINED if not contained */
ulint
dict_index_get_nth_field_pos(
/*=========================*/
	const dict_index_t*	index,	/*!< in: index from which to search */
	const dict_index_t*	index2,	/*!< in: index */
	ulint			n)	/*!< in: field number in index2 */
{
	const dict_field_t*	field;
	const dict_field_t*	field2;
	ulint			n_fields;
	ulint			pos;

	ut_ad(index->magic_n == DICT_INDEX_MAGIC_N);

	field2 = dict_index_get_nth_field(index2, n);

	n_fields = dict_index_get_n_fields(index);

	/* Are we looking for a MBR (Minimum Bound Box) field of
	a spatial index */
	bool	is_mbr_fld = (n == 0 && dict_index_is_spatial(index2));

	for (pos = 0; pos < n_fields; pos++) {
		field = dict_index_get_nth_field(index, pos);

		/* The first field of a spatial index is a transformed
		MBR (Minimum Bound Box) field made out of original column,
		so its field->col still points to original cluster index
		col, but the actual content is different. So we cannot
		consider them equal if neither of them is MBR field */
		if (pos == 0 && dict_index_is_spatial(index) && !is_mbr_fld) {
			continue;
		}

		if (field->col == field2->col
		    && (field->prefix_len == 0
			|| (field->prefix_len >= field2->prefix_len
			    && field2->prefix_len != 0))) {

			return(pos);
		}
	}

	return(ULINT_UNDEFINED);
}

/**********************************************************************//**
Returns a table object based on table id.
@return table, NULL if does not exist */
dict_table_t*
dict_table_open_on_id(
/*==================*/
	table_id_t	table_id,	/*!< in: table id */
	ibool		dict_locked,	/*!< in: TRUE=data dictionary locked */
	dict_table_op_t	table_op)	/*!< in: operation to perform */
{
	dict_table_t*	table;

	if (!dict_locked) {
		mutex_enter(&dict_sys->mutex);
	}

	ut_ad(mutex_own(&dict_sys->mutex));

	table = dict_table_open_on_id_low(
		table_id,
		table_op == DICT_TABLE_OP_LOAD_TABLESPACE
		? DICT_ERR_IGNORE_RECOVER_LOCK
		: DICT_ERR_IGNORE_FK_NOKEY,
		table_op == DICT_TABLE_OP_OPEN_ONLY_IF_CACHED);

	if (table != NULL) {

		if (table->can_be_evicted) {
			dict_move_to_mru(table);
		}

		table->acquire();

		MONITOR_INC(MONITOR_TABLE_REFERENCE);
	}

	if (!dict_locked) {
		dict_table_try_drop_aborted_and_mutex_exit(
			table, table_op == DICT_TABLE_OP_DROP_ORPHAN);
	}

	return(table);
}

/********************************************************************//**
Looks for column n position in the clustered index.
@return position in internal representation of the clustered index */
ulint
dict_table_get_nth_col_pos(
/*=======================*/
	const dict_table_t*	table,	/*!< in: table */
	ulint			n,	/*!< in: column number */
	ulint*			prefix_col_pos)
{
	return(dict_index_get_nth_col_pos(dict_table_get_first_index(table),
					  n, prefix_col_pos));
}

/********************************************************************//**
Checks if a column is in the ordering columns of the clustered index of a
table. Column prefixes are treated like whole columns.
@return TRUE if the column, or its prefix, is in the clustered key */
ibool
dict_table_col_in_clustered_key(
/*============================*/
	const dict_table_t*	table,	/*!< in: table */
	ulint			n)	/*!< in: column number */
{
	const dict_index_t*	index;
	const dict_field_t*	field;
	const dict_col_t*	col;
	ulint			pos;
	ulint			n_fields;

	col = dict_table_get_nth_col(table, n);

	index = dict_table_get_first_index(table);

	n_fields = dict_index_get_n_unique(index);

	for (pos = 0; pos < n_fields; pos++) {
		field = dict_index_get_nth_field(index, pos);

		if (col == field->col) {

			return(TRUE);
		}
	}

	return(FALSE);
}

/**********************************************************************//**
Inits the data dictionary module. */
void
dict_init(void)
/*===========*/
{
	dict_sys = static_cast<dict_sys_t*>(ut_zalloc_nokey(sizeof(*dict_sys)));

	UT_LIST_INIT(dict_sys->table_LRU, &dict_table_t::table_LRU);
	UT_LIST_INIT(dict_sys->table_non_LRU, &dict_table_t::table_LRU);

	mutex_create(LATCH_ID_DICT_SYS, &dict_sys->mutex);

	dict_sys->table_hash = hash_create(
		buf_pool_get_curr_size()
		/ (DICT_POOL_PER_TABLE_HASH * UNIV_WORD_SIZE));

	dict_sys->table_id_hash = hash_create(
		buf_pool_get_curr_size()
		/ (DICT_POOL_PER_TABLE_HASH * UNIV_WORD_SIZE));

	rw_lock_create(dict_operation_lock_key,
		       &dict_operation_lock, SYNC_DICT_OPERATION);

	if (!srv_read_only_mode) {
		dict_foreign_err_file = os_file_create_tmpfile();
		ut_a(dict_foreign_err_file);
	}

	mutex_create(LATCH_ID_DICT_FOREIGN_ERR, &dict_foreign_err_mutex);
}

/**********************************************************************//**
Move to the most recently used segment of the LRU list. */
void
dict_move_to_mru(
/*=============*/
	dict_table_t*	table)		/*!< in: table to move to MRU */
{
	ut_ad(mutex_own(&dict_sys->mutex));
	ut_ad(dict_lru_validate());
	ut_ad(dict_lru_find_table(table));

	ut_a(table->can_be_evicted);

	UT_LIST_REMOVE(dict_sys->table_LRU, table);

	UT_LIST_ADD_FIRST(dict_sys->table_LRU, table);

	ut_ad(dict_lru_validate());
}

/**********************************************************************//**
Returns a table object and increment its open handle count.
NOTE! This is a high-level function to be used mainly from outside the
'dict' module. Inside this directory dict_table_get_low
is usually the appropriate function.
@return table, NULL if does not exist */
dict_table_t*
dict_table_open_on_name(
/*====================*/
	const char*	table_name,	/*!< in: table name */
	ibool		dict_locked,	/*!< in: TRUE=data dictionary locked */
	ibool		try_drop,	/*!< in: TRUE=try to drop any orphan
					indexes after an aborted online
					index creation */
	dict_err_ignore_t
			ignore_err)	/*!< in: error to be ignored when
					loading a table definition */
{
	dict_table_t*	table;
	DBUG_ENTER("dict_table_open_on_name");
	DBUG_PRINT("dict_table_open_on_name", ("table: '%s'", table_name));

	if (!dict_locked) {
		mutex_enter(&dict_sys->mutex);
	}

	ut_ad(table_name);
	ut_ad(mutex_own(&dict_sys->mutex));

	table = dict_table_check_if_in_cache_low(table_name);

	if (table == NULL) {
		table = dict_load_table(table_name, ignore_err);
	}

	ut_ad(!table || table->cached);

	if (table != NULL) {

		/* If table is encrypted or corrupted */
		if (!(ignore_err & ~DICT_ERR_IGNORE_FK_NOKEY)
		    && !table->is_readable()) {
			/* Make life easy for drop table. */
			dict_table_prevent_eviction(table);

			if (table->corrupted) {

				ib::error() << "Table " << table->name
					<< " is corrupted. Please "
					"drop the table and recreate.";
				if (!dict_locked) {
					mutex_exit(&dict_sys->mutex);
				}

				DBUG_RETURN(NULL);
			}

			if (table->can_be_evicted) {
				dict_move_to_mru(table);
			}

			table->acquire();

			if (!dict_locked) {
				mutex_exit(&dict_sys->mutex);
			}

			DBUG_RETURN(table);
		}

		if (table->can_be_evicted) {
			dict_move_to_mru(table);
		}

		table->acquire();

		MONITOR_INC(MONITOR_TABLE_REFERENCE);
	}

	ut_ad(dict_lru_validate());

	if (!dict_locked) {
		dict_table_try_drop_aborted_and_mutex_exit(table, try_drop);
	}

	DBUG_RETURN(table);
}

/**********************************************************************//**
Adds system columns to a table object. */
void
dict_table_add_system_columns(
/*==========================*/
	dict_table_t*	table,	/*!< in/out: table */
	mem_heap_t*	heap)	/*!< in: temporary heap */
{
	ut_ad(table->n_def == table->n_cols - DATA_N_SYS_COLS);
	ut_ad(table->magic_n == DICT_TABLE_MAGIC_N);
	ut_ad(!table->cached);

	/* NOTE: the system columns MUST be added in the following order
	(so that they can be indexed by the numerical value of DATA_ROW_ID,
	etc.) and as the last columns of the table memory object.
	The clustered index will not always physically contain all system
	columns. */

	dict_mem_table_add_col(table, heap, "DB_ROW_ID", DATA_SYS,
			       DATA_ROW_ID | DATA_NOT_NULL,
			       DATA_ROW_ID_LEN);

	compile_time_assert(DATA_ROW_ID == 0);
	dict_mem_table_add_col(table, heap, "DB_TRX_ID", DATA_SYS,
			       DATA_TRX_ID | DATA_NOT_NULL,
			       DATA_TRX_ID_LEN);
	compile_time_assert(DATA_TRX_ID == 1);
	dict_mem_table_add_col(table, heap, "DB_ROLL_PTR", DATA_SYS,
			       DATA_ROLL_PTR | DATA_NOT_NULL,
			       DATA_ROLL_PTR_LEN);
	compile_time_assert(DATA_ROLL_PTR == 2);

	/* This check reminds that if a new system column is added to
	the program, it should be dealt with here */
	compile_time_assert(DATA_N_SYS_COLS == 3);
}

/** Add the table definition to the data dictionary cache */
void
dict_table_t::add_to_cache()
{
	ut_ad(dict_lru_validate());
	ut_ad(mutex_own(&dict_sys->mutex));

	cached = TRUE;

	ulint fold = ut_fold_string(name.m_name);
	ulint id_fold = ut_fold_ull(id);

	/* Look for a table with the same name: error if such exists */
	{
		dict_table_t*	table2;
		HASH_SEARCH(name_hash, dict_sys->table_hash, fold,
			    dict_table_t*, table2, ut_ad(table2->cached),
			    !strcmp(table2->name.m_name, name.m_name));
		ut_a(table2 == NULL);

#ifdef UNIV_DEBUG
		/* Look for the same table pointer with a different name */
		HASH_SEARCH_ALL(name_hash, dict_sys->table_hash,
				dict_table_t*, table2, ut_ad(table2->cached),
				table2 == this);
		ut_ad(table2 == NULL);
#endif /* UNIV_DEBUG */
	}

	/* Look for a table with the same id: error if such exists */
	{
		dict_table_t*	table2;
		HASH_SEARCH(id_hash, dict_sys->table_id_hash, id_fold,
			    dict_table_t*, table2, ut_ad(table2->cached),
			    table2->id == id);
		ut_a(table2 == NULL);

#ifdef UNIV_DEBUG
		/* Look for the same table pointer with a different id */
		HASH_SEARCH_ALL(id_hash, dict_sys->table_id_hash,
				dict_table_t*, table2, ut_ad(table2->cached),
				table2 == this);
		ut_ad(table2 == NULL);
#endif /* UNIV_DEBUG */
	}

	/* Add table to hash table of tables */
	HASH_INSERT(dict_table_t, name_hash, dict_sys->table_hash, fold,
		    this);

	/* Add table to hash table of tables based on table id */
	HASH_INSERT(dict_table_t, id_hash, dict_sys->table_id_hash, id_fold,
		    this);

	if (can_be_evicted) {
		UT_LIST_ADD_FIRST(dict_sys->table_LRU, this);
	} else {
		UT_LIST_ADD_FIRST(dict_sys->table_non_LRU, this);
	}

	ut_ad(dict_lru_validate());
}

/**********************************************************************//**
Test whether a table can be evicted from the LRU cache.
@return TRUE if table can be evicted. */
static
ibool
dict_table_can_be_evicted(
/*======================*/
	dict_table_t*	table)		/*!< in: table to test */
{
	ut_ad(mutex_own(&dict_sys->mutex));
	ut_ad(rw_lock_own(&dict_operation_lock, RW_LOCK_X));

	ut_a(table->can_be_evicted);
	ut_a(table->foreign_set.empty());
	ut_a(table->referenced_set.empty());

	if (table->get_ref_count() == 0) {
		/* The transaction commit and rollback are called from
		outside the handler interface. This means that there is
		a window where the table->n_ref_count can be zero but
		the table instance is in "use". */

		if (lock_table_has_locks(table)) {
			return(FALSE);
		}

#ifdef BTR_CUR_HASH_ADAPT
		for (dict_index_t* index = dict_table_get_first_index(table);
		     index != NULL;
		     index = dict_table_get_next_index(index)) {

			btr_search_t*	info = btr_search_get_info(index);

			/* We are not allowed to free the in-memory index
			struct dict_index_t until all entries in the adaptive
			hash index that point to any of the page belonging to
			his b-tree index are dropped. This is so because
			dropping of these entries require access to
			dict_index_t struct. To avoid such scenario we keep
			a count of number of such pages in the search_info and
			only free the dict_index_t struct when this count
			drops to zero.

			See also: dict_index_remove_from_cache_low() */

			if (btr_search_info_get_ref_count(info, index) > 0) {
				return(FALSE);
			}
		}
#endif /* BTR_CUR_HASH_ADAPT */

		return(TRUE);
	}

	return(FALSE);
}

/**********************************************************************//**
Make room in the table cache by evicting an unused table. The unused table
should not be part of FK relationship and currently not used in any user
transaction. There is no guarantee that it will remove a table.
@return number of tables evicted. If the number of tables in the dict_LRU
is less than max_tables it will not do anything. */
ulint
dict_make_room_in_cache(
/*====================*/
	ulint		max_tables,	/*!< in: max tables allowed in cache */
	ulint		pct_check)	/*!< in: max percent to check */
{
	ulint		i;
	ulint		len;
	dict_table_t*	table;
	ulint		check_up_to;
	ulint		n_evicted = 0;

	ut_a(pct_check > 0);
	ut_a(pct_check <= 100);
	ut_ad(mutex_own(&dict_sys->mutex));
	ut_ad(rw_lock_own(&dict_operation_lock, RW_LOCK_X));
	ut_ad(dict_lru_validate());

	i = len = UT_LIST_GET_LEN(dict_sys->table_LRU);

	if (len < max_tables) {
		return(0);
	}

	check_up_to = len - ((len * pct_check) / 100);

	/* Check for overflow */
	ut_a(i == 0 || check_up_to <= i);

	/* Find a suitable candidate to evict from the cache. Don't scan the
	entire LRU list. Only scan pct_check list entries. */

	for (table = UT_LIST_GET_LAST(dict_sys->table_LRU);
	     table != NULL
	     && i > check_up_to
	     && (len - n_evicted) > max_tables;
	     --i) {

		dict_table_t*	prev_table;

	        prev_table = UT_LIST_GET_PREV(table_LRU, table);

		if (dict_table_can_be_evicted(table)) {
			ut_ad(!table->fts);
			dict_table_remove_from_cache_low(table, TRUE);

			++n_evicted;
		}

		table = prev_table;
	}

	return(n_evicted);
}

/**********************************************************************//**
Move a table to the non-LRU list from the LRU list. */
void
dict_table_move_from_lru_to_non_lru(
/*================================*/
	dict_table_t*	table)	/*!< in: table to move from LRU to non-LRU */
{
	ut_ad(mutex_own(&dict_sys->mutex));
	ut_ad(dict_lru_find_table(table));

	ut_a(table->can_be_evicted);

	UT_LIST_REMOVE(dict_sys->table_LRU, table);

	UT_LIST_ADD_LAST(dict_sys->table_non_LRU, table);

	table->can_be_evicted = FALSE;
}

/** Looks for an index with the given id given a table instance.
@param[in]	table	table instance
@param[in]	id	index id
@return index or NULL */
dict_index_t*
dict_table_find_index_on_id(
	const dict_table_t*	table,
	index_id_t		id)
{
	dict_index_t*	index;

	for (index = dict_table_get_first_index(table);
	     index != NULL;
	     index = dict_table_get_next_index(index)) {

		if (id == index->id) {
			/* Found */

			return(index);
		}
	}

	return(NULL);
}

/**********************************************************************//**
Looks for an index with the given id. NOTE that we do not reserve
the dictionary mutex: this function is for emergency purposes like
printing info of a corrupt database page!
@return index or NULL if not found in cache */
dict_index_t*
dict_index_find_on_id_low(
/*======================*/
	index_id_t	id)	/*!< in: index id */
{
	dict_table_t*	table;

	/* This can happen if the system tablespace is the wrong page size */
	if (dict_sys == NULL) {
		return(NULL);
	}

	for (table = UT_LIST_GET_FIRST(dict_sys->table_LRU);
	     table != NULL;
	     table = UT_LIST_GET_NEXT(table_LRU, table)) {

		dict_index_t*	index = dict_table_find_index_on_id(table, id);

		if (index != NULL) {
			return(index);
		}
	}

	for (table = UT_LIST_GET_FIRST(dict_sys->table_non_LRU);
	     table != NULL;
	     table = UT_LIST_GET_NEXT(table_LRU, table)) {

		dict_index_t*	index = dict_table_find_index_on_id(table, id);

		if (index != NULL) {
			return(index);
		}
	}

	return(NULL);
}

/** Function object to remove a foreign key constraint from the
referenced_set of the referenced table.  The foreign key object is
also removed from the dictionary cache.  The foreign key constraint
is not removed from the foreign_set of the table containing the
constraint. */
struct dict_foreign_remove_partial
{
	void operator()(dict_foreign_t* foreign) {
		dict_table_t*	table = foreign->referenced_table;
		if (table != NULL) {
			table->referenced_set.erase(foreign);
		}
		dict_foreign_free(foreign);
	}
};

/**********************************************************************//**
Renames a table object.
@return TRUE if success */
dberr_t
dict_table_rename_in_cache(
/*=======================*/
	dict_table_t*	table,		/*!< in/out: table */
	const char*	new_name,	/*!< in: new name */
	bool		rename_also_foreigns,
					/*!< in: in ALTER TABLE we want
					to preserve the original table name
					in constraints which reference it */
	bool		replace_new_file)
					/*!< in: whether to replace the
					file with the new name
					(as part of rolling back TRUNCATE) */
{
	dberr_t		err;
	dict_foreign_t*	foreign;
	ulint		fold;
	char		old_name[MAX_FULL_NAME_LEN + 1];
	os_file_type_t	ftype;

	ut_ad(mutex_own(&dict_sys->mutex));

	/* store the old/current name to an automatic variable */
	ut_a(strlen(table->name.m_name) < sizeof old_name);
	strcpy(old_name, table->name.m_name);

	fold = ut_fold_string(new_name);

	/* Look for a table with the same name: error if such exists */
	dict_table_t*	table2;
	HASH_SEARCH(name_hash, dict_sys->table_hash, fold,
			dict_table_t*, table2, ut_ad(table2->cached),
			(ut_strcmp(table2->name.m_name, new_name) == 0));
	DBUG_EXECUTE_IF("dict_table_rename_in_cache_failure",
		if (table2 == NULL) {
			table2 = (dict_table_t*) -1;
		} );
	if (table2) {
		ib::error() << "Cannot rename table '" << old_name
			<< "' to '" << new_name << "' since the"
			" dictionary cache already contains '" << new_name << "'.";
		return(DB_ERROR);
	}

	/* If the table is stored in a single-table tablespace, rename the
	.ibd file and rebuild the .isl file if needed. */

	if (!table->space) {
		bool		exists;
		char*		filepath;

		ut_ad(dict_table_is_file_per_table(table));
		ut_ad(!table->is_temporary());

		/* Make sure the data_dir_path is set. */
		dict_get_and_save_data_dir_path(table, true);

		if (DICT_TF_HAS_DATA_DIR(table->flags)) {
			ut_a(table->data_dir_path);

			filepath = fil_make_filepath(
				table->data_dir_path, table->name.m_name,
				IBD, true);
		} else {
			filepath = fil_make_filepath(
				NULL, table->name.m_name, IBD, false);
		}

		if (filepath == NULL) {
			return(DB_OUT_OF_MEMORY);
		}

		fil_delete_tablespace(table->space_id);

		/* Delete any temp file hanging around. */
		if (os_file_status(filepath, &exists, &ftype)
		    && exists
		    && !os_file_delete_if_exists(innodb_temp_file_key,
						 filepath, NULL)) {

			ib::info() << "Delete of " << filepath << " failed.";
		}
		ut_free(filepath);

	} else if (dict_table_is_file_per_table(table)) {
		char*	new_path;
		const char* old_path = UT_LIST_GET_FIRST(table->space->chain)
			->name;

		ut_ad(!table->is_temporary());

		if (DICT_TF_HAS_DATA_DIR(table->flags)) {
			new_path = os_file_make_new_pathname(
				old_path, new_name);
			err = RemoteDatafile::create_link_file(
				new_name, new_path);

			if (err != DB_SUCCESS) {
				ut_free(new_path);
				return(DB_TABLESPACE_EXISTS);
			}
		} else {
			new_path = fil_make_filepath(
				NULL, new_name, IBD, false);
		}

		/* New filepath must not exist. */
		err = table->space->rename(new_name, new_path, true,
					   replace_new_file);
		ut_free(new_path);

		/* If the tablespace is remote, a new .isl file was created
		If success, delete the old one. If not, delete the new one. */
		if (DICT_TF_HAS_DATA_DIR(table->flags)) {
			RemoteDatafile::delete_link_file(
				err == DB_SUCCESS ? old_name : new_name);
		}

		if (err != DB_SUCCESS) {
			return err;
		}
	}

	/* Remove table from the hash tables of tables */
	HASH_DELETE(dict_table_t, name_hash, dict_sys->table_hash,
		    ut_fold_string(old_name), table);

	if (strlen(new_name) > strlen(table->name.m_name)) {
		/* We allocate MAX_FULL_NAME_LEN + 1 bytes here to avoid
		memory fragmentation, we assume a repeated calls of
		ut_realloc() with the same size do not cause fragmentation */
		ut_a(strlen(new_name) <= MAX_FULL_NAME_LEN);

		table->name.m_name = static_cast<char*>(
			ut_realloc(table->name.m_name, MAX_FULL_NAME_LEN + 1));
	}
	strcpy(table->name.m_name, new_name);

	/* Add table to hash table of tables */
	HASH_INSERT(dict_table_t, name_hash, dict_sys->table_hash, fold,
		    table);

	if (!rename_also_foreigns) {
		/* In ALTER TABLE we think of the rename table operation
		in the direction table -> temporary table (#sql...)
		as dropping the table with the old name and creating
		a new with the new name. Thus we kind of drop the
		constraints from the dictionary cache here. The foreign key
		constraints will be inherited to the new table from the
		system tables through a call of dict_load_foreigns. */

		/* Remove the foreign constraints from the cache */
		std::for_each(table->foreign_set.begin(),
			      table->foreign_set.end(),
			      dict_foreign_remove_partial());
		table->foreign_set.clear();

		/* Reset table field in referencing constraints */
		for (dict_foreign_set::iterator it
			= table->referenced_set.begin();
		     it != table->referenced_set.end();
		     ++it) {

			foreign = *it;
			foreign->referenced_table = NULL;
			foreign->referenced_index = NULL;

		}

		/* Make the set of referencing constraints empty */
		table->referenced_set.clear();

		return(DB_SUCCESS);
	}

	/* Update the table name fields in foreign constraints, and update also
	the constraint id of new format >= 4.0.18 constraints. Note that at
	this point we have already changed table->name to the new name. */

	dict_foreign_set	fk_set;

	for (;;) {

		dict_foreign_set::iterator	it
			= table->foreign_set.begin();

		if (it == table->foreign_set.end()) {
			break;
		}

		foreign = *it;

		if (foreign->referenced_table) {
			foreign->referenced_table->referenced_set.erase(foreign);
		}

		if (ut_strlen(foreign->foreign_table_name)
		    < ut_strlen(table->name.m_name)) {
			/* Allocate a longer name buffer;
			TODO: store buf len to save memory */

			foreign->foreign_table_name = mem_heap_strdup(
				foreign->heap, table->name.m_name);
			dict_mem_foreign_table_name_lookup_set(foreign, TRUE);
		} else {
			strcpy(foreign->foreign_table_name,
			       table->name.m_name);
			dict_mem_foreign_table_name_lookup_set(foreign, FALSE);
		}
		if (strchr(foreign->id, '/')) {
			/* This is a >= 4.0.18 format id */

			ulint	db_len;
			char*	old_id;
			char    old_name_cs_filename[MAX_FULL_NAME_LEN+1];
			uint    errors = 0;

			/* All table names are internally stored in charset
			my_charset_filename (except the temp tables and the
			partition identifier suffix in partition tables). The
			foreign key constraint names are internally stored
			in UTF-8 charset.  The variable fkid here is used
			to store foreign key constraint name in charset
			my_charset_filename for comparison further below. */
			char    fkid[MAX_TABLE_NAME_LEN+20];
			ibool	on_tmp = FALSE;

			/* The old table name in my_charset_filename is stored
			in old_name_cs_filename */

			strcpy(old_name_cs_filename, old_name);
			old_name_cs_filename[MAX_FULL_NAME_LEN] = '\0';
			if (strstr(old_name, TEMP_TABLE_PATH_PREFIX) == NULL) {

				innobase_convert_to_system_charset(
					strchr(old_name_cs_filename, '/') + 1,
					strchr(old_name, '/') + 1,
					MAX_TABLE_NAME_LEN, &errors);

				if (errors) {
					/* There has been an error to convert
					old table into UTF-8.  This probably
					means that the old table name is
					actually in UTF-8. */
					innobase_convert_to_filename_charset(
						strchr(old_name_cs_filename,
						       '/') + 1,
						strchr(old_name, '/') + 1,
						MAX_TABLE_NAME_LEN);
				} else {
					/* Old name already in
					my_charset_filename */
					strcpy(old_name_cs_filename, old_name);
					old_name_cs_filename[MAX_FULL_NAME_LEN]
						= '\0';
				}
			}

			strncpy(fkid, foreign->id, MAX_TABLE_NAME_LEN);

			if (strstr(fkid, TEMP_TABLE_PATH_PREFIX) == NULL) {
				innobase_convert_to_filename_charset(
					strchr(fkid, '/') + 1,
					strchr(foreign->id, '/') + 1,
					MAX_TABLE_NAME_LEN+20);
			} else {
				on_tmp = TRUE;
			}

			old_id = mem_strdup(foreign->id);

			if (ut_strlen(fkid) > ut_strlen(old_name_cs_filename)
			    + ((sizeof dict_ibfk) - 1)
			    && !memcmp(fkid, old_name_cs_filename,
				       ut_strlen(old_name_cs_filename))
			    && !memcmp(fkid + ut_strlen(old_name_cs_filename),
				       dict_ibfk, (sizeof dict_ibfk) - 1)) {

				/* This is a generated >= 4.0.18 format id */

				char	table_name[MAX_TABLE_NAME_LEN + 1];
				uint	errors = 0;

				if (strlen(table->name.m_name)
				    > strlen(old_name)) {
					foreign->id = static_cast<char*>(
						mem_heap_alloc(
						foreign->heap,
						strlen(table->name.m_name)
						+ strlen(old_id) + 1));
				}

				/* Convert the table name to UTF-8 */
				strncpy(table_name, table->name.m_name,
					MAX_TABLE_NAME_LEN);
				table_name[MAX_TABLE_NAME_LEN] = '\0';
				innobase_convert_to_system_charset(
					strchr(table_name, '/') + 1,
					strchr(table->name.m_name, '/') + 1,
					MAX_TABLE_NAME_LEN, &errors);

				if (errors) {
					/* Table name could not be converted
					from charset my_charset_filename to
					UTF-8. This means that the table name
					is already in UTF-8 (#mysql50#). */
					strncpy(table_name, table->name.m_name,
						MAX_TABLE_NAME_LEN);
					table_name[MAX_TABLE_NAME_LEN] = '\0';
				}

				/* Replace the prefix 'databasename/tablename'
				with the new names */
				strcpy(foreign->id, table_name);
				if (on_tmp) {
					strcat(foreign->id,
					       old_id + ut_strlen(old_name));
				} else {
					sprintf(strchr(foreign->id, '/') + 1,
						"%s%s",
						strchr(table_name, '/') +1,
						strstr(old_id, "_ibfk_") );
				}

			} else {
				/* This is a >= 4.0.18 format id where the user
				gave the id name */
				db_len = dict_get_db_name_len(
					table->name.m_name) + 1;

				if (db_len - 1
				    > dict_get_db_name_len(foreign->id)) {

					foreign->id = static_cast<char*>(
						mem_heap_alloc(
						foreign->heap,
						db_len + strlen(old_id) + 1));
				}

				/* Replace the database prefix in id with the
				one from table->name */

				ut_memcpy(foreign->id,
					  table->name.m_name, db_len);

				strcpy(foreign->id + db_len,
				       dict_remove_db_name(old_id));
			}

			ut_free(old_id);
		}

		table->foreign_set.erase(it);
		fk_set.insert(foreign);

		if (foreign->referenced_table) {
			foreign->referenced_table->referenced_set.insert(foreign);
		}
	}

	ut_a(table->foreign_set.empty());
	table->foreign_set.swap(fk_set);

	for (dict_foreign_set::iterator it = table->referenced_set.begin();
	     it != table->referenced_set.end();
	     ++it) {

		foreign = *it;

		if (ut_strlen(foreign->referenced_table_name)
		    < ut_strlen(table->name.m_name)) {
			/* Allocate a longer name buffer;
			TODO: store buf len to save memory */

			foreign->referenced_table_name = mem_heap_strdup(
				foreign->heap, table->name.m_name);

			dict_mem_referenced_table_name_lookup_set(
				foreign, TRUE);
		} else {
			/* Use the same buffer */
			strcpy(foreign->referenced_table_name,
			       table->name.m_name);

			dict_mem_referenced_table_name_lookup_set(
				foreign, FALSE);
		}
	}

	return(DB_SUCCESS);
}

/**********************************************************************//**
Change the id of a table object in the dictionary cache. This is used in
DISCARD TABLESPACE. */
void
dict_table_change_id_in_cache(
/*==========================*/
	dict_table_t*	table,	/*!< in/out: table object already in cache */
	table_id_t	new_id)	/*!< in: new id to set */
{
	ut_ad(mutex_own(&dict_sys->mutex));
	ut_ad(table->magic_n == DICT_TABLE_MAGIC_N);

	/* Remove the table from the hash table of id's */

	HASH_DELETE(dict_table_t, id_hash, dict_sys->table_id_hash,
		    ut_fold_ull(table->id), table);
	table->id = new_id;

	/* Add the table back to the hash table */
	HASH_INSERT(dict_table_t, id_hash, dict_sys->table_id_hash,
		    ut_fold_ull(table->id), table);
}

/**********************************************************************//**
Removes a table object from the dictionary cache. */
void
dict_table_remove_from_cache_low(
/*=============================*/
	dict_table_t*	table,		/*!< in, own: table */
	ibool		lru_evict)	/*!< in: TRUE if table being evicted
					to make room in the table LRU list */
{
	dict_foreign_t*	foreign;
	dict_index_t*	index;

	ut_ad(dict_lru_validate());
	ut_a(table->get_ref_count() == 0);
	ut_a(table->n_rec_locks == 0);
	ut_ad(mutex_own(&dict_sys->mutex));
	ut_ad(table->magic_n == DICT_TABLE_MAGIC_N);

	/* Remove the foreign constraints from the cache */
	std::for_each(table->foreign_set.begin(), table->foreign_set.end(),
		      dict_foreign_remove_partial());
	table->foreign_set.clear();

	/* Reset table field in referencing constraints */
	for (dict_foreign_set::iterator it = table->referenced_set.begin();
	     it != table->referenced_set.end();
	     ++it) {

		foreign = *it;
		foreign->referenced_table = NULL;
		foreign->referenced_index = NULL;
	}

	/* Remove the indexes from the cache */

	for (index = UT_LIST_GET_LAST(table->indexes);
	     index != NULL;
	     index = UT_LIST_GET_LAST(table->indexes)) {

		dict_index_remove_from_cache_low(table, index, lru_evict);
	}

	/* Remove table from the hash tables of tables */

	HASH_DELETE(dict_table_t, name_hash, dict_sys->table_hash,
		    ut_fold_string(table->name.m_name), table);

	HASH_DELETE(dict_table_t, id_hash, dict_sys->table_id_hash,
		    ut_fold_ull(table->id), table);

	/* Remove table from LRU or non-LRU list. */
	if (table->can_be_evicted) {
		ut_ad(dict_lru_find_table(table));
		UT_LIST_REMOVE(dict_sys->table_LRU, table);
	} else {
		ut_ad(dict_non_lru_find_table(table));
		UT_LIST_REMOVE(dict_sys->table_non_LRU, table);
	}

	ut_ad(dict_lru_validate());

	if (lru_evict && table->drop_aborted) {
		/* When evicting the table definition,
		drop the orphan indexes from the data dictionary
		and free the index pages. */
		trx_t* trx = trx_create();

		ut_ad(mutex_own(&dict_sys->mutex));
		ut_ad(rw_lock_own(&dict_operation_lock, RW_LOCK_X));

		/* Mimic row_mysql_lock_data_dictionary(). */
		trx->dict_operation_lock_mode = RW_X_LATCH;

		trx_set_dict_operation(trx, TRX_DICT_OP_INDEX);
		row_merge_drop_indexes_dict(trx, table->id);
		trx_commit_for_mysql(trx);
		trx->dict_operation_lock_mode = 0;
		trx_free(trx);
	}

	/* Free virtual column template if any */
	if (table->vc_templ != NULL) {
		dict_free_vc_templ(table->vc_templ);
		UT_DELETE(table->vc_templ);
	}

	dict_mem_table_free(table);
}

/**********************************************************************//**
Removes a table object from the dictionary cache. */
void
dict_table_remove_from_cache(
/*=========================*/
	dict_table_t*	table)	/*!< in, own: table */
{
	dict_table_remove_from_cache_low(table, FALSE);
}

/****************************************************************//**
If the given column name is reserved for InnoDB system columns, return
TRUE.
@return TRUE if name is reserved */
ibool
dict_col_name_is_reserved(
/*======================*/
	const char*	name)	/*!< in: column name */
{
	static const char*	reserved_names[] = {
		"DB_ROW_ID", "DB_TRX_ID", "DB_ROLL_PTR"
	};

	compile_time_assert(UT_ARR_SIZE(reserved_names) == DATA_N_SYS_COLS);

	for (ulint i = 0; i < UT_ARR_SIZE(reserved_names); i++) {
		if (innobase_strcasecmp(name, reserved_names[i]) == 0) {

			return(TRUE);
		}
	}

	return(FALSE);
}

<<<<<<< HEAD
bool dict_index_t::rec_potentially_too_big(bool strict) const
{
	ut_ad(table);

	ulint	comp;
	ulint	i;
	/* maximum possible storage size of a record */
	ulint	rec_max_size;
	/* maximum allowed size of a record on a leaf page */
	ulint	page_rec_max;
	/* maximum allowed size of a node pointer record */
	ulint	page_ptr_max;

	/* FTS index consists of auxiliary tables, they shall be excluded from
	index row size check */
	if (type & DICT_FTS) {
		return false;
	}

	DBUG_EXECUTE_IF(
		"ib_force_create_table",
		return(FALSE););

	comp = dict_table_is_comp(table);

	const page_size_t page_size(dict_tf_get_page_size(table->flags));

        if (page_size.is_compressed()
	    && page_size.physical() < srv_page_size) {
		/* On a compressed page, two records must fit in the
		uncompressed page modification log. On compressed pages
		with size.physical() == srv_page_size,
		this limit will never be reached. */
		ut_ad(comp);
		/* The maximum allowed record size is the size of
		an empty page, minus a byte for recoding the heap
		number in the page modification log.  The maximum
		allowed node pointer size is half that. */
		page_rec_max = page_zip_empty_size(n_fields,
						   page_size.physical());
		if (page_rec_max) {
			page_rec_max--;
		}
		page_ptr_max = page_rec_max / 2;
		/* On a compressed page, there is a two-byte entry in
		the dense page directory for every record.  But there
		is no record header. */
		rec_max_size = 2;
	} else {
		/* The maximum allowed record size is half a B-tree
		page(16k for 64k page size).  No additional sparse
		page directory entry will be generated for the first
		few user records. */
		page_rec_max = (comp || srv_page_size < UNIV_PAGE_SIZE_MAX)
			? page_get_free_space_of_empty(comp) / 2
			: REDUNDANT_REC_MAX_DATA_SIZE;

		page_ptr_max = page_rec_max;
		/* Each record has a header. */
		rec_max_size = comp
			? REC_N_NEW_EXTRA_BYTES
			: REC_N_OLD_EXTRA_BYTES;
	}

	if (comp) {
		/* Include the "null" flags in the
		maximum possible record size. */
                rec_max_size += UT_BITS_IN_BYTES(unsigned(n_nullable));
	} else {
                /* For each column, include a 2-byte offset and a
		"null" flag.  The 1-byte format is only used in short
		records that do not contain externally stored columns.
		Such records could never exceed the page limit, even
		when using the 2-byte format. */
		rec_max_size += 2 * unsigned(n_fields);
	}

	const ulint max_local_len = table->get_overflow_field_local_len();

        /* Compute the maximum possible record size. */
	for (i = 0; i < n_fields; i++) {
		const dict_field_t*	field
			= dict_index_get_nth_field(this, i);
		const dict_col_t*	col
			= dict_field_get_col(field);

		/* In dtuple_convert_big_rec(), variable-length columns
		that are longer than BTR_EXTERN_LOCAL_STORED_MAX_SIZE
		may be chosen for external storage.

		Fixed-length columns, and all columns of secondary
		index records are always stored inline. */

		/* Determine the maximum length of the index field.
		The field_ext_max_size should be computed as the worst
		case in rec_get_converted_size_comp() for
		REC_STATUS_ORDINARY records. */

		size_t field_max_size = dict_col_get_fixed_size(col, comp);
		if (field_max_size && field->fixed_len != 0) {
			/* dict_index_add_col() should guarantee this */
			ut_ad(!field->prefix_len
			      || field->fixed_len == field->prefix_len);
			/* Fixed lengths are not encoded
			in ROW_FORMAT=COMPACT. */
			goto add_field_size;
		}

		field_max_size = dict_col_get_max_size(col);

		if (field->prefix_len) {
			if (field->prefix_len < field_max_size) {
				field_max_size = field->prefix_len;
			}

		// those conditions were copied from dtuple_convert_big_rec()
		} else if (field_max_size > max_local_len
			   && field_max_size > BTR_EXTERN_LOCAL_STORED_MAX_SIZE
			   && DATA_BIG_COL(col)
			   && dict_index_is_clust(this)) {

			/* In the worst case, we have a locally stored
			column of BTR_EXTERN_LOCAL_STORED_MAX_SIZE bytes.
			The length can be stored in one byte.  If the
			column were stored externally, the lengths in
			the clustered index page would be
			BTR_EXTERN_FIELD_REF_SIZE and 2. */
			field_max_size = max_local_len;
		}

		if (comp) {
			/* Add the extra size for ROW_FORMAT=COMPACT.
			For ROW_FORMAT=REDUNDANT, these bytes were
			added to rec_max_size before this loop. */
			rec_max_size += field_max_size < 256 ? 1 : 2;
		}
add_field_size:
		rec_max_size += field_max_size;

		/* Check the size limit on leaf pages. */
		if (rec_max_size >= page_rec_max) {
			// with 4k page size innodb_index_stats becomes too big
			// this crutch allows server bootstrapping to continue
			if (table->is_system_db) {
				return false;
			}

			ib::error_or_warn(strict)
				<< "Cannot add field " << field->name
				<< " in table " << table->name
				<< " because after adding it, the row size is "
				<< rec_max_size
				<< " which is greater than maximum allowed"
				" size (" << page_rec_max
				<< ") for a record on index leaf page.";

			return true;
		}

		/* Check the size limit on non-leaf pages.  Records
		stored in non-leaf B-tree pages consist of the unique
		columns of the record (the key columns of the B-tree)
		and a node pointer field.  When we have processed the
		unique columns, rec_max_size equals the size of the
		node pointer record minus the node pointer column. */
		if (i + 1 == dict_index_get_n_unique_in_tree(this)
		    && rec_max_size + REC_NODE_PTR_SIZE >= page_ptr_max) {

			return true;
		}
	}

	return false;
}

=======
>>>>>>> 98694ab0
/** Clears the virtual column's index list before index is
being freed.
@param[in]  index   Index being freed */
void dict_index_remove_from_v_col_list(dict_index_t* index)
{
	/* Index is not completely formed */
	if (!index->cached) {
		return;
	}
        if (dict_index_has_virtual(index)) {
                const dict_col_t*       col;
                const dict_v_col_t*     vcol;

                for (ulint i = 0; i < dict_index_get_n_fields(index); i++) {
                        col =  dict_index_get_nth_col(index, i);
                        if (col->is_virtual()) {
                                vcol = reinterpret_cast<const dict_v_col_t*>(
                                        col);
				/* This could be NULL, when we do add
                                virtual column, add index together. We do not
                                need to track this virtual column's index */
				if (vcol->v_indexes == NULL) {
                                        continue;
                                }
				dict_v_idx_list::iterator       it;
				for (it = vcol->v_indexes->begin();
                                     it != vcol->v_indexes->end(); ++it) {
                                        dict_v_idx_t    v_index = *it;
                                        if (v_index.index == index) {
                                                vcol->v_indexes->erase(it);
                                                break;
                                        }
				}
			}
		}
	}
}

/** Adds an index to the dictionary cache, with possible indexing newly
added column.
@param[in,out]	index	index; NOTE! The index memory
			object is freed in this function!
@param[in]	page_no	root page number of the index
@param[in]	add_v	virtual columns being added along with ADD INDEX
@return DB_SUCCESS, or DB_CORRUPTION */
dberr_t
dict_index_add_to_cache(
	dict_index_t*&		index,
	ulint			page_no,
	const dict_add_v_col_t* add_v)
{
	dict_index_t*	new_index;
	ulint		n_ord;
	ulint		i;

	ut_ad(mutex_own(&dict_sys->mutex));
	ut_ad(index->n_def == index->n_fields);
	ut_ad(index->magic_n == DICT_INDEX_MAGIC_N);
	ut_ad(!dict_index_is_online_ddl(index));
	ut_ad(!dict_index_is_ibuf(index));

	ut_d(mem_heap_validate(index->heap));
	ut_a(!dict_index_is_clust(index)
	     || UT_LIST_GET_LEN(index->table->indexes) == 0);
	ut_ad(dict_index_is_clust(index) || !index->table->no_rollback());

	if (!dict_index_find_cols(index, add_v)) {

		dict_mem_index_free(index);
		index = NULL;
		return DB_CORRUPTION;
	}

	/* Build the cache internal representation of the index,
	containing also the added system fields */

	if (dict_index_is_clust(index)) {
		new_index = dict_index_build_internal_clust(index);
	} else {
		new_index = (index->type & DICT_FTS)
			? dict_index_build_internal_fts(index)
			: dict_index_build_internal_non_clust(index);
		new_index->n_core_null_bytes = UT_BITS_IN_BYTES(
			unsigned(new_index->n_nullable));
	}

	/* Set the n_fields value in new_index to the actual defined
	number of fields in the cache internal representation */

	new_index->n_fields = new_index->n_def;
	new_index->trx_id = index->trx_id;
	new_index->set_committed(index->is_committed());
	new_index->nulls_equal = index->nulls_equal;
#ifdef MYSQL_INDEX_DISABLE_AHI
	new_index->disable_ahi = index->disable_ahi;
#endif

<<<<<<< HEAD
	if (new_index->rec_potentially_too_big(strict)) {

		if (strict) {
			dict_mem_index_free(new_index);
			dict_mem_index_free(index);
			index = NULL;
			return DB_TOO_BIG_RECORD;
		} else if (current_thd != NULL) {
			/* Avoid the warning to be printed
			during recovery. */
			ib_warn_row_too_big(index->table);
		}
	}

=======
>>>>>>> 98694ab0
	n_ord = new_index->n_uniq;
	/* Flag the ordering columns and also set column max_prefix */

	for (i = 0; i < n_ord; i++) {
		const dict_field_t*	field
			= dict_index_get_nth_field(new_index, i);

		/* Check the column being added in the index for
		the first time and flag the ordering column. */
		if (field->col->ord_part == 0 ) {
			field->col->max_prefix = field->prefix_len;
			field->col->ord_part = 1;
		} else if (field->prefix_len == 0) {
			/* Set the max_prefix for a column to 0 if
			its prefix length is 0 (for this index)
			even if it was a part of any other index
			with some prefix length. */
			field->col->max_prefix = 0;
		} else if (field->col->max_prefix != 0
			   && field->prefix_len
			   > field->col->max_prefix) {
			/* Set the max_prefix value based on the
			prefix_len. */
			field->col->max_prefix = field->prefix_len;
		}
		ut_ad(field->col->ord_part == 1);
	}

	new_index->stat_n_diff_key_vals =
		static_cast<ib_uint64_t*>(mem_heap_zalloc(
			new_index->heap,
			dict_index_get_n_unique(new_index)
			* sizeof(*new_index->stat_n_diff_key_vals)));

	new_index->stat_n_sample_sizes =
		static_cast<ib_uint64_t*>(mem_heap_zalloc(
			new_index->heap,
			dict_index_get_n_unique(new_index)
			* sizeof(*new_index->stat_n_sample_sizes)));

	new_index->stat_n_non_null_key_vals =
		static_cast<ib_uint64_t*>(mem_heap_zalloc(
			new_index->heap,
			dict_index_get_n_unique(new_index)
			* sizeof(*new_index->stat_n_non_null_key_vals)));

	new_index->stat_index_size = 1;
	new_index->stat_n_leaf_pages = 1;

	new_index->stat_defrag_n_pages_freed = 0;
	new_index->stat_defrag_n_page_split = 0;

	new_index->stat_defrag_sample_next_slot = 0;
	memset(&new_index->stat_defrag_data_size_sample,
	       0x0, sizeof(ulint) * STAT_DEFRAG_DATA_SIZE_N_SAMPLE);

	/* Add the new index as the last index for the table */

	UT_LIST_ADD_LAST(new_index->table->indexes, new_index);
#ifdef BTR_CUR_ADAPT
	new_index->search_info = btr_search_info_create(new_index->heap);
#endif /* BTR_CUR_ADAPT */

	new_index->page = unsigned(page_no);
	rw_lock_create(index_tree_rw_lock_key, &new_index->lock,
		       SYNC_INDEX_TREE);

	new_index->n_core_fields = new_index->n_fields;

	dict_mem_index_free(index);
	index = new_index;
	return DB_SUCCESS;
}

/**********************************************************************//**
Removes an index from the dictionary cache. */
static
void
dict_index_remove_from_cache_low(
/*=============================*/
	dict_table_t*	table,		/*!< in/out: table */
	dict_index_t*	index,		/*!< in, own: index */
	ibool		lru_evict)	/*!< in: TRUE if index being evicted
					to make room in the table LRU list */
{
	ut_ad(table && index);
	ut_ad(table->magic_n == DICT_TABLE_MAGIC_N);
	ut_ad(index->magic_n == DICT_INDEX_MAGIC_N);
	ut_ad(mutex_own(&dict_sys->mutex));

	/* No need to acquire the dict_index_t::lock here because
	there can't be any active operations on this index (or table). */

	if (index->online_log) {
		ut_ad(index->online_status == ONLINE_INDEX_CREATION);
		row_log_free(index->online_log);
	}

#ifdef BTR_CUR_HASH_ADAPT
	/* We always create search info whether or not adaptive
	hash index is enabled or not. */
	btr_search_t*	info = btr_search_get_info(index);
	ulint		retries = 0;
	ut_ad(info);

	/* We are not allowed to free the in-memory index struct
	dict_index_t until all entries in the adaptive hash index
	that point to any of the page belonging to his b-tree index
	are dropped. This is so because dropping of these entries
	require access to dict_index_t struct. To avoid such scenario
	We keep a count of number of such pages in the search_info and
	only free the dict_index_t struct when this count drops to
	zero. See also: dict_table_can_be_evicted() */

	do {
		if (!btr_search_info_get_ref_count(info, index)
		    || !buf_LRU_drop_page_hash_for_tablespace(table)) {
			break;
		}

		ut_a(++retries < 10000);
	} while (srv_shutdown_state == SRV_SHUTDOWN_NONE || !lru_evict);
#endif /* BTR_CUR_HASH_ADAPT */

	rw_lock_free(&index->lock);

	/* The index is being dropped, remove any compression stats for it. */
	if (!lru_evict && DICT_TF_GET_ZIP_SSIZE(index->table->flags)) {
		mutex_enter(&page_zip_stat_per_index_mutex);
		page_zip_stat_per_index.erase(index->id);
		mutex_exit(&page_zip_stat_per_index_mutex);
	}

	/* Remove the index from the list of indexes of the table */
	UT_LIST_REMOVE(table->indexes, index);

	/* Remove the index from affected virtual column index list */
	index->detach_columns();

	dict_mem_index_free(index);
}

/**********************************************************************//**
Removes an index from the dictionary cache. */
void
dict_index_remove_from_cache(
/*=========================*/
	dict_table_t*	table,	/*!< in/out: table */
	dict_index_t*	index)	/*!< in, own: index */
{
	dict_index_remove_from_cache_low(table, index, FALSE);
}

/** Tries to find column names for the index and sets the col field of the
index.
@param[in]	table	table
@param[in,out]	index	index
@param[in]	add_v	new virtual columns added along with an add index call
@return whether the column names were found */
static
bool
dict_index_find_cols(
	dict_index_t*		index,
	const dict_add_v_col_t*	add_v)
{
	std::vector<ulint, ut_allocator<ulint> >	col_added;
	std::vector<ulint, ut_allocator<ulint> >	v_col_added;

	const dict_table_t* table = index->table;
	ut_ad(table->magic_n == DICT_TABLE_MAGIC_N);
	ut_ad(mutex_own(&dict_sys->mutex));

	for (ulint i = 0; i < index->n_fields; i++) {
		ulint		j;
		dict_field_t*	field = dict_index_get_nth_field(index, i);

		for (j = 0; j < table->n_cols; j++) {
			if (!innobase_strcasecmp(dict_table_get_col_name(table, j),
				    field->name)) {

				/* Check if same column is being assigned again
				which suggest that column has duplicate name. */
				bool exists =
					std::find(col_added.begin(),
						  col_added.end(), j)
					!= col_added.end();

				if (exists) {
					/* Duplicate column found. */
					goto dup_err;
				}

				field->col = dict_table_get_nth_col(table, j);

				col_added.push_back(j);

				goto found;
			}
		}

		/* Let's check if it is a virtual column */
		for (j = 0; j < table->n_v_cols; j++) {
			if (!strcmp(dict_table_get_v_col_name(table, j),
				    field->name)) {

				/* Check if same column is being assigned again
				which suggest that column has duplicate name. */
				bool exists =
					std::find(v_col_added.begin(),
						  v_col_added.end(), j)
					!= v_col_added.end();

				if (exists) {
					/* Duplicate column found. */
					break;
				}

				field->col = reinterpret_cast<dict_col_t*>(
					dict_table_get_nth_v_col(table, j));

				v_col_added.push_back(j);

				goto found;
			}
		}

		if (add_v) {
			for (j = 0; j < add_v->n_v_col; j++) {
				if (!strcmp(add_v->v_col_name[j],
					    field->name)) {
					field->col = const_cast<dict_col_t*>(
						&add_v->v_col[j].m_col);
					goto found;
				}
			}
		}

dup_err:
#ifdef UNIV_DEBUG
		/* It is an error not to find a matching column. */
		ib::error() << "No matching column for " << field->name
			<< " in index " << index->name
			<< " of table " << table->name;
#endif /* UNIV_DEBUG */
		return(FALSE);

found:
		;
	}

	return(TRUE);
}

/*******************************************************************//**
Adds a column to index. */
void
dict_index_add_col(
/*===============*/
	dict_index_t*		index,		/*!< in/out: index */
	const dict_table_t*	table,		/*!< in: table */
	dict_col_t*		col,		/*!< in: column */
	ulint			prefix_len)	/*!< in: column prefix length */
{
	dict_field_t*	field;
	const char*	col_name;

	if (col->is_virtual()) {
		dict_v_col_t*	v_col = reinterpret_cast<dict_v_col_t*>(col);

		/* When v_col->v_indexes==NULL,
		ha_innobase::commit_inplace_alter_table(commit=true)
		will evict and reload the table definition, and
		v_col->v_indexes will not be NULL for the new table. */
		if (v_col->v_indexes != NULL) {
			/* Register the index with the virtual column index
			list */
			v_col->v_indexes->push_back(
				dict_v_idx_t(index, index->n_def));
		}

		col_name = dict_table_get_v_col_name_mysql(
			table, dict_col_get_no(col));
	} else {
		col_name = dict_table_get_col_name(table, dict_col_get_no(col));
	}

	dict_mem_index_add_field(index, col_name, prefix_len);

	field = dict_index_get_nth_field(index, unsigned(index->n_def) - 1);

	field->col = col;
	field->fixed_len = static_cast<unsigned int>(
		dict_col_get_fixed_size(
			col, dict_table_is_comp(table)));

	if (prefix_len && field->fixed_len > prefix_len) {
		field->fixed_len = (unsigned int) prefix_len;
	}

	/* Long fixed-length fields that need external storage are treated as
	variable-length fields, so that the extern flag can be embedded in
	the length word. */

	if (field->fixed_len > DICT_MAX_FIXED_COL_LEN) {
		field->fixed_len = 0;
	}

	/* The comparison limit above must be constant.  If it were
	changed, the disk format of some fixed-length columns would
	change, which would be a disaster. */
	compile_time_assert(DICT_MAX_FIXED_COL_LEN == 768);

	if (!(col->prtype & DATA_NOT_NULL)) {
		index->n_nullable++;
	}
}

/*******************************************************************//**
Copies fields contained in index2 to index1. */
static
void
dict_index_copy(
/*============*/
	dict_index_t*		index1,	/*!< in: index to copy to */
	const dict_index_t*	index2,	/*!< in: index to copy from */
	ulint			start,	/*!< in: first position to copy */
	ulint			end)	/*!< in: last position to copy */
{
	dict_field_t*	field;
	ulint		i;

	/* Copy fields contained in index2 */

	for (i = start; i < end; i++) {

		field = dict_index_get_nth_field(index2, i);

		dict_index_add_col(index1, index2->table, field->col,
				   field->prefix_len);
	}
}

/*******************************************************************//**
Copies types of fields contained in index to tuple. */
void
dict_index_copy_types(
/*==================*/
	dtuple_t*		tuple,		/*!< in/out: data tuple */
	const dict_index_t*	index,		/*!< in: index */
	ulint			n_fields)	/*!< in: number of
						field types to copy */
{
	ulint		i;

	if (dict_index_is_ibuf(index)) {
		dtuple_set_types_binary(tuple, n_fields);

		return;
	}

	for (i = 0; i < n_fields; i++) {
		const dict_field_t*	ifield;
		dtype_t*		dfield_type;

		ifield = dict_index_get_nth_field(index, i);
		dfield_type = dfield_get_type(dtuple_get_nth_field(tuple, i));
		dict_col_copy_type(dict_field_get_col(ifield), dfield_type);
		if (dict_index_is_spatial(index)
		    && DATA_GEOMETRY_MTYPE(dfield_type->mtype)) {
			dfield_type->prtype |= DATA_GIS_MBR;
		}
	}
}

/** Copies types of virtual columns contained in table to tuple and sets all
fields of the tuple to the SQL NULL value.  This function should
be called right after dtuple_create().
@param[in,out]	tuple	data tuple
@param[in]	table	table
*/
void
dict_table_copy_v_types(
	dtuple_t*		tuple,
	const dict_table_t*	table)
{
	/* tuple could have more virtual columns than existing table,
	if we are calling this for creating index along with adding
	virtual columns */
	ulint	n_fields = ut_min(dtuple_get_n_v_fields(tuple),
				  static_cast<ulint>(table->n_v_def));

	for (ulint i = 0; i < n_fields; i++) {

		dfield_t*	dfield	= dtuple_get_nth_v_field(tuple, i);
		dtype_t*	dtype	= dfield_get_type(dfield);

		dfield_set_null(dfield);
		dict_col_copy_type(
			&(dict_table_get_nth_v_col(table, i)->m_col),
			dtype);
	}
}
/*******************************************************************//**
Copies types of columns contained in table to tuple and sets all
fields of the tuple to the SQL NULL value.  This function should
be called right after dtuple_create(). */
void
dict_table_copy_types(
/*==================*/
	dtuple_t*		tuple,	/*!< in/out: data tuple */
	const dict_table_t*	table)	/*!< in: table */
{
	ulint		i;

	for (i = 0; i < dtuple_get_n_fields(tuple); i++) {

		dfield_t*	dfield	= dtuple_get_nth_field(tuple, i);
		dtype_t*	dtype	= dfield_get_type(dfield);

		dfield_set_null(dfield);
		dict_col_copy_type(dict_table_get_nth_col(table, i), dtype);
	}

	dict_table_copy_v_types(tuple, table);
}

/*******************************************************************//**
Builds the internal dictionary cache representation for a clustered
index, containing also system fields not defined by the user.
@return own: the internal representation of the clustered index */
static
dict_index_t*
dict_index_build_internal_clust(
/*============================*/
	dict_index_t*		index)	/*!< in: user representation of
					a clustered index */
{
	dict_table_t*	table = index->table;
	dict_index_t*	new_index;
	dict_field_t*	field;
	ulint		trx_id_pos;
	ulint		i;
	ibool*		indexed;

	ut_ad(dict_index_is_clust(index));
	ut_ad(!dict_index_is_ibuf(index));

	ut_ad(mutex_own(&dict_sys->mutex));

	/* Create a new index object with certainly enough fields */
	new_index = dict_mem_index_create(index->table, index->name,
					  index->type,
					  unsigned(index->n_fields
						   + table->n_cols));

	/* Copy other relevant data from the old index struct to the new
	struct: it inherits the values */

	new_index->n_user_defined_cols = index->n_fields;

	new_index->id = index->id;

	/* Copy the fields of index */
	dict_index_copy(new_index, index, 0, index->n_fields);

	if (dict_index_is_unique(index)) {
		/* Only the fields defined so far are needed to identify
		the index entry uniquely */

		new_index->n_uniq = new_index->n_def;
	} else {
		/* Also the row id is needed to identify the entry */
		new_index->n_uniq = 1 + unsigned(new_index->n_def);
	}

	new_index->trx_id_offset = 0;

	/* Add system columns, trx id first */

	trx_id_pos = new_index->n_def;

	compile_time_assert(DATA_ROW_ID == 0);
	compile_time_assert(DATA_TRX_ID == 1);
	compile_time_assert(DATA_ROLL_PTR == 2);

	if (!dict_index_is_unique(index)) {
		dict_index_add_col(new_index, table,
				   dict_table_get_sys_col(
					   table, DATA_ROW_ID),
				   0);
		trx_id_pos++;
	}

	dict_index_add_col(
		new_index, table,
		dict_table_get_sys_col(table, DATA_TRX_ID), 0);

	for (i = 0; i < trx_id_pos; i++) {

		ulint	fixed_size = dict_col_get_fixed_size(
			dict_index_get_nth_col(new_index, i),
			dict_table_is_comp(table));

		if (fixed_size == 0) {
			new_index->trx_id_offset = 0;

			break;
		}

		dict_field_t* field = dict_index_get_nth_field(
			new_index, i);
		if (field->prefix_len > 0) {
			new_index->trx_id_offset = 0;

			break;
		}

		/* Add fixed_size to new_index->trx_id_offset.
		Because the latter is a bit-field, an overflow
		can theoretically occur. Check for it. */
		fixed_size += new_index->trx_id_offset;

		new_index->trx_id_offset = unsigned(fixed_size);

		if (new_index->trx_id_offset != fixed_size) {
			/* Overflow. Pretend that this is a
			variable-length PRIMARY KEY. */
			ut_ad(0);
			new_index->trx_id_offset = 0;
			break;
		}
	}

	dict_index_add_col(
		new_index, table,
		dict_table_get_sys_col(table, DATA_ROLL_PTR), 0);

	/* Remember the table columns already contained in new_index */
	indexed = static_cast<ibool*>(
		ut_zalloc_nokey(table->n_cols * sizeof *indexed));

	/* Mark the table columns already contained in new_index */
	for (i = 0; i < new_index->n_def; i++) {

		field = dict_index_get_nth_field(new_index, i);

		/* If there is only a prefix of the column in the index
		field, do not mark the column as contained in the index */

		if (field->prefix_len == 0) {

			indexed[field->col->ind] = TRUE;
		}
	}

	/* Add to new_index non-system columns of table not yet included
	there */
	for (i = 0; i + DATA_N_SYS_COLS < ulint(table->n_cols); i++) {
		dict_col_t*	col = dict_table_get_nth_col(table, i);
		ut_ad(col->mtype != DATA_SYS);

		if (!indexed[col->ind]) {
			dict_index_add_col(new_index, table, col, 0);
		}
	}

	ut_free(indexed);

	ut_ad(UT_LIST_GET_LEN(table->indexes) == 0);

	new_index->n_core_null_bytes = table->supports_instant()
		? dict_index_t::NO_CORE_NULL_BYTES
		: UT_BITS_IN_BYTES(unsigned(new_index->n_nullable));
	new_index->cached = TRUE;

	return(new_index);
}

/*******************************************************************//**
Builds the internal dictionary cache representation for a non-clustered
index, containing also system fields not defined by the user.
@return own: the internal representation of the non-clustered index */
static
dict_index_t*
dict_index_build_internal_non_clust(
/*================================*/
	dict_index_t*		index)	/*!< in: user representation of
					a non-clustered index */
{
	dict_field_t*	field;
	dict_index_t*	new_index;
	dict_index_t*	clust_index;
	dict_table_t*	table = index->table;
	ulint		i;
	ibool*		indexed;

	ut_ad(table && index);
	ut_ad(!dict_index_is_clust(index));
	ut_ad(!dict_index_is_ibuf(index));
	ut_ad(mutex_own(&dict_sys->mutex));

	/* The clustered index should be the first in the list of indexes */
	clust_index = UT_LIST_GET_FIRST(table->indexes);

	ut_ad(clust_index);
	ut_ad(dict_index_is_clust(clust_index));
	ut_ad(!dict_index_is_ibuf(clust_index));

	/* Create a new index */
	new_index = dict_mem_index_create(
		index->table, index->name, index->type,
		ulint(index->n_fields + 1 + clust_index->n_uniq));

	/* Copy other relevant data from the old index
	struct to the new struct: it inherits the values */

	new_index->n_user_defined_cols = index->n_fields;

	new_index->id = index->id;

	/* Copy fields from index to new_index */
	dict_index_copy(new_index, index, 0, index->n_fields);

	/* Remember the table columns already contained in new_index */
	indexed = static_cast<ibool*>(
		ut_zalloc_nokey(table->n_cols * sizeof *indexed));

	/* Mark the table columns already contained in new_index */
	for (i = 0; i < new_index->n_def; i++) {

		field = dict_index_get_nth_field(new_index, i);

		if (field->col->is_virtual()) {
			continue;
		}

		/* If there is only a prefix of the column in the index
		field, do not mark the column as contained in the index */

		if (field->prefix_len == 0) {

			indexed[field->col->ind] = TRUE;
		}
	}

	/* Add to new_index the columns necessary to determine the clustered
	index entry uniquely */

	for (i = 0; i < clust_index->n_uniq; i++) {

		field = dict_index_get_nth_field(clust_index, i);

		if (!indexed[field->col->ind]) {
			dict_index_add_col(new_index, table, field->col,
					   field->prefix_len);
		} else if (dict_index_is_spatial(index)) {
			/*For spatial index, we still need to add the
			field to index. */
			dict_index_add_col(new_index, table, field->col,
					   field->prefix_len);
		}
	}

	ut_free(indexed);

	if (dict_index_is_unique(index)) {
		new_index->n_uniq = index->n_fields;
	} else {
		new_index->n_uniq = new_index->n_def;
	}

	/* Set the n_fields value in new_index to the actual defined
	number of fields */

	new_index->n_fields = new_index->n_def;

	new_index->cached = TRUE;

	return(new_index);
}

/***********************************************************************
Builds the internal dictionary cache representation for an FTS index.
@return own: the internal representation of the FTS index */
static
dict_index_t*
dict_index_build_internal_fts(
/*==========================*/
	dict_index_t*	index)	/*!< in: user representation of an FTS index */
{
	dict_index_t*	new_index;

	ut_ad(index->type == DICT_FTS);
	ut_ad(mutex_own(&dict_sys->mutex));

	/* Create a new index */
	new_index = dict_mem_index_create(index->table, index->name,
					  index->type, index->n_fields);

	/* Copy other relevant data from the old index struct to the new
	struct: it inherits the values */

	new_index->n_user_defined_cols = index->n_fields;

	new_index->id = index->id;

	/* Copy fields from index to new_index */
	dict_index_copy(new_index, index, 0, index->n_fields);

	new_index->n_uniq = 0;
	new_index->cached = TRUE;

	dict_table_t* table = index->table;

	if (table->fts->cache == NULL) {
		table->fts->cache = fts_cache_create(table);
	}

	rw_lock_x_lock(&table->fts->cache->init_lock);
	/* Notify the FTS cache about this index. */
	fts_cache_index_cache_create(table, new_index);
	rw_lock_x_unlock(&table->fts->cache->init_lock);

	return(new_index);
}
/*====================== FOREIGN KEY PROCESSING ========================*/

/** Check whether the dict_table_t is a partition.
A partitioned table on the SQL level is composed of InnoDB tables,
where each InnoDB table is a [sub]partition including its secondary indexes
which belongs to the partition.
@param[in]	table	Table to check.
@return true if the dict_table_t is a partition else false. */
UNIV_INLINE
bool
dict_table_is_partition(
	const dict_table_t*	table)
{
	/* Check both P and p on all platforms in case it was moved to/from
	WIN. */
	return(strstr(table->name.m_name, "#p#")
	       || strstr(table->name.m_name, "#P#"));
}

/*********************************************************************//**
Checks if a table is referenced by foreign keys.
@return TRUE if table is referenced by a foreign key */
ibool
dict_table_is_referenced_by_foreign_key(
/*====================================*/
	const dict_table_t*	table)	/*!< in: InnoDB table */
{
	return(!table->referenced_set.empty());
}

/**********************************************************************//**
Removes a foreign constraint struct from the dictionary cache. */
void
dict_foreign_remove_from_cache(
/*===========================*/
	dict_foreign_t*	foreign)	/*!< in, own: foreign constraint */
{
	ut_ad(mutex_own(&dict_sys->mutex));
	ut_a(foreign);

	if (foreign->referenced_table != NULL) {
		foreign->referenced_table->referenced_set.erase(foreign);
	}

	if (foreign->foreign_table != NULL) {
		foreign->foreign_table->foreign_set.erase(foreign);
	}

	dict_foreign_free(foreign);
}

/**********************************************************************//**
Looks for the foreign constraint from the foreign and referenced lists
of a table.
@return foreign constraint */
static
dict_foreign_t*
dict_foreign_find(
/*==============*/
	dict_table_t*	table,		/*!< in: table object */
	dict_foreign_t*	foreign)	/*!< in: foreign constraint */
{
	ut_ad(mutex_own(&dict_sys->mutex));

	ut_ad(dict_foreign_set_validate(table->foreign_set));
	ut_ad(dict_foreign_set_validate(table->referenced_set));

	dict_foreign_set::iterator it = table->foreign_set.find(foreign);

	if (it != table->foreign_set.end()) {
		return(*it);
	}

	it = table->referenced_set.find(foreign);

	if (it != table->referenced_set.end()) {
		return(*it);
	}

	return(NULL);
}

/*********************************************************************//**
Tries to find an index whose first fields are the columns in the array,
in the same order and is not marked for deletion and is not the same
as types_idx.
@return matching index, NULL if not found */
dict_index_t*
dict_foreign_find_index(
/*====================*/
	const dict_table_t*	table,	/*!< in: table */
	const char**		col_names,
					/*!< in: column names, or NULL
					to use table->col_names */
	const char**		columns,/*!< in: array of column names */
	ulint			n_cols,	/*!< in: number of columns */
	const dict_index_t*	types_idx,
					/*!< in: NULL or an index
					whose types the column types
					must match */
	bool			check_charsets,
					/*!< in: whether to check
					charsets.  only has an effect
					if types_idx != NULL */
	ulint			check_null,
					/*!< in: nonzero if none of
					the columns must be declared
					NOT NULL */
	fkerr_t*		error,	/*!< out: error code */
	ulint*			err_col_no,
					/*!< out: column number where
					error happened */
	dict_index_t**		err_index)
					/*!< out: index where error
					happened */
{
	ut_ad(mutex_own(&dict_sys->mutex));

	if (error) {
		*error = FK_INDEX_NOT_FOUND;
	}

	for (dict_index_t* index = dict_table_get_first_index(table);
	     index;
	     index = dict_table_get_next_index(index)) {
		if (types_idx != index
		    && !index->to_be_dropped
		    && !dict_index_is_online_ddl(index)
		    && dict_foreign_qualify_index(
			    table, col_names, columns, n_cols,
			    index, types_idx,
			    check_charsets, check_null,
			    error, err_col_no, err_index)) {
			if (error) {
				*error = FK_SUCCESS;
			}

			return(index);
		}
	}

	return(NULL);
}
/**********************************************************************//**
Report an error in a foreign key definition. */
static
void
dict_foreign_error_report_low(
/*==========================*/
	FILE*		file,	/*!< in: output stream */
	const char*	name)	/*!< in: table name */
{
	rewind(file);
	ut_print_timestamp(file);
	fprintf(file, " Error in foreign key constraint of table %s:\n",
		name);
}

/**********************************************************************//**
Report an error in a foreign key definition. */
static
void
dict_foreign_error_report(
/*======================*/
	FILE*		file,	/*!< in: output stream */
	dict_foreign_t*	fk,	/*!< in: foreign key constraint */
	const char*	msg)	/*!< in: the error message */
{
	std::string fk_str;
	mutex_enter(&dict_foreign_err_mutex);
	dict_foreign_error_report_low(file, fk->foreign_table_name);
	fputs(msg, file);
	fputs(" Constraint:\n", file);
	fk_str = dict_print_info_on_foreign_key_in_create_format(NULL, fk, TRUE);
	fputs(fk_str.c_str(), file);
	putc('\n', file);
	if (fk->foreign_index) {
		fprintf(file, "The index in the foreign key in table is"
			" %s\n%s\n", fk->foreign_index->name(),
			FOREIGN_KEY_CONSTRAINTS_MSG);
	}
	mutex_exit(&dict_foreign_err_mutex);
}

/**********************************************************************//**
Adds a foreign key constraint object to the dictionary cache. May free
the object if there already is an object with the same identifier in.
At least one of the foreign table and the referenced table must already
be in the dictionary cache!
@return DB_SUCCESS or error code */
dberr_t
dict_foreign_add_to_cache(
/*======================*/
	dict_foreign_t*		foreign,
				/*!< in, own: foreign key constraint */
	const char**		col_names,
				/*!< in: column names, or NULL to use
				foreign->foreign_table->col_names */
	bool			check_charsets,
				/*!< in: whether to check charset
				compatibility */
	dict_err_ignore_t	ignore_err)
				/*!< in: error to be ignored */
{
	dict_table_t*	for_table;
	dict_table_t*	ref_table;
	dict_foreign_t*	for_in_cache		= NULL;
	dict_index_t*	index;
	ibool		added_to_referenced_list= FALSE;
	FILE*		ef			= dict_foreign_err_file;

	DBUG_ENTER("dict_foreign_add_to_cache");
	DBUG_PRINT("dict_foreign_add_to_cache", ("id: %s", foreign->id));

	ut_ad(mutex_own(&dict_sys->mutex));

	for_table = dict_table_check_if_in_cache_low(
		foreign->foreign_table_name_lookup);

	ref_table = dict_table_check_if_in_cache_low(
		foreign->referenced_table_name_lookup);
	ut_a(for_table || ref_table);

	if (for_table) {
		for_in_cache = dict_foreign_find(for_table, foreign);
	}

	if (!for_in_cache && ref_table) {
		for_in_cache = dict_foreign_find(ref_table, foreign);
	}

	if (for_in_cache) {
		dict_foreign_free(foreign);
	} else {
		for_in_cache = foreign;

	}

	if (ref_table && !for_in_cache->referenced_table) {
		index = dict_foreign_find_index(
			ref_table, NULL,
			for_in_cache->referenced_col_names,
			for_in_cache->n_fields, for_in_cache->foreign_index,
			check_charsets, false);

		if (index == NULL
		    && !(ignore_err & DICT_ERR_IGNORE_FK_NOKEY)) {
			dict_foreign_error_report(
				ef, for_in_cache,
				"there is no index in referenced table"
				" which would contain\n"
				"the columns as the first columns,"
				" or the data types in the\n"
				"referenced table do not match"
				" the ones in table.");

			if (for_in_cache == foreign) {
				dict_foreign_free(foreign);
			}

			DBUG_RETURN(DB_CANNOT_ADD_CONSTRAINT);
		}

		for_in_cache->referenced_table = ref_table;
		for_in_cache->referenced_index = index;

		std::pair<dict_foreign_set::iterator, bool>	ret
			= ref_table->referenced_set.insert(for_in_cache);

		ut_a(ret.second);	/* second is true if the insertion
					took place */
		added_to_referenced_list = TRUE;
	}

	if (for_table && !for_in_cache->foreign_table) {
		index = dict_foreign_find_index(
			for_table, col_names,
			for_in_cache->foreign_col_names,
			for_in_cache->n_fields,
			for_in_cache->referenced_index, check_charsets,
			for_in_cache->type
			& (DICT_FOREIGN_ON_DELETE_SET_NULL
			   | DICT_FOREIGN_ON_UPDATE_SET_NULL));

		if (index == NULL
		    && !(ignore_err & DICT_ERR_IGNORE_FK_NOKEY)) {
			dict_foreign_error_report(
				ef, for_in_cache,
				"there is no index in the table"
				" which would contain\n"
				"the columns as the first columns,"
				" or the data types in the\n"
				"table do not match"
				" the ones in the referenced table\n"
				"or one of the ON ... SET NULL columns"
				" is declared NOT NULL.");

			if (for_in_cache == foreign) {
				if (added_to_referenced_list) {
					const dict_foreign_set::size_type
						n = ref_table->referenced_set
						  .erase(for_in_cache);

					ut_a(n == 1);	/* the number of
							elements removed must
							be one */
				}

				dict_foreign_free(foreign);
			}

			DBUG_RETURN(DB_CANNOT_ADD_CONSTRAINT);
		}

		for_in_cache->foreign_table = for_table;
		for_in_cache->foreign_index = index;

		std::pair<dict_foreign_set::iterator, bool>	ret
			= for_table->foreign_set.insert(for_in_cache);

		ut_a(ret.second);	/* second is true if the insertion
					took place */
	}

	/* We need to move the table to the non-LRU end of the table LRU
	list. Otherwise it will be evicted from the cache. */

	if (ref_table != NULL) {
		dict_table_prevent_eviction(ref_table);
	}

	if (for_table != NULL) {
		dict_table_prevent_eviction(for_table);
	}

	ut_ad(dict_lru_validate());
	DBUG_RETURN(DB_SUCCESS);
}

/*********************************************************************//**
Scans from pointer onwards. Stops if is at the start of a copy of
'string' where characters are compared without case sensitivity, and
only outside `` or "" quotes. Stops also at NUL.
@return scanned up to this */
static
const char*
dict_scan_to(
/*=========*/
	const char*	ptr,	/*!< in: scan from */
	const char*	string)	/*!< in: look for this */
{
	char	quote	= '\0';
	bool	escape	= false;

	for (; *ptr; ptr++) {
		if (*ptr == quote) {
			/* Closing quote character: do not look for
			starting quote or the keyword. */

			/* If the quote character is escaped by a
			backslash, ignore it. */
			if (escape) {
				escape = false;
			} else {
				quote = '\0';
			}
		} else if (quote) {
			/* Within quotes: do nothing. */
			if (escape) {
				escape = false;
			} else if (*ptr == '\\') {
				escape = true;
			}
		} else if (*ptr == '`' || *ptr == '"' || *ptr == '\'') {
			/* Starting quote: remember the quote character. */
			quote = *ptr;
		} else {
			/* Outside quotes: look for the keyword. */
			ulint	i;
			for (i = 0; string[i]; i++) {
				if (toupper((int)(unsigned char)(ptr[i]))
				    != toupper((int)(unsigned char)
					       (string[i]))) {
					goto nomatch;
				}
			}
			break;
nomatch:
			;
		}
	}

	return(ptr);
}

/*********************************************************************//**
Accepts a specified string. Comparisons are case-insensitive.
@return if string was accepted, the pointer is moved after that, else
ptr is returned */
static
const char*
dict_accept(
/*========*/
	CHARSET_INFO*	cs,	/*!< in: the character set of ptr */
	const char*	ptr,	/*!< in: scan from this */
	const char*	string,	/*!< in: accept only this string as the next
				non-whitespace string */
	ibool*		success)/*!< out: TRUE if accepted */
{
	const char*	old_ptr = ptr;
	const char*	old_ptr2;

	*success = FALSE;

	while (my_isspace(cs, *ptr)) {
		ptr++;
	}

	old_ptr2 = ptr;

	ptr = dict_scan_to(ptr, string);

	if (*ptr == '\0' || old_ptr2 != ptr) {
		return(old_ptr);
	}

	*success = TRUE;

	return(ptr + ut_strlen(string));
}

/*********************************************************************//**
Scans an id. For the lexical definition of an 'id', see the code below.
Strips backquotes or double quotes from around the id.
@return scanned to */
static
const char*
dict_scan_id(
/*=========*/
	CHARSET_INFO*	cs,	/*!< in: the character set of ptr */
	const char*	ptr,	/*!< in: scanned to */
	mem_heap_t*	heap,	/*!< in: heap where to allocate the id
				(NULL=id will not be allocated, but it
				will point to string near ptr) */
	const char**	id,	/*!< out,own: the id; NULL if no id was
				scannable */
	ibool		table_id,/*!< in: TRUE=convert the allocated id
				as a table name; FALSE=convert to UTF-8 */
	ibool		accept_also_dot)
				/*!< in: TRUE if also a dot can appear in a
				non-quoted id; in a quoted id it can appear
				always */
{
	char		quote	= '\0';
	ulint		len	= 0;
	const char*	s;
	char*		str;
	char*		dst;

	*id = NULL;

	while (my_isspace(cs, *ptr)) {
		ptr++;
	}

	if (*ptr == '\0') {

		return(ptr);
	}

	if (*ptr == '`' || *ptr == '"') {
		quote = *ptr++;
	}

	s = ptr;

	if (quote) {
		for (;;) {
			if (!*ptr) {
				/* Syntax error */
				return(ptr);
			}
			if (*ptr == quote) {
				ptr++;
				if (*ptr != quote) {
					break;
				}
			}
			ptr++;
			len++;
		}
	} else {
		while (!my_isspace(cs, *ptr) && *ptr != '(' && *ptr != ')'
		       && (accept_also_dot || *ptr != '.')
		       && *ptr != ',' && *ptr != '\0') {

			ptr++;
		}

		len = ulint(ptr - s);
	}

	if (heap == NULL) {
		/* no heap given: id will point to source string */
		*id = s;
		return(ptr);
	}

	if (quote) {
		char*	d;

		str = d = static_cast<char*>(
			mem_heap_alloc(heap, len + 1));

		while (len--) {
			if ((*d++ = *s++) == quote) {
				s++;
			}
		}
		*d++ = 0;
		len = ulint(d - str);
		ut_ad(*s == quote);
		ut_ad(s + 1 == ptr);
	} else {
		str = mem_heap_strdupl(heap, s, len);
	}

	if (!table_id) {
convert_id:
		/* Convert the identifier from connection character set
		to UTF-8. */
		len = 3 * len + 1;
		*id = dst = static_cast<char*>(mem_heap_alloc(heap, len));

		innobase_convert_from_id(cs, dst, str, len);
	} else if (!strncmp(str, srv_mysql50_table_name_prefix,
			    sizeof(srv_mysql50_table_name_prefix) - 1)) {
		/* This is a pre-5.1 table name
		containing chars other than [A-Za-z0-9].
		Discard the prefix and use raw UTF-8 encoding. */
		str += sizeof(srv_mysql50_table_name_prefix) - 1;
		len -= sizeof(srv_mysql50_table_name_prefix) - 1;
		goto convert_id;
	} else {
		/* Encode using filename-safe characters. */
		len = 5 * len + 1;
		*id = dst = static_cast<char*>(mem_heap_alloc(heap, len));

		innobase_convert_from_table_id(cs, dst, str, len);
	}

	return(ptr);
}

/*********************************************************************//**
Tries to scan a column name.
@return scanned to */
static
const char*
dict_scan_col(
/*==========*/
	CHARSET_INFO*		cs,	/*!< in: the character set of ptr */
	const char*		ptr,	/*!< in: scanned to */
	ibool*			success,/*!< out: TRUE if success */
	dict_table_t*		table,	/*!< in: table in which the column is */
	const dict_col_t**	column,	/*!< out: pointer to column if success */
	mem_heap_t*		heap,	/*!< in: heap where to allocate */
	const char**		name)	/*!< out,own: the column name;
					NULL if no name was scannable */
{
	ulint		i;

	*success = FALSE;

	ptr = dict_scan_id(cs, ptr, heap, name, FALSE, TRUE);

	if (*name == NULL) {

		return(ptr);	/* Syntax error */
	}

	if (table == NULL) {
		*success = TRUE;
		*column = NULL;
	} else {
		for (i = 0; i < dict_table_get_n_cols(table); i++) {

			const char*	col_name = dict_table_get_col_name(
				table, i);

			if (0 == innobase_strcasecmp(col_name, *name)) {
				/* Found */

				*success = TRUE;
				*column = dict_table_get_nth_col(table, i);
				strcpy((char*) *name, col_name);

				break;
			}
		}

		for (i = 0; i < dict_table_get_n_v_cols(table); i++) {

			const char*	col_name = dict_table_get_v_col_name(
				table, i);

			if (0 == innobase_strcasecmp(col_name, *name)) {
				/* Found */
				dict_v_col_t * vcol;
				*success = TRUE;
				vcol = dict_table_get_nth_v_col(table, i);
				*column = &vcol->m_col;
				strcpy((char*) *name, col_name);

				break;
			}
		}
	}

	return(ptr);
}

/*********************************************************************//**
Open a table from its database and table name, this is currently used by
foreign constraint parser to get the referenced table.
@return complete table name with database and table name, allocated from
heap memory passed in */
char*
dict_get_referenced_table(
/*======================*/
	const char*	name,		/*!< in: foreign key table name */
	const char*	database_name,	/*!< in: table db name */
	ulint		database_name_len, /*!< in: db name length */
	const char*	table_name,	/*!< in: table name */
	ulint		table_name_len, /*!< in: table name length */
	dict_table_t**	table,		/*!< out: table object or NULL */
	mem_heap_t*	heap)		/*!< in/out: heap memory */
{
	char*		ref;
	const char*	db_name;

	if (!database_name) {
		/* Use the database name of the foreign key table */

		db_name = name;
		database_name_len = dict_get_db_name_len(name);
	} else {
		db_name = database_name;
	}

	/* Copy database_name, '/', table_name, '\0' */
	ref = static_cast<char*>(
		mem_heap_alloc(heap, database_name_len + table_name_len + 2));

	memcpy(ref, db_name, database_name_len);
	ref[database_name_len] = '/';
	memcpy(ref + database_name_len + 1, table_name, table_name_len + 1);

	/* Values;  0 = Store and compare as given; case sensitive
	            1 = Store and compare in lower; case insensitive
	            2 = Store as given, compare in lower; case semi-sensitive */
	if (innobase_get_lower_case_table_names() == 2) {
		innobase_casedn_str(ref);
		*table = dict_table_get_low(ref);
		memcpy(ref, db_name, database_name_len);
		ref[database_name_len] = '/';
		memcpy(ref + database_name_len + 1, table_name, table_name_len + 1);

	} else {
#ifndef _WIN32
		if (innobase_get_lower_case_table_names() == 1) {
			innobase_casedn_str(ref);
		}
#else
		innobase_casedn_str(ref);
#endif /* !_WIN32 */
		*table = dict_table_get_low(ref);
	}

	return(ref);
}
/*********************************************************************//**
Scans a table name from an SQL string.
@return scanned to */
static
const char*
dict_scan_table_name(
/*=================*/
	CHARSET_INFO*	cs,	/*!< in: the character set of ptr */
	const char*	ptr,	/*!< in: scanned to */
	dict_table_t**	table,	/*!< out: table object or NULL */
	const char*	name,	/*!< in: foreign key table name */
	ibool*		success,/*!< out: TRUE if ok name found */
	mem_heap_t*	heap,	/*!< in: heap where to allocate the id */
	const char**	ref_name)/*!< out,own: the table name;
				NULL if no name was scannable */
{
	const char*	database_name	= NULL;
	ulint		database_name_len = 0;
	const char*	table_name	= NULL;
	const char*	scan_name;

	*success = FALSE;
	*table = NULL;

	ptr = dict_scan_id(cs, ptr, heap, &scan_name, TRUE, FALSE);

	if (scan_name == NULL) {

		return(ptr);	/* Syntax error */
	}

	if (*ptr == '.') {
		/* We scanned the database name; scan also the table name */

		ptr++;

		database_name = scan_name;
		database_name_len = strlen(database_name);

		ptr = dict_scan_id(cs, ptr, heap, &table_name, TRUE, FALSE);

		if (table_name == NULL) {

			return(ptr);	/* Syntax error */
		}
	} else {
		/* To be able to read table dumps made with InnoDB-4.0.17 or
		earlier, we must allow the dot separator between the database
		name and the table name also to appear within a quoted
		identifier! InnoDB used to print a constraint as:
		... REFERENCES `databasename.tablename` ...
		starting from 4.0.18 it is
		... REFERENCES `databasename`.`tablename` ... */
		const char* s;

		for (s = scan_name; *s; s++) {
			if (*s == '.') {
				database_name = scan_name;
				database_name_len = ulint(s - scan_name);
				scan_name = ++s;
				break;/* to do: multiple dots? */
			}
		}

		table_name = scan_name;
	}

	*ref_name = dict_get_referenced_table(
		name, database_name, database_name_len,
		table_name, strlen(table_name), table, heap);

	*success = TRUE;
	return(ptr);
}

/*********************************************************************//**
Skips one id. The id is allowed to contain also '.'.
@return scanned to */
static
const char*
dict_skip_word(
/*===========*/
	CHARSET_INFO*	cs,	/*!< in: the character set of ptr */
	const char*	ptr,	/*!< in: scanned to */
	ibool*		success)/*!< out: TRUE if success, FALSE if just spaces
				left in string or a syntax error */
{
	const char*	start;

	*success = FALSE;

	ptr = dict_scan_id(cs, ptr, NULL, &start, FALSE, TRUE);

	if (start) {
		*success = TRUE;
	}

	return(ptr);
}

/*********************************************************************//**
Removes MySQL comments from an SQL string. A comment is either
(a) '#' to the end of the line,
(b) '--[space]' to the end of the line, or
(c) '[slash][asterisk]' till the next '[asterisk][slash]' (like the familiar
C comment syntax).
@return own: SQL string stripped from comments; the caller must free
this with ut_free()! */
static
char*
dict_strip_comments(
/*================*/
	const char*	sql_string,	/*!< in: SQL string */
	size_t		sql_length)	/*!< in: length of sql_string */
{
	char*		str;
	const char*	sptr;
	const char*	eptr	= sql_string + sql_length;
	char*		ptr;
	/* unclosed quote character (0 if none) */
	char		quote	= 0;
	bool		escape = false;

	DBUG_ENTER("dict_strip_comments");

	DBUG_PRINT("dict_strip_comments", ("%s", sql_string));

	str = static_cast<char*>(ut_malloc_nokey(sql_length + 1));

	sptr = sql_string;
	ptr = str;

	for (;;) {
scan_more:
		if (sptr >= eptr || *sptr == '\0') {
end_of_string:
			*ptr = '\0';

			ut_a(ptr <= str + sql_length);

			DBUG_PRINT("dict_strip_comments", ("%s", str));
			DBUG_RETURN(str);
		}

		if (*sptr == quote) {
			/* Closing quote character: do not look for
			starting quote or comments. */

			/* If the quote character is escaped by a
			backslash, ignore it. */
			if (escape) {
				escape = false;
			} else {
				quote = 0;
			}
		} else if (quote) {
			/* Within quotes: do not look for
			starting quotes or comments. */
			if (escape) {
				escape = false;
			} else if (*sptr == '\\') {
				escape = true;
			}
		} else if (*sptr == '"' || *sptr == '`' || *sptr == '\'') {
			/* Starting quote: remember the quote character. */
			quote = *sptr;
		} else if (*sptr == '#'
			   || (sptr[0] == '-' && sptr[1] == '-'
			       && sptr[2] == ' ')) {
			for (;;) {
				if (++sptr >= eptr) {
					goto end_of_string;
				}

				/* In Unix a newline is 0x0A while in Windows
				it is 0x0D followed by 0x0A */

				switch (*sptr) {
				case (char) 0X0A:
				case (char) 0x0D:
				case '\0':
					goto scan_more;
				}
			}
		} else if (!quote && *sptr == '/' && *(sptr + 1) == '*') {
			sptr += 2;
			for (;;) {
				if (sptr >= eptr) {
					goto end_of_string;
				}

				switch (*sptr) {
				case '\0':
					goto scan_more;
				case '*':
					if (sptr[1] == '/') {
						sptr += 2;
						goto scan_more;
					}
				}

				sptr++;
			}
		}

		*ptr = *sptr;

		ptr++;
		sptr++;
	}
}

/*********************************************************************//**
Finds the highest [number] for foreign key constraints of the table. Looks
only at the >= 4.0.18-format id's, which are of the form
databasename/tablename_ibfk_[number].
@return highest number, 0 if table has no new format foreign key constraints */
ulint
dict_table_get_highest_foreign_id(
/*==============================*/
	dict_table_t*	table)	/*!< in: table in the dictionary memory cache */
{
	dict_foreign_t*	foreign;
	char*		endp;
	ulint		biggest_id	= 0;
	ulint		id;
	ulint		len;

	DBUG_ENTER("dict_table_get_highest_foreign_id");

	ut_a(table);

	len = ut_strlen(table->name.m_name);

	for (dict_foreign_set::iterator it = table->foreign_set.begin();
	     it != table->foreign_set.end();
	     ++it) {
		char    fkid[MAX_TABLE_NAME_LEN+20];
		foreign = *it;

		strcpy(fkid, foreign->id);
		/* Convert foreign key identifier on dictionary memory
		cache to filename charset. */
		innobase_convert_to_filename_charset(
				strchr(fkid, '/') + 1,
				strchr(foreign->id, '/') + 1,
				MAX_TABLE_NAME_LEN);

		if (ut_strlen(fkid) > ((sizeof dict_ibfk) - 1) + len
		    && 0 == ut_memcmp(fkid, table->name.m_name, len)
		    && 0 == ut_memcmp(fkid + len,
				      dict_ibfk, (sizeof dict_ibfk) - 1)
		    && fkid[len + ((sizeof dict_ibfk) - 1)] != '0') {
			/* It is of the >= 4.0.18 format */

			id = strtoul(fkid + len
				     + ((sizeof dict_ibfk) - 1),
				     &endp, 10);
			if (*endp == '\0') {
				ut_a(id != biggest_id);

				if (id > biggest_id) {
					biggest_id = id;
				}
			}
		}
	}

	DBUG_PRINT("dict_table_get_highest_foreign_id",
		   ("id: " ULINTPF, biggest_id));

	DBUG_RETURN(biggest_id);
}

/*********************************************************************//**
Reports a simple foreign key create clause syntax error. */
static
void
dict_foreign_report_syntax_err(
/*===========================*/
	const char*     fmt,		/*!< in: syntax err msg */
	const char*	oper,		/*!< in: operation */
	const char*	name,		/*!< in: table name */
	const char*	start_of_latest_foreign,
					/*!< in: start of the foreign key clause
					in the SQL string */
	const char*	ptr)		/*!< in: place of the syntax error */
{
	ut_ad(!srv_read_only_mode);

	FILE*	ef = dict_foreign_err_file;

	mutex_enter(&dict_foreign_err_mutex);
	dict_foreign_error_report_low(ef, name);
	fprintf(ef, fmt, oper, name, start_of_latest_foreign, ptr);
	mutex_exit(&dict_foreign_err_mutex);
}

/*********************************************************************//**
Push warning message to SQL-layer based on foreign key constraint
index match error. */
static
void
dict_foreign_push_index_error(
/*==========================*/
	trx_t*		trx,		/*!< in: trx */
	const char*	operation,	/*!< in: operation create or alter
					*/
	const char*	create_name,	/*!< in: table name in create or
					alter table */
	const char*	latest_foreign,	/*!< in: start of latest foreign key
					constraint name */
	const char**	columns,	/*!< in: foreign key columns */
	fkerr_t		index_error,	/*!< in: error code */
	ulint		err_col,	/*!< in: column where error happened
					*/
	dict_index_t*	err_index,	/*!< in: index where error happened
					*/
	dict_table_t*	table,		/*!< in: table */
	FILE*		ef)		/*!< in: output stream */
{
	switch (index_error) {
	case FK_SUCCESS:
		break;
	case FK_INDEX_NOT_FOUND:
		fprintf(ef,
			"%s table %s with foreign key constraint"
			" failed. There is no index in the referenced"
			" table where the referenced columns appear"
			" as the first columns near '%s'.\n",
			operation, create_name, latest_foreign);
		ib_push_warning(trx, DB_CANNOT_ADD_CONSTRAINT,
			"%s table %s with foreign key constraint"
			" failed. There is no index in the referenced"
			" table where the referenced columns appear"
			" as the first columns near '%s'.",
			operation, create_name, latest_foreign);
		return;
	case FK_IS_PREFIX_INDEX:
		fprintf(ef,
			"%s table %s with foreign key constraint"
			" failed. There is only prefix index in the referenced"
			" table where the referenced columns appear"
			" as the first columns near '%s'.\n",
			operation, create_name, latest_foreign);
		ib_push_warning(trx, DB_CANNOT_ADD_CONSTRAINT,
			"%s table %s with foreign key constraint"
			" failed. There is only prefix index in the referenced"
			" table where the referenced columns appear"
			" as the first columns near '%s'.",
			operation, create_name, latest_foreign);
		return;
	case FK_COL_NOT_NULL:
		fprintf(ef,
			"%s table %s with foreign key constraint"
			" failed. You have defined a SET NULL condition but "
			"column '%s' on index is defined as NOT NULL near '%s'.\n",
			operation, create_name, columns[err_col], latest_foreign);
		ib_push_warning(trx, DB_CANNOT_ADD_CONSTRAINT,
			"%s table %s with foreign key constraint"
			" failed. You have defined a SET NULL condition but "
			"column '%s' on index is defined as NOT NULL near '%s'.",
			operation, create_name, columns[err_col], latest_foreign);
		return;
	case FK_COLS_NOT_EQUAL:
		dict_field_t*	field;
		const char*	col_name;
		field = dict_index_get_nth_field(err_index, err_col);

		col_name = field->col->is_virtual()
			? "(null)"
			: dict_table_get_col_name(
				table, dict_col_get_no(field->col));
		fprintf(ef,
			"%s table %s with foreign key constraint"
			" failed. Field type or character set for column '%s' "
			"does not mach referenced column '%s' near '%s'.\n",
			operation, create_name, columns[err_col], col_name, latest_foreign);
		ib_push_warning(trx, DB_CANNOT_ADD_CONSTRAINT,
			"%s table %s with foreign key constraint"
			" failed. Field type or character set for column '%s' "
			"does not mach referenced column '%s' near '%s'.",
			operation, create_name, columns[err_col], col_name, latest_foreign);
		return;
	}
	DBUG_ASSERT(!"unknown error");
}

/*********************************************************************//**
Scans a table create SQL string and adds to the data dictionary the foreign key
constraints declared in the string. This function should be called after the
indexes for a table have been created. Each foreign key constraint must be
accompanied with indexes in bot participating tables. The indexes are allowed
to contain more fields than mentioned in the constraint.
@return error code or DB_SUCCESS */
static
dberr_t
dict_create_foreign_constraints_low(
	trx_t*			trx,
	mem_heap_t*		heap,
	CHARSET_INFO*		cs,
	const char*		sql_string,
	const char*		name,
	ibool			reject_fks)
{
	dict_table_t*	table			= NULL;
	dict_table_t*	referenced_table	= NULL;
	dict_table_t*	table_to_alter		= NULL;
	dict_table_t*	table_to_create		= NULL;
	ulint		highest_id_so_far	= 0;
	ulint		number			= 1;
	dict_index_t*	index			= NULL;
	dict_foreign_t*	foreign			= NULL;
	const char*	ptr			= sql_string;
	const char*	start_of_latest_foreign	= sql_string;
	const char*	start_of_latest_set     = NULL;
	FILE*		ef			= dict_foreign_err_file;
	fkerr_t		index_error		= FK_SUCCESS;
	dict_index_t*	err_index		= NULL;
	ulint		err_col;
	const char*	constraint_name;
	ibool		success;
	dberr_t		error;
	const char*	ptr1;
	const char*	ptr2;
	ulint		i;
	ulint		j;
	ibool		is_on_delete;
	ulint		n_on_deletes;
	ulint		n_on_updates;
	const dict_col_t*columns[500];
	const char*	column_names[500];
	const char*	ref_column_names[500];
	const char*	referenced_table_name;
	dict_foreign_set	local_fk_set;
	dict_foreign_set_free	local_fk_set_free(local_fk_set);
	const char*	create_table_name;
	const char*	orig;
	char	create_name[MAX_TABLE_NAME_LEN + 1];

	ut_ad(!srv_read_only_mode);
	ut_ad(mutex_own(&dict_sys->mutex));

	table = dict_table_get_low(name);
	/* First check if we are actually doing an ALTER TABLE, and in that
	case look for the table being altered */
	orig = ptr;
	ptr = dict_accept(cs, ptr, "ALTER", &success);

	const char* const operation = success ? "Alter " : "Create ";

	if (!success) {
		orig = ptr;
		ptr = dict_scan_to(ptr, "CREATE");
		ptr = dict_scan_to(ptr, "TABLE");
		ptr = dict_accept(cs, ptr, "TABLE", &success);
		create_table_name = NULL;

		if (success) {
			ptr = dict_scan_table_name(cs, ptr, &table_to_create, name,
						   &success, heap, &create_table_name);
		}

		ptr = orig;
		const char* n = create_table_name ? create_table_name : name;
		char *bufend = innobase_convert_name(create_name, MAX_TABLE_NAME_LEN,
						     n, strlen(n), trx->mysql_thd);
		create_name[bufend-create_name] = '\0';
	} else {
		strncpy(create_name, name, sizeof create_name);
		create_name[(sizeof create_name) - 1] = '\0';
	}

	if (table == NULL) {
		mutex_enter(&dict_foreign_err_mutex);
		dict_foreign_error_report_low(ef, create_name);
		fprintf(ef, "%s table %s with foreign key constraint"
			" failed. Table %s not found from data dictionary."
			" Error close to %s.\n",
			operation, create_name, create_name, start_of_latest_foreign);
		mutex_exit(&dict_foreign_err_mutex);
		ib_push_warning(trx, DB_ERROR,
			"%s table %s with foreign key constraint"
			" failed. Table %s not found from data dictionary."
			" Error close to %s.",
			operation, create_name, create_name, start_of_latest_foreign);

		return(DB_ERROR);
	}

	/* If not alter table jump to loop */
	if (!success) {

		goto loop;
	}

	orig = ptr;
	for (;;) {
		ptr = dict_accept(cs, ptr, "TABLE", &success);
		if (success) {
			break;
		}
		ptr = dict_accept(cs, ptr, "ONLINE", &success);
		if (success) {
			continue;
		}
		ptr = dict_accept(cs, ptr, "IGNORE", &success);
		if (!success) {
			goto loop;
		}
	}

	/* We are doing an ALTER TABLE: scan the table name we are altering */

	orig = ptr;
	ptr = dict_scan_table_name(cs, ptr, &table_to_alter, name,
				   &success, heap, &referenced_table_name);

	{
		const char* n = table_to_alter
			? table_to_alter->name.m_name : referenced_table_name;
		char* bufend = innobase_convert_name(
			create_name, MAX_TABLE_NAME_LEN, n, strlen(n),
			trx->mysql_thd);
		create_name[bufend-create_name]='\0';
	}

	if (!success) {
		ib::error() << "Could not find the table " << create_name << " being" << operation << " near to "
			<< orig;

		ib_push_warning(trx, DB_ERROR,
			"%s table %s with foreign key constraint"
			" failed. Table %s not found from data dictionary."
			" Error close to %s.",
			operation, create_name, create_name, orig);

		return(DB_ERROR);
	}

	/* Starting from 4.0.18 and 4.1.2, we generate foreign key id's in the
	format databasename/tablename_ibfk_[number], where [number] is local
	to the table; look for the highest [number] for table_to_alter, so
	that we can assign to new constraints higher numbers. */

	/* If we are altering a temporary table, the table name after ALTER
	TABLE does not correspond to the internal table name, and
	table_to_alter is NULL. TODO: should we fix this somehow? */

	if (table_to_alter == NULL) {
		highest_id_so_far = 0;
	} else {
		highest_id_so_far = dict_table_get_highest_foreign_id(
			table_to_alter);
	}

	number = highest_id_so_far + 1;
	/* Scan for foreign key declarations in a loop */
loop:
	/* Scan either to "CONSTRAINT" or "FOREIGN", whichever is closer */

	ptr1 = dict_scan_to(ptr, "CONSTRAINT");
	ptr2 = dict_scan_to(ptr, "FOREIGN");

	constraint_name = NULL;

	if (ptr1 < ptr2) {
		/* The user may have specified a constraint name. Pick it so
		that we can store 'databasename/constraintname' as the id of
		of the constraint to system tables. */
		ptr = ptr1;

		orig = ptr;
		ptr = dict_accept(cs, ptr, "CONSTRAINT", &success);

		ut_a(success);

		if (!my_isspace(cs, *ptr) && *ptr != '"' && *ptr != '`') {
			goto loop;
		}

		while (my_isspace(cs, *ptr)) {
			ptr++;
		}

		/* read constraint name unless got "CONSTRAINT FOREIGN" */
		if (ptr != ptr2) {
			ptr = dict_scan_id(cs, ptr, heap,
					   &constraint_name, FALSE, FALSE);
		}
	} else {
		ptr = ptr2;
	}

	if (*ptr == '\0') {
		/* The proper way to reject foreign keys for temporary
		tables would be to split the lexing and syntactical
		analysis of foreign key clauses from the actual adding
		of them, so that ha_innodb.cc could first parse the SQL
		command, determine if there are any foreign keys, and
		if so, immediately reject the command if the table is a
		temporary one. For now, this kludge will work. */
		if (reject_fks && !local_fk_set.empty()) {
			mutex_enter(&dict_foreign_err_mutex);
			dict_foreign_error_report_low(ef, create_name);
			fprintf(ef, "%s table %s with foreign key constraint"
				" failed. Temporary tables can't have foreign key constraints."
				" Error close to %s.\n",
				operation, create_name, start_of_latest_foreign);
			mutex_exit(&dict_foreign_err_mutex);

			ib_push_warning(trx, DB_CANNOT_ADD_CONSTRAINT,
				"%s table %s with foreign key constraint"
				" failed. Temporary tables can't have foreign key constraints."
				" Error close to %s.",
				operation, create_name, start_of_latest_foreign);

			return(DB_CANNOT_ADD_CONSTRAINT);
		}

		if (dict_foreigns_has_s_base_col(local_fk_set, table)) {
			return(DB_NO_FK_ON_S_BASE_COL);
		}

		/**********************************************************/
		/* The following call adds the foreign key constraints
		to the data dictionary system tables on disk */
		trx->op_info = "adding foreign keys";

		trx_start_if_not_started_xa(trx, true);

		trx_set_dict_operation(trx, TRX_DICT_OP_TABLE);

		error = dict_create_add_foreigns_to_dictionary(
			local_fk_set, table, trx);

		if (error == DB_SUCCESS) {

			table->foreign_set.insert(local_fk_set.begin(),
						  local_fk_set.end());
			std::for_each(local_fk_set.begin(),
				      local_fk_set.end(),
				      dict_foreign_add_to_referenced_table());
			local_fk_set.clear();

			dict_mem_table_fill_foreign_vcol_set(table);
		}
		return(error);
	}

	start_of_latest_foreign = ptr;

	orig = ptr;
	ptr = dict_accept(cs, ptr, "FOREIGN", &success);

	if (!success) {
		goto loop;
	}

	if (!my_isspace(cs, *ptr)) {
		goto loop;
	}

	orig = ptr;
	ptr = dict_accept(cs, ptr, "KEY", &success);

	if (!success) {
		goto loop;
	}

	if (my_isspace(cs, *ptr)) {
		ptr1 = dict_accept(cs, ptr, "IF", &success);

		if (success) {
			if (!my_isspace(cs, *ptr1)) {
				goto loop;
			}
			ptr1 = dict_accept(cs, ptr1, "NOT", &success);
			if (!success) {
				goto loop;
			}
			ptr1 = dict_accept(cs, ptr1, "EXISTS", &success);
			if (!success) {
				goto loop;
			}
			ptr = ptr1;
		}
	}

	orig = ptr;
	ptr = dict_accept(cs, ptr, "(", &success);

	if (!success) {
		if (constraint_name) {
			/* MySQL allows also an index id before the '('; we
			skip it */
			ptr = dict_skip_word(cs, ptr, &success);
			if (!success) {
				dict_foreign_report_syntax_err(
					"%s table %s with foreign key constraint"
					" failed. Parse error in '%s'"
					" near '%s'.\n",
					operation, create_name, start_of_latest_foreign, orig);

				ib_push_warning(trx, DB_CANNOT_ADD_CONSTRAINT,
					"%s table %s with foreign key constraint"
					" failed. Parse error in '%s'"
					" near '%s'.",
					operation, create_name, start_of_latest_foreign, orig);
				return(DB_CANNOT_ADD_CONSTRAINT);
			}
		} else {
			while (my_isspace(cs, *ptr)) {
				ptr++;
			}

			ptr = dict_scan_id(cs, ptr, heap,
				     &constraint_name, FALSE, FALSE);
		}

		ptr = dict_accept(cs, ptr, "(", &success);

		if (!success) {
			/* We do not flag a syntax error here because in an
			ALTER TABLE we may also have DROP FOREIGN KEY abc */

			goto loop;
		}
	}

	i = 0;

	/* Scan the columns in the first list */
col_loop1:
	ut_a(i < (sizeof column_names) / sizeof *column_names);
	orig = ptr;
	ptr = dict_scan_col(cs, ptr, &success, table, columns + i,
			    heap, column_names + i);
	if (!success) {
		mutex_enter(&dict_foreign_err_mutex);
		dict_foreign_error_report_low(ef, create_name);
		fprintf(ef,
			"%s table %s with foreign key constraint"
			" failed. Parse error in '%s'"
			" near '%s'.\n",
			operation, create_name, start_of_latest_foreign, orig);

		mutex_exit(&dict_foreign_err_mutex);

		ib_push_warning(trx, DB_CANNOT_ADD_CONSTRAINT,
			"%s table %s with foreign key constraint"
			" failed. Parse error in '%s'"
			" near '%s'.",
			operation, create_name, start_of_latest_foreign, orig);

		return(DB_CANNOT_ADD_CONSTRAINT);
	}

	i++;

	ptr = dict_accept(cs, ptr, ",", &success);

	if (success) {
		goto col_loop1;
	}

	orig = ptr;
	ptr = dict_accept(cs, ptr, ")", &success);

	if (!success) {
		dict_foreign_report_syntax_err(
			"%s table %s with foreign key constraint"
			" failed. Parse error in '%s'"
			" near '%s'.\n",
			operation, create_name, start_of_latest_foreign, orig);

		ib_push_warning(trx, DB_CANNOT_ADD_CONSTRAINT,
			"%s table %s with foreign key constraint"
			" failed. Parse error in '%s'"
			" near '%s'.",
			operation, create_name, start_of_latest_foreign, orig);

		return(DB_CANNOT_ADD_CONSTRAINT);
	}

	/* Try to find an index which contains the columns
	as the first fields and in the right order. There is
	no need to check column type match (on types_idx), since
	the referenced table can be NULL if foreign_key_checks is
	set to 0 */

	index = dict_foreign_find_index(
		table, NULL, column_names, i,
		NULL, TRUE, FALSE, &index_error, &err_col, &err_index);

	if (!index) {
		mutex_enter(&dict_foreign_err_mutex);
		dict_foreign_error_report_low(ef, create_name);
		fputs("There is no index in table ", ef);
		ut_print_name(ef, NULL, create_name);
		fprintf(ef, " where the columns appear\n"
			"as the first columns. Constraint:\n%s\n%s",
			start_of_latest_foreign,
			FOREIGN_KEY_CONSTRAINTS_MSG);
		dict_foreign_push_index_error(trx, operation, create_name, start_of_latest_foreign,
			column_names, index_error, err_col, err_index, table, ef);

		mutex_exit(&dict_foreign_err_mutex);
		return(DB_CANNOT_ADD_CONSTRAINT);
	}

	orig = ptr;
	ptr = dict_accept(cs, ptr, "REFERENCES", &success);

	if (!success || !my_isspace(cs, *ptr)) {
		dict_foreign_report_syntax_err(
			"%s table %s with foreign key constraint"
			" failed. Parse error in '%s'"
			" near '%s'.\n",
			operation, create_name, start_of_latest_foreign, orig);

		ib_push_warning(trx, DB_CANNOT_ADD_CONSTRAINT,
			"%s table %s with foreign key constraint"
			" failed. Parse error in '%s'"
			" near '%s'.",
			operation, create_name, start_of_latest_foreign, orig);
		return(DB_CANNOT_ADD_CONSTRAINT);
	}

	/* Don't allow foreign keys on partitioned tables yet. */
	ptr1 = dict_scan_to(ptr, "PARTITION");
	if (ptr1) {
		ptr1 = dict_accept(cs, ptr1, "PARTITION", &success);
		if (success && my_isspace(cs, *ptr1)) {
			ptr2 = dict_accept(cs, ptr1, "BY", &success);
			if (success) {
				my_error(ER_FOREIGN_KEY_ON_PARTITIONED,MYF(0));
				return(DB_CANNOT_ADD_CONSTRAINT);
			}
		}
	}
	if (dict_table_is_partition(table)) {
		my_error(ER_FOREIGN_KEY_ON_PARTITIONED,MYF(0));
		return(DB_CANNOT_ADD_CONSTRAINT);
	}

	/* Let us create a constraint struct */

	foreign = dict_mem_foreign_create();

	if (constraint_name) {
		ulint	db_len;

		/* Catenate 'databasename/' to the constraint name specified
		by the user: we conceive the constraint as belonging to the
		same MySQL 'database' as the table itself. We store the name
		to foreign->id. */

		db_len = dict_get_db_name_len(table->name.m_name);

		foreign->id = static_cast<char*>(mem_heap_alloc(
			foreign->heap, db_len + strlen(constraint_name) + 2));

		ut_memcpy(foreign->id, table->name.m_name, db_len);
		foreign->id[db_len] = '/';
		strcpy(foreign->id + db_len + 1, constraint_name);
	}

	if (foreign->id == NULL) {
		error = dict_create_add_foreign_id(
			&number, table->name.m_name, foreign);
		if (error != DB_SUCCESS) {
			dict_foreign_free(foreign);
			return(error);
		}
	}

	std::pair<dict_foreign_set::iterator, bool>	ret
		= local_fk_set.insert(foreign);

	if (!ret.second) {
		/* A duplicate foreign key name has been found */
		dict_foreign_free(foreign);
		return(DB_CANNOT_ADD_CONSTRAINT);
	}

	foreign->foreign_table = table;
	foreign->foreign_table_name = mem_heap_strdup(
		foreign->heap, table->name.m_name);
	dict_mem_foreign_table_name_lookup_set(foreign, TRUE);

	foreign->foreign_index = index;
	foreign->n_fields = (unsigned int) i;

	foreign->foreign_col_names = static_cast<const char**>(
		mem_heap_alloc(foreign->heap, i * sizeof(void*)));

	for (i = 0; i < foreign->n_fields; i++) {
		foreign->foreign_col_names[i] = mem_heap_strdup(
                        foreign->heap, column_names[i]);
	}

	ptr = dict_scan_table_name(cs, ptr, &referenced_table, name,
				   &success, heap, &referenced_table_name);

	/* Note that referenced_table can be NULL if the user has suppressed
	checking of foreign key constraints! */

	if (!success || (!referenced_table && trx->check_foreigns)) {
		char	buf[MAX_TABLE_NAME_LEN + 1] = "";
		char*	bufend;

		bufend = innobase_convert_name(buf, MAX_TABLE_NAME_LEN,
				referenced_table_name, strlen(referenced_table_name),
				trx->mysql_thd);
		buf[bufend - buf] = '\0';

		ib_push_warning(trx, DB_CANNOT_ADD_CONSTRAINT,
			"%s table %s with foreign key constraint failed. Referenced table %s not found in the data dictionary "
			"near '%s'.",
			operation, create_name, buf, start_of_latest_foreign);
		mutex_enter(&dict_foreign_err_mutex);
		dict_foreign_error_report_low(ef, create_name);
		fprintf(ef,
			"%s table %s with foreign key constraint failed. Referenced table %s not found in the data dictionary "
			"near '%s'.\n",
			operation, create_name, buf, start_of_latest_foreign);

		mutex_exit(&dict_foreign_err_mutex);

		return(DB_CANNOT_ADD_CONSTRAINT);
	}

	/* Don't allow foreign keys on partitioned tables yet. */
	if (referenced_table && dict_table_is_partition(referenced_table)) {
		/* How could one make a referenced table to be a partition? */
		ut_ad(0);
		my_error(ER_FOREIGN_KEY_ON_PARTITIONED,MYF(0));
		return(DB_CANNOT_ADD_CONSTRAINT);
	}

	ptr = dict_accept(cs, ptr, "(", &success);

	if (!success) {
		dict_foreign_report_syntax_err(
			"%s table %s with foreign key constraint"
			" failed. Parse error in '%s'"
			" near '%s'.\n",
			operation, create_name, start_of_latest_foreign, orig);

		ib_push_warning(trx, DB_CANNOT_ADD_CONSTRAINT,
			"%s table %s with foreign key constraint"
			" failed. Parse error in '%s'"
			" near '%s'.",
			operation, create_name, start_of_latest_foreign, orig);

		return(DB_CANNOT_ADD_CONSTRAINT);
	}

	/* Scan the columns in the second list */
	i = 0;

col_loop2:
	orig = ptr;
	ptr = dict_scan_col(cs, ptr, &success, referenced_table, columns + i,
			    heap, ref_column_names + i);
	i++;

	if (!success) {

		mutex_enter(&dict_foreign_err_mutex);
		dict_foreign_error_report_low(ef, create_name);
		fprintf(ef,
			"%s table %s with foreign key constraint"
			" failed. Parse error in '%s'"
			" near '%s'.\n",
			operation, create_name, start_of_latest_foreign, orig);
		mutex_exit(&dict_foreign_err_mutex);
		ib_push_warning(trx, DB_CANNOT_ADD_CONSTRAINT,
			"%s table %s with foreign key constraint"
			" failed. Parse error in '%s'"
			" near '%s'.",
			operation, create_name, start_of_latest_foreign, orig);

		return(DB_CANNOT_ADD_CONSTRAINT);
	}

	orig = ptr;
	ptr = dict_accept(cs, ptr, ",", &success);

	if (success) {
		goto col_loop2;
	}

	orig = ptr;
	ptr = dict_accept(cs, ptr, ")", &success);

	if (!success || foreign->n_fields != i) {

		dict_foreign_report_syntax_err(
			"%s table %s with foreign key constraint"
			" failed. Parse error in '%s' near '%s'.  Referencing column count does not match referenced column count.\n",
			operation, create_name, start_of_latest_foreign, orig);

		ib_push_warning(trx, DB_CANNOT_ADD_CONSTRAINT,
			"%s table %s with foreign key constraint"
			" failed. Parse error in '%s' near '%s'.  Referencing column count %d does not match referenced column count %d.\n",
			operation, create_name, start_of_latest_foreign, orig, i, foreign->n_fields);

		return(DB_CANNOT_ADD_CONSTRAINT);
	}

	n_on_deletes = 0;
	n_on_updates = 0;

scan_on_conditions:
	/* Loop here as long as we can find ON ... conditions */

	start_of_latest_set = ptr;
	ptr = dict_accept(cs, ptr, "ON", &success);

	if (!success) {

		goto try_find_index;
	}

	orig = ptr;
	ptr = dict_accept(cs, ptr, "DELETE", &success);

	if (!success) {
		orig = ptr;
		ptr = dict_accept(cs, ptr, "UPDATE", &success);

		if (!success) {

			dict_foreign_report_syntax_err(
				"%s table %s with foreign key constraint"
				" failed. Parse error in '%s'"
				" near '%s'.\n",
				operation, create_name, start_of_latest_foreign, start_of_latest_set);

			ib_push_warning(trx, DB_CANNOT_ADD_CONSTRAINT,
				"%s table %s with foreign key constraint"
				" failed. Parse error in '%s'"
				" near '%s'.",
				operation, create_name, start_of_latest_foreign, start_of_latest_set);

			return(DB_CANNOT_ADD_CONSTRAINT);
		}

		is_on_delete = FALSE;
		n_on_updates++;
	} else {
		is_on_delete = TRUE;
		n_on_deletes++;
	}

	orig = ptr;
	ptr = dict_accept(cs, ptr, "RESTRICT", &success);

	if (success) {
		goto scan_on_conditions;
	}

	orig = ptr;
	ptr = dict_accept(cs, ptr, "CASCADE", &success);

	if (success) {
		if (is_on_delete) {
			foreign->type |= DICT_FOREIGN_ON_DELETE_CASCADE;
		} else {
			foreign->type |= DICT_FOREIGN_ON_UPDATE_CASCADE;
		}

		goto scan_on_conditions;
	}

	orig = ptr;
	ptr = dict_accept(cs, ptr, "NO", &success);

	if (success) {
		orig = ptr;
		ptr = dict_accept(cs, ptr, "ACTION", &success);

		if (!success) {
			dict_foreign_report_syntax_err(
				"%s table %s with foreign key constraint"
				" failed. Parse error in '%s'"
				" near '%s'.\n",
				operation, create_name, start_of_latest_foreign, start_of_latest_set);

			ib_push_warning(trx, DB_CANNOT_ADD_CONSTRAINT,
				"%s table %s with foreign key constraint"
				" failed. Parse error in '%s'"
				" near '%s'.",
				operation, create_name, start_of_latest_foreign, start_of_latest_set);

			return(DB_CANNOT_ADD_CONSTRAINT);
		}

		if (is_on_delete) {
			foreign->type |= DICT_FOREIGN_ON_DELETE_NO_ACTION;
		} else {
			foreign->type |= DICT_FOREIGN_ON_UPDATE_NO_ACTION;
		}

		goto scan_on_conditions;
	}

	orig = ptr;
	ptr = dict_accept(cs, ptr, "SET", &success);

	if (!success) {
		dict_foreign_report_syntax_err(
			"%s table %s with foreign key constraint"
			" failed. Parse error in '%s'"
			" near '%s'.\n",
			operation, create_name, start_of_latest_foreign, start_of_latest_set);

		ib_push_warning(trx, DB_CANNOT_ADD_CONSTRAINT,
			"%s table %s with foreign key constraint"
			" failed. Parse error in '%s'"
			" near '%s'.",
			operation, create_name, start_of_latest_foreign, start_of_latest_set);
		return(DB_CANNOT_ADD_CONSTRAINT);
	}

	orig = ptr;
	ptr = dict_accept(cs, ptr, "NULL", &success);

	if (!success) {
		dict_foreign_report_syntax_err(
			"%s table %s with foreign key constraint"
			" failed. Parse error in '%s'"
			" near '%s'.\n",
			operation, create_name, start_of_latest_foreign, start_of_latest_set);

		ib_push_warning(trx, DB_CANNOT_ADD_CONSTRAINT,
			"%s table %s with foreign key constraint"
			" failed. Parse error in '%s'"
			" near '%s'.",
			operation, create_name, start_of_latest_foreign, start_of_latest_set);

		return(DB_CANNOT_ADD_CONSTRAINT);
	}

	for (j = 0; j < foreign->n_fields; j++) {
		if ((dict_index_get_nth_col(foreign->foreign_index, j)->prtype)
		    & DATA_NOT_NULL) {
			const dict_col_t*	col
				= dict_index_get_nth_col(foreign->foreign_index, j);
			const char* col_name = dict_table_get_col_name(foreign->foreign_index->table,
				dict_col_get_no(col));

			/* It is not sensible to define SET NULL
			if the column is not allowed to be NULL! */

			mutex_enter(&dict_foreign_err_mutex);
			dict_foreign_error_report_low(ef, create_name);
			fprintf(ef,
				"%s table %s with foreign key constraint"
				" failed. You have defined a SET NULL condition but column '%s' is defined as NOT NULL"
				" in '%s' near '%s'.\n",
				operation, create_name, col_name, start_of_latest_foreign, start_of_latest_set);
			mutex_exit(&dict_foreign_err_mutex);

			ib_push_warning(trx, DB_CANNOT_ADD_CONSTRAINT,
				"%s table %s with foreign key constraint"
				" failed. You have defined a SET NULL condition but column '%s' is defined as NOT NULL"
				" in '%s' near '%s'.",
				operation, create_name, col_name, start_of_latest_foreign, start_of_latest_set);

			return(DB_CANNOT_ADD_CONSTRAINT);
		}
	}

	if (is_on_delete) {
		foreign->type |= DICT_FOREIGN_ON_DELETE_SET_NULL;
	} else {
		foreign->type |= DICT_FOREIGN_ON_UPDATE_SET_NULL;
	}

	goto scan_on_conditions;

try_find_index:
	if (n_on_deletes > 1 || n_on_updates > 1) {
		/* It is an error to define more than 1 action */

		mutex_enter(&dict_foreign_err_mutex);
		dict_foreign_error_report_low(ef, create_name);
		fprintf(ef,
			"%s table %s with foreign key constraint"
			" failed. You have more than one on delete or on update clause"
			" in '%s' near '%s'.\n",
			operation, create_name, start_of_latest_foreign, start_of_latest_set);
		mutex_exit(&dict_foreign_err_mutex);

		ib_push_warning(trx, DB_CANNOT_ADD_CONSTRAINT,
			"%s table %s with foreign key constraint"
			" failed. You have more than one on delete or on update clause"
			" in '%s' near '%s'.",
			operation, create_name, start_of_latest_foreign, start_of_latest_set);

		dict_foreign_free(foreign);

		return(DB_CANNOT_ADD_CONSTRAINT);
	}

	/* Try to find an index which contains the columns as the first fields
	and in the right order, and the types are the same as in
	foreign->foreign_index */

	if (referenced_table) {
		index = dict_foreign_find_index(referenced_table, NULL,
						ref_column_names, i,
						foreign->foreign_index,
			TRUE, FALSE, &index_error, &err_col, &err_index);

		if (!index) {
			mutex_enter(&dict_foreign_err_mutex);
			dict_foreign_error_report_low(ef, create_name);
			fprintf(ef, "%s:\n"
				"Cannot find an index in the"
				" referenced table where the\n"
				"referenced columns appear as the"
				" first columns, or column types\n"
				"in the table and the referenced table"
				" do not match for constraint.\n"
				"Note that the internal storage type of"
				" ENUM and SET changed in\n"
				"tables created with >= InnoDB-4.1.12,"
				" and such columns in old tables\n"
				"cannot be referenced by such columns"
				" in new tables.\n%s\n",
				start_of_latest_foreign,
				FOREIGN_KEY_CONSTRAINTS_MSG);

			dict_foreign_push_index_error(trx, operation, create_name, start_of_latest_foreign,
				column_names, index_error, err_col, err_index, referenced_table, ef);

			mutex_exit(&dict_foreign_err_mutex);

			return(DB_CANNOT_ADD_CONSTRAINT);
		}
	} else {
		ut_a(trx->check_foreigns == FALSE);
		index = NULL;
	}

	foreign->referenced_index = index;
	foreign->referenced_table = referenced_table;

	foreign->referenced_table_name = mem_heap_strdup(
		foreign->heap, referenced_table_name);
	dict_mem_referenced_table_name_lookup_set(foreign, TRUE);

	foreign->referenced_col_names = static_cast<const char**>(
		mem_heap_alloc(foreign->heap, i * sizeof(void*)));

	for (i = 0; i < foreign->n_fields; i++) {
		foreign->referenced_col_names[i]
			= mem_heap_strdup(foreign->heap, ref_column_names[i]);
	}

	goto loop;
}

/** Scans a table create SQL string and adds to the data dictionary
the foreign key constraints declared in the string. This function
should be called after the indexes for a table have been created.
Each foreign key constraint must be accompanied with indexes in
bot participating tables. The indexes are allowed to contain more
fields than mentioned in the constraint.

@param[in]	trx		transaction
@param[in]	sql_string	table create statement where
				foreign keys are declared like:
				FOREIGN KEY (a, b) REFERENCES table2(c, d),
				table2 can be written also with the database
				name before it: test.table2; the default
				database id the database of parameter name
@param[in]	sql_length	length of sql_string
@param[in]	name		table full name in normalized form
@param[in]	reject_fks	if TRUE, fail with error code
				DB_CANNOT_ADD_CONSTRAINT if any
				foreign keys are found.
@return error code or DB_SUCCESS */
dberr_t
dict_create_foreign_constraints(
	trx_t*			trx,
	const char*		sql_string,
	size_t			sql_length,
	const char*		name,
	ibool			reject_fks)
{
	char*		str;
	dberr_t		err;
	mem_heap_t*	heap;

	ut_a(trx);
	ut_a(trx->mysql_thd);

	str = dict_strip_comments(sql_string, sql_length);
	heap = mem_heap_create(10000);

	err = dict_create_foreign_constraints_low(
		trx, heap, innobase_get_charset(trx->mysql_thd),
		str, name, reject_fks);

	mem_heap_free(heap);
	ut_free(str);

	return(err);
}

/**********************************************************************//**
Parses the CONSTRAINT id's to be dropped in an ALTER TABLE statement.
@return DB_SUCCESS or DB_CANNOT_DROP_CONSTRAINT if syntax error or the
constraint id does not match */
dberr_t
dict_foreign_parse_drop_constraints(
/*================================*/
	mem_heap_t*	heap,			/*!< in: heap from which we can
						allocate memory */
	trx_t*		trx,			/*!< in: transaction */
	dict_table_t*	table,			/*!< in: table */
	ulint*		n,			/*!< out: number of constraints
						to drop */
	const char***	constraints_to_drop)	/*!< out: id's of the
						constraints to drop */
{
	ibool			success;
	char*			str;
	size_t			len;
	const char*		ptr;
	const char*		ptr1;
	const char*		id;
	CHARSET_INFO*		cs;

	ut_a(trx->mysql_thd);

	cs = innobase_get_charset(trx->mysql_thd);

	*n = 0;

	*constraints_to_drop = static_cast<const char**>(
		mem_heap_alloc(heap, 1000 * sizeof(char*)));

	ptr = innobase_get_stmt_unsafe(trx->mysql_thd, &len);

	str = dict_strip_comments(ptr, len);

	ptr = str;

	ut_ad(mutex_own(&dict_sys->mutex));
loop:
	ptr = dict_scan_to(ptr, "DROP");

	if (*ptr == '\0') {
		ut_free(str);

		return(DB_SUCCESS);
	}

	ptr = dict_accept(cs, ptr, "DROP", &success);

	if (!my_isspace(cs, *ptr)) {

		goto loop;
	}

	ptr = dict_accept(cs, ptr, "FOREIGN", &success);

	if (!success || !my_isspace(cs, *ptr)) {

		goto loop;
	}

	ptr = dict_accept(cs, ptr, "KEY", &success);

	if (!success) {

		goto syntax_error;
	}

	ptr1 = dict_accept(cs, ptr, "IF", &success);

	if (success && my_isspace(cs, *ptr1)) {
		ptr1 = dict_accept(cs, ptr1, "EXISTS", &success);
		if (success) {
			ptr = ptr1;
		}
	}

	ptr = dict_scan_id(cs, ptr, heap, &id, FALSE, TRUE);

	if (id == NULL) {

		goto syntax_error;
	}

	ut_a(*n < 1000);
	(*constraints_to_drop)[*n] = id;
	(*n)++;

	if (std::find_if(table->foreign_set.begin(),
			 table->foreign_set.end(),
			 dict_foreign_matches_id(id))
	    == table->foreign_set.end()) {

		if (!srv_read_only_mode) {
			FILE*	ef = dict_foreign_err_file;

			mutex_enter(&dict_foreign_err_mutex);
			rewind(ef);
			ut_print_timestamp(ef);
			fputs(" Error in dropping of a foreign key"
			      " constraint of table ", ef);
			ut_print_name(ef, NULL, table->name.m_name);
			fprintf(ef, ",\nin SQL command\n%s"
				"\nCannot find a constraint with the"
				" given id %s.\n", str, id);
			mutex_exit(&dict_foreign_err_mutex);
		}

		ut_free(str);

		return(DB_CANNOT_DROP_CONSTRAINT);
	}

	goto loop;

syntax_error:
	if (!srv_read_only_mode) {
		FILE*	ef = dict_foreign_err_file;

		mutex_enter(&dict_foreign_err_mutex);
		rewind(ef);
		ut_print_timestamp(ef);
		fputs(" Syntax error in dropping of a"
		      " foreign key constraint of table ", ef);
		ut_print_name(ef, NULL, table->name.m_name);
		fprintf(ef, ",\n"
			"close to:\n%s\n in SQL command\n%s\n", ptr, str);
		mutex_exit(&dict_foreign_err_mutex);
	}

	ut_free(str);

	return(DB_CANNOT_DROP_CONSTRAINT);
}

/*==================== END OF FOREIGN KEY PROCESSING ====================*/

/**********************************************************************//**
Returns an index object if it is found in the dictionary cache.
Assumes that dict_sys->mutex is already being held.
@return index, NULL if not found */
dict_index_t*
dict_index_get_if_in_cache_low(
/*===========================*/
	index_id_t	index_id)	/*!< in: index id */
{
	ut_ad(mutex_own(&dict_sys->mutex));

	return(dict_index_find_on_id_low(index_id));
}

#if defined UNIV_DEBUG || defined UNIV_BUF_DEBUG
/**********************************************************************//**
Returns an index object if it is found in the dictionary cache.
@return index, NULL if not found */
dict_index_t*
dict_index_get_if_in_cache(
/*=======================*/
	index_id_t	index_id)	/*!< in: index id */
{
	dict_index_t*	index;

	if (dict_sys == NULL) {
		return(NULL);
	}

	mutex_enter(&dict_sys->mutex);

	index = dict_index_get_if_in_cache_low(index_id);

	mutex_exit(&dict_sys->mutex);

	return(index);
}
#endif /* UNIV_DEBUG || UNIV_BUF_DEBUG */

#ifdef UNIV_DEBUG
/**********************************************************************//**
Checks that a tuple has n_fields_cmp value in a sensible range, so that
no comparison can occur with the page number field in a node pointer.
@return TRUE if ok */
ibool
dict_index_check_search_tuple(
/*==========================*/
	const dict_index_t*	index,	/*!< in: index tree */
	const dtuple_t*		tuple)	/*!< in: tuple used in a search */
{
	ut_ad(dtuple_get_n_fields_cmp(tuple)
	      <= dict_index_get_n_unique_in_tree(index));
	return(TRUE);
}
#endif /* UNIV_DEBUG */

/**********************************************************************//**
Builds a node pointer out of a physical record and a page number.
@return own: node pointer */
dtuple_t*
dict_index_build_node_ptr(
/*======================*/
	const dict_index_t*	index,	/*!< in: index */
	const rec_t*		rec,	/*!< in: record for which to build node
					pointer */
	ulint			page_no,/*!< in: page number to put in node
					pointer */
	mem_heap_t*		heap,	/*!< in: memory heap where pointer
					created */
	ulint			level)	/*!< in: level of rec in tree:
					0 means leaf level */
{
	dtuple_t*	tuple;
	dfield_t*	field;
	byte*		buf;
	ulint		n_unique;

	if (dict_index_is_ibuf(index)) {
		/* In a universal index tree, we take the whole record as
		the node pointer if the record is on the leaf level,
		on non-leaf levels we remove the last field, which
		contains the page number of the child page */

		ut_a(!dict_table_is_comp(index->table));
		n_unique = rec_get_n_fields_old(rec);

		if (level > 0) {
			ut_a(n_unique > 1);
			n_unique--;
		}
	} else {
		n_unique = dict_index_get_n_unique_in_tree_nonleaf(index);
	}

	tuple = dtuple_create(heap, n_unique + 1);

	/* When searching in the tree for the node pointer, we must not do
	comparison on the last field, the page number field, as on upper
	levels in the tree there may be identical node pointers with a
	different page number; therefore, we set the n_fields_cmp to one
	less: */

	dtuple_set_n_fields_cmp(tuple, n_unique);

	dict_index_copy_types(tuple, index, n_unique);

	buf = static_cast<byte*>(mem_heap_alloc(heap, 4));

	mach_write_to_4(buf, page_no);

	field = dtuple_get_nth_field(tuple, n_unique);
	dfield_set_data(field, buf, 4);

	dtype_set(dfield_get_type(field), DATA_SYS_CHILD, DATA_NOT_NULL, 4);

	rec_copy_prefix_to_dtuple(tuple, rec, index, !level, n_unique, heap);
	dtuple_set_info_bits(tuple, dtuple_get_info_bits(tuple)
			     | REC_STATUS_NODE_PTR);

	ut_ad(dtuple_check_typed(tuple));

	return(tuple);
}

/**********************************************************************//**
Copies an initial segment of a physical record, long enough to specify an
index entry uniquely.
@return pointer to the prefix record */
rec_t*
dict_index_copy_rec_order_prefix(
/*=============================*/
	const dict_index_t*	index,	/*!< in: index */
	const rec_t*		rec,	/*!< in: record for which to
					copy prefix */
	ulint*			n_fields,/*!< out: number of fields copied */
	byte**			buf,	/*!< in/out: memory buffer for the
					copied prefix, or NULL */
	ulint*			buf_size)/*!< in/out: buffer size */
{
	ulint		n;

	UNIV_PREFETCH_R(rec);

	if (dict_index_is_ibuf(index)) {
		ut_ad(!dict_table_is_comp(index->table));
		n = rec_get_n_fields_old(rec);
	} else {
		if (page_rec_is_leaf(rec)) {
			n = dict_index_get_n_unique_in_tree(index);
		} else if (dict_index_is_spatial(index)) {
			ut_ad(dict_index_get_n_unique_in_tree_nonleaf(index)
			      == DICT_INDEX_SPATIAL_NODEPTR_SIZE);
			/* For R-tree, we have to compare
			the child page numbers as well. */
			n = DICT_INDEX_SPATIAL_NODEPTR_SIZE + 1;
		} else {
			n = dict_index_get_n_unique_in_tree(index);
		}
	}

	*n_fields = n;
	return(rec_copy_prefix_to_buf(rec, index, n, buf, buf_size));
}

/** Convert a physical record into a search tuple.
@param[in]	rec		index record (not necessarily in an index page)
@param[in]	index		index
@param[in]	leaf		whether rec is in a leaf page
@param[in]	n_fields	number of data fields
@param[in,out]	heap		memory heap for allocation
@return own: data tuple */
dtuple_t*
dict_index_build_data_tuple(
	const rec_t*		rec,
	const dict_index_t*	index,
	bool			leaf,
	ulint			n_fields,
	mem_heap_t*		heap)
{
	dtuple_t* tuple = dtuple_create(heap, n_fields);

	dict_index_copy_types(tuple, index, n_fields);

	rec_copy_prefix_to_dtuple(tuple, rec, index, leaf, n_fields, heap);

	ut_ad(dtuple_check_typed(tuple));

	return(tuple);
}

/*********************************************************************//**
Calculates the minimum record length in an index. */
ulint
dict_index_calc_min_rec_len(
/*========================*/
	const dict_index_t*	index)	/*!< in: index */
{
	ulint	sum	= 0;
	ulint	i;
	ulint	comp	= dict_table_is_comp(index->table);

	if (comp) {
		ulint nullable = 0;
		sum = REC_N_NEW_EXTRA_BYTES;
		for (i = 0; i < dict_index_get_n_fields(index); i++) {
			const dict_col_t*	col
				= dict_index_get_nth_col(index, i);
			ulint	size = dict_col_get_fixed_size(col, comp);
			sum += size;
			if (!size) {
				size = col->len;
				sum += size < 128 ? 1 : 2;
			}
			if (!(col->prtype & DATA_NOT_NULL)) {
				nullable++;
			}
		}

		/* round the NULL flags up to full bytes */
		sum += UT_BITS_IN_BYTES(nullable);

		return(sum);
	}

	for (i = 0; i < dict_index_get_n_fields(index); i++) {
		sum += dict_col_get_fixed_size(
			dict_index_get_nth_col(index, i), comp);
	}

	if (sum > 127) {
		sum += 2 * dict_index_get_n_fields(index);
	} else {
		sum += dict_index_get_n_fields(index);
	}

	sum += REC_N_OLD_EXTRA_BYTES;

	return(sum);
}

/**********************************************************************//**
Outputs info on a foreign key of a table in a format suitable for
CREATE TABLE. */
std::string
dict_print_info_on_foreign_key_in_create_format(
/*============================================*/
	trx_t*		trx,		/*!< in: transaction */
	dict_foreign_t*	foreign,	/*!< in: foreign key constraint */
	ibool		add_newline)	/*!< in: whether to add a newline */
{
	const char*	stripped_id;
	ulint	i;
	std::string	str;

	if (strchr(foreign->id, '/')) {
		/* Strip the preceding database name from the constraint id */
		stripped_id = foreign->id + 1
			+ dict_get_db_name_len(foreign->id);
	} else {
		stripped_id = foreign->id;
	}

	str.append(",");

	if (add_newline) {
		/* SHOW CREATE TABLE wants constraints each printed nicely
		on its own line, while error messages want no newlines
		inserted. */
		str.append("\n ");
	}

	str.append(" CONSTRAINT ");

	str.append(innobase_quote_identifier(trx, stripped_id));
	str.append(" FOREIGN KEY (");

	for (i = 0;;) {
		str.append(innobase_quote_identifier(trx, foreign->foreign_col_names[i]));

		if (++i < foreign->n_fields) {
			str.append(", ");
		} else {
			break;
		}
	}

	str.append(") REFERENCES ");

	if (dict_tables_have_same_db(foreign->foreign_table_name_lookup,
				     foreign->referenced_table_name_lookup)) {
		/* Do not print the database name of the referenced table */
		str.append(ut_get_name(trx,
			      dict_remove_db_name(
				      foreign->referenced_table_name)));
	} else {
		str.append(ut_get_name(trx,
				foreign->referenced_table_name));
	}

	str.append(" (");

	for (i = 0;;) {
		str.append(innobase_quote_identifier(trx,
				foreign->referenced_col_names[i]));

		if (++i < foreign->n_fields) {
			str.append(", ");
		} else {
			break;
		}
	}

	str.append(")");

	if (foreign->type & DICT_FOREIGN_ON_DELETE_CASCADE) {
		str.append(" ON DELETE CASCADE");
	}

	if (foreign->type & DICT_FOREIGN_ON_DELETE_SET_NULL) {
		str.append(" ON DELETE SET NULL");
	}

	if (foreign->type & DICT_FOREIGN_ON_DELETE_NO_ACTION) {
		str.append(" ON DELETE NO ACTION");
	}

	if (foreign->type & DICT_FOREIGN_ON_UPDATE_CASCADE) {
		str.append(" ON UPDATE CASCADE");
	}

	if (foreign->type & DICT_FOREIGN_ON_UPDATE_SET_NULL) {
		str.append(" ON UPDATE SET NULL");
	}

	if (foreign->type & DICT_FOREIGN_ON_UPDATE_NO_ACTION) {
		str.append(" ON UPDATE NO ACTION");
	}

	return str;
}

/**********************************************************************//**
Outputs info on foreign keys of a table. */
std::string
dict_print_info_on_foreign_keys(
/*============================*/
	ibool		create_table_format, /*!< in: if TRUE then print in
				a format suitable to be inserted into
				a CREATE TABLE, otherwise in the format
				of SHOW TABLE STATUS */
	trx_t*		trx,	/*!< in: transaction */
	dict_table_t*	table)	/*!< in: table */
{
	dict_foreign_t*	foreign;
	std::string 	str;

	mutex_enter(&dict_sys->mutex);

	for (dict_foreign_set::iterator it = table->foreign_set.begin();
	     it != table->foreign_set.end();
	     ++it) {

		foreign = *it;

		if (create_table_format) {
			str.append(
				dict_print_info_on_foreign_key_in_create_format(
					trx, foreign, TRUE));
		} else {
			ulint	i;
			str.append("; (");

			for (i = 0; i < foreign->n_fields; i++) {
				if (i) {
					str.append(" ");
				}

				str.append(innobase_quote_identifier(trx,
						foreign->foreign_col_names[i]));
			}

			str.append(") REFER ");
			str.append(ut_get_name(trx,
					foreign->referenced_table_name));
			str.append(")");

			for (i = 0; i < foreign->n_fields; i++) {
				if (i) {
					str.append(" ");
				}
				str.append(innobase_quote_identifier(
						trx,
						foreign->referenced_col_names[i]));
			}

			str.append(")");

			if (foreign->type == DICT_FOREIGN_ON_DELETE_CASCADE) {
				str.append(" ON DELETE CASCADE");
			}

			if (foreign->type == DICT_FOREIGN_ON_DELETE_SET_NULL) {
				str.append(" ON DELETE SET NULL");
			}

			if (foreign->type & DICT_FOREIGN_ON_DELETE_NO_ACTION) {
				str.append(" ON DELETE NO ACTION");
			}

			if (foreign->type & DICT_FOREIGN_ON_UPDATE_CASCADE) {
				str.append(" ON UPDATE CASCADE");
			}

			if (foreign->type & DICT_FOREIGN_ON_UPDATE_SET_NULL) {
				str.append(" ON UPDATE SET NULL");
			}

			if (foreign->type & DICT_FOREIGN_ON_UPDATE_NO_ACTION) {
				str.append(" ON UPDATE NO ACTION");
			}
		}
	}

	mutex_exit(&dict_sys->mutex);
	return str;
}

/** Given a space_id of a file-per-table tablespace, search the
dict_sys->table_LRU list and return the dict_table_t* pointer for it.
@param	space	tablespace
@return table if found, NULL if not */
static
dict_table_t*
dict_find_single_table_by_space(const fil_space_t* space)
{
	dict_table_t*	table;
	ulint		num_item;
	ulint		count = 0;

	ut_ad(space->id > 0);

	if (dict_sys == NULL) {
		/* This could happen when it's in redo processing. */
		return(NULL);
	}

	table = UT_LIST_GET_FIRST(dict_sys->table_LRU);
	num_item =  UT_LIST_GET_LEN(dict_sys->table_LRU);

	/* This function intentionally does not acquire mutex as it is used
	by error handling code in deep call stack as last means to avoid
	killing the server, so it worth to risk some consequences for
	the action. */
	while (table && count < num_item) {
		if (table->space == space) {
			if (dict_table_is_file_per_table(table)) {
				return(table);
			}
			return(NULL);
		}

		table = UT_LIST_GET_NEXT(table_LRU, table);
		count++;
	}

	return(NULL);
}

/**********************************************************************//**
Flags a table with specified space_id corrupted in the data dictionary
cache
@return true if successful */
bool dict_set_corrupted_by_space(const fil_space_t* space)
{
	dict_table_t*   table;

	table = dict_find_single_table_by_space(space);

	if (!table) {
		return false;
	}

	/* mark the table->corrupted bit only, since the caller
	could be too deep in the stack for SYS_INDEXES update */
	table->corrupted = true;
	table->file_unreadable = true;
	return true;
}

/** Flag a table encrypted in the data dictionary cache. */
void dict_set_encrypted_by_space(const fil_space_t* space)
{
	if (dict_table_t* table = dict_find_single_table_by_space(space)) {
		table->file_unreadable = true;
	}
}

/**********************************************************************//**
Flags an index corrupted both in the data dictionary cache
and in the SYS_INDEXES */
void
dict_set_corrupted(
/*===============*/
	dict_index_t*	index,	/*!< in/out: index */
	trx_t*		trx,	/*!< in/out: transaction */
	const char*	ctx)	/*!< in: context */
{
	mem_heap_t*	heap;
	mtr_t		mtr;
	dict_index_t*	sys_index;
	dtuple_t*	tuple;
	dfield_t*	dfield;
	byte*		buf;
	const char*	status;
	btr_cur_t	cursor;
	bool		locked	= RW_X_LATCH == trx->dict_operation_lock_mode;

	if (!locked) {
		row_mysql_lock_data_dictionary(trx);
	}

	ut_ad(mutex_own(&dict_sys->mutex));
	ut_ad(!dict_table_is_comp(dict_sys->sys_tables));
	ut_ad(!dict_table_is_comp(dict_sys->sys_indexes));
	ut_ad(!sync_check_iterate(dict_sync_check()));

	/* Mark the table as corrupted only if the clustered index
	is corrupted */
	if (dict_index_is_clust(index)) {
		index->table->corrupted = TRUE;
	}

	if (index->type & DICT_CORRUPT) {
		/* The index was already flagged corrupted. */
		ut_ad(!dict_index_is_clust(index) || index->table->corrupted);
		goto func_exit;
	}

	/* If this is read only mode, do not update SYS_INDEXES, just
	mark it as corrupted in memory */
	if (srv_read_only_mode) {
		index->type |= DICT_CORRUPT;
		goto func_exit;
	}

	heap = mem_heap_create(sizeof(dtuple_t) + 2 * (sizeof(dfield_t)
			       + sizeof(que_fork_t) + sizeof(upd_node_t)
			       + sizeof(upd_t) + 12));
	mtr_start(&mtr);
	index->type |= DICT_CORRUPT;

	sys_index = UT_LIST_GET_FIRST(dict_sys->sys_indexes->indexes);

	/* Find the index row in SYS_INDEXES */
	tuple = dtuple_create(heap, 2);

	dfield = dtuple_get_nth_field(tuple, 0);
	buf = static_cast<byte*>(mem_heap_alloc(heap, 8));
	mach_write_to_8(buf, index->table->id);
	dfield_set_data(dfield, buf, 8);

	dfield = dtuple_get_nth_field(tuple, 1);
	buf = static_cast<byte*>(mem_heap_alloc(heap, 8));
	mach_write_to_8(buf, index->id);
	dfield_set_data(dfield, buf, 8);

	dict_index_copy_types(tuple, sys_index, 2);

	btr_cur_search_to_nth_level(sys_index, 0, tuple, PAGE_CUR_LE,
				    BTR_MODIFY_LEAF,
				    &cursor, 0, __FILE__, __LINE__, &mtr);

	if (cursor.low_match == dtuple_get_n_fields(tuple)) {
		/* UPDATE SYS_INDEXES SET TYPE=index->type
		WHERE TABLE_ID=index->table->id AND INDEX_ID=index->id */
		ulint	len;
		byte*	field	= rec_get_nth_field_old(
			btr_cur_get_rec(&cursor),
			DICT_FLD__SYS_INDEXES__TYPE, &len);
		if (len != 4) {
			goto fail;
		}
		mlog_write_ulint(field, index->type, MLOG_4BYTES, &mtr);
		status = "Flagged";
	} else {
fail:
		status = "Unable to flag";
	}

	mtr_commit(&mtr);
	mem_heap_empty(heap);
	ib::error() << status << " corruption of " << index->name
		<< " in table " << index->table->name << " in " << ctx;
	mem_heap_free(heap);

func_exit:
	if (!locked) {
		row_mysql_unlock_data_dictionary(trx);
	}
}

/** Flags an index corrupted in the data dictionary cache only. This
is used mostly to mark a corrupted index when index's own dictionary
is corrupted, and we force to load such index for repair purpose
@param[in,out]	index	index which is corrupted */
void
dict_set_corrupted_index_cache_only(
	dict_index_t*	index)
{
	ut_ad(index != NULL);
	ut_ad(index->table != NULL);
	ut_ad(mutex_own(&dict_sys->mutex));
	ut_ad(!dict_table_is_comp(dict_sys->sys_tables));
	ut_ad(!dict_table_is_comp(dict_sys->sys_indexes));

	/* Mark the table as corrupted only if the clustered index
	is corrupted */
	if (dict_index_is_clust(index)) {
		index->table->corrupted = TRUE;
	}

	index->type |= DICT_CORRUPT;
}

/** Sets merge_threshold in the SYS_INDEXES
@param[in,out]	index		index
@param[in]	merge_threshold	value to set */
void
dict_index_set_merge_threshold(
	dict_index_t*	index,
	ulint		merge_threshold)
{
	mem_heap_t*	heap;
	mtr_t		mtr;
	dict_index_t*	sys_index;
	dtuple_t*	tuple;
	dfield_t*	dfield;
	byte*		buf;
	btr_cur_t	cursor;

	ut_ad(index != NULL);
	ut_ad(!dict_table_is_comp(dict_sys->sys_tables));
	ut_ad(!dict_table_is_comp(dict_sys->sys_indexes));

	rw_lock_x_lock(&dict_operation_lock);
	mutex_enter(&(dict_sys->mutex));

	heap = mem_heap_create(sizeof(dtuple_t) + 2 * (sizeof(dfield_t)
			       + sizeof(que_fork_t) + sizeof(upd_node_t)
			       + sizeof(upd_t) + 12));

	mtr_start(&mtr);

	sys_index = UT_LIST_GET_FIRST(dict_sys->sys_indexes->indexes);

	/* Find the index row in SYS_INDEXES */
	tuple = dtuple_create(heap, 2);

	dfield = dtuple_get_nth_field(tuple, 0);
	buf = static_cast<byte*>(mem_heap_alloc(heap, 8));
	mach_write_to_8(buf, index->table->id);
	dfield_set_data(dfield, buf, 8);

	dfield = dtuple_get_nth_field(tuple, 1);
	buf = static_cast<byte*>(mem_heap_alloc(heap, 8));
	mach_write_to_8(buf, index->id);
	dfield_set_data(dfield, buf, 8);

	dict_index_copy_types(tuple, sys_index, 2);

	btr_cur_search_to_nth_level(sys_index, 0, tuple, PAGE_CUR_GE,
				    BTR_MODIFY_LEAF,
				    &cursor, 0, __FILE__, __LINE__, &mtr);

	if (cursor.up_match == dtuple_get_n_fields(tuple)
	    && rec_get_n_fields_old(btr_cur_get_rec(&cursor))
	       == DICT_NUM_FIELDS__SYS_INDEXES) {
		ulint	len;
		byte*	field	= rec_get_nth_field_old(
			btr_cur_get_rec(&cursor),
			DICT_FLD__SYS_INDEXES__MERGE_THRESHOLD, &len);

		ut_ad(len == 4);

		if (len == 4) {
			mlog_write_ulint(field, merge_threshold,
					 MLOG_4BYTES, &mtr);
		}
	}

	mtr_commit(&mtr);
	mem_heap_free(heap);

	mutex_exit(&(dict_sys->mutex));
	rw_lock_x_unlock(&dict_operation_lock);
}

#ifdef UNIV_DEBUG
/** Sets merge_threshold for all indexes in the list of tables
@param[in]	list	pointer to the list of tables */
inline
void
dict_set_merge_threshold_list_debug(
	UT_LIST_BASE_NODE_T(dict_table_t)*	list,
	uint					merge_threshold_all)
{
	for (dict_table_t* table = UT_LIST_GET_FIRST(*list);
	     table != NULL;
	     table = UT_LIST_GET_NEXT(table_LRU, table)) {
		for (dict_index_t* index = UT_LIST_GET_FIRST(table->indexes);
		     index != NULL;
		     index = UT_LIST_GET_NEXT(indexes, index)) {
			rw_lock_x_lock(dict_index_get_lock(index));
			index->merge_threshold = merge_threshold_all;
			rw_lock_x_unlock(dict_index_get_lock(index));
		}
	}
}

/** Sets merge_threshold for all indexes in dictionary cache for debug.
@param[in]	merge_threshold_all	value to set for all indexes */
void
dict_set_merge_threshold_all_debug(
	uint	merge_threshold_all)
{
	mutex_enter(&dict_sys->mutex);

	dict_set_merge_threshold_list_debug(
		&dict_sys->table_LRU, merge_threshold_all);
	dict_set_merge_threshold_list_debug(
		&dict_sys->table_non_LRU, merge_threshold_all);

	mutex_exit(&dict_sys->mutex);
}

#endif /* UNIV_DEBUG */

/** Initialize dict_ind_redundant. */
void
dict_ind_init()
{
	dict_table_t*		table;

	/* create dummy table and index for REDUNDANT infimum and supremum */
	table = dict_mem_table_create("SYS_DUMMY1", NULL, 1, 0, 0, 0);
	dict_mem_table_add_col(table, NULL, NULL, DATA_CHAR,
			       DATA_ENGLISH | DATA_NOT_NULL, 8);

	dict_ind_redundant = dict_mem_index_create(table, "SYS_DUMMY1", 0, 1);
	dict_index_add_col(dict_ind_redundant, table,
			   dict_table_get_nth_col(table, 0), 0);
	/* avoid ut_ad(index->cached) in dict_index_get_n_unique_in_tree */
	dict_ind_redundant->cached = TRUE;
}

/** Free dict_ind_redundant. */
void
dict_ind_free()
{
	dict_table_t*	table = dict_ind_redundant->table;
	dict_mem_index_free(dict_ind_redundant);
	dict_ind_redundant = NULL;
	dict_mem_table_free(table);
}

/** Get an index by name.
@param[in]	table		the table where to look for the index
@param[in]	name		the index name to look for
@return index, NULL if does not exist */
dict_index_t*
dict_table_get_index_on_name(dict_table_t* table, const char* name)
{
	dict_index_t*	index;

	index = dict_table_get_first_index(table);

	while (index != NULL) {
		if (index->is_committed() && !strcmp(index->name, name)) {
			return(index);
		}

		index = dict_table_get_next_index(index);
	}

	return(NULL);
}

/**********************************************************************//**
Replace the index passed in with another equivalent index in the
foreign key lists of the table.
@return whether all replacements were found */
bool
dict_foreign_replace_index(
/*=======================*/
	dict_table_t*		table,  /*!< in/out: table */
	const char**		col_names,
					/*!< in: column names, or NULL
					to use table->col_names */
	const dict_index_t*	index)	/*!< in: index to be replaced */
{
	bool		found	= true;
	dict_foreign_t*	foreign;

	ut_ad(index->to_be_dropped);
	ut_ad(index->table == table);

	for (dict_foreign_set::iterator it = table->foreign_set.begin();
	     it != table->foreign_set.end();
	     ++it) {

		foreign = *it;
		if (foreign->foreign_index == index) {
			ut_ad(foreign->foreign_table == index->table);

			dict_index_t* new_index = dict_foreign_find_index(
				foreign->foreign_table, col_names,
				foreign->foreign_col_names,
				foreign->n_fields, index,
				/*check_charsets=*/TRUE, /*check_null=*/FALSE,
				NULL, NULL, NULL);
			if (new_index) {
				ut_ad(new_index->table == index->table);
				ut_ad(!new_index->to_be_dropped);
			} else {
				found = false;
			}

			foreign->foreign_index = new_index;
		}
	}

	for (dict_foreign_set::iterator it = table->referenced_set.begin();
	     it != table->referenced_set.end();
	     ++it) {

		foreign = *it;
		if (foreign->referenced_index == index) {
			ut_ad(foreign->referenced_table == index->table);

			dict_index_t* new_index = dict_foreign_find_index(
				foreign->referenced_table, NULL,
				foreign->referenced_col_names,
				foreign->n_fields, index,
				/*check_charsets=*/TRUE, /*check_null=*/FALSE,
				NULL, NULL, NULL);
			/* There must exist an alternative index,
			since this must have been checked earlier. */
			if (new_index) {
				ut_ad(new_index->table == index->table);
				ut_ad(!new_index->to_be_dropped);
			} else {
				found = false;
			}

			foreign->referenced_index = new_index;
		}
	}

	return(found);
}

#ifdef UNIV_DEBUG
/**********************************************************************//**
Check for duplicate index entries in a table [using the index name] */
void
dict_table_check_for_dup_indexes(
/*=============================*/
	const dict_table_t*	table,	/*!< in: Check for dup indexes
					in this table */
	enum check_name		check)	/*!< in: whether and when to allow
					temporary index names */
{
	/* Check for duplicates, ignoring indexes that are marked
	as to be dropped */

	const dict_index_t*	index1;
	const dict_index_t*	index2;

	ut_ad(mutex_own(&dict_sys->mutex));

	/* The primary index _must_ exist */
	ut_a(UT_LIST_GET_LEN(table->indexes) > 0);

	index1 = UT_LIST_GET_FIRST(table->indexes);

	do {
		if (!index1->is_committed()) {
			ut_a(!dict_index_is_clust(index1));

			switch (check) {
			case CHECK_ALL_COMPLETE:
				ut_error;
			case CHECK_ABORTED_OK:
				switch (dict_index_get_online_status(index1)) {
				case ONLINE_INDEX_COMPLETE:
				case ONLINE_INDEX_CREATION:
					ut_error;
					break;
				case ONLINE_INDEX_ABORTED:
				case ONLINE_INDEX_ABORTED_DROPPED:
					break;
				}
				/* fall through */
			case CHECK_PARTIAL_OK:
				break;
			}
		}

		for (index2 = UT_LIST_GET_NEXT(indexes, index1);
		     index2 != NULL;
		     index2 = UT_LIST_GET_NEXT(indexes, index2)) {
			ut_ad(index1->is_committed()
			      != index2->is_committed()
			      || strcmp(index1->name, index2->name) != 0);
		}

		index1 = UT_LIST_GET_NEXT(indexes, index1);
	} while (index1);
}
#endif /* UNIV_DEBUG */

/** Auxiliary macro used inside dict_table_schema_check(). */
#define CREATE_TYPES_NAMES() \
	dtype_sql_name((unsigned) req_schema->columns[i].mtype, \
		       (unsigned) req_schema->columns[i].prtype_mask, \
		       (unsigned) req_schema->columns[i].len, \
		       req_type, sizeof(req_type)); \
	dtype_sql_name(table->cols[j].mtype, \
		       table->cols[j].prtype, \
		       table->cols[j].len, \
		       actual_type, sizeof(actual_type))

/*********************************************************************//**
Checks whether a table exists and whether it has the given structure.
The table must have the same number of columns with the same names and
types. The order of the columns does not matter.
The caller must own the dictionary mutex.
dict_table_schema_check() @{
@return DB_SUCCESS if the table exists and contains the necessary columns */
dberr_t
dict_table_schema_check(
/*====================*/
	dict_table_schema_t*	req_schema,	/*!< in/out: required table
						schema */
	char*			errstr,		/*!< out: human readable error
						message if != DB_SUCCESS is
						returned */
	size_t			errstr_sz)	/*!< in: errstr size */
{
	char		buf[MAX_FULL_NAME_LEN];
	char		req_type[64];
	char		actual_type[64];
	dict_table_t*	table;
	ulint		i;

	ut_ad(mutex_own(&dict_sys->mutex));

	table = dict_table_get_low(req_schema->table_name);

	if (table == NULL) {
		bool should_print=true;
		/* no such table */

		if (innobase_strcasecmp(req_schema->table_name, "mysql/innodb_table_stats") == 0) {
			if (innodb_table_stats_not_found_reported == false) {
				innodb_table_stats_not_found = true;
				innodb_table_stats_not_found_reported = true;
			} else {
				should_print = false;
			}
		} else if (innobase_strcasecmp(req_schema->table_name, "mysql/innodb_index_stats") == 0 ) {
			if (innodb_index_stats_not_found_reported == false) {
				innodb_index_stats_not_found = true;
				innodb_index_stats_not_found_reported = true;
			} else {
				should_print = false;
			}
		}

		if (should_print) {
			snprintf(errstr, errstr_sz,
				"Table %s not found.",
				ut_format_name(req_schema->table_name,
					   buf, sizeof(buf)));
			return(DB_TABLE_NOT_FOUND);
		} else {
			return(DB_STATS_DO_NOT_EXIST);
		}
	}

	if (!table->is_readable() && !table->space) {
		/* missing tablespace */

		snprintf(errstr, errstr_sz,
			    "Tablespace for table %s is missing.",
			    ut_format_name(req_schema->table_name,
					   buf, sizeof(buf)));

		return(DB_TABLE_NOT_FOUND);
	}

	if (ulint(table->n_def - DATA_N_SYS_COLS) != req_schema->n_cols) {
		/* the table has a different number of columns than required */
		snprintf(errstr, errstr_sz,
			 "%s has %d columns but should have " ULINTPF ".",
			 ut_format_name(req_schema->table_name, buf,
					sizeof buf),
			 table->n_def - DATA_N_SYS_COLS,
			 req_schema->n_cols);

		return(DB_ERROR);
	}

	/* For each column from req_schema->columns[] search
	whether it is present in table->cols[].
	The following algorithm is O(n_cols^2), but is optimized to
	be O(n_cols) if the columns are in the same order in both arrays. */

	for (i = 0; i < req_schema->n_cols; i++) {
		ulint	j = dict_table_has_column(
			table, req_schema->columns[i].name, i);

		if (j == table->n_def) {

			snprintf(errstr, errstr_sz,
				    "required column %s"
				    " not found in table %s.",
				    req_schema->columns[i].name,
				    ut_format_name(
					    req_schema->table_name,
					    buf, sizeof(buf)));

			return(DB_ERROR);
		}

		/* we found a column with the same name on j'th position,
		compare column types and flags */

		/* check length for exact match */
		if (req_schema->columns[i].len == table->cols[j].len) {
		} else if (!strcmp(req_schema->table_name, TABLE_STATS_NAME)
			   || !strcmp(req_schema->table_name,
				      INDEX_STATS_NAME)) {
			ut_ad(table->cols[j].len < req_schema->columns[i].len);
			ib::warn() << "Table " << req_schema->table_name
				   << " has length mismatch in the"
				   << " column name "
				   << req_schema->columns[i].name
				   << ".  Please run mysql_upgrade";
		} else {
			CREATE_TYPES_NAMES();

			snprintf(errstr, errstr_sz,
				    "Column %s in table %s is %s"
				    " but should be %s (length mismatch).",
				    req_schema->columns[i].name,
				    ut_format_name(req_schema->table_name,
						   buf, sizeof(buf)),
				    actual_type, req_type);

			return(DB_ERROR);
		}

		/*
                  check mtype for exact match.
                  This check is relaxed to allow use to use TIMESTAMP
                  (ie INT) for last_update instead of DATA_BINARY.
                  We have to test for both values as the innodb_table_stats
                  table may come from MySQL and have the old type.
                */
		if (req_schema->columns[i].mtype != table->cols[j].mtype &&
                    !(req_schema->columns[i].mtype == DATA_INT &&
                      table->cols[j].mtype == DATA_FIXBINARY))
                {
			CREATE_TYPES_NAMES();

			snprintf(errstr, errstr_sz,
				    "Column %s in table %s is %s"
				    " but should be %s (type mismatch).",
				    req_schema->columns[i].name,
				    ut_format_name(req_schema->table_name,
						   buf, sizeof(buf)),
				    actual_type, req_type);

			return(DB_ERROR);
		}

		/* check whether required prtype mask is set */
		if (req_schema->columns[i].prtype_mask != 0
		    && (table->cols[j].prtype
			& req_schema->columns[i].prtype_mask)
		       != req_schema->columns[i].prtype_mask) {

			CREATE_TYPES_NAMES();

			snprintf(errstr, errstr_sz,
				    "Column %s in table %s is %s"
				    " but should be %s (flags mismatch).",
				    req_schema->columns[i].name,
				    ut_format_name(req_schema->table_name,
						   buf, sizeof(buf)),
				    actual_type, req_type);

			return(DB_ERROR);
		}
	}

	if (req_schema->n_foreign != table->foreign_set.size()) {
		snprintf(
			errstr, errstr_sz,
			"Table %s has " ULINTPF " foreign key(s) pointing"
			" to other tables, but it must have " ULINTPF ".",
			ut_format_name(req_schema->table_name,
				       buf, sizeof(buf)),
			static_cast<ulint>(table->foreign_set.size()),
			req_schema->n_foreign);
		return(DB_ERROR);
	}

	if (req_schema->n_referenced != table->referenced_set.size()) {
		snprintf(
			errstr, errstr_sz,
			"There are " ULINTPF " foreign key(s) pointing to %s, "
			"but there must be " ULINTPF ".",
			static_cast<ulint>(table->referenced_set.size()),
			ut_format_name(req_schema->table_name,
				       buf, sizeof(buf)),
			req_schema->n_referenced);
		return(DB_ERROR);
	}

	return(DB_SUCCESS);
}
/* @} */

/*********************************************************************//**
Converts a database and table name from filesystem encoding
(e.g. d@i1b/a@q1b@1Kc, same format as used in dict_table_t::name) in two
strings in UTF8 encoding (e.g. dцb and aюbØc). The output buffers must be
at least MAX_DB_UTF8_LEN and MAX_TABLE_UTF8_LEN bytes. */
void
dict_fs2utf8(
/*=========*/
	const char*	db_and_table,	/*!< in: database and table names,
					e.g. d@i1b/a@q1b@1Kc */
	char*		db_utf8,	/*!< out: database name, e.g. dцb */
	size_t		db_utf8_size,	/*!< in: dbname_utf8 size */
	char*		table_utf8,	/*!< out: table name, e.g. aюbØc */
	size_t		table_utf8_size)/*!< in: table_utf8 size */
{
	char	db[MAX_DATABASE_NAME_LEN + 1];
	ulint	db_len;
	uint	errors;

	db_len = dict_get_db_name_len(db_and_table);

	ut_a(db_len <= sizeof(db));

	memcpy(db, db_and_table, db_len);
	db[db_len] = '\0';

	strconvert(
		&my_charset_filename, db, uint(db_len), system_charset_info,
		db_utf8, uint(db_utf8_size), &errors);

	/* convert each # to @0023 in table name and store the result in buf */
	const char*	table = dict_remove_db_name(db_and_table);
	const char*	table_p;
	char		buf[MAX_TABLE_NAME_LEN * 5 + 1];
	char*		buf_p;
	for (table_p = table, buf_p = buf; table_p[0] != '\0'; table_p++) {
		if (table_p[0] != '#') {
			buf_p[0] = table_p[0];
			buf_p++;
		} else {
			buf_p[0] = '@';
			buf_p[1] = '0';
			buf_p[2] = '0';
			buf_p[3] = '2';
			buf_p[4] = '3';
			buf_p += 5;
		}
		ut_a((size_t) (buf_p - buf) < sizeof(buf));
	}
	buf_p[0] = '\0';

	errors = 0;
	strconvert(
		&my_charset_filename, buf, (uint) (buf_p - buf),
		system_charset_info,
		table_utf8, uint(table_utf8_size),
		&errors);

	if (errors != 0) {
		snprintf(table_utf8, table_utf8_size, "%s%s",
			    srv_mysql50_table_name_prefix, table);
	}
}

/** Resize the hash tables besed on the current buffer pool size. */
void
dict_resize()
{
	dict_table_t*	table;

	mutex_enter(&dict_sys->mutex);

	/* all table entries are in table_LRU and table_non_LRU lists */
	hash_table_free(dict_sys->table_hash);
	hash_table_free(dict_sys->table_id_hash);

	dict_sys->table_hash = hash_create(
		buf_pool_get_curr_size()
		/ (DICT_POOL_PER_TABLE_HASH * UNIV_WORD_SIZE));

	dict_sys->table_id_hash = hash_create(
		buf_pool_get_curr_size()
		/ (DICT_POOL_PER_TABLE_HASH * UNIV_WORD_SIZE));

	for (table = UT_LIST_GET_FIRST(dict_sys->table_LRU); table;
	     table = UT_LIST_GET_NEXT(table_LRU, table)) {
		ulint	fold = ut_fold_string(table->name.m_name);
		ulint	id_fold = ut_fold_ull(table->id);

		HASH_INSERT(dict_table_t, name_hash, dict_sys->table_hash,
			    fold, table);

		HASH_INSERT(dict_table_t, id_hash, dict_sys->table_id_hash,
			    id_fold, table);
	}

	for (table = UT_LIST_GET_FIRST(dict_sys->table_non_LRU); table;
	     table = UT_LIST_GET_NEXT(table_LRU, table)) {
		ulint	fold = ut_fold_string(table->name.m_name);
		ulint	id_fold = ut_fold_ull(table->id);

		HASH_INSERT(dict_table_t, name_hash, dict_sys->table_hash,
			    fold, table);

		HASH_INSERT(dict_table_t, id_hash, dict_sys->table_id_hash,
			    id_fold, table);
	}

	mutex_exit(&dict_sys->mutex);
}

/**********************************************************************//**
Closes the data dictionary module. */
void
dict_close(void)
/*============*/
{
	if (dict_sys == NULL) {
		/* This should only happen if a failure occurred
		during redo log processing. */
		return;
	}

	/* Acquire only because it's a pre-condition. */
	mutex_enter(&dict_sys->mutex);

	/* Free the hash elements. We don't remove them from the table
	because we are going to destroy the table anyway. */
	for (ulint i = 0; i < hash_get_n_cells(dict_sys->table_id_hash); i++) {
		dict_table_t*	table;

		table = static_cast<dict_table_t*>(
			HASH_GET_FIRST(dict_sys->table_hash, i));

		while (table) {
			dict_table_t*	prev_table = table;

			table = static_cast<dict_table_t*>(
				HASH_GET_NEXT(name_hash, prev_table));
			ut_ad(prev_table->magic_n == DICT_TABLE_MAGIC_N);
			dict_table_remove_from_cache(prev_table);
		}
	}

	hash_table_free(dict_sys->table_hash);

	/* The elements are the same instance as in dict_sys->table_hash,
	therefore we don't delete the individual elements. */
	hash_table_free(dict_sys->table_id_hash);

	mutex_exit(&dict_sys->mutex);
	mutex_free(&dict_sys->mutex);

	rw_lock_free(&dict_operation_lock);

	mutex_free(&dict_foreign_err_mutex);

	if (dict_foreign_err_file) {
		fclose(dict_foreign_err_file);
		dict_foreign_err_file = NULL;
	}

	ut_free(dict_sys);

	dict_sys = NULL;
}

#ifdef UNIV_DEBUG
/**********************************************************************//**
Validate the dictionary table LRU list.
@return TRUE if valid */
static
ibool
dict_lru_validate(void)
/*===================*/
{
	dict_table_t*	table;

	ut_ad(mutex_own(&dict_sys->mutex));

	for (table = UT_LIST_GET_FIRST(dict_sys->table_LRU);
	     table != NULL;
	     table = UT_LIST_GET_NEXT(table_LRU, table)) {

		ut_a(table->can_be_evicted);
	}

	for (table = UT_LIST_GET_FIRST(dict_sys->table_non_LRU);
	     table != NULL;
	     table = UT_LIST_GET_NEXT(table_LRU, table)) {

		ut_a(!table->can_be_evicted);
	}

	return(TRUE);
}

/**********************************************************************//**
Check if a table exists in the dict table LRU list.
@return TRUE if table found in LRU list */
static
ibool
dict_lru_find_table(
/*================*/
	const dict_table_t*	find_table)	/*!< in: table to find */
{
	dict_table_t*		table;

	ut_ad(find_table != NULL);
	ut_ad(mutex_own(&dict_sys->mutex));

	for (table = UT_LIST_GET_FIRST(dict_sys->table_LRU);
	     table != NULL;
	     table = UT_LIST_GET_NEXT(table_LRU, table)) {

		ut_a(table->can_be_evicted);

		if (table == find_table) {
			return(TRUE);
		}
	}

	return(FALSE);
}

/**********************************************************************//**
Check if a table exists in the dict table non-LRU list.
@return TRUE if table found in non-LRU list */
static
ibool
dict_non_lru_find_table(
/*====================*/
	const dict_table_t*	find_table)	/*!< in: table to find */
{
	dict_table_t*		table;

	ut_ad(find_table != NULL);
	ut_ad(mutex_own(&dict_sys->mutex));

	for (table = UT_LIST_GET_FIRST(dict_sys->table_non_LRU);
	     table != NULL;
	     table = UT_LIST_GET_NEXT(table_LRU, table)) {

		ut_a(!table->can_be_evicted);

		if (table == find_table) {
			return(TRUE);
		}
	}

	return(FALSE);
}
#endif /* UNIV_DEBUG */
/*********************************************************************//**
Check an index to see whether its first fields are the columns in the array,
in the same order and is not marked for deletion and is not the same
as types_idx.
@return true if the index qualifies, otherwise false */
bool
dict_foreign_qualify_index(
/*=======================*/
	const dict_table_t*	table,	/*!< in: table */
	const char**		col_names,
					/*!< in: column names, or NULL
					to use table->col_names */
	const char**		columns,/*!< in: array of column names */
	ulint			n_cols,	/*!< in: number of columns */
	const dict_index_t*	index,	/*!< in: index to check */
	const dict_index_t*	types_idx,
					/*!< in: NULL or an index
					whose types the column types
					must match */
	bool			check_charsets,
					/*!< in: whether to check
					charsets.  only has an effect
					if types_idx != NULL */
	ulint			check_null,
					/*!< in: nonzero if none of
					the columns must be declared
					NOT NULL */
	fkerr_t*		error,	/*!< out: error code */
	ulint*			err_col_no,
					/*!< out: column number where
					error happened */
	dict_index_t**		err_index)
					/*!< out: index where error
					happened */
{
	if (dict_index_get_n_fields(index) < n_cols) {
		return(false);
	}

	if (index->type & (DICT_SPATIAL | DICT_FTS)) {
		return false;
	}

	for (ulint i = 0; i < n_cols; i++) {
		dict_field_t*	field;
		const char*	col_name;
		ulint		col_no;

		field = dict_index_get_nth_field(index, i);
		col_no = dict_col_get_no(field->col);

		if (field->prefix_len != 0) {
			/* We do not accept column prefix
			indexes here */
			if (error && err_col_no && err_index) {
				*error = FK_IS_PREFIX_INDEX;
				*err_col_no = i;
				*err_index = (dict_index_t*)index;
			}
			return(false);
		}

		if (check_null
		    && (field->col->prtype & DATA_NOT_NULL)) {
			if (error && err_col_no && err_index) {
				*error = FK_COL_NOT_NULL;
				*err_col_no = i;
				*err_index = (dict_index_t*)index;
			}
			return(false);
		}

		if (field->col->is_virtual()) {
			col_name = "";
			for (ulint j = 0; j < table->n_v_def; j++) {
				col_name = dict_table_get_v_col_name(table, j);
				if (innobase_strcasecmp(field->name,col_name) == 0) {
					break;
				}
			}
		} else {
			col_name = col_names
				? col_names[col_no]
				: dict_table_get_col_name(table, col_no);
		}

		if (0 != innobase_strcasecmp(columns[i], col_name)) {
			return(false);
		}

		if (types_idx && !cmp_cols_are_equal(
			    dict_index_get_nth_col(index, i),
			    dict_index_get_nth_col(types_idx, i),
			    check_charsets)) {
			if (error && err_col_no && err_index) {
				*error = FK_COLS_NOT_EQUAL;
				*err_col_no = i;
				*err_index = (dict_index_t*)index;
			}

			return(false);
		}
	}

	return(true);
}

/*********************************************************************//**
Update the state of compression failure padding heuristics. This is
called whenever a compression operation succeeds or fails.
The caller must be holding info->mutex */
static
void
dict_index_zip_pad_update(
/*======================*/
	zip_pad_info_t*	info,	/*<! in/out: info to be updated */
	ulint	zip_threshold)	/*<! in: zip threshold value */
{
	ulint	total;
	ulint	fail_pct;

	ut_ad(info);

	total = info->success + info->failure;

	ut_ad(total > 0);

	if (zip_threshold == 0) {
		/* User has just disabled the padding. */
		return;
	}

	if (total < ZIP_PAD_ROUND_LEN) {
		/* We are in middle of a round. Do nothing. */
		return;
	}

	/* We are at a 'round' boundary. Reset the values but first
	calculate fail rate for our heuristic. */
	fail_pct = (info->failure * 100) / total;
	info->failure = 0;
	info->success = 0;

	if (fail_pct > zip_threshold) {
		/* Compression failures are more then user defined
		threshold. Increase the pad size to reduce chances of
		compression failures. */
		ut_ad(info->pad % ZIP_PAD_INCR == 0);

		/* Only do increment if it won't increase padding
		beyond max pad size. */
		if (info->pad + ZIP_PAD_INCR
		    < (srv_page_size * zip_pad_max) / 100) {
			/* Use atomics even though we have the mutex.
			This is to ensure that we are able to read
			info->pad atomically. */
			my_atomic_addlint(&info->pad, ZIP_PAD_INCR);

			MONITOR_INC(MONITOR_PAD_INCREMENTS);
		}

		info->n_rounds = 0;

	} else {
		/* Failure rate was OK. Another successful round
		completed. */
		++info->n_rounds;

		/* If enough successful rounds are completed with
		compression failure rate in control, decrease the
		padding. */
		if (info->n_rounds >= ZIP_PAD_SUCCESSFUL_ROUND_LIMIT
		    && info->pad > 0) {

			ut_ad(info->pad % ZIP_PAD_INCR == 0);
			/* Use atomics even though we have the mutex.
			This is to ensure that we are able to read
			info->pad atomically. */
			my_atomic_addlint(&info->pad, ulint(-ZIP_PAD_INCR));

			info->n_rounds = 0;

			MONITOR_INC(MONITOR_PAD_DECREMENTS);
		}
	}
}

/*********************************************************************//**
This function should be called whenever a page is successfully
compressed. Updates the compression padding information. */
void
dict_index_zip_success(
/*===================*/
	dict_index_t*	index)	/*!< in/out: index to be updated. */
{
	ulint zip_threshold = zip_failure_threshold_pct;
	if (!zip_threshold) {
		/* Disabled by user. */
		return;
	}

	dict_index_zip_pad_lock(index);
	++index->zip_pad.success;
	dict_index_zip_pad_update(&index->zip_pad, zip_threshold);
	dict_index_zip_pad_unlock(index);
}

/*********************************************************************//**
This function should be called whenever a page compression attempt
fails. Updates the compression padding information. */
void
dict_index_zip_failure(
/*===================*/
	dict_index_t*	index)	/*!< in/out: index to be updated. */
{
	ulint zip_threshold = zip_failure_threshold_pct;
	if (!zip_threshold) {
		/* Disabled by user. */
		return;
	}

	dict_index_zip_pad_lock(index);
	++index->zip_pad.failure;
	dict_index_zip_pad_update(&index->zip_pad, zip_threshold);
	dict_index_zip_pad_unlock(index);
}

/*********************************************************************//**
Return the optimal page size, for which page will likely compress.
@return page size beyond which page might not compress */
ulint
dict_index_zip_pad_optimal_page_size(
/*=================================*/
	dict_index_t*	index)	/*!< in: index for which page size
				is requested */
{
	ulint	pad;
	ulint	min_sz;
	ulint	sz;

	if (!zip_failure_threshold_pct) {
		/* Disabled by user. */
		return(srv_page_size);
	}

	pad = my_atomic_loadlint(&index->zip_pad.pad);

	ut_ad(pad < srv_page_size);
	sz = srv_page_size - pad;

	/* Min size allowed by user. */
	ut_ad(zip_pad_max < 100);
	min_sz = (srv_page_size * (100 - zip_pad_max)) / 100;

	return(ut_max(sz, min_sz));
}

/*************************************************************//**
Convert table flag to row format string.
@return row format name. */
const char*
dict_tf_to_row_format_string(
/*=========================*/
	ulint	table_flag)		/*!< in: row format setting */
{
	switch (dict_tf_get_rec_format(table_flag)) {
	case REC_FORMAT_REDUNDANT:
		return("ROW_TYPE_REDUNDANT");
	case REC_FORMAT_COMPACT:
		return("ROW_TYPE_COMPACT");
	case REC_FORMAT_COMPRESSED:
		return("ROW_TYPE_COMPRESSED");
	case REC_FORMAT_DYNAMIC:
		return("ROW_TYPE_DYNAMIC");
	}

	ut_error;
	return(0);
}

/** Calculate the used memory occupied by the data dictionary
table and index objects.
@return number of bytes occupied. */
UNIV_INTERN
ulint
dict_sys_get_size()
{
	/* No mutex; this is a very crude approximation anyway */
	ulint size = UT_LIST_GET_LEN(dict_sys->table_LRU)
		+ UT_LIST_GET_LEN(dict_sys->table_non_LRU);
	size *= sizeof(dict_table_t)
		+ sizeof(dict_index_t) * 2
		+ (sizeof(dict_col_t) + sizeof(dict_field_t)) * 10
		+ sizeof(dict_field_t) * 5 /* total number of key fields */
		+ 200; /* arbitrary, covering names and overhead */

	return size;
}

/** Look for any dictionary objects that are found in the given tablespace.
@param[in]	space_id	Tablespace ID to search for.
@return true if tablespace is empty. */
bool
dict_space_is_empty(
	ulint	space_id)
{
	btr_pcur_t	pcur;
	const rec_t*	rec;
	mtr_t		mtr;
	bool		found = false;

	rw_lock_x_lock(&dict_operation_lock);
	mutex_enter(&dict_sys->mutex);
	mtr_start(&mtr);

	for (rec = dict_startscan_system(&pcur, &mtr, SYS_TABLES);
	     rec != NULL;
	     rec = dict_getnext_system(&pcur, &mtr)) {
		const byte*	field;
		ulint		len;
		ulint		space_id_for_table;

		field = rec_get_nth_field_old(
			rec, DICT_FLD__SYS_TABLES__SPACE, &len);
		ut_ad(len == 4);
		space_id_for_table = mach_read_from_4(field);

		if (space_id_for_table == space_id) {
			found = true;
		}
	}

	mtr_commit(&mtr);
	mutex_exit(&dict_sys->mutex);
	rw_lock_x_unlock(&dict_operation_lock);

	return(!found);
}

/** Find the space_id for the given name in sys_tablespaces.
@param[in]	name	Tablespace name to search for.
@return the tablespace ID. */
ulint
dict_space_get_id(
	const char*	name)
{
	btr_pcur_t	pcur;
	const rec_t*	rec;
	mtr_t		mtr;
	ulint		name_len = strlen(name);
	ulint		id = ULINT_UNDEFINED;

	rw_lock_x_lock(&dict_operation_lock);
	mutex_enter(&dict_sys->mutex);
	mtr_start(&mtr);

	for (rec = dict_startscan_system(&pcur, &mtr, SYS_TABLESPACES);
	     rec != NULL;
	     rec = dict_getnext_system(&pcur, &mtr)) {
		const byte*	field;
		ulint		len;

		field = rec_get_nth_field_old(
			rec, DICT_FLD__SYS_TABLESPACES__NAME, &len);
		ut_ad(len > 0);
		ut_ad(len < OS_FILE_MAX_PATH);

		if (len == name_len && ut_memcmp(name, field, len) == 0) {

			field = rec_get_nth_field_old(
				rec, DICT_FLD__SYS_TABLESPACES__SPACE, &len);
			ut_ad(len == 4);
			id = mach_read_from_4(field);

			/* This is normally called by dict_getnext_system()
			at the end of the index. */
			btr_pcur_close(&pcur);
			break;
		}
	}

	mtr_commit(&mtr);
	mutex_exit(&dict_sys->mutex);
	rw_lock_x_unlock(&dict_operation_lock);

	return(id);
}

/** Determine the extent size (in pages) for the given table
@param[in]	table	the table whose extent size is being
			calculated.
@return extent size in pages (256, 128 or 64) */
ulint
dict_table_extent_size(
	const dict_table_t*	table)
{
	const ulint	mb_1 = 1024 * 1024;
	const ulint	mb_2 = 2 * mb_1;
	const ulint	mb_4 = 4 * mb_1;

	page_size_t	page_size = dict_table_page_size(table);
	ulint	pages_in_extent = FSP_EXTENT_SIZE;

	if (page_size.is_compressed()) {

		ulint	disk_page_size	= page_size.physical();

		switch (disk_page_size) {
		case 1024:
			pages_in_extent = mb_1/1024;
			break;
		case 2048:
			pages_in_extent = mb_1/2048;
			break;
		case 4096:
			pages_in_extent = mb_1/4096;
			break;
		case 8192:
			pages_in_extent = mb_1/8192;
			break;
		case 16384:
			pages_in_extent = mb_1/16384;
			break;
		case 32768:
			pages_in_extent = mb_2/32768;
			break;
		case 65536:
			pages_in_extent = mb_4/65536;
			break;
		default:
			ut_ad(0);
		}
	}

	return(pages_in_extent);
}

size_t
dict_table_t::get_overflow_field_local_len() const
{
	if (dict_table_has_atomic_blobs(this)) {
		/* new-format table: do not store any BLOB prefix locally */
		return BTR_EXTERN_FIELD_REF_SIZE;
	}
	/* up to MySQL 5.1: store a 768-byte prefix locally */
	return BTR_EXTERN_FIELD_REF_SIZE + DICT_ANTELOPE_MAX_INDEX_COL_LEN;
}<|MERGE_RESOLUTION|>--- conflicted
+++ resolved
@@ -2069,184 +2069,6 @@
 	return(FALSE);
 }
 
-<<<<<<< HEAD
-bool dict_index_t::rec_potentially_too_big(bool strict) const
-{
-	ut_ad(table);
-
-	ulint	comp;
-	ulint	i;
-	/* maximum possible storage size of a record */
-	ulint	rec_max_size;
-	/* maximum allowed size of a record on a leaf page */
-	ulint	page_rec_max;
-	/* maximum allowed size of a node pointer record */
-	ulint	page_ptr_max;
-
-	/* FTS index consists of auxiliary tables, they shall be excluded from
-	index row size check */
-	if (type & DICT_FTS) {
-		return false;
-	}
-
-	DBUG_EXECUTE_IF(
-		"ib_force_create_table",
-		return(FALSE););
-
-	comp = dict_table_is_comp(table);
-
-	const page_size_t page_size(dict_tf_get_page_size(table->flags));
-
-        if (page_size.is_compressed()
-	    && page_size.physical() < srv_page_size) {
-		/* On a compressed page, two records must fit in the
-		uncompressed page modification log. On compressed pages
-		with size.physical() == srv_page_size,
-		this limit will never be reached. */
-		ut_ad(comp);
-		/* The maximum allowed record size is the size of
-		an empty page, minus a byte for recoding the heap
-		number in the page modification log.  The maximum
-		allowed node pointer size is half that. */
-		page_rec_max = page_zip_empty_size(n_fields,
-						   page_size.physical());
-		if (page_rec_max) {
-			page_rec_max--;
-		}
-		page_ptr_max = page_rec_max / 2;
-		/* On a compressed page, there is a two-byte entry in
-		the dense page directory for every record.  But there
-		is no record header. */
-		rec_max_size = 2;
-	} else {
-		/* The maximum allowed record size is half a B-tree
-		page(16k for 64k page size).  No additional sparse
-		page directory entry will be generated for the first
-		few user records. */
-		page_rec_max = (comp || srv_page_size < UNIV_PAGE_SIZE_MAX)
-			? page_get_free_space_of_empty(comp) / 2
-			: REDUNDANT_REC_MAX_DATA_SIZE;
-
-		page_ptr_max = page_rec_max;
-		/* Each record has a header. */
-		rec_max_size = comp
-			? REC_N_NEW_EXTRA_BYTES
-			: REC_N_OLD_EXTRA_BYTES;
-	}
-
-	if (comp) {
-		/* Include the "null" flags in the
-		maximum possible record size. */
-                rec_max_size += UT_BITS_IN_BYTES(unsigned(n_nullable));
-	} else {
-                /* For each column, include a 2-byte offset and a
-		"null" flag.  The 1-byte format is only used in short
-		records that do not contain externally stored columns.
-		Such records could never exceed the page limit, even
-		when using the 2-byte format. */
-		rec_max_size += 2 * unsigned(n_fields);
-	}
-
-	const ulint max_local_len = table->get_overflow_field_local_len();
-
-        /* Compute the maximum possible record size. */
-	for (i = 0; i < n_fields; i++) {
-		const dict_field_t*	field
-			= dict_index_get_nth_field(this, i);
-		const dict_col_t*	col
-			= dict_field_get_col(field);
-
-		/* In dtuple_convert_big_rec(), variable-length columns
-		that are longer than BTR_EXTERN_LOCAL_STORED_MAX_SIZE
-		may be chosen for external storage.
-
-		Fixed-length columns, and all columns of secondary
-		index records are always stored inline. */
-
-		/* Determine the maximum length of the index field.
-		The field_ext_max_size should be computed as the worst
-		case in rec_get_converted_size_comp() for
-		REC_STATUS_ORDINARY records. */
-
-		size_t field_max_size = dict_col_get_fixed_size(col, comp);
-		if (field_max_size && field->fixed_len != 0) {
-			/* dict_index_add_col() should guarantee this */
-			ut_ad(!field->prefix_len
-			      || field->fixed_len == field->prefix_len);
-			/* Fixed lengths are not encoded
-			in ROW_FORMAT=COMPACT. */
-			goto add_field_size;
-		}
-
-		field_max_size = dict_col_get_max_size(col);
-
-		if (field->prefix_len) {
-			if (field->prefix_len < field_max_size) {
-				field_max_size = field->prefix_len;
-			}
-
-		// those conditions were copied from dtuple_convert_big_rec()
-		} else if (field_max_size > max_local_len
-			   && field_max_size > BTR_EXTERN_LOCAL_STORED_MAX_SIZE
-			   && DATA_BIG_COL(col)
-			   && dict_index_is_clust(this)) {
-
-			/* In the worst case, we have a locally stored
-			column of BTR_EXTERN_LOCAL_STORED_MAX_SIZE bytes.
-			The length can be stored in one byte.  If the
-			column were stored externally, the lengths in
-			the clustered index page would be
-			BTR_EXTERN_FIELD_REF_SIZE and 2. */
-			field_max_size = max_local_len;
-		}
-
-		if (comp) {
-			/* Add the extra size for ROW_FORMAT=COMPACT.
-			For ROW_FORMAT=REDUNDANT, these bytes were
-			added to rec_max_size before this loop. */
-			rec_max_size += field_max_size < 256 ? 1 : 2;
-		}
-add_field_size:
-		rec_max_size += field_max_size;
-
-		/* Check the size limit on leaf pages. */
-		if (rec_max_size >= page_rec_max) {
-			// with 4k page size innodb_index_stats becomes too big
-			// this crutch allows server bootstrapping to continue
-			if (table->is_system_db) {
-				return false;
-			}
-
-			ib::error_or_warn(strict)
-				<< "Cannot add field " << field->name
-				<< " in table " << table->name
-				<< " because after adding it, the row size is "
-				<< rec_max_size
-				<< " which is greater than maximum allowed"
-				" size (" << page_rec_max
-				<< ") for a record on index leaf page.";
-
-			return true;
-		}
-
-		/* Check the size limit on non-leaf pages.  Records
-		stored in non-leaf B-tree pages consist of the unique
-		columns of the record (the key columns of the B-tree)
-		and a node pointer field.  When we have processed the
-		unique columns, rec_max_size equals the size of the
-		node pointer record minus the node pointer column. */
-		if (i + 1 == dict_index_get_n_unique_in_tree(this)
-		    && rec_max_size + REC_NODE_PTR_SIZE >= page_ptr_max) {
-
-			return true;
-		}
-	}
-
-	return false;
-}
-
-=======
->>>>>>> 98694ab0
 /** Clears the virtual column's index list before index is
 being freed.
 @param[in]  index   Index being freed */
@@ -2344,23 +2166,6 @@
 	new_index->disable_ahi = index->disable_ahi;
 #endif
 
-<<<<<<< HEAD
-	if (new_index->rec_potentially_too_big(strict)) {
-
-		if (strict) {
-			dict_mem_index_free(new_index);
-			dict_mem_index_free(index);
-			index = NULL;
-			return DB_TOO_BIG_RECORD;
-		} else if (current_thd != NULL) {
-			/* Avoid the warning to be printed
-			during recovery. */
-			ib_warn_row_too_big(index->table);
-		}
-	}
-
-=======
->>>>>>> 98694ab0
 	n_ord = new_index->n_uniq;
 	/* Flag the ordering columns and also set column max_prefix */
 
