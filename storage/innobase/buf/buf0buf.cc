/*****************************************************************************

Copyright (c) 1995, 2016, Oracle and/or its affiliates. All Rights Reserved.
Copyright (c) 2008, Google Inc.
Copyright (c) 2013, 2017, MariaDB Corporation.

Portions of this file contain modifications contributed and copyrighted by
Google, Inc. Those modifications are gratefully acknowledged and are described
briefly in the InnoDB documentation. The contributions by Google are
incorporated with their permission, and subject to the conditions contained in
the file COPYING.Google.

This program is free software; you can redistribute it and/or modify it under
the terms of the GNU General Public License as published by the Free Software
Foundation; version 2 of the License.

This program is distributed in the hope that it will be useful, but WITHOUT
ANY WARRANTY; without even the implied warranty of MERCHANTABILITY or FITNESS
FOR A PARTICULAR PURPOSE. See the GNU General Public License for more details.

You should have received a copy of the GNU General Public License along with
this program; if not, write to the Free Software Foundation, Inc.,
51 Franklin Street, Suite 500, Boston, MA 02110-1335 USA

*****************************************************************************/

/**************************************************//**
@file buf/buf0buf.cc
The database buffer buf_pool

Created 11/5/1995 Heikki Tuuri
*******************************************************/

#include "ha_prototypes.h"

#include "page0size.h"
#include "buf0buf.h"
#include "os0api.h"

#ifdef UNIV_INNOCHECKSUM
#include "string.h"
#include "mach0data.h"
#endif /* UNIV_INNOCHECKSUM */
#ifndef UNIV_INNOCHECKSUM
#include "mem0mem.h"
#include "btr0btr.h"
#include "fil0fil.h"
#include "fil0crypt.h"
#include "fsp0sysspace.h"
#include "buf0buddy.h"
#include "lock0lock.h"
#include "sync0rw.h"
#include "btr0sea.h"
#include "ibuf0ibuf.h"
#include "trx0undo.h"
#include "trx0purge.h"
#include "log0log.h"
#include "dict0stats_bg.h"
#include "srv0srv.h"
#include "srv0start.h"
#include "dict0dict.h"
#include "log0recv.h"
#include "srv0mon.h"
#include "fsp0sysspace.h"
#endif /* !UNIV_INNOCHECKSUM */
#include "page0zip.h"
#include "buf0checksum.h"
#include "sync0sync.h"
#include "buf0dump.h"
#include "ut0new.h"
#include <new>
#include <map>
#include <sstream>
#ifndef UNIV_INNOCHECKSUM
#include "fil0pagecompress.h"
#include "fsp0pagecompress.h"
#endif
#include "ha_prototypes.h"
#include "ut0byte.h"
#include <new>

#ifdef HAVE_LZO
#include "lzo/lzo1x.h"
#endif

#ifdef HAVE_LIBNUMA
#include <numa.h>
#include <numaif.h>
struct set_numa_interleave_t
{
	set_numa_interleave_t()
	{
		if (srv_numa_interleave) {

			struct bitmask *numa_mems_allowed = numa_get_mems_allowed();
			ib::info() << "Setting NUMA memory policy to"
				" MPOL_INTERLEAVE";
			if (set_mempolicy(MPOL_INTERLEAVE,
					  numa_mems_allowed->maskp,
					  numa_mems_allowed->size) != 0) {

				ib::warn() << "Failed to set NUMA memory"
					" policy to MPOL_INTERLEAVE: "
					<< strerror(errno);
			}
		}
	}

	~set_numa_interleave_t()
	{
		if (srv_numa_interleave) {

			ib::info() << "Setting NUMA memory policy to"
				" MPOL_DEFAULT";
			if (set_mempolicy(MPOL_DEFAULT, NULL, 0) != 0) {
				ib::warn() << "Failed to set NUMA memory"
					" policy to MPOL_DEFAULT: "
					<< strerror(errno);
			}
		}
	}
};

#define NUMA_MEMPOLICY_INTERLEAVE_IN_SCOPE set_numa_interleave_t scoped_numa
#else
#define NUMA_MEMPOLICY_INTERLEAVE_IN_SCOPE
#endif /* HAVE_LIBNUMA */

/*
		IMPLEMENTATION OF THE BUFFER POOL
		=================================

Performance improvement:
------------------------
Thread scheduling in NT may be so slow that the OS wait mechanism should
not be used even in waiting for disk reads to complete.
Rather, we should put waiting query threads to the queue of
waiting jobs, and let the OS thread do something useful while the i/o
is processed. In this way we could remove most OS thread switches in
an i/o-intensive benchmark like TPC-C.

A possibility is to put a user space thread library between the database
and NT. User space thread libraries might be very fast.

SQL Server 7.0 can be configured to use 'fibers' which are lightweight
threads in NT. These should be studied.

		Buffer frames and blocks
		------------------------
Following the terminology of Gray and Reuter, we call the memory
blocks where file pages are loaded buffer frames. For each buffer
frame there is a control block, or shortly, a block, in the buffer
control array. The control info which does not need to be stored
in the file along with the file page, resides in the control block.

		Buffer pool struct
		------------------
The buffer buf_pool contains a single mutex which protects all the
control data structures of the buf_pool. The content of a buffer frame is
protected by a separate read-write lock in its control block, though.
These locks can be locked and unlocked without owning the buf_pool->mutex.
The OS events in the buf_pool struct can be waited for without owning the
buf_pool->mutex.

The buf_pool->mutex is a hot-spot in main memory, causing a lot of
memory bus traffic on multiprocessor systems when processors
alternately access the mutex. On our Pentium, the mutex is accessed
maybe every 10 microseconds. We gave up the solution to have mutexes
for each control block, for instance, because it seemed to be
complicated.

A solution to reduce mutex contention of the buf_pool->mutex is to
create a separate mutex for the page hash table. On Pentium,
accessing the hash table takes 2 microseconds, about half
of the total buf_pool->mutex hold time.

		Control blocks
		--------------

The control block contains, for instance, the bufferfix count
which is incremented when a thread wants a file page to be fixed
in a buffer frame. The bufferfix operation does not lock the
contents of the frame, however. For this purpose, the control
block contains a read-write lock.

The buffer frames have to be aligned so that the start memory
address of a frame is divisible by the universal page size, which
is a power of two.

We intend to make the buffer buf_pool size on-line reconfigurable,
that is, the buf_pool size can be changed without closing the database.
Then the database administarator may adjust it to be bigger
at night, for example. The control block array must
contain enough control blocks for the maximum buffer buf_pool size
which is used in the particular database.
If the buf_pool size is cut, we exploit the virtual memory mechanism of
the OS, and just refrain from using frames at high addresses. Then the OS
can swap them to disk.

The control blocks containing file pages are put to a hash table
according to the file address of the page.
We could speed up the access to an individual page by using
"pointer swizzling": we could replace the page references on
non-leaf index pages by direct pointers to the page, if it exists
in the buf_pool. We could make a separate hash table where we could
chain all the page references in non-leaf pages residing in the buf_pool,
using the page reference as the hash key,
and at the time of reading of a page update the pointers accordingly.
Drawbacks of this solution are added complexity and,
possibly, extra space required on non-leaf pages for memory pointers.
A simpler solution is just to speed up the hash table mechanism
in the database, using tables whose size is a power of 2.

		Lists of blocks
		---------------

There are several lists of control blocks.

The free list (buf_pool->free) contains blocks which are currently not
used.

The common LRU list contains all the blocks holding a file page
except those for which the bufferfix count is non-zero.
The pages are in the LRU list roughly in the order of the last
access to the page, so that the oldest pages are at the end of the
list. We also keep a pointer to near the end of the LRU list,
which we can use when we want to artificially age a page in the
buf_pool. This is used if we know that some page is not needed
again for some time: we insert the block right after the pointer,
causing it to be replaced sooner than would normally be the case.
Currently this aging mechanism is used for read-ahead mechanism
of pages, and it can also be used when there is a scan of a full
table which cannot fit in the memory. Putting the pages near the
end of the LRU list, we make sure that most of the buf_pool stays
in the main memory, undisturbed.

The unzip_LRU list contains a subset of the common LRU list.  The
blocks on the unzip_LRU list hold a compressed file page and the
corresponding uncompressed page frame.  A block is in unzip_LRU if and
only if the predicate buf_page_belongs_to_unzip_LRU(&block->page)
holds.  The blocks in unzip_LRU will be in same order as they are in
the common LRU list.  That is, each manipulation of the common LRU
list will result in the same manipulation of the unzip_LRU list.

The chain of modified blocks (buf_pool->flush_list) contains the blocks
holding file pages that have been modified in the memory
but not written to disk yet. The block with the oldest modification
which has not yet been written to disk is at the end of the chain.
The access to this list is protected by buf_pool->flush_list_mutex.

The chain of unmodified compressed blocks (buf_pool->zip_clean)
contains the control blocks (buf_page_t) of those compressed pages
that are not in buf_pool->flush_list and for which no uncompressed
page has been allocated in the buffer pool.  The control blocks for
uncompressed pages are accessible via buf_block_t objects that are
reachable via buf_pool->chunks[].

The chains of free memory blocks (buf_pool->zip_free[]) are used by
the buddy allocator (buf0buddy.cc) to keep track of currently unused
memory blocks of size sizeof(buf_page_t)..UNIV_PAGE_SIZE / 2.  These
blocks are inside the UNIV_PAGE_SIZE-sized memory blocks of type
BUF_BLOCK_MEMORY that the buddy allocator requests from the buffer
pool.  The buddy allocator is solely used for allocating control
blocks for compressed pages (buf_page_t) and compressed page frames.

		Loading a file page
		-------------------

First, a victim block for replacement has to be found in the
buf_pool. It is taken from the free list or searched for from the
end of the LRU-list. An exclusive lock is reserved for the frame,
the io_fix field is set in the block fixing the block in buf_pool,
and the io-operation for loading the page is queued. The io-handler thread
releases the X-lock on the frame and resets the io_fix field
when the io operation completes.

A thread may request the above operation using the function
buf_page_get(). It may then continue to request a lock on the frame.
The lock is granted when the io-handler releases the x-lock.

		Read-ahead
		----------

The read-ahead mechanism is intended to be intelligent and
isolated from the semantically higher levels of the database
index management. From the higher level we only need the
information if a file page has a natural successor or
predecessor page. On the leaf level of a B-tree index,
these are the next and previous pages in the natural
order of the pages.

Let us first explain the read-ahead mechanism when the leafs
of a B-tree are scanned in an ascending or descending order.
When a read page is the first time referenced in the buf_pool,
the buffer manager checks if it is at the border of a so-called
linear read-ahead area. The tablespace is divided into these
areas of size 64 blocks, for example. So if the page is at the
border of such an area, the read-ahead mechanism checks if
all the other blocks in the area have been accessed in an
ascending or descending order. If this is the case, the system
looks at the natural successor or predecessor of the page,
checks if that is at the border of another area, and in this case
issues read-requests for all the pages in that area. Maybe
we could relax the condition that all the pages in the area
have to be accessed: if data is deleted from a table, there may
appear holes of unused pages in the area.

A different read-ahead mechanism is used when there appears
to be a random access pattern to a file.
If a new page is referenced in the buf_pool, and several pages
of its random access area (for instance, 32 consecutive pages
in a tablespace) have recently been referenced, we may predict
that the whole area may be needed in the near future, and issue
the read requests for the whole area.
*/

#ifndef UNIV_INNOCHECKSUM
/** Value in microseconds */
static const int WAIT_FOR_READ	= 100;
static const int WAIT_FOR_WRITE = 100;
/** Number of attempts made to read in a page in the buffer pool */
static const ulint	BUF_PAGE_READ_MAX_RETRIES = 100;
/** Number of pages to read ahead */
static const ulint	BUF_READ_AHEAD_PAGES = 64;
/** The maximum portion of the buffer pool that can be used for the
read-ahead buffer.  (Divide buf_pool size by this amount) */
static const ulint	BUF_READ_AHEAD_PORTION = 32;

/** The buffer pools of the database */
buf_pool_t*	buf_pool_ptr;

/** true when resizing buffer pool is in the critical path. */
volatile bool	buf_pool_resizing;

/** true when withdrawing buffer pool pages might cause page relocation */
volatile bool	buf_pool_withdrawing;

/** the clock is incremented every time a pointer to a page may become obsolete;
if the withdrwa clock has not changed, the pointer is still valid in buffer
pool. if changed, the pointer might not be in buffer pool any more. */
volatile ulint	buf_withdraw_clock;

/** Map of buffer pool chunks by its first frame address
This is newly made by initialization of buffer pool and buf_resize_thread.
Currently, no need mutex protection for update. */
typedef std::map<
	const byte*,
	buf_chunk_t*,
	std::less<const byte*>,
	ut_allocator<std::pair<const byte* const, buf_chunk_t*> > >
	buf_pool_chunk_map_t;

static buf_pool_chunk_map_t*			buf_chunk_map_reg;

/** Chunk map to be used to lookup.
The map pointed by this should not be updated */
static buf_pool_chunk_map_t*	buf_chunk_map_ref = NULL;

#ifdef UNIV_DEBUG
/** Disable resizing buffer pool to make assertion code not expensive. */
my_bool			buf_disable_resize_buffer_pool_debug = TRUE;
#endif /* UNIV_DEBUG */

#if defined UNIV_DEBUG || defined UNIV_BUF_DEBUG
/** This is used to insert validation operations in execution
in the debug version */
static ulint	buf_dbg_counter	= 0;
#endif /* UNIV_DEBUG || UNIV_BUF_DEBUG */

#if defined UNIV_PFS_MUTEX || defined UNIV_PFS_RWLOCK
# ifndef PFS_SKIP_BUFFER_MUTEX_RWLOCK

/* Buffer block mutexes and rwlocks can be registered
in one group rather than individually. If PFS_GROUP_BUFFER_SYNC
is defined, register buffer block mutex and rwlock
in one group after their initialization. */
#  define PFS_GROUP_BUFFER_SYNC

/* This define caps the number of mutexes/rwlocks can
be registered with performance schema. Developers can
modify this define if necessary. Please note, this would
be effective only if PFS_GROUP_BUFFER_SYNC is defined. */
#  define PFS_MAX_BUFFER_MUTEX_LOCK_REGISTER	ULINT_MAX

# endif /* !PFS_SKIP_BUFFER_MUTEX_RWLOCK */
#endif /* UNIV_PFS_MUTEX || UNIV_PFS_RWLOCK */

/** Macro to determine whether the read of write counter is used depending
on the io_type */
#define MONITOR_RW_COUNTER(io_type, counter)		\
	((io_type == BUF_IO_READ)			\
	 ? (counter##_READ)				\
	 : (counter##_WRITTEN))

/** Registers a chunk to buf_pool_chunk_map
@param[in]	chunk	chunk of buffers */
static
void
buf_pool_register_chunk(
	buf_chunk_t*	chunk)
{
	buf_chunk_map_reg->insert(buf_pool_chunk_map_t::value_type(
		chunk->blocks->frame, chunk));
}

/** Decrypt a page.
@param[in,out]	bpage	Page control block
@param[in,out]	space	tablespace
@return whether the operation was successful */
static
bool
buf_page_decrypt_after_read(buf_page_t* bpage, fil_space_t* space)
	MY_ATTRIBUTE((nonnull));

/** Check if page is maybe compressed, encrypted or both when we encounter
corrupted page. Note that we can't be 100% sure if page is corrupted
or decrypt/decompress just failed.
@param[in,out]	bpage		Page
@return true if page corrupted, false if not */
static
bool
buf_page_check_corrupt(buf_page_t* bpage)
	MY_ATTRIBUTE((nonnull, warn_unused_result));

/* prototypes for new functions added to ha_innodb.cc */
trx_t* innobase_get_trx();

/********************************************************************//**
Gets the smallest oldest_modification lsn for any page in the pool. Returns
zero if all modified pages have been flushed to disk.
@return oldest modification in pool, zero if none */
lsn_t
buf_pool_get_oldest_modification(void)
/*==================================*/
{
	lsn_t		lsn = 0;
	lsn_t		oldest_lsn = 0;

	/* When we traverse all the flush lists we don't want another
	thread to add a dirty page to any flush list. */
	log_flush_order_mutex_enter();

	for (ulint i = 0; i < srv_buf_pool_instances; i++) {
		buf_pool_t*	buf_pool;

		buf_pool = buf_pool_from_array(i);

		buf_flush_list_mutex_enter(buf_pool);

		buf_page_t*	bpage;

		/* We don't let log-checkpoint halt because pages from system
		temporary are not yet flushed to the disk. Anyway, object
		residing in system temporary doesn't generate REDO logging. */
		for (bpage = UT_LIST_GET_LAST(buf_pool->flush_list);
		     bpage != NULL
			&& fsp_is_system_temporary(bpage->id.space());
		     bpage = UT_LIST_GET_PREV(list, bpage)) {
			/* Do nothing. */
		}

		if (bpage != NULL) {
			ut_ad(bpage->in_flush_list);
			lsn = bpage->oldest_modification;
		}

		buf_flush_list_mutex_exit(buf_pool);

		if (!oldest_lsn || oldest_lsn > lsn) {
			oldest_lsn = lsn;
		}
	}

	log_flush_order_mutex_exit();

	/* The returned answer may be out of date: the flush_list can
	change after the mutex has been released. */

	return(oldest_lsn);
}

/********************************************************************//**
Get total buffer pool statistics. */
void
buf_get_total_list_len(
/*===================*/
	ulint*		LRU_len,	/*!< out: length of all LRU lists */
	ulint*		free_len,	/*!< out: length of all free lists */
	ulint*		flush_list_len)	/*!< out: length of all flush lists */
{
	ulint		i;

	*LRU_len = 0;
	*free_len = 0;
	*flush_list_len = 0;

	for (i = 0; i < srv_buf_pool_instances; i++) {
		buf_pool_t*	buf_pool;

		buf_pool = buf_pool_from_array(i);

		*LRU_len += UT_LIST_GET_LEN(buf_pool->LRU);
		*free_len += UT_LIST_GET_LEN(buf_pool->free);
		*flush_list_len += UT_LIST_GET_LEN(buf_pool->flush_list);
	}
}

/********************************************************************//**
Get total list size in bytes from all buffer pools. */
void
buf_get_total_list_size_in_bytes(
/*=============================*/
	buf_pools_list_size_t*	buf_pools_list_size)	/*!< out: list sizes
							in all buffer pools */
{
	ut_ad(buf_pools_list_size);
	memset(buf_pools_list_size, 0, sizeof(*buf_pools_list_size));

	for (ulint i = 0; i < srv_buf_pool_instances; i++) {
		buf_pool_t*	buf_pool;

		buf_pool = buf_pool_from_array(i);
		/* We don't need mutex protection since this is
		for statistics purpose */
		buf_pools_list_size->LRU_bytes += buf_pool->stat.LRU_bytes;
		buf_pools_list_size->unzip_LRU_bytes +=
			UT_LIST_GET_LEN(buf_pool->unzip_LRU) * UNIV_PAGE_SIZE;
		buf_pools_list_size->flush_list_bytes +=
			buf_pool->stat.flush_list_bytes;
	}
}

/********************************************************************//**
Get total buffer pool statistics. */
void
buf_get_total_stat(
/*===============*/
	buf_pool_stat_t*	tot_stat)	/*!< out: buffer pool stats */
{
	ulint			i;

	memset(tot_stat, 0, sizeof(*tot_stat));

	for (i = 0; i < srv_buf_pool_instances; i++) {
		buf_pool_stat_t*buf_stat;
		buf_pool_t*	buf_pool;

		buf_pool = buf_pool_from_array(i);

		buf_stat = &buf_pool->stat;
		tot_stat->n_page_gets += buf_stat->n_page_gets;
		tot_stat->n_pages_read += buf_stat->n_pages_read;
		tot_stat->n_pages_written += buf_stat->n_pages_written;
		tot_stat->n_pages_created += buf_stat->n_pages_created;
		tot_stat->n_ra_pages_read_rnd += buf_stat->n_ra_pages_read_rnd;
		tot_stat->n_ra_pages_read += buf_stat->n_ra_pages_read;
		tot_stat->n_ra_pages_evicted += buf_stat->n_ra_pages_evicted;
		tot_stat->n_pages_made_young += buf_stat->n_pages_made_young;

		tot_stat->n_pages_not_made_young +=
			buf_stat->n_pages_not_made_young;
	}
}

/********************************************************************//**
Allocates a buffer block.
@return own: the allocated block, in state BUF_BLOCK_MEMORY */
buf_block_t*
buf_block_alloc(
/*============*/
	buf_pool_t*	buf_pool)	/*!< in/out: buffer pool instance,
					or NULL for round-robin selection
					of the buffer pool */
{
	buf_block_t*	block;
	ulint		index;
	static ulint	buf_pool_index;

	if (buf_pool == NULL) {
		/* We are allocating memory from any buffer pool, ensure
		we spread the grace on all buffer pool instances. */
		index = buf_pool_index++ % srv_buf_pool_instances;
		buf_pool = buf_pool_from_array(index);
	}

	block = buf_LRU_get_free_block(buf_pool);

	buf_block_set_state(block, BUF_BLOCK_MEMORY);

	return(block);
}
#endif /* !UNIV_INNOCHECKSUM */

/** Checks if a page contains only zeroes.
@param[in]	read_buf	database page
@param[in]	page_size	page size
@return true if page is filled with zeroes */
bool
buf_page_is_zeroes(
	const byte*		read_buf,
	const page_size_t&	page_size)
{
	for (ulint i = 0; i < page_size.logical(); i++) {
		if (read_buf[i] != 0) {
			return(false);
		}
	}
	return(true);
}

/** Checks if the page is in crc32 checksum format.
@param[in]	read_buf		database page
@param[in]	checksum_field1		new checksum field
@param[in]	checksum_field2		old checksum field
@param[in]	use_legacy_big_endian   use legacy big endian algorithm
@return true if the page is in crc32 checksum format. */
bool
buf_page_is_checksum_valid_crc32(
	const byte*			read_buf,
	ulint				checksum_field1,
	ulint				checksum_field2,
	bool				use_legacy_big_endian)
{
	const uint32_t	crc32 = buf_calc_page_crc32(read_buf,
						    use_legacy_big_endian);

#ifdef UNIV_INNOCHECKSUM
	if (log_file
	    && srv_checksum_algorithm == SRV_CHECKSUM_ALGORITHM_STRICT_CRC32) {
		fprintf(log_file, "page::%lu;"
			" crc32 calculated = %u;"
			" recorded checksum field1 = %lu recorded"
			" checksum field2 =%lu\n", cur_page_num,
			crc32, checksum_field1, checksum_field2);
	}
#endif /* UNIV_INNOCHECKSUM */

	if (checksum_field1 != checksum_field2) {
		goto invalid;
	}

	if (checksum_field1 == crc32) {
		return(true);
	} else {
		const uint32_t	crc32_legacy = buf_calc_page_crc32(read_buf, true);

		if (checksum_field1 == crc32_legacy) {
			return(true);
		}
	}

invalid:
	DBUG_LOG("checksum", "Page checksum crc32 not valid"
		   << " field1 " << checksum_field1
		   << " field2 " << checksum_field2
		 << " crc32 " << crc32);
	return(false);
}

/** Checks if the page is in innodb checksum format.
@param[in]	read_buf	database page
@param[in]	checksum_field1	new checksum field
@param[in]	checksum_field2	old checksum field
@return true if the page is in innodb checksum format. */
bool
buf_page_is_checksum_valid_innodb(
	const byte*			read_buf,
	ulint				checksum_field1,
	ulint				checksum_field2)
{
	/* There are 2 valid formulas for
	checksum_field2 (old checksum field) which algo=innodb could have
	written to the page:

	1. Very old versions of InnoDB only stored 8 byte lsn to the
	start and the end of the page.

	2. Newer InnoDB versions store the old formula checksum
	(buf_calc_page_old_checksum()). */

	ulint	old_checksum = buf_calc_page_old_checksum(read_buf);
	ulint	new_checksum = buf_calc_page_new_checksum(read_buf);

#ifdef UNIV_INNOCHECKSUM
	if (log_file
	    && srv_checksum_algorithm == SRV_CHECKSUM_ALGORITHM_INNODB) {
		fprintf(log_file, "page::%lu;"
			" old style: calculated ="
			" %lu; recorded = %lu\n",
			cur_page_num, old_checksum,
			checksum_field2);
		fprintf(log_file, "page::%lu;"
			" new style: calculated ="
			" %lu; crc32 = %u; recorded = %lu\n",
			cur_page_num, new_checksum,
			buf_calc_page_crc32(read_buf), checksum_field1);
	}

	if (log_file
	    && srv_checksum_algorithm == SRV_CHECKSUM_ALGORITHM_STRICT_INNODB) {
		fprintf(log_file, "page::%lu;"
			" old style: calculated ="
			" %lu; recorded checksum = %lu\n",
			cur_page_num, old_checksum,
			checksum_field2);
		fprintf(log_file, "page::%lu;"
			" new style: calculated ="
			" %lu; recorded checksum  = %lu\n",
			cur_page_num, new_checksum,
			checksum_field1);
	}
#endif /* UNIV_INNOCHECKSUM */

	if (checksum_field2 != mach_read_from_4(read_buf + FIL_PAGE_LSN)
	    && checksum_field2 != old_checksum) {
		DBUG_LOG("checksum",
			 "Page checksum crc32 not valid"
			 << " field1 " << checksum_field1
			 << " field2 " << checksum_field2
			 << " crc32 " << buf_calc_page_old_checksum(read_buf)
			 << " lsn " << mach_read_from_4(
				 read_buf + FIL_PAGE_LSN));
		return(false);
	}

	/* old field is fine, check the new field */

	/* InnoDB versions < 4.0.14 and < 4.1.1 stored the space id
	(always equal to 0), to FIL_PAGE_SPACE_OR_CHKSUM */

	if (checksum_field1 != 0 && checksum_field1 != new_checksum) {
		DBUG_LOG("checksum",
			 "Page checksum crc32 not valid"
			 << " field1 " << checksum_field1
			 << " field2 " << checksum_field2
			 << " crc32 " << buf_calc_page_new_checksum(read_buf)
			 << " lsn " << mach_read_from_4(
				 read_buf + FIL_PAGE_LSN));
		return(false);
	}

	return(true);
}

/** Checks if the page is in none checksum format.
@param[in]	read_buf	database page
@param[in]	checksum_field1	new checksum field
@param[in]	checksum_field2	old checksum field
@return true if the page is in none checksum format. */
bool
buf_page_is_checksum_valid_none(
	const byte*			read_buf,
	ulint				checksum_field1,
	ulint				checksum_field2)
{
#ifndef DBUG_OFF
	if (checksum_field1 != checksum_field2
	    && checksum_field1 != BUF_NO_CHECKSUM_MAGIC) {
		DBUG_LOG("checksum",
			 "Page checksum crc32 not valid"
			 << " field1 " << checksum_field1
			 << " field2 " << checksum_field2
			 << " crc32 " << BUF_NO_CHECKSUM_MAGIC
			 << " lsn " << mach_read_from_4(read_buf
							+ FIL_PAGE_LSN));
	}
#endif /* DBUG_OFF */

#ifdef UNIV_INNOCHECKSUM
	if (log_file
	    && srv_checksum_algorithm == SRV_CHECKSUM_ALGORITHM_STRICT_NONE) {
		fprintf(log_file,
			"page::%lu; none checksum: calculated"
			" = %lu; recorded checksum_field1 = %lu"
			" recorded checksum_field2 = %lu\n",
			cur_page_num, BUF_NO_CHECKSUM_MAGIC,
			checksum_field1, checksum_field2);
	}
#endif /* UNIV_INNOCHECKSUM */

	return(checksum_field1 == checksum_field2
	       && checksum_field1 == BUF_NO_CHECKSUM_MAGIC);
}

/** Checks if a page is corrupt.
@param[in]	check_lsn	true if we need to check and complain about
the LSN
@param[in]	read_buf	database page
@param[in]	page_size	page size
@param[in]	space		tablespace
@return TRUE if corrupted */
bool
buf_page_is_corrupted(
	bool			check_lsn,
	const byte*		read_buf,
	const page_size_t&	page_size,
	const fil_space_t* 	space
)
{
	ulint		checksum_field1;
	ulint		checksum_field2;

#ifndef UNIV_INNOCHECKSUM
	DBUG_EXECUTE_IF("buf_page_import_corrupt_failure", return(true); );

	ulint page_type = mach_read_from_2(
		read_buf + FIL_PAGE_TYPE);

	/* We can trust page type if page compression is set on tablespace
	flags because page compression flag means file must have been
	created with 10.1 (later than 5.5 code base). In 10.1 page
	compressed tables do not contain post compression checksum and
	FIL_PAGE_END_LSN_OLD_CHKSUM field stored.  Note that space can
	be null if we are in fil_check_first_page() and first page
	is not compressed or encrypted. Page checksum is verified
	after decompression (i.e. normally pages are already
	decompressed at this stage). */
	if ((page_type == FIL_PAGE_PAGE_COMPRESSED ||
	     page_type == FIL_PAGE_PAGE_COMPRESSED_ENCRYPTED)
	    && space && FSP_FLAGS_HAS_PAGE_COMPRESSION(space->flags)) {
		return(false);
	}
#else
	if (mach_read_from_4(read_buf+FIL_PAGE_FILE_FLUSH_LSN_OR_KEY_VERSION) != 0
	    || mach_read_from_2(read_buf+FIL_PAGE_TYPE) == FIL_PAGE_PAGE_COMPRESSED_ENCRYPTED) {
		return(false);
	}
#endif

	if (!page_size.is_compressed()
	    && memcmp(read_buf + FIL_PAGE_LSN + 4,
		      read_buf + page_size.logical()
		      - FIL_PAGE_END_LSN_OLD_CHKSUM + 4, 4)) {

		/* Stored log sequence numbers at the start and the end
		of page do not match */

#ifndef UNIV_INNOCHECKSUM
		ib::info() << "Log sequence number at the start "
			   << mach_read_from_4(read_buf + FIL_PAGE_LSN + 4)
			   << " and the end "
			   << mach_read_from_4(read_buf + UNIV_PAGE_SIZE - FIL_PAGE_END_LSN_OLD_CHKSUM + 4)
			   << " do not match";
#endif
		return(true);
	}

#ifndef UNIV_INNOCHECKSUM
	if (check_lsn && recv_lsn_checks_on) {
		lsn_t		current_lsn;
		const lsn_t	page_lsn
			= mach_read_from_8(read_buf + FIL_PAGE_LSN);

		/* Since we are going to reset the page LSN during the import
		phase it makes no sense to spam the log with error messages. */

		if (log_peek_lsn(&current_lsn) && current_lsn < page_lsn) {

			const ulint	space_id = mach_read_from_4(
				read_buf + FIL_PAGE_SPACE_ID);
			const ulint	page_no = mach_read_from_4(
				read_buf + FIL_PAGE_OFFSET);

			ib::error() << "Page " << page_id_t(space_id, page_no)
				<< " log sequence number " << page_lsn
				<< " is in the future! Current system"
				<< " log sequence number "
				<< current_lsn << ".";

			ib::error() << "Your database may be corrupt or"
				" you may have copied the InnoDB"
				" tablespace but not the InnoDB"
				" log files. "
				<< FORCE_RECOVERY_MSG;

		}
	}
#endif /* !UNIV_INNOCHECKSUM */

	/* Check whether the checksum fields have correct values */

	if (srv_checksum_algorithm == SRV_CHECKSUM_ALGORITHM_NONE) {
		return(false);
	}

	if (page_size.is_compressed()) {
		return(!page_zip_verify_checksum(read_buf,
						 page_size.physical()));
	}

	checksum_field1 = mach_read_from_4(
		read_buf + FIL_PAGE_SPACE_OR_CHKSUM);

	checksum_field2 = mach_read_from_4(
		read_buf + page_size.logical() - FIL_PAGE_END_LSN_OLD_CHKSUM);

#if FIL_PAGE_LSN % 8
#error "FIL_PAGE_LSN must be 64 bit aligned"
#endif

	/* declare empty pages non-corrupted */
	if (checksum_field1 == 0
	    && checksum_field2 == 0
	    && *reinterpret_cast<const ib_uint64_t*>(
		    read_buf + FIL_PAGE_LSN) == 0) {

		/* make sure that the page is really empty */

		ulint	i;

		for (i = 0; i < page_size.logical(); ++i) {

			/* The FIL_PAGE_ARCH_LOG_NO_OR_SPACE_ID has been
			repurposed for page compression. It can be
			set for uncompressed empty pages. */

			if ((i < FIL_PAGE_FILE_FLUSH_LSN_OR_KEY_VERSION
			     || i >= FIL_PAGE_ARCH_LOG_NO_OR_SPACE_ID)
			    && read_buf[i] != 0) {

#ifndef UNIV_INNOCHECKSUM
				ib::info() << "Checksum fields zero but page is not empty.";
#endif

				break;
			}
		}
#ifdef UNIV_INNOCHECKSUM
		if (i >= page_size.logical()) {
			if (log_file) {
				fprintf(log_file, "Page::%lu"
					" is empty and uncorrupted\n",
					cur_page_num);
			}
			return(false);
		}
#else
		return(i < page_size.logical());
#endif /* UNIV_INNOCHECKSUM */
	}

#ifndef UNIV_INNOCHECKSUM
	const page_id_t	page_id(mach_read_from_4(
					read_buf + FIL_PAGE_SPACE_ID),
				mach_read_from_4(
					read_buf + FIL_PAGE_OFFSET));
#endif /* UNIV_INNOCHECKSUM */

	const srv_checksum_algorithm_t	curr_algo =
		static_cast<srv_checksum_algorithm_t>(srv_checksum_algorithm);

	bool	legacy_checksum_checked = false;

	switch (curr_algo) {
	case SRV_CHECKSUM_ALGORITHM_CRC32:
	case SRV_CHECKSUM_ALGORITHM_STRICT_CRC32:

		if (buf_page_is_checksum_valid_crc32(read_buf,
			checksum_field1, checksum_field2, false)) {
			return(false);
		}

		if (buf_page_is_checksum_valid_none(read_buf,
			checksum_field1, checksum_field2)) {
#ifndef UNIV_INNOCHECKSUM
			if (curr_algo
			    == SRV_CHECKSUM_ALGORITHM_STRICT_CRC32) {
				page_warn_strict_checksum(
					curr_algo,
					SRV_CHECKSUM_ALGORITHM_NONE,
					page_id);
			}
#endif /* !UNIV_INNOCHECKSUM */

#ifdef UNIV_INNOCHECKSUM
			if (log_file) {

				fprintf(log_file, "page::%lu;"
					" old style: calculated = " ULINTPF ";"
					" recorded = " ULINTPF "\n", cur_page_num,
					buf_calc_page_old_checksum(read_buf),
					checksum_field2);
				fprintf(log_file, "page::%lu;"
					" new style: calculated = " ULINTPF ";"
					" crc32 = %u; recorded = " ULINTPF "\n",
					cur_page_num,
					buf_calc_page_new_checksum(read_buf),
					buf_calc_page_crc32(read_buf),
					checksum_field1);
			}
#endif /* UNIV_INNOCHECKSUM */
			return(false);
		}

		/* We need to check whether the stored checksum matches legacy
		big endian checksum or Innodb checksum. We optimize the order
		based on earlier results. if earlier we have found pages
		matching legacy big endian checksum, we try to match it first.
		Otherwise we check innodb checksum first. */
		if (legacy_big_endian_checksum) {
			if (buf_page_is_checksum_valid_crc32(read_buf,
				checksum_field1, checksum_field2, true)) {

				return(false);
			}
			legacy_checksum_checked = true;
		}

		if (buf_page_is_checksum_valid_innodb(read_buf,
			checksum_field1, checksum_field2)) {
#ifndef UNIV_INNOCHECKSUM
			if (curr_algo
			    == SRV_CHECKSUM_ALGORITHM_STRICT_CRC32) {
				page_warn_strict_checksum(
					curr_algo,
					SRV_CHECKSUM_ALGORITHM_INNODB,
					page_id);
			}
#endif /* !UNIV_INNOCHECKSUM */
			return(false);
		}

		/* If legacy checksum is not checked, do it now. */
		if (!legacy_checksum_checked && buf_page_is_checksum_valid_crc32(
			read_buf, checksum_field1, checksum_field2, true)) {

				legacy_big_endian_checksum = true;
				return(false);
		}

#ifdef UNIV_INNOCHECKSUM
		if (log_file) {
			fprintf(log_file, "Fail; page %lu"
				" invalid (fails crc32 checksum)\n",
				cur_page_num);
		}
#endif /* UNIV_INNOCHECKSUM */
		return(true);

	case SRV_CHECKSUM_ALGORITHM_INNODB:
	case SRV_CHECKSUM_ALGORITHM_STRICT_INNODB:

		if (buf_page_is_checksum_valid_innodb(read_buf,
			checksum_field1, checksum_field2)) {
			return(false);
		}

		if (buf_page_is_checksum_valid_none(read_buf,
			checksum_field1, checksum_field2)) {
#ifndef UNIV_INNOCHECKSUM
			if (curr_algo
			    == SRV_CHECKSUM_ALGORITHM_STRICT_INNODB) {
				page_warn_strict_checksum(
					curr_algo,
					SRV_CHECKSUM_ALGORITHM_NONE,
					page_id);
			}
#endif /* !UNIV_INNOCHECKSUM */

#ifdef UNIV_INNOCHECKSUM
			if (log_file) {
				fprintf(log_file, "page::%lu;"
					" old style: calculated = %lu;"
					" recorded = %lu\n", cur_page_num,
					buf_calc_page_old_checksum(read_buf),
					checksum_field2);
				fprintf(log_file, "page::%lu;"
					" new style: calculated = %lu;"
					" crc32 = %u; recorded = %lu\n",
					cur_page_num,
					buf_calc_page_new_checksum(read_buf),
					buf_calc_page_crc32(read_buf),
					checksum_field1);
			}
#endif /* UNIV_INNOCHECKSUM */
			return(false);
		}

		if (buf_page_is_checksum_valid_crc32(read_buf,
			checksum_field1, checksum_field2, false)
		    || buf_page_is_checksum_valid_crc32(read_buf,
			checksum_field1, checksum_field2, true)) {
#ifndef UNIV_INNOCHECKSUM
			if (curr_algo
			    == SRV_CHECKSUM_ALGORITHM_STRICT_INNODB) {
				page_warn_strict_checksum(
					curr_algo,
					SRV_CHECKSUM_ALGORITHM_CRC32,
					page_id);
			}
#endif /* !UNIV_INNOCHECKSUM */

			return(false);
		}

#ifdef UNIV_INNOCHECKSUM
		if (log_file) {
			fprintf(log_file, "Fail; page %lu"
				" invalid (fails innodb checksum)\n",
				cur_page_num);
		}
#endif /* UNIV_INNOCHECKSUM */
		return(true);

	case SRV_CHECKSUM_ALGORITHM_STRICT_NONE:

		if (buf_page_is_checksum_valid_none(read_buf,
			checksum_field1, checksum_field2)) {
			return(false);
		}

		if (buf_page_is_checksum_valid_crc32(read_buf,
			checksum_field1, checksum_field2, false)
		    || buf_page_is_checksum_valid_crc32(read_buf,
			checksum_field1, checksum_field2, true)) {
#ifndef UNIV_INNOCHECKSUM
			page_warn_strict_checksum(
				curr_algo,
				SRV_CHECKSUM_ALGORITHM_CRC32,
				page_id);
#endif /* !UNIV_INNOCHECKSUM */
			return(false);
		}

		if (buf_page_is_checksum_valid_innodb(read_buf,
			checksum_field1, checksum_field2)) {
#ifndef UNIV_INNOCHECKSUM
			page_warn_strict_checksum(
				curr_algo,
				SRV_CHECKSUM_ALGORITHM_INNODB,
				page_id);
#endif /* !UNIV_INNOCHECKSUM */
			return(false);
		}

#ifdef UNIV_INNOCHECKSUM
		if (log_file) {
			fprintf(log_file, "Fail; page %lu"
				" invalid (fails none checksum)\n",
				cur_page_num);
		}
#endif /* UNIV_INNOCHECKSUM */
		return(true);

	case SRV_CHECKSUM_ALGORITHM_NONE:
		/* should have returned false earlier */
		break;
	/* no default so the compiler will emit a warning if new enum
	is added and not handled here */
	}

	ut_error;
	return(false);
}

#ifndef UNIV_INNOCHECKSUM

/** Prints a page to stderr.
@param[in]	read_buf	a database page
@param[in]	page_size	page size
@param[in]	flags		0 or BUF_PAGE_PRINT_NO_CRASH or
BUF_PAGE_PRINT_NO_FULL */
void
buf_page_print(
	const byte*		read_buf,
	const page_size_t&	page_size,
	ulint			flags)
{
	dict_index_t*	index;

	if (!(flags & BUF_PAGE_PRINT_NO_FULL)) {

		ib::info() << "Page dump in ascii and hex ("
			<< page_size.physical() << " bytes):";

		ut_print_buf(stderr, read_buf, page_size.physical());
		fputs("\nInnoDB: End of page dump\n", stderr);
	}

	if (page_size.is_compressed()) {
		/* Print compressed page. */
		ib::info() << "Compressed page type ("
			<< fil_page_get_type(read_buf)
			<< "); stored checksum in field1 "
			<< mach_read_from_4(
				read_buf + FIL_PAGE_SPACE_OR_CHKSUM)
			<< "; calculated checksums for field1: "
			<< buf_checksum_algorithm_name(
				SRV_CHECKSUM_ALGORITHM_CRC32)
			<< " "
			<< page_zip_calc_checksum(
				read_buf, page_size.physical(),
				SRV_CHECKSUM_ALGORITHM_CRC32)
			<< "/"
			<< page_zip_calc_checksum(
				read_buf, page_size.physical(),
				SRV_CHECKSUM_ALGORITHM_CRC32, true)
			<< ", "
			<< buf_checksum_algorithm_name(
				SRV_CHECKSUM_ALGORITHM_INNODB)
			<< " "
			<< page_zip_calc_checksum(
				read_buf, page_size.physical(),
				SRV_CHECKSUM_ALGORITHM_INNODB)
			<< ", "
			<< buf_checksum_algorithm_name(
				SRV_CHECKSUM_ALGORITHM_NONE)
			<< " "
			<< page_zip_calc_checksum(
				read_buf, page_size.physical(),
				SRV_CHECKSUM_ALGORITHM_NONE)
			<< "; page LSN "
			<< mach_read_from_8(read_buf + FIL_PAGE_LSN)
			<< "; page number (if stored to page"
			<< " already) "
			<< mach_read_from_4(read_buf + FIL_PAGE_OFFSET)
			<< "; space id (if stored to page already) "
			<< mach_read_from_4(
				read_buf + FIL_PAGE_ARCH_LOG_NO_OR_SPACE_ID);

	} else {
		const uint32_t	crc32 = buf_calc_page_crc32(read_buf);

		const uint32_t	crc32_legacy = buf_calc_page_crc32(read_buf,
								   true);
		ulint page_type = fil_page_get_type(read_buf);

		ib::info() << "Uncompressed page, stored checksum in field1 "
			<< mach_read_from_4(
				read_buf + FIL_PAGE_SPACE_OR_CHKSUM)
			<< ", calculated checksums for field1: "
			<< buf_checksum_algorithm_name(
				SRV_CHECKSUM_ALGORITHM_CRC32) << " "
			<< crc32 << "/" << crc32_legacy
			<< ", "
			<< buf_checksum_algorithm_name(
				SRV_CHECKSUM_ALGORITHM_INNODB) << " "
			<< buf_calc_page_new_checksum(read_buf)
			<< ", "
			<< " page type " << page_type << " == "
			<< fil_get_page_type_name(page_type) << "."
			<< buf_checksum_algorithm_name(
				SRV_CHECKSUM_ALGORITHM_NONE) << " "
			<< BUF_NO_CHECKSUM_MAGIC
			<< ", stored checksum in field2 "
			<< mach_read_from_4(read_buf + page_size.logical()
					    - FIL_PAGE_END_LSN_OLD_CHKSUM)
			<< ", calculated checksums for field2: "
			<< buf_checksum_algorithm_name(
				SRV_CHECKSUM_ALGORITHM_CRC32) << " "
			<< crc32 << "/" << crc32_legacy
			<< ", "
			<< buf_checksum_algorithm_name(
				SRV_CHECKSUM_ALGORITHM_INNODB) << " "
			<< buf_calc_page_old_checksum(read_buf)
			<< ", "
			<< buf_checksum_algorithm_name(
				SRV_CHECKSUM_ALGORITHM_NONE) << " "
			<< BUF_NO_CHECKSUM_MAGIC
			<< ",  page LSN "
			<< mach_read_from_4(read_buf + FIL_PAGE_LSN)
			<< " "
			<< mach_read_from_4(read_buf + FIL_PAGE_LSN + 4)
			<< ", low 4 bytes of LSN at page end "
			<< mach_read_from_4(read_buf + page_size.logical()
					    - FIL_PAGE_END_LSN_OLD_CHKSUM + 4)
			<< ", page number (if stored to page already) "
			<< mach_read_from_4(read_buf + FIL_PAGE_OFFSET)
			<< ", space id (if created with >= MySQL-4.1.1"
			   " and stored already) "
			<< mach_read_from_4(
				read_buf + FIL_PAGE_ARCH_LOG_NO_OR_SPACE_ID);
	}

	if (mach_read_from_2(read_buf + TRX_UNDO_PAGE_HDR + TRX_UNDO_PAGE_TYPE)
	    == TRX_UNDO_INSERT) {
		fprintf(stderr,
			"InnoDB: Page may be an insert undo log page\n");
	} else if (mach_read_from_2(read_buf + TRX_UNDO_PAGE_HDR
				    + TRX_UNDO_PAGE_TYPE)
		   == TRX_UNDO_UPDATE) {
		fprintf(stderr,
			"InnoDB: Page may be an update undo log page\n");
	}

	switch (fil_page_get_type(read_buf)) {
		index_id_t	index_id;
	case FIL_PAGE_INDEX:
	case FIL_PAGE_RTREE:
		index_id = btr_page_get_index_id(read_buf);
		ib::info() << "Page may be an index page where"
			" index id is " << index_id;

		index = dict_index_find_on_id_low(index_id);
		if (index) {
			ib::info()
				<< "Index " << index_id
				<< " is " << index->name
				<< " in table " << index->table->name;
		}
		break;
	case FIL_PAGE_INODE:
		fputs("InnoDB: Page may be an 'inode' page\n", stderr);
		break;
	case FIL_PAGE_IBUF_FREE_LIST:
		fputs("InnoDB: Page may be an insert buffer free list page\n",
		      stderr);
		break;
	case FIL_PAGE_TYPE_ALLOCATED:
		fputs("InnoDB: Page may be a freshly allocated page\n",
		      stderr);
		break;
	case FIL_PAGE_IBUF_BITMAP:
		fputs("InnoDB: Page may be an insert buffer bitmap page\n",
		      stderr);
		break;
	case FIL_PAGE_TYPE_SYS:
		fputs("InnoDB: Page may be a system page\n",
		      stderr);
		break;
	case FIL_PAGE_TYPE_TRX_SYS:
		fputs("InnoDB: Page may be a transaction system page\n",
		      stderr);
		break;
	case FIL_PAGE_TYPE_FSP_HDR:
		fputs("InnoDB: Page may be a file space header page\n",
		      stderr);
		break;
	case FIL_PAGE_TYPE_XDES:
		fputs("InnoDB: Page may be an extent descriptor page\n",
		      stderr);
		break;
	case FIL_PAGE_TYPE_BLOB:
		fputs("InnoDB: Page may be a BLOB page\n",
		      stderr);
		break;
	case FIL_PAGE_TYPE_ZBLOB:
	case FIL_PAGE_TYPE_ZBLOB2:
		fputs("InnoDB: Page may be a compressed BLOB page\n",
		      stderr);
		break;
	}

	ut_ad(flags & BUF_PAGE_PRINT_NO_CRASH);
}

# ifdef PFS_GROUP_BUFFER_SYNC
extern mysql_pfs_key_t	buffer_block_mutex_key;

/********************************************************************//**
This function registers mutexes and rwlocks in buffer blocks with
performance schema. If PFS_MAX_BUFFER_MUTEX_LOCK_REGISTER is
defined to be a value less than chunk->size, then only mutexes
and rwlocks in the first PFS_MAX_BUFFER_MUTEX_LOCK_REGISTER
blocks are registered. */
static
void
pfs_register_buffer_block(
/*======================*/
	buf_chunk_t*	chunk)		/*!< in/out: chunk of buffers */
{
	buf_block_t*    block;
	ulint		num_to_register;

	block = chunk->blocks;

	num_to_register = ut_min(
		chunk->size, PFS_MAX_BUFFER_MUTEX_LOCK_REGISTER);

	for (ulint i = 0; i < num_to_register; i++) {
#  ifdef UNIV_PFS_MUTEX
		BPageMutex*	mutex;

		mutex = &block->mutex;
		mutex->pfs_add(buffer_block_mutex_key);
#  endif /* UNIV_PFS_MUTEX */

		rw_lock_t*	rwlock;

#  ifdef UNIV_PFS_RWLOCK
		rwlock = &block->lock;
		ut_a(!rwlock->pfs_psi);
		rwlock->pfs_psi = (PSI_server)
			? PSI_server->init_rwlock(buf_block_lock_key, rwlock)
			: NULL;

#   ifdef UNIV_DEBUG
		rwlock = &block->debug_latch;
		ut_a(!rwlock->pfs_psi);
		rwlock->pfs_psi = (PSI_server)
			? PSI_server->init_rwlock(buf_block_debug_latch_key,
						  rwlock)
			: NULL;
#   endif /* UNIV_DEBUG */

#  endif /* UNIV_PFS_RWLOCK */
		block++;
	}
}
# endif /* PFS_GROUP_BUFFER_SYNC */

/********************************************************************//**
Initializes a buffer control block when the buf_pool is created. */
static
void
buf_block_init(
/*===========*/
	buf_pool_t*	buf_pool,	/*!< in: buffer pool instance */
	buf_block_t*	block,		/*!< in: pointer to control block */
	byte*		frame)		/*!< in: pointer to buffer frame */
{
	UNIV_MEM_DESC(frame, UNIV_PAGE_SIZE);

	/* This function should only be executed at database startup or by
	buf_pool_resize(). Either way, adaptive hash index must not exist. */
	assert_block_ahi_empty_on_init(block);

	block->frame = frame;

	block->page.buf_pool_index = buf_pool_index(buf_pool);
	block->page.flush_type = BUF_FLUSH_LRU;
	block->page.state = BUF_BLOCK_NOT_USED;
	block->page.buf_fix_count = 0;
	block->page.io_fix = BUF_IO_NONE;
<<<<<<< HEAD
	block->page.flush_observer = NULL;
	block->page.key_version = 0;
=======
>>>>>>> 765a4360
	block->page.encrypted = false;
	block->page.real_size = 0;
	block->page.write_size = 0;
	block->modify_clock = 0;
	block->page.slot = NULL;

	ut_d(block->page.file_page_was_freed = FALSE);

#ifdef BTR_CUR_HASH_ADAPT
	block->index = NULL;
#endif /* BTR_CUR_HASH_ADAPT */
	block->skip_flush_check = false;

	ut_d(block->page.in_page_hash = FALSE);
	ut_d(block->page.in_zip_hash = FALSE);
	ut_d(block->page.in_flush_list = FALSE);
	ut_d(block->page.in_free_list = FALSE);
	ut_d(block->page.in_LRU_list = FALSE);
	ut_d(block->in_unzip_LRU_list = FALSE);
	ut_d(block->in_withdraw_list = FALSE);

	page_zip_des_init(&block->page.zip);

	mutex_create(LATCH_ID_BUF_BLOCK_MUTEX, &block->mutex);

#if defined PFS_SKIP_BUFFER_MUTEX_RWLOCK || defined PFS_GROUP_BUFFER_SYNC
	/* If PFS_SKIP_BUFFER_MUTEX_RWLOCK is defined, skip registration
	of buffer block rwlock with performance schema.

	If PFS_GROUP_BUFFER_SYNC is defined, skip the registration
	since buffer block rwlock will be registered later in
	pfs_register_buffer_block(). */

	rw_lock_create(PFS_NOT_INSTRUMENTED, &block->lock, SYNC_LEVEL_VARYING);

	ut_d(rw_lock_create(
			PFS_NOT_INSTRUMENTED,
			&block->debug_latch, SYNC_NO_ORDER_CHECK));

#else /* PFS_SKIP_BUFFER_MUTEX_RWLOCK || PFS_GROUP_BUFFER_SYNC */

	rw_lock_create(buf_block_lock_key, &block->lock, SYNC_LEVEL_VARYING);

	ut_d(rw_lock_create(
			buf_block_debug_latch_key,
			&block->debug_latch, SYNC_NO_ORDER_CHECK));

#endif /* PFS_SKIP_BUFFER_MUTEX_RWLOCK || PFS_GROUP_BUFFER_SYNC */

	block->lock.is_block_lock = 1;

	ut_ad(rw_lock_validate(&(block->lock)));
}

/********************************************************************//**
Allocates a chunk of buffer frames.
@return chunk, or NULL on failure */
static
buf_chunk_t*
buf_chunk_init(
/*===========*/
	buf_pool_t*	buf_pool,	/*!< in: buffer pool instance */
	buf_chunk_t*	chunk,		/*!< out: chunk of buffers */
	ulint		mem_size)	/*!< in: requested size in bytes */
{
	buf_block_t*	block;
	byte*		frame;
	ulint		i;

	/* Round down to a multiple of page size,
	although it already should be. */
	mem_size = ut_2pow_round(mem_size, UNIV_PAGE_SIZE);
	/* Reserve space for the block descriptors. */
	mem_size += ut_2pow_round((mem_size / UNIV_PAGE_SIZE) * (sizeof *block)
				  + (UNIV_PAGE_SIZE - 1), UNIV_PAGE_SIZE);

	DBUG_EXECUTE_IF("ib_buf_chunk_init_fails", return(NULL););

	chunk->mem = buf_pool->allocator.allocate_large(mem_size,
							&chunk->mem_pfx);

	if (UNIV_UNLIKELY(chunk->mem == NULL)) {

		return(NULL);
	}

#ifdef HAVE_LIBNUMA
	if (srv_numa_interleave) {
		struct bitmask *numa_mems_allowed = numa_get_mems_allowed();
		int	st = mbind(chunk->mem, chunk->mem_size(),
				   MPOL_INTERLEAVE,
				   numa_mems_allowed->maskp,
				   numa_mems_allowed->size,
				   MPOL_MF_MOVE);
		if (st != 0) {
			ib::warn() << "Failed to set NUMA memory policy of"
				" buffer pool page frames to MPOL_INTERLEAVE"
				" (error: " << strerror(errno) << ").";
		}
	}
#endif /* HAVE_LIBNUMA */


	/* Allocate the block descriptors from
	the start of the memory block. */
	chunk->blocks = (buf_block_t*) chunk->mem;

	/* Align a pointer to the first frame.  Note that when
	os_large_page_size is smaller than UNIV_PAGE_SIZE,
	we may allocate one fewer block than requested.  When
	it is bigger, we may allocate more blocks than requested. */

	frame = (byte*) ut_align(chunk->mem, UNIV_PAGE_SIZE);
	chunk->size = chunk->mem_pfx.m_size / UNIV_PAGE_SIZE
		- (frame != chunk->mem);

	/* Subtract the space needed for block descriptors. */
	{
		ulint	size = chunk->size;

		while (frame < (byte*) (chunk->blocks + size)) {
			frame += UNIV_PAGE_SIZE;
			size--;
		}

		chunk->size = size;
	}

	/* Init block structs and assign frames for them. Then we
	assign the frames to the first blocks (we already mapped the
	memory above). */

	block = chunk->blocks;

	for (i = chunk->size; i--; ) {

		buf_block_init(buf_pool, block, frame);
		UNIV_MEM_INVALID(block->frame, UNIV_PAGE_SIZE);

		/* Add the block to the free list */
		UT_LIST_ADD_LAST(buf_pool->free, &block->page);

		ut_d(block->page.in_free_list = TRUE);
		ut_ad(buf_pool_from_block(block) == buf_pool);

		block++;
		frame += UNIV_PAGE_SIZE;
	}

	buf_pool_register_chunk(chunk);

#ifdef PFS_GROUP_BUFFER_SYNC
	pfs_register_buffer_block(chunk);
#endif /* PFS_GROUP_BUFFER_SYNC */
	return(chunk);
}

#ifdef UNIV_DEBUG
/*********************************************************************//**
Finds a block in the given buffer chunk that points to a
given compressed page.
@return buffer block pointing to the compressed page, or NULL */
static
buf_block_t*
buf_chunk_contains_zip(
/*===================*/
	buf_chunk_t*	chunk,	/*!< in: chunk being checked */
	const void*	data)	/*!< in: pointer to compressed page */
{
	buf_block_t*	block;
	ulint		i;

	block = chunk->blocks;

	for (i = chunk->size; i--; block++) {
		if (block->page.zip.data == data) {

			return(block);
		}
	}

	return(NULL);
}

/*********************************************************************//**
Finds a block in the buffer pool that points to a
given compressed page.
@return buffer block pointing to the compressed page, or NULL */
buf_block_t*
buf_pool_contains_zip(
/*==================*/
	buf_pool_t*	buf_pool,	/*!< in: buffer pool instance */
	const void*	data)		/*!< in: pointer to compressed page */
{
	ulint		n;
	buf_chunk_t*	chunk = buf_pool->chunks;

	ut_ad(buf_pool);
	ut_ad(buf_pool_mutex_own(buf_pool));
	for (n = buf_pool->n_chunks; n--; chunk++) {

		buf_block_t* block = buf_chunk_contains_zip(chunk, data);

		if (block) {
			return(block);
		}
	}

	return(NULL);
}
#endif /* UNIV_DEBUG */

/*********************************************************************//**
Checks that all file pages in the buffer chunk are in a replaceable state.
@return address of a non-free block, or NULL if all freed */
static
const buf_block_t*
buf_chunk_not_freed(
/*================*/
	buf_chunk_t*	chunk)	/*!< in: chunk being checked */
{
	buf_block_t*	block;
	ulint		i;

	block = chunk->blocks;

	for (i = chunk->size; i--; block++) {
		ibool	ready;

		switch (buf_block_get_state(block)) {
		case BUF_BLOCK_POOL_WATCH:
		case BUF_BLOCK_ZIP_PAGE:
		case BUF_BLOCK_ZIP_DIRTY:
			/* The uncompressed buffer pool should never
			contain compressed block descriptors. */
			ut_error;
			break;
		case BUF_BLOCK_NOT_USED:
		case BUF_BLOCK_READY_FOR_USE:
		case BUF_BLOCK_MEMORY:
		case BUF_BLOCK_REMOVE_HASH:
			/* Skip blocks that are not being used for
			file pages. */
			break;
		case BUF_BLOCK_FILE_PAGE:
			if (srv_read_only_mode) {
				/* The page cleaner is disabled in
				read-only mode.  No pages can be
				dirtied, so all of them must be clean. */
				ut_ad(block->page.oldest_modification
				      == block->page.newest_modification);
				ut_ad(block->page.oldest_modification == 0
				      || block->page.oldest_modification
				      == recv_sys->recovered_lsn
				      || srv_force_recovery
				      == SRV_FORCE_NO_LOG_REDO);
				ut_ad(block->page.buf_fix_count == 0);
				ut_ad(block->page.io_fix == BUF_IO_NONE);
				break;
			}

			buf_page_mutex_enter(block);
			ready = buf_flush_ready_for_replace(&block->page);
			buf_page_mutex_exit(block);

			if (!ready) {
				return(block);
			}

			break;
		}
	}

	return(NULL);
}

/********************************************************************//**
Set buffer pool size variables after resizing it */
static
void
buf_pool_set_sizes(void)
/*====================*/
{
	ulint	i;
	ulint	curr_size = 0;

	buf_pool_mutex_enter_all();

	for (i = 0; i < srv_buf_pool_instances; i++) {
		buf_pool_t*	buf_pool;

		buf_pool = buf_pool_from_array(i);
		curr_size += buf_pool->curr_pool_size;
	}

	srv_buf_pool_curr_size = curr_size;
	srv_buf_pool_old_size = srv_buf_pool_size;
	srv_buf_pool_base_size = srv_buf_pool_size;

	buf_pool_mutex_exit_all();
}

/********************************************************************//**
Initialize a buffer pool instance.
@return DB_SUCCESS if all goes well. */
static
ulint
buf_pool_init_instance(
/*===================*/
	buf_pool_t*	buf_pool,	/*!< in: buffer pool instance */
	ulint		buf_pool_size,	/*!< in: size in bytes */
	ulint		instance_no)	/*!< in: id of the instance */
{
	ulint		i;
	ulint		chunk_size;
	buf_chunk_t*	chunk;

	ut_ad(buf_pool_size % srv_buf_pool_chunk_unit == 0);

	/* 1. Initialize general fields
	------------------------------- */
	mutex_create(LATCH_ID_BUF_POOL, &buf_pool->mutex);

	mutex_create(LATCH_ID_BUF_POOL_ZIP, &buf_pool->zip_mutex);

	new(&buf_pool->allocator)
		ut_allocator<unsigned char>(mem_key_buf_buf_pool);

	buf_pool_mutex_enter(buf_pool);

	if (buf_pool_size > 0) {
		buf_pool->n_chunks
			= buf_pool_size / srv_buf_pool_chunk_unit;
		chunk_size = srv_buf_pool_chunk_unit;

		buf_pool->chunks =
			reinterpret_cast<buf_chunk_t*>(ut_zalloc_nokey(
				buf_pool->n_chunks * sizeof(*chunk)));
		buf_pool->chunks_old = NULL;

		UT_LIST_INIT(buf_pool->LRU, &buf_page_t::LRU);
		UT_LIST_INIT(buf_pool->free, &buf_page_t::list);
		UT_LIST_INIT(buf_pool->withdraw, &buf_page_t::list);
		buf_pool->withdraw_target = 0;
		UT_LIST_INIT(buf_pool->flush_list, &buf_page_t::list);
		UT_LIST_INIT(buf_pool->unzip_LRU, &buf_block_t::unzip_LRU);

#if defined UNIV_DEBUG || defined UNIV_BUF_DEBUG
		UT_LIST_INIT(buf_pool->zip_clean, &buf_page_t::list);
#endif /* UNIV_DEBUG || UNIV_BUF_DEBUG */

		for (i = 0; i < UT_ARR_SIZE(buf_pool->zip_free); ++i) {
			UT_LIST_INIT(
				buf_pool->zip_free[i], &buf_buddy_free_t::list);
		}

		buf_pool->curr_size = 0;
		chunk = buf_pool->chunks;

		do {
			if (!buf_chunk_init(buf_pool, chunk, chunk_size)) {
				while (--chunk >= buf_pool->chunks) {
					buf_block_t*	block = chunk->blocks;

					for (i = chunk->size; i--; block++) {
						mutex_free(&block->mutex);
						rw_lock_free(&block->lock);

						ut_d(rw_lock_free(
							&block->debug_latch));
					}

					buf_pool->allocator.deallocate_large(
						chunk->mem, &chunk->mem_pfx);
				}
				ut_free(buf_pool->chunks);
				buf_pool_mutex_exit(buf_pool);

				return(DB_ERROR);
			}

			buf_pool->curr_size += chunk->size;
		} while (++chunk < buf_pool->chunks + buf_pool->n_chunks);

		buf_pool->instance_no = instance_no;
		buf_pool->read_ahead_area =
			ut_min(BUF_READ_AHEAD_PAGES,
			       ut_2_power_up(buf_pool->curr_size /
					     BUF_READ_AHEAD_PORTION));
		buf_pool->curr_pool_size = buf_pool->curr_size * UNIV_PAGE_SIZE;

		buf_pool->old_size = buf_pool->curr_size;
		buf_pool->n_chunks_new = buf_pool->n_chunks;

		/* Number of locks protecting page_hash must be a
		power of two */
		srv_n_page_hash_locks = static_cast<ulong>(
			 ut_2_power_up(srv_n_page_hash_locks));
		ut_a(srv_n_page_hash_locks != 0);
		ut_a(srv_n_page_hash_locks <= MAX_PAGE_HASH_LOCKS);

		buf_pool->page_hash = ib_create(
			2 * buf_pool->curr_size,
			LATCH_ID_HASH_TABLE_RW_LOCK,
			srv_n_page_hash_locks, MEM_HEAP_FOR_PAGE_HASH);

		buf_pool->page_hash_old = NULL;

		buf_pool->zip_hash = hash_create(2 * buf_pool->curr_size);

		buf_pool->last_printout_time = ut_time();
	}
	/* 2. Initialize flushing fields
	-------------------------------- */

	mutex_create(LATCH_ID_FLUSH_LIST, &buf_pool->flush_list_mutex);

	for (i = BUF_FLUSH_LRU; i < BUF_FLUSH_N_TYPES; i++) {
		buf_pool->no_flush[i] = os_event_create(0);
	}

	buf_pool->watch = (buf_page_t*) ut_zalloc_nokey(
		sizeof(*buf_pool->watch) * BUF_POOL_WATCH_SIZE);
	for (i = 0; i < BUF_POOL_WATCH_SIZE; i++) {
		buf_pool->watch[i].buf_pool_index
			= unsigned(buf_pool->instance_no);
	}

	/* All fields are initialized by ut_zalloc_nokey(). */

	buf_pool->try_LRU_scan = TRUE;

	/* Initialize the hazard pointer for flush_list batches */
	new(&buf_pool->flush_hp)
		FlushHp(buf_pool, &buf_pool->flush_list_mutex);

	/* Initialize the hazard pointer for LRU batches */
	new(&buf_pool->lru_hp) LRUHp(buf_pool, &buf_pool->mutex);

	/* Initialize the iterator for LRU scan search */
	new(&buf_pool->lru_scan_itr) LRUItr(buf_pool, &buf_pool->mutex);

	/* Initialize the iterator for single page scan search */
	new(&buf_pool->single_scan_itr) LRUItr(buf_pool, &buf_pool->mutex);

	/* Initialize the temporal memory array and slots */
	buf_pool->tmp_arr = (buf_tmp_array_t *)ut_malloc_nokey(sizeof(buf_tmp_array_t));
	memset(buf_pool->tmp_arr, 0, sizeof(buf_tmp_array_t));
	ulint n_slots = (srv_n_read_io_threads + srv_n_write_io_threads) * (8 * OS_AIO_N_PENDING_IOS_PER_THREAD);
	buf_pool->tmp_arr->n_slots = n_slots;
	buf_pool->tmp_arr->slots = (buf_tmp_buffer_t*)ut_malloc_nokey(sizeof(buf_tmp_buffer_t) * n_slots);
	memset(buf_pool->tmp_arr->slots, 0, (sizeof(buf_tmp_buffer_t) * n_slots));

	buf_pool_mutex_exit(buf_pool);

	DBUG_EXECUTE_IF("buf_pool_init_instance_force_oom",
		return(DB_ERROR); );

	return(DB_SUCCESS);
}

/********************************************************************//**
free one buffer pool instance */
static
void
buf_pool_free_instance(
/*===================*/
	buf_pool_t*	buf_pool)	/* in,own: buffer pool instance
					to free */
{
	buf_chunk_t*	chunk;
	buf_chunk_t*	chunks;
	buf_page_t*	bpage;
	buf_page_t*	prev_bpage = 0;

	mutex_free(&buf_pool->mutex);
	mutex_free(&buf_pool->zip_mutex);
	mutex_free(&buf_pool->flush_list_mutex);

	if (buf_pool->flush_rbt) {
		rbt_free(buf_pool->flush_rbt);
		buf_pool->flush_rbt = NULL;
	}

	for (bpage = UT_LIST_GET_LAST(buf_pool->LRU);
	     bpage != NULL;
	     bpage = prev_bpage) {

		prev_bpage = UT_LIST_GET_PREV(LRU, bpage);
		buf_page_state	state = buf_page_get_state(bpage);

		ut_ad(buf_page_in_file(bpage));
		ut_ad(bpage->in_LRU_list);

		if (state != BUF_BLOCK_FILE_PAGE) {
			/* We must not have any dirty block except
			when doing a fast shutdown. */
			ut_ad(state == BUF_BLOCK_ZIP_PAGE
			      || srv_fast_shutdown == 2);
			buf_page_free_descriptor(bpage);
		}
	}

	ut_free(buf_pool->watch);
	buf_pool->watch = NULL;

	chunks = buf_pool->chunks;
	chunk = chunks + buf_pool->n_chunks;

	while (--chunk >= chunks) {
		buf_block_t*	block = chunk->blocks;

		for (ulint i = chunk->size; i--; block++) {
			mutex_free(&block->mutex);
			rw_lock_free(&block->lock);

			ut_d(rw_lock_free(&block->debug_latch));
		}

		buf_pool->allocator.deallocate_large(
			chunk->mem, &chunk->mem_pfx);
	}

	for (ulint i = BUF_FLUSH_LRU; i < BUF_FLUSH_N_TYPES; ++i) {
		os_event_destroy(buf_pool->no_flush[i]);
	}

	ut_free(buf_pool->chunks);
	ha_clear(buf_pool->page_hash);
	hash_table_free(buf_pool->page_hash);
	hash_table_free(buf_pool->zip_hash);

	/* Free all used temporary slots */
	if (buf_pool->tmp_arr) {
		for(ulint i = 0; i < buf_pool->tmp_arr->n_slots; i++) {
			buf_tmp_buffer_t* slot = &(buf_pool->tmp_arr->slots[i]);
#ifdef HAVE_LZO
			if (slot && slot->lzo_mem) {
				ut_free(slot->lzo_mem);
				slot->lzo_mem = NULL;
			}
#endif
			if (slot && slot->crypt_buf_free) {
				ut_free(slot->crypt_buf_free);
				slot->crypt_buf_free = NULL;
			}

			if (slot && slot->comp_buf_free) {
				ut_free(slot->comp_buf_free);
				slot->comp_buf_free = NULL;
			}
		}

		ut_free(buf_pool->tmp_arr->slots);
		ut_free(buf_pool->tmp_arr);
		buf_pool->tmp_arr = NULL;
	}

	buf_pool->allocator.~ut_allocator();
}

/********************************************************************//**
Creates the buffer pool.
@return DB_SUCCESS if success, DB_ERROR if not enough memory or error */
dberr_t
buf_pool_init(
/*==========*/
	ulint	total_size,	/*!< in: size of the total pool in bytes */
	ulint	n_instances)	/*!< in: number of instances */
{
	ulint		i;
	const ulint	size	= total_size / n_instances;

	ut_ad(n_instances > 0);
	ut_ad(n_instances <= MAX_BUFFER_POOLS);
	ut_ad(n_instances == srv_buf_pool_instances);

	NUMA_MEMPOLICY_INTERLEAVE_IN_SCOPE;

	buf_pool_resizing = false;
	buf_pool_withdrawing = false;
	buf_withdraw_clock = 0;

	buf_pool_ptr = (buf_pool_t*) ut_zalloc_nokey(
		n_instances * sizeof *buf_pool_ptr);

	buf_chunk_map_reg = UT_NEW_NOKEY(buf_pool_chunk_map_t());

	for (i = 0; i < n_instances; i++) {
		buf_pool_t*	ptr	= &buf_pool_ptr[i];

		if (buf_pool_init_instance(ptr, size, i) != DB_SUCCESS) {

			/* Free all the instances created so far. */
			buf_pool_free(i);

			return(DB_ERROR);
		}
	}

	buf_chunk_map_ref = buf_chunk_map_reg;

	buf_pool_set_sizes();
	buf_LRU_old_ratio_update(100 * 3/ 8, FALSE);

	btr_search_sys_create(buf_pool_get_curr_size() / sizeof(void*) / 64);

	return(DB_SUCCESS);
}

/********************************************************************//**
Frees the buffer pool at shutdown.  This must not be invoked before
freeing all mutexes. */
void
buf_pool_free(
/*==========*/
	ulint	n_instances)	/*!< in: numbere of instances to free */
{
	for (ulint i = 0; i < n_instances; i++) {
		buf_pool_free_instance(buf_pool_from_array(i));
	}

	UT_DELETE(buf_chunk_map_reg);
	buf_chunk_map_reg = buf_chunk_map_ref = NULL;

	ut_free(buf_pool_ptr);
	buf_pool_ptr = NULL;
}

/** Reallocate a control block.
@param[in]	buf_pool	buffer pool instance
@param[in]	block		pointer to control block
@retval false	if failed because of no free blocks. */
static
bool
buf_page_realloc(
	buf_pool_t*	buf_pool,
	buf_block_t*	block)
{
	buf_block_t*	new_block;

	ut_ad(buf_pool_withdrawing);
	ut_ad(buf_pool_mutex_own(buf_pool));
	ut_ad(buf_block_get_state(block) == BUF_BLOCK_FILE_PAGE);

	new_block = buf_LRU_get_free_only(buf_pool);

	if (new_block == NULL) {
		return(false); /* free_list was not enough */
	}

	rw_lock_t*	hash_lock = buf_page_hash_lock_get(buf_pool, block->page.id);

	rw_lock_x_lock(hash_lock);
	mutex_enter(&block->mutex);

	if (buf_page_can_relocate(&block->page)) {
		mutex_enter(&new_block->mutex);

		memcpy(new_block->frame, block->frame, UNIV_PAGE_SIZE);
		memcpy(&new_block->page, &block->page, sizeof block->page);

		/* relocate LRU list */
		ut_ad(block->page.in_LRU_list);
		ut_ad(!block->page.in_zip_hash);
		ut_d(block->page.in_LRU_list = FALSE);

		buf_LRU_adjust_hp(buf_pool, &block->page);

		buf_page_t*	prev_b = UT_LIST_GET_PREV(LRU, &block->page);
		UT_LIST_REMOVE(buf_pool->LRU, &block->page);

		if (prev_b != NULL) {
			UT_LIST_INSERT_AFTER(buf_pool->LRU, prev_b, &new_block->page);
		} else {
			UT_LIST_ADD_FIRST(buf_pool->LRU, &new_block->page);
		}

		if (buf_pool->LRU_old == &block->page) {
			buf_pool->LRU_old = &new_block->page;
		}

		ut_ad(new_block->page.in_LRU_list);

		/* relocate unzip_LRU list */
		if (block->page.zip.data != NULL) {
			ut_ad(block->in_unzip_LRU_list);
			ut_d(new_block->in_unzip_LRU_list = TRUE);
			UNIV_MEM_DESC(&new_block->page.zip.data,
				      page_zip_get_size(&new_block->page.zip));

			buf_block_t*	prev_block = UT_LIST_GET_PREV(unzip_LRU, block);
			UT_LIST_REMOVE(buf_pool->unzip_LRU, block);

			ut_d(block->in_unzip_LRU_list = FALSE);
			block->page.zip.data = NULL;
			page_zip_set_size(&block->page.zip, 0);

			if (prev_block != NULL) {
				UT_LIST_INSERT_AFTER(buf_pool->unzip_LRU, prev_block, new_block);
			} else {
				UT_LIST_ADD_FIRST(buf_pool->unzip_LRU, new_block);
			}
		} else {
			ut_ad(!block->in_unzip_LRU_list);
			ut_d(new_block->in_unzip_LRU_list = FALSE);
		}

		/* relocate buf_pool->page_hash */
		ut_ad(block->page.in_page_hash);
		ut_ad(&block->page == buf_page_hash_get_low(buf_pool,
							    block->page.id));
		ut_d(block->page.in_page_hash = FALSE);
		ulint	fold = block->page.id.fold();
		ut_ad(fold == new_block->page.id.fold());
		HASH_DELETE(buf_page_t, hash, buf_pool->page_hash, fold, (&block->page));
		HASH_INSERT(buf_page_t, hash, buf_pool->page_hash, fold, (&new_block->page));

		ut_ad(new_block->page.in_page_hash);

		buf_block_modify_clock_inc(block);
		memset(block->frame + FIL_PAGE_OFFSET, 0xff, 4);
		memset(block->frame + FIL_PAGE_ARCH_LOG_NO_OR_SPACE_ID, 0xff, 4);
		UNIV_MEM_INVALID(block->frame, UNIV_PAGE_SIZE);
		buf_block_set_state(block, BUF_BLOCK_REMOVE_HASH);
		block->page.id.reset(ULINT32_UNDEFINED, ULINT32_UNDEFINED);

		/* Relocate buf_pool->flush_list. */
		if (block->page.oldest_modification) {
			buf_flush_relocate_on_flush_list(
				&block->page, &new_block->page);
		}

		/* set other flags of buf_block_t */

#ifdef BTR_CUR_HASH_ADAPT
		/* This code should only be executed by buf_pool_resize(),
		while the adaptive hash index is disabled. */
		assert_block_ahi_empty(block);
		assert_block_ahi_empty_on_init(new_block);
		ut_ad(!block->index);
		new_block->index	= NULL;
		new_block->n_hash_helps	= 0;
		new_block->n_fields	= 1;
		new_block->left_side	= TRUE;
#endif /* BTR_CUR_HASH_ADAPT */

		new_block->lock_hash_val = block->lock_hash_val;
		ut_ad(new_block->lock_hash_val == lock_rec_hash(
			new_block->page.id.space(),
			new_block->page.id.page_no()));

		rw_lock_x_unlock(hash_lock);
		mutex_exit(&new_block->mutex);

		/* free block */
		buf_block_set_state(block, BUF_BLOCK_MEMORY);
		buf_LRU_block_free_non_file_page(block);

		mutex_exit(&block->mutex);
	} else {
		rw_lock_x_unlock(hash_lock);
		mutex_exit(&block->mutex);

		/* free new_block */
		mutex_enter(&new_block->mutex);
		buf_LRU_block_free_non_file_page(new_block);
		mutex_exit(&new_block->mutex);
	}

	return(true); /* free_list was enough */
}

/** Sets the global variable that feeds MySQL's innodb_buffer_pool_resize_status
to the specified string. The format and the following parameters are the
same as the ones used for printf(3).
@param[in]	fmt	format
@param[in]	...	extra parameters according to fmt */
static
void
buf_resize_status(
	const char*	fmt,
	...)
{
	va_list	ap;

	va_start(ap, fmt);

	ut_vsnprintf(
		export_vars.innodb_buffer_pool_resize_status,
		sizeof(export_vars.innodb_buffer_pool_resize_status),
		fmt, ap);

	va_end(ap);

	ib::info() << export_vars.innodb_buffer_pool_resize_status;
}

/** Determines if a block is intended to be withdrawn.
@param[in]	buf_pool	buffer pool instance
@param[in]	block		pointer to control block
@retval true	if will be withdrawn */
bool
buf_block_will_withdrawn(
	buf_pool_t*		buf_pool,
	const buf_block_t*	block)
{
	ut_ad(buf_pool->curr_size < buf_pool->old_size);
	ut_ad(!buf_pool_resizing || buf_pool_mutex_own(buf_pool));

	const buf_chunk_t*	chunk
		= buf_pool->chunks + buf_pool->n_chunks_new;
	const buf_chunk_t*	echunk
		= buf_pool->chunks + buf_pool->n_chunks;

	while (chunk < echunk) {
		if (block >= chunk->blocks
		    && block < chunk->blocks + chunk->size) {
			return(true);
		}
		++chunk;
	}

	return(false);
}

/** Determines if a frame is intended to be withdrawn.
@param[in]	buf_pool	buffer pool instance
@param[in]	ptr		pointer to a frame
@retval true	if will be withdrawn */
bool
buf_frame_will_withdrawn(
	buf_pool_t*	buf_pool,
	const byte*	ptr)
{
	ut_ad(buf_pool->curr_size < buf_pool->old_size);
	ut_ad(!buf_pool_resizing || buf_pool_mutex_own(buf_pool));

	const buf_chunk_t*	chunk
		= buf_pool->chunks + buf_pool->n_chunks_new;
	const buf_chunk_t*	echunk
		= buf_pool->chunks + buf_pool->n_chunks;

	while (chunk < echunk) {
		if (ptr >= chunk->blocks->frame
		    && ptr < (chunk->blocks + chunk->size - 1)->frame
			     + UNIV_PAGE_SIZE) {
			return(true);
		}
		++chunk;
	}

	return(false);
}

/** Withdraw the buffer pool blocks from end of the buffer pool instance
until withdrawn by buf_pool->withdraw_target.
@param[in]	buf_pool	buffer pool instance
@retval true	if retry is needed */
static
bool
buf_pool_withdraw_blocks(
	buf_pool_t*	buf_pool)
{
	buf_block_t*	block;
	ulint		loop_count = 0;
	ulint		i = buf_pool_index(buf_pool);

	ib::info() << "buffer pool " << i
		<< " : start to withdraw the last "
		<< buf_pool->withdraw_target << " blocks.";

	/* Minimize buf_pool->zip_free[i] lists */
	buf_pool_mutex_enter(buf_pool);
	buf_buddy_condense_free(buf_pool);
	buf_pool_mutex_exit(buf_pool);

	while (UT_LIST_GET_LEN(buf_pool->withdraw)
	       < buf_pool->withdraw_target) {

		/* try to withdraw from free_list */
		ulint	count1 = 0;

		buf_pool_mutex_enter(buf_pool);
		block = reinterpret_cast<buf_block_t*>(
			UT_LIST_GET_FIRST(buf_pool->free));
		while (block != NULL
		       && UT_LIST_GET_LEN(buf_pool->withdraw)
			  < buf_pool->withdraw_target) {
			ut_ad(block->page.in_free_list);
			ut_ad(!block->page.in_flush_list);
			ut_ad(!block->page.in_LRU_list);
			ut_a(!buf_page_in_file(&block->page));

			buf_block_t*	next_block;
			next_block = reinterpret_cast<buf_block_t*>(
				UT_LIST_GET_NEXT(
					list, &block->page));

			if (buf_block_will_withdrawn(buf_pool, block)) {
				/* This should be withdrawn */
				UT_LIST_REMOVE(
					buf_pool->free,
					&block->page);
				UT_LIST_ADD_LAST(
					buf_pool->withdraw,
					&block->page);
				ut_d(block->in_withdraw_list = TRUE);
				count1++;
			}

			block = next_block;
		}
		buf_pool_mutex_exit(buf_pool);

		/* reserve free_list length */
		if (UT_LIST_GET_LEN(buf_pool->withdraw)
		    < buf_pool->withdraw_target) {
			ulint	scan_depth;
			flush_counters_t n;

			/* cap scan_depth with current LRU size. */
			buf_pool_mutex_enter(buf_pool);
			scan_depth = UT_LIST_GET_LEN(buf_pool->LRU);
			buf_pool_mutex_exit(buf_pool);

			scan_depth = ut_min(
				ut_max(buf_pool->withdraw_target
				       - UT_LIST_GET_LEN(buf_pool->withdraw),
				       static_cast<ulint>(srv_LRU_scan_depth)),
				scan_depth);

			buf_flush_do_batch(buf_pool, BUF_FLUSH_LRU,
				scan_depth, 0, &n);
			buf_flush_wait_batch_end(buf_pool, BUF_FLUSH_LRU);

			if (n.flushed) {
				MONITOR_INC_VALUE_CUMULATIVE(
					MONITOR_LRU_BATCH_FLUSH_TOTAL_PAGE,
					MONITOR_LRU_BATCH_FLUSH_COUNT,
					MONITOR_LRU_BATCH_FLUSH_PAGES,
					n.flushed);
			}
		}

		/* relocate blocks/buddies in withdrawn area */
		ulint	count2 = 0;

		buf_pool_mutex_enter(buf_pool);
		buf_page_t*	bpage;
		bpage = UT_LIST_GET_FIRST(buf_pool->LRU);
		while (bpage != NULL) {
			BPageMutex*	block_mutex;
			buf_page_t*	next_bpage;

			block_mutex = buf_page_get_mutex(bpage);
			mutex_enter(block_mutex);

			next_bpage = UT_LIST_GET_NEXT(LRU, bpage);

			if (bpage->zip.data != NULL
			    && buf_frame_will_withdrawn(
				buf_pool,
				static_cast<byte*>(bpage->zip.data))) {

				if (buf_page_can_relocate(bpage)) {
					mutex_exit(block_mutex);
					buf_pool_mutex_exit_forbid(buf_pool);
					if(!buf_buddy_realloc(
						buf_pool, bpage->zip.data,
						page_zip_get_size(
							&bpage->zip))) {

						/* failed to allocate block */
						buf_pool_mutex_exit_allow(
							buf_pool);
						break;
					}
					buf_pool_mutex_exit_allow(buf_pool);
					mutex_enter(block_mutex);
					count2++;
				}
				/* NOTE: if the page is in use,
				not reallocated yet */
			}

			if (buf_page_get_state(bpage)
			    == BUF_BLOCK_FILE_PAGE
			    && buf_block_will_withdrawn(
				buf_pool,
				reinterpret_cast<buf_block_t*>(bpage))) {

				if (buf_page_can_relocate(bpage)) {
					mutex_exit(block_mutex);
					buf_pool_mutex_exit_forbid(buf_pool);
					if(!buf_page_realloc(
						buf_pool,
						reinterpret_cast<buf_block_t*>(
							bpage))) {
						/* failed to allocate block */
						buf_pool_mutex_exit_allow(
							buf_pool);
						break;
					}
					buf_pool_mutex_exit_allow(buf_pool);
					count2++;
				} else {
					mutex_exit(block_mutex);
				}
				/* NOTE: if the page is in use,
				not reallocated yet */
			} else {
				mutex_exit(block_mutex);
			}

			bpage = next_bpage;
		}
		buf_pool_mutex_exit(buf_pool);

		buf_resize_status(
			"buffer pool %lu : withdrawing blocks. (%lu/%lu)",
			i, UT_LIST_GET_LEN(buf_pool->withdraw),
			buf_pool->withdraw_target);

		ib::info() << "buffer pool " << i << " : withdrew "
			<< count1 << " blocks from free list."
			<< " Tried to relocate " << count2 << " pages ("
			<< UT_LIST_GET_LEN(buf_pool->withdraw) << "/"
			<< buf_pool->withdraw_target << ").";

		if (++loop_count >= 10) {
			/* give up for now.
			retried after user threads paused. */

			ib::info() << "buffer pool " << i
				<< " : will retry to withdraw later.";

			/* need retry later */
			return(true);
		}
	}

	/* confirm withdrawn enough */
	const buf_chunk_t*	chunk
		= buf_pool->chunks + buf_pool->n_chunks_new;
	const buf_chunk_t*	echunk
		= buf_pool->chunks + buf_pool->n_chunks;

	while (chunk < echunk) {
		block = chunk->blocks;
		for (ulint j = chunk->size; j--; block++) {
			/* If !=BUF_BLOCK_NOT_USED block in the
			withdrawn area, it means corruption
			something */
			ut_a(buf_block_get_state(block)
				== BUF_BLOCK_NOT_USED);
			ut_ad(block->in_withdraw_list);
		}
		++chunk;
	}

	ib::info() << "buffer pool " << i << " : withdrawn target "
		<< UT_LIST_GET_LEN(buf_pool->withdraw) << " blocks.";

	/* retry is not needed */
	++buf_withdraw_clock;

	return(false);
}

/** resize page_hash and zip_hash for a buffer pool instance.
@param[in]	buf_pool	buffer pool instance */
static
void
buf_pool_resize_hash(
	buf_pool_t*	buf_pool)
{
	hash_table_t*	new_hash_table;

	ut_ad(buf_pool->page_hash_old == NULL);

	/* recreate page_hash */
	new_hash_table = ib_recreate(
		buf_pool->page_hash, 2 * buf_pool->curr_size);

	for (ulint i = 0; i < hash_get_n_cells(buf_pool->page_hash); i++) {
		buf_page_t*	bpage;

		bpage = static_cast<buf_page_t*>(
			HASH_GET_FIRST(
				buf_pool->page_hash, i));

		while (bpage) {
			buf_page_t*	prev_bpage = bpage;
			ulint		fold;

			bpage = static_cast<buf_page_t*>(
				HASH_GET_NEXT(
					hash, prev_bpage));

			fold = prev_bpage->id.fold();

			HASH_DELETE(buf_page_t, hash,
				buf_pool->page_hash, fold,
				prev_bpage);

			HASH_INSERT(buf_page_t, hash,
				new_hash_table, fold,
				prev_bpage);
		}
	}

	buf_pool->page_hash_old = buf_pool->page_hash;
	buf_pool->page_hash = new_hash_table;

	/* recreate zip_hash */
	new_hash_table = hash_create(2 * buf_pool->curr_size);

	for (ulint i = 0; i < hash_get_n_cells(buf_pool->zip_hash); i++) {
		buf_page_t*	bpage;

		bpage = static_cast<buf_page_t*>(
			HASH_GET_FIRST(buf_pool->zip_hash, i));

		while (bpage) {
			buf_page_t*	prev_bpage = bpage;
			ulint		fold;

			bpage = static_cast<buf_page_t*>(
				HASH_GET_NEXT(
					hash, prev_bpage));

			fold = BUF_POOL_ZIP_FOLD(
				reinterpret_cast<buf_block_t*>(
					prev_bpage));

			HASH_DELETE(buf_page_t, hash,
				buf_pool->zip_hash, fold,
				prev_bpage);

			HASH_INSERT(buf_page_t, hash,
				new_hash_table, fold,
				prev_bpage);
		}
	}

	hash_table_free(buf_pool->zip_hash);
	buf_pool->zip_hash = new_hash_table;
}

#ifndef DBUG_OFF
/** This is a debug routine to inject an memory allocation failure error. */
static
void
buf_pool_resize_chunk_make_null(buf_chunk_t** new_chunks)
{
	static int count = 0;

	if (count == 1) {
		ut_free(*new_chunks);
		*new_chunks = NULL;
	}

	count++;
}
#endif // DBUG_OFF

/** Resize the buffer pool based on srv_buf_pool_size from
srv_buf_pool_old_size. */
static
void
buf_pool_resize()
{
	buf_pool_t*	buf_pool;
	ulint		new_instance_size;
	bool		warning = false;

	NUMA_MEMPOLICY_INTERLEAVE_IN_SCOPE;

	ut_ad(!buf_pool_resizing);
	ut_ad(!buf_pool_withdrawing);
	ut_ad(srv_buf_pool_chunk_unit > 0);

	new_instance_size = srv_buf_pool_size / srv_buf_pool_instances;
	new_instance_size /= UNIV_PAGE_SIZE;

	buf_resize_status("Resizing buffer pool from " ULINTPF " to "
			  ULINTPF " (unit=" ULINTPF ").",
			  srv_buf_pool_old_size, srv_buf_pool_size,
			  srv_buf_pool_chunk_unit);

	/* set new limit for all buffer pool for resizing */
	for (ulint i = 0; i < srv_buf_pool_instances; i++) {
		buf_pool = buf_pool_from_array(i);
		buf_pool_mutex_enter(buf_pool);

		ut_ad(buf_pool->curr_size == buf_pool->old_size);
		ut_ad(buf_pool->n_chunks_new == buf_pool->n_chunks);
		ut_ad(UT_LIST_GET_LEN(buf_pool->withdraw) == 0);
		ut_ad(buf_pool->flush_rbt == NULL);

		buf_pool->curr_size = new_instance_size;

		buf_pool->n_chunks_new = new_instance_size * UNIV_PAGE_SIZE
			/ srv_buf_pool_chunk_unit;

		buf_pool_mutex_exit(buf_pool);
	}
#ifdef BTR_CUR_HASH_ADAPT
	/* disable AHI if needed */
	bool	btr_search_disabled = false;

	buf_resize_status("Disabling adaptive hash index.");

	btr_search_s_lock_all();
	if (btr_search_enabled) {
		btr_search_s_unlock_all();
		btr_search_disabled = true;
	} else {
		btr_search_s_unlock_all();
	}

	btr_search_disable(true);

	if (btr_search_disabled) {
		ib::info() << "disabled adaptive hash index.";
	}
#endif /* BTR_CUR_HASH_ADAPT */

	/* set withdraw target */
	for (ulint i = 0; i < srv_buf_pool_instances; i++) {
		buf_pool = buf_pool_from_array(i);
		if (buf_pool->curr_size < buf_pool->old_size) {
			ulint	withdraw_target = 0;

			const buf_chunk_t*	chunk
				= buf_pool->chunks + buf_pool->n_chunks_new;
			const buf_chunk_t*	echunk
				= buf_pool->chunks + buf_pool->n_chunks;

			while (chunk < echunk) {
				withdraw_target += chunk->size;
				++chunk;
			}

			ut_ad(buf_pool->withdraw_target == 0);
			buf_pool->withdraw_target = withdraw_target;
			buf_pool_withdrawing = true;
		}
	}

	buf_resize_status("Withdrawing blocks to be shrunken.");

	ib_time_t	withdraw_started = ut_time();
	ulint		message_interval = 60;
	ulint		retry_interval = 1;

withdraw_retry:
	bool	should_retry_withdraw = false;

	/* wait for the number of blocks fit to the new size (if needed)*/
	for (ulint i = 0; i < srv_buf_pool_instances; i++) {
		buf_pool = buf_pool_from_array(i);
		if (buf_pool->curr_size < buf_pool->old_size) {

			should_retry_withdraw |=
				buf_pool_withdraw_blocks(buf_pool);
		}
	}

	if (srv_shutdown_state != SRV_SHUTDOWN_NONE) {
		/* abort to resize for shutdown. */
		buf_pool_withdrawing = false;
		return;
	}

	/* abort buffer pool load */
	buf_load_abort();

	if (should_retry_withdraw
	    && ut_difftime(ut_time(), withdraw_started) >= message_interval) {

		if (message_interval > 900) {
			message_interval = 1800;
		} else {
			message_interval *= 2;
		}

		lock_mutex_enter();
		trx_sys_mutex_enter();
		bool	found = false;
		for (trx_t* trx = UT_LIST_GET_FIRST(trx_sys->mysql_trx_list);
		     trx != NULL;
		     trx = UT_LIST_GET_NEXT(mysql_trx_list, trx)) {
			if (trx->state != TRX_STATE_NOT_STARTED
			    && trx->mysql_thd != NULL
			    && ut_difftime(withdraw_started,
					   trx->start_time) > 0) {
				if (!found) {
					ib::warn() <<
						"The following trx might hold"
						" the blocks in buffer pool to"
					        " be withdrawn. Buffer pool"
						" resizing can complete only"
						" after all the transactions"
						" below release the blocks.";
					found = true;
				}

				lock_trx_print_wait_and_mvcc_state(
					stderr, trx);
			}
		}
		trx_sys_mutex_exit();
		lock_mutex_exit();

		withdraw_started = ut_time();
	}

	if (should_retry_withdraw) {
		ib::info() << "Will retry to withdraw " << retry_interval
			<< " seconds later.";
		os_thread_sleep(retry_interval * 1000000);

		if (retry_interval > 5) {
			retry_interval = 10;
		} else {
			retry_interval *= 2;
		}

		goto withdraw_retry;
	}

	buf_pool_withdrawing = false;

	buf_resize_status("Latching whole of buffer pool.");

#ifndef DBUG_OFF
	{
		bool	should_wait = true;

		while (should_wait) {
			should_wait = false;
			DBUG_EXECUTE_IF(
				"ib_buf_pool_resize_wait_before_resize",
				should_wait = true; os_thread_sleep(10000););
		}
	}
#endif /* !DBUG_OFF */

	if (srv_shutdown_state != SRV_SHUTDOWN_NONE) {
		return;
	}

	/* Indicate critical path */
	buf_pool_resizing = true;

	/* Acquire all buf_pool_mutex/hash_lock */
	for (ulint i = 0; i < srv_buf_pool_instances; ++i) {
		buf_pool_t*	buf_pool = buf_pool_from_array(i);

		buf_pool_mutex_enter(buf_pool);
	}
	for (ulint i = 0; i < srv_buf_pool_instances; ++i) {
		buf_pool_t*	buf_pool = buf_pool_from_array(i);

		hash_lock_x_all(buf_pool->page_hash);
	}

	buf_chunk_map_reg = UT_NEW_NOKEY(buf_pool_chunk_map_t());

	/* add/delete chunks */
	for (ulint i = 0; i < srv_buf_pool_instances; ++i) {
		buf_pool_t*	buf_pool = buf_pool_from_array(i);
		buf_chunk_t*	chunk;
		buf_chunk_t*	echunk;

		buf_resize_status("buffer pool %lu :"
			" resizing with chunks %lu to %lu.",
			i, buf_pool->n_chunks, buf_pool->n_chunks_new);

		if (buf_pool->n_chunks_new < buf_pool->n_chunks) {
			/* delete chunks */
			chunk = buf_pool->chunks
				+ buf_pool->n_chunks_new;
			echunk = buf_pool->chunks + buf_pool->n_chunks;

			ulint	sum_freed = 0;

			while (chunk < echunk) {
				buf_block_t*	block = chunk->blocks;

				for (ulint j = chunk->size;
				     j--; block++) {
					mutex_free(&block->mutex);
					rw_lock_free(&block->lock);

					ut_d(rw_lock_free(
						&block->debug_latch));
				}

				buf_pool->allocator.deallocate_large(
					chunk->mem, &chunk->mem_pfx);

				sum_freed += chunk->size;

				++chunk;
			}

			/* discard withdraw list */
			UT_LIST_INIT(buf_pool->withdraw,
				     &buf_page_t::list);
			buf_pool->withdraw_target = 0;

			ib::info() << "buffer pool " << i << " : "
				<< buf_pool->n_chunks - buf_pool->n_chunks_new
				<< " chunks (" << sum_freed
				<< " blocks) were freed.";

			buf_pool->n_chunks = buf_pool->n_chunks_new;
		}

		{
			/* reallocate buf_pool->chunks */
			const ulint	new_chunks_size
				= buf_pool->n_chunks_new * sizeof(*chunk);

			buf_chunk_t*	new_chunks
				= reinterpret_cast<buf_chunk_t*>(
					ut_zalloc_nokey_nofatal(new_chunks_size));

			DBUG_EXECUTE_IF("buf_pool_resize_chunk_null",
				buf_pool_resize_chunk_make_null(&new_chunks););

			if (new_chunks == NULL) {
				ib::error() << "buffer pool " << i
					<< " : failed to allocate"
					" the chunk array.";
				buf_pool->n_chunks_new
					= buf_pool->n_chunks;
				warning = true;
				buf_pool->chunks_old = NULL;
				goto calc_buf_pool_size;
			}

			ulint	n_chunks_copy = ut_min(buf_pool->n_chunks_new,
						       buf_pool->n_chunks);

			memcpy(new_chunks, buf_pool->chunks,
			       n_chunks_copy * sizeof(*chunk));

			for (ulint j = 0; j < n_chunks_copy; j++) {
				buf_pool_register_chunk(&new_chunks[j]);
			}

			buf_pool->chunks_old = buf_pool->chunks;
			buf_pool->chunks = new_chunks;
		}


		if (buf_pool->n_chunks_new > buf_pool->n_chunks) {
			/* add chunks */
			chunk = buf_pool->chunks + buf_pool->n_chunks;
			echunk = buf_pool->chunks
				+ buf_pool->n_chunks_new;

			ulint	sum_added = 0;
			ulint	n_chunks = buf_pool->n_chunks;

			while (chunk < echunk) {
				ulong	unit = srv_buf_pool_chunk_unit;

				if (!buf_chunk_init(buf_pool, chunk, unit)) {

					ib::error() << "buffer pool " << i
						<< " : failed to allocate"
						" new memory.";

					warning = true;

					buf_pool->n_chunks_new
						= n_chunks;

					break;
				}

				sum_added += chunk->size;

				++n_chunks;
				++chunk;
			}

			ib::info() << "buffer pool " << i << " : "
				<< buf_pool->n_chunks_new - buf_pool->n_chunks
				<< " chunks (" << sum_added
				<< " blocks) were added.";

			buf_pool->n_chunks = n_chunks;
		}
calc_buf_pool_size:

		/* recalc buf_pool->curr_size */
		ulint	new_size = 0;

		chunk = buf_pool->chunks;
		do {
			new_size += chunk->size;
		} while (++chunk < buf_pool->chunks
				   + buf_pool->n_chunks);

		buf_pool->curr_size = new_size;
		buf_pool->n_chunks_new = buf_pool->n_chunks;

		if (buf_pool->chunks_old) {
			ut_free(buf_pool->chunks_old);
			buf_pool->chunks_old = NULL;
		}
	}

	buf_pool_chunk_map_t*	chunk_map_old = buf_chunk_map_ref;
	buf_chunk_map_ref = buf_chunk_map_reg;

	/* set instance sizes */
	{
		ulint	curr_size = 0;

		for (ulint i = 0; i < srv_buf_pool_instances; i++) {
			buf_pool = buf_pool_from_array(i);

			ut_ad(UT_LIST_GET_LEN(buf_pool->withdraw) == 0);

			buf_pool->read_ahead_area =
				ut_min(BUF_READ_AHEAD_PAGES,
				       ut_2_power_up(buf_pool->curr_size /
						      BUF_READ_AHEAD_PORTION));
			buf_pool->curr_pool_size
				= buf_pool->curr_size * UNIV_PAGE_SIZE;
			curr_size += buf_pool->curr_pool_size;
			buf_pool->old_size = buf_pool->curr_size;
		}
		srv_buf_pool_curr_size = curr_size;
		innodb_set_buf_pool_size(buf_pool_size_align(curr_size));
	}

	const bool	new_size_too_diff
		= srv_buf_pool_base_size > srv_buf_pool_size * 2
			|| srv_buf_pool_base_size * 2 < srv_buf_pool_size;

	/* Normalize page_hash and zip_hash,
	if the new size is too different */
	if (!warning && new_size_too_diff) {

		buf_resize_status("Resizing hash tables.");

		for (ulint i = 0; i < srv_buf_pool_instances; ++i) {
			buf_pool_t*	buf_pool = buf_pool_from_array(i);

			buf_pool_resize_hash(buf_pool);

			ib::info() << "buffer pool " << i
				<< " : hash tables were resized.";
		}
	}

	/* Release all buf_pool_mutex/page_hash */
	for (ulint i = 0; i < srv_buf_pool_instances; ++i) {
		buf_pool_t*	buf_pool = buf_pool_from_array(i);

		hash_unlock_x_all(buf_pool->page_hash);
		buf_pool_mutex_exit(buf_pool);

		if (buf_pool->page_hash_old != NULL) {
			hash_table_free(buf_pool->page_hash_old);
			buf_pool->page_hash_old = NULL;
		}
	}

	UT_DELETE(chunk_map_old);

	buf_pool_resizing = false;

	/* Normalize other components, if the new size is too different */
	if (!warning && new_size_too_diff) {
		srv_buf_pool_base_size = srv_buf_pool_size;

		buf_resize_status("Resizing also other hash tables.");

		/* normalize lock_sys */
		srv_lock_table_size = 5 * (srv_buf_pool_size / UNIV_PAGE_SIZE);
		lock_sys_resize(srv_lock_table_size);

		/* normalize btr_search_sys */
		btr_search_sys_resize(
			buf_pool_get_curr_size() / sizeof(void*) / 64);

		/* normalize dict_sys */
		dict_resize();

		ib::info() << "Resized hash tables at lock_sys,"
#ifdef BTR_CUR_HASH_ADAPT
			" adaptive hash index,"
#endif /* BTR_CUR_HASH_ADAPT */
			" dictionary.";
	}

	/* normalize ibuf->max_size */
	ibuf_max_size_update(srv_change_buffer_max_size);

	if (srv_buf_pool_old_size != srv_buf_pool_size) {

		ib::info() << "Completed to resize buffer pool from "
			<< srv_buf_pool_old_size
			<< " to " << srv_buf_pool_size << ".";
		srv_buf_pool_old_size = srv_buf_pool_size;
	}

#ifdef BTR_CUR_HASH_ADAPT
	/* enable AHI if needed */
	if (btr_search_disabled) {
		btr_search_enable();
		ib::info() << "Re-enabled adaptive hash index.";
	}
#endif /* BTR_CUR_HASH_ADAPT */

	char	now[32];

	ut_sprintf_timestamp(now);
	if (!warning) {
		buf_resize_status("Completed resizing buffer pool at %s.",
			now);
	} else {
		buf_resize_status("Resizing buffer pool failed,"
			" finished resizing at %s.", now);
	}

#if defined UNIV_DEBUG || defined UNIV_BUF_DEBUG
	ut_a(buf_validate());
#endif /* UNIV_DEBUG || UNIV_BUF_DEBUG */

	return;
}

/** This is the thread for resizing buffer pool. It waits for an event and
when waked up either performs a resizing and sleeps again.
@return	this function does not return, calls os_thread_exit()
*/
extern "C"
os_thread_ret_t
DECLARE_THREAD(buf_resize_thread)(void*)
{
	my_thread_init();

	while (srv_shutdown_state == SRV_SHUTDOWN_NONE) {
		os_event_wait(srv_buf_resize_event);
		os_event_reset(srv_buf_resize_event);

		if (srv_shutdown_state != SRV_SHUTDOWN_NONE) {
			break;
		}

		buf_pool_mutex_enter_all();
		if (srv_buf_pool_old_size == srv_buf_pool_size) {
			buf_pool_mutex_exit_all();
			std::ostringstream sout;
			sout << "Size did not change (old size = new size = "
				<< srv_buf_pool_size << ". Nothing to do.";
			buf_resize_status(sout.str().c_str());

			/* nothing to do */
			continue;
		}
		buf_pool_mutex_exit_all();

		buf_pool_resize();
	}

	srv_buf_resize_thread_active = false;

	my_thread_end();
	os_thread_exit();

	OS_THREAD_DUMMY_RETURN;
}

#ifdef BTR_CUR_HASH_ADAPT
/** Clear the adaptive hash index on all pages in the buffer pool. */
void
buf_pool_clear_hash_index()
{
	ulint	p;

	ut_ad(btr_search_own_all(RW_LOCK_X));
	ut_ad(!buf_pool_resizing);
	ut_ad(!btr_search_enabled);

	for (p = 0; p < srv_buf_pool_instances; p++) {
		buf_pool_t*	buf_pool = buf_pool_from_array(p);
		buf_chunk_t*	chunks	= buf_pool->chunks;
		buf_chunk_t*	chunk	= chunks + buf_pool->n_chunks;

		while (--chunk >= chunks) {
			buf_block_t*	block	= chunk->blocks;
			ulint		i	= chunk->size;

			for (; i--; block++) {
				dict_index_t*	index	= block->index;
				assert_block_ahi_valid(block);

				/* We can set block->index = NULL
				and block->n_pointers = 0
				when btr_search_own_all(RW_LOCK_X);
				see the comments in buf0buf.h */

				if (!index) {
					continue;
				}

				ut_ad(buf_block_get_state(block)
                                      == BUF_BLOCK_FILE_PAGE);
# if defined UNIV_AHI_DEBUG || defined UNIV_DEBUG
				block->n_pointers = 0;
# endif /* UNIV_AHI_DEBUG || UNIV_DEBUG */
				block->index = NULL;
			}
		}
	}
}
#endif /* BTR_CUR_HASH_ADAPT */

/********************************************************************//**
Relocate a buffer control block.  Relocates the block on the LRU list
and in buf_pool->page_hash.  Does not relocate bpage->list.
The caller must take care of relocating bpage->list. */
static
void
buf_relocate(
/*=========*/
	buf_page_t*	bpage,	/*!< in/out: control block being relocated;
				buf_page_get_state(bpage) must be
				BUF_BLOCK_ZIP_DIRTY or BUF_BLOCK_ZIP_PAGE */
	buf_page_t*	dpage)	/*!< in/out: destination control block */
{
	buf_page_t*	b;
	buf_pool_t*	buf_pool = buf_pool_from_bpage(bpage);

	ut_ad(buf_pool_mutex_own(buf_pool));
	ut_ad(buf_page_hash_lock_held_x(buf_pool, bpage));
	ut_ad(mutex_own(buf_page_get_mutex(bpage)));
	ut_a(buf_page_get_io_fix(bpage) == BUF_IO_NONE);
	ut_a(bpage->buf_fix_count == 0);
	ut_ad(bpage->in_LRU_list);
	ut_ad(!bpage->in_zip_hash);
	ut_ad(bpage->in_page_hash);
	ut_ad(bpage == buf_page_hash_get_low(buf_pool, bpage->id));

	ut_ad(!buf_pool_watch_is_sentinel(buf_pool, bpage));
#ifdef UNIV_DEBUG
	switch (buf_page_get_state(bpage)) {
	case BUF_BLOCK_POOL_WATCH:
	case BUF_BLOCK_NOT_USED:
	case BUF_BLOCK_READY_FOR_USE:
	case BUF_BLOCK_FILE_PAGE:
	case BUF_BLOCK_MEMORY:
	case BUF_BLOCK_REMOVE_HASH:
		ut_error;
	case BUF_BLOCK_ZIP_DIRTY:
	case BUF_BLOCK_ZIP_PAGE:
		break;
	}
#endif /* UNIV_DEBUG */

	memcpy(dpage, bpage, sizeof *dpage);

	/* Important that we adjust the hazard pointer before
	removing bpage from LRU list. */
	buf_LRU_adjust_hp(buf_pool, bpage);

	ut_d(bpage->in_LRU_list = FALSE);
	ut_d(bpage->in_page_hash = FALSE);

	/* relocate buf_pool->LRU */
	b = UT_LIST_GET_PREV(LRU, bpage);
	UT_LIST_REMOVE(buf_pool->LRU, bpage);

	if (b != NULL) {
		UT_LIST_INSERT_AFTER(buf_pool->LRU, b, dpage);
	} else {
		UT_LIST_ADD_FIRST(buf_pool->LRU, dpage);
	}

	if (UNIV_UNLIKELY(buf_pool->LRU_old == bpage)) {
		buf_pool->LRU_old = dpage;
#ifdef UNIV_LRU_DEBUG
		/* buf_pool->LRU_old must be the first item in the LRU list
		whose "old" flag is set. */
		ut_a(buf_pool->LRU_old->old);
		ut_a(!UT_LIST_GET_PREV(LRU, buf_pool->LRU_old)
		     || !UT_LIST_GET_PREV(LRU, buf_pool->LRU_old)->old);
		ut_a(!UT_LIST_GET_NEXT(LRU, buf_pool->LRU_old)
		     || UT_LIST_GET_NEXT(LRU, buf_pool->LRU_old)->old);
	} else {
		/* Check that the "old" flag is consistent in
		the block and its neighbours. */
		buf_page_set_old(dpage, buf_page_is_old(dpage));
#endif /* UNIV_LRU_DEBUG */
	}

        ut_d(CheckInLRUList::validate(buf_pool));

	/* relocate buf_pool->page_hash */
	ulint	fold = bpage->id.fold();
	ut_ad(fold == dpage->id.fold());
	HASH_DELETE(buf_page_t, hash, buf_pool->page_hash, fold, bpage);
	HASH_INSERT(buf_page_t, hash, buf_pool->page_hash, fold, dpage);
}

/** Hazard Pointer implementation. */

/** Set current value
@param bpage	buffer block to be set as hp */
void
HazardPointer::set(buf_page_t* bpage)
{
	ut_ad(mutex_own(m_mutex));
	ut_ad(!bpage || buf_pool_from_bpage(bpage) == m_buf_pool);
	ut_ad(!bpage || buf_page_in_file(bpage));

	m_hp = bpage;
}

/** Checks if a bpage is the hp
@param bpage    buffer block to be compared
@return true if it is hp */

bool
HazardPointer::is_hp(const buf_page_t* bpage)
{
	ut_ad(mutex_own(m_mutex));
	ut_ad(!m_hp || buf_pool_from_bpage(m_hp) == m_buf_pool);
	ut_ad(!bpage || buf_pool_from_bpage(bpage) == m_buf_pool);

	return(bpage == m_hp);
}

/** Adjust the value of hp. This happens when some other thread working
on the same list attempts to remove the hp from the list.
@param bpage	buffer block to be compared */

void
FlushHp::adjust(const buf_page_t* bpage)
{
	ut_ad(bpage != NULL);

	/** We only support reverse traversal for now. */
	if (is_hp(bpage)) {
		m_hp = UT_LIST_GET_PREV(list, m_hp);
	}

	ut_ad(!m_hp || m_hp->in_flush_list);
}

/** Adjust the value of hp. This happens when some other thread working
on the same list attempts to remove the hp from the list.
@param bpage	buffer block to be compared */

void
LRUHp::adjust(const buf_page_t* bpage)
{
	ut_ad(bpage);

	/** We only support reverse traversal for now. */
	if (is_hp(bpage)) {
		m_hp = UT_LIST_GET_PREV(LRU, m_hp);
	}

	ut_ad(!m_hp || m_hp->in_LRU_list);
}

/** Selects from where to start a scan. If we have scanned too deep into
the LRU list it resets the value to the tail of the LRU list.
@return buf_page_t from where to start scan. */

buf_page_t*
LRUItr::start()
{
	ut_ad(mutex_own(m_mutex));

	if (!m_hp || m_hp->old) {
		m_hp = UT_LIST_GET_LAST(m_buf_pool->LRU);
	}

	return(m_hp);
}

/** Determine if a block is a sentinel for a buffer pool watch.
@param[in]	buf_pool	buffer pool instance
@param[in]	bpage		block
@return TRUE if a sentinel for a buffer pool watch, FALSE if not */
ibool
buf_pool_watch_is_sentinel(
	const buf_pool_t*	buf_pool,
	const buf_page_t*	bpage)
{
	/* We must also own the appropriate hash lock. */
	ut_ad(buf_page_hash_lock_held_s_or_x(buf_pool, bpage));
	ut_ad(buf_page_in_file(bpage));

	if (bpage < &buf_pool->watch[0]
	    || bpage >= &buf_pool->watch[BUF_POOL_WATCH_SIZE]) {

		ut_ad(buf_page_get_state(bpage) != BUF_BLOCK_ZIP_PAGE
		      || bpage->zip.data != NULL);

		return(FALSE);
	}

	ut_ad(buf_page_get_state(bpage) == BUF_BLOCK_ZIP_PAGE);
	ut_ad(!bpage->in_zip_hash);
	ut_ad(bpage->in_page_hash);
	ut_ad(bpage->zip.data == NULL);
	return(TRUE);
}

/** Add watch for the given page to be read in. Caller must have
appropriate hash_lock for the bpage. This function may release the
hash_lock and reacquire it.
@param[in]	page_id		page id
@param[in,out]	hash_lock	hash_lock currently latched
@return NULL if watch set, block if the page is in the buffer pool */
static
buf_page_t*
buf_pool_watch_set(
	const page_id_t&	page_id,
	rw_lock_t**		hash_lock)
{
	buf_page_t*	bpage;
	ulint		i;
	buf_pool_t*	buf_pool = buf_pool_get(page_id);

	ut_ad(*hash_lock == buf_page_hash_lock_get(buf_pool, page_id));

	ut_ad(rw_lock_own(*hash_lock, RW_LOCK_X));

	bpage = buf_page_hash_get_low(buf_pool, page_id);

	if (bpage != NULL) {
page_found:
		if (!buf_pool_watch_is_sentinel(buf_pool, bpage)) {
			/* The page was loaded meanwhile. */
			return(bpage);
		}

		/* Add to an existing watch. */
		buf_block_fix(bpage);
		return(NULL);
	}

	/* From this point this function becomes fairly heavy in terms
	of latching. We acquire the buf_pool mutex as well as all the
	hash_locks. buf_pool mutex is needed because any changes to
	the page_hash must be covered by it and hash_locks are needed
	because we don't want to read any stale information in
	buf_pool->watch[]. However, it is not in the critical code path
	as this function will be called only by the purge thread. */

	/* To obey latching order first release the hash_lock. */
	rw_lock_x_unlock(*hash_lock);

	buf_pool_mutex_enter(buf_pool);
	hash_lock_x_all(buf_pool->page_hash);

	/* If not own buf_pool_mutex, page_hash can be changed. */
	*hash_lock = buf_page_hash_lock_get(buf_pool, page_id);

	/* We have to recheck that the page
	was not loaded or a watch set by some other
	purge thread. This is because of the small
	time window between when we release the
	hash_lock to acquire buf_pool mutex above. */

	bpage = buf_page_hash_get_low(buf_pool, page_id);
	if (UNIV_LIKELY_NULL(bpage)) {
		buf_pool_mutex_exit(buf_pool);
		hash_unlock_x_all_but(buf_pool->page_hash, *hash_lock);
		goto page_found;
	}

	/* The maximum number of purge threads should never exceed
	BUF_POOL_WATCH_SIZE. So there is no way for purge thread
	instance to hold a watch when setting another watch. */
	for (i = 0; i < BUF_POOL_WATCH_SIZE; i++) {
		bpage = &buf_pool->watch[i];

		ut_ad(bpage->access_time == 0);
		ut_ad(bpage->newest_modification == 0);
		ut_ad(bpage->oldest_modification == 0);
		ut_ad(bpage->zip.data == NULL);
		ut_ad(!bpage->in_zip_hash);

		switch (bpage->state) {
		case BUF_BLOCK_POOL_WATCH:
			ut_ad(!bpage->in_page_hash);
			ut_ad(bpage->buf_fix_count == 0);

			/* bpage is pointing to buf_pool->watch[],
			which is protected by buf_pool->mutex.
			Normally, buf_page_t objects are protected by
			buf_block_t::mutex or buf_pool->zip_mutex or both. */

			bpage->state = BUF_BLOCK_ZIP_PAGE;
			bpage->id.copy_from(page_id);
			bpage->buf_fix_count = 1;

			ut_d(bpage->in_page_hash = TRUE);
			HASH_INSERT(buf_page_t, hash, buf_pool->page_hash,
				    page_id.fold(), bpage);

			buf_pool_mutex_exit(buf_pool);
			/* Once the sentinel is in the page_hash we can
			safely release all locks except just the
			relevant hash_lock */
			hash_unlock_x_all_but(buf_pool->page_hash,
						*hash_lock);

			return(NULL);
		case BUF_BLOCK_ZIP_PAGE:
			ut_ad(bpage->in_page_hash);
			ut_ad(bpage->buf_fix_count > 0);
			break;
		default:
			ut_error;
		}
	}

	/* Allocation failed.  Either the maximum number of purge
	threads should never exceed BUF_POOL_WATCH_SIZE, or this code
	should be modified to return a special non-NULL value and the
	caller should purge the record directly. */
	ut_error;

	/* Fix compiler warning */
	return(NULL);
}

/** Remove the sentinel block for the watch before replacing it with a
real block. buf_page_watch_clear() or buf_page_watch_occurred() will notice
that the block has been replaced with the real block.
@param[in,out]	buf_pool	buffer pool instance
@param[in,out]	watch		sentinel for watch
@return reference count, to be added to the replacement block */
static
void
buf_pool_watch_remove(
	buf_pool_t*	buf_pool,
	buf_page_t*	watch)
{
#ifdef UNIV_DEBUG
	/* We must also own the appropriate hash_bucket mutex. */
	rw_lock_t* hash_lock = buf_page_hash_lock_get(buf_pool, watch->id);
	ut_ad(rw_lock_own(hash_lock, RW_LOCK_X));
#endif /* UNIV_DEBUG */

	ut_ad(buf_pool_mutex_own(buf_pool));

	HASH_DELETE(buf_page_t, hash, buf_pool->page_hash, watch->id.fold(),
		    watch);
	ut_d(watch->in_page_hash = FALSE);
	watch->buf_fix_count = 0;
	watch->state = BUF_BLOCK_POOL_WATCH;
}

/** Stop watching if the page has been read in.
buf_pool_watch_set(same_page_id) must have returned NULL before.
@param[in]	page_id	page id */
void
buf_pool_watch_unset(
	const page_id_t&	page_id)
{
	buf_page_t*	bpage;
	buf_pool_t*	buf_pool = buf_pool_get(page_id);

	/* We only need to have buf_pool mutex in case where we end
	up calling buf_pool_watch_remove but to obey latching order
	we acquire it here before acquiring hash_lock. This should
	not cause too much grief as this function is only ever
	called from the purge thread. */
	buf_pool_mutex_enter(buf_pool);

	rw_lock_t*	hash_lock = buf_page_hash_lock_get(buf_pool, page_id);
	rw_lock_x_lock(hash_lock);

	/* The page must exist because buf_pool_watch_set()
	increments buf_fix_count. */
	bpage = buf_page_hash_get_low(buf_pool, page_id);

	if (buf_block_unfix(bpage) == 0
	    && buf_pool_watch_is_sentinel(buf_pool, bpage)) {
		buf_pool_watch_remove(buf_pool, bpage);
	}

	buf_pool_mutex_exit(buf_pool);
	rw_lock_x_unlock(hash_lock);
}

/** Check if the page has been read in.
This may only be called after buf_pool_watch_set(same_page_id)
has returned NULL and before invoking buf_pool_watch_unset(same_page_id).
@param[in]	page_id	page id
@return FALSE if the given page was not read in, TRUE if it was */
ibool
buf_pool_watch_occurred(
	const page_id_t&	page_id)
{
	ibool		ret;
	buf_page_t*	bpage;
	buf_pool_t*	buf_pool = buf_pool_get(page_id);
	rw_lock_t*	hash_lock = buf_page_hash_lock_get(buf_pool, page_id);

	rw_lock_s_lock(hash_lock);

	/* If not own buf_pool_mutex, page_hash can be changed. */
	hash_lock = buf_page_hash_lock_s_confirm(hash_lock, buf_pool, page_id);

	/* The page must exist because buf_pool_watch_set()
	increments buf_fix_count. */
	bpage = buf_page_hash_get_low(buf_pool, page_id);

	ret = !buf_pool_watch_is_sentinel(buf_pool, bpage);
	rw_lock_s_unlock(hash_lock);

	return(ret);
}

/********************************************************************//**
Moves a page to the start of the buffer pool LRU list. This high-level
function can be used to prevent an important page from slipping out of
the buffer pool. */
void
buf_page_make_young(
/*================*/
	buf_page_t*	bpage)	/*!< in: buffer block of a file page */
{
	buf_pool_t*	buf_pool = buf_pool_from_bpage(bpage);

	buf_pool_mutex_enter(buf_pool);

	ut_a(buf_page_in_file(bpage));

	buf_LRU_make_block_young(bpage);

	buf_pool_mutex_exit(buf_pool);
}

/********************************************************************//**
Moves a page to the start of the buffer pool LRU list if it is too old.
This high-level function can be used to prevent an important page from
slipping out of the buffer pool. */
static
void
buf_page_make_young_if_needed(
/*==========================*/
	buf_page_t*	bpage)		/*!< in/out: buffer block of a
					file page */
{
#ifdef UNIV_DEBUG
	buf_pool_t*	buf_pool = buf_pool_from_bpage(bpage);
	ut_ad(!buf_pool_mutex_own(buf_pool));
#endif /* UNIV_DEBUG */
	ut_a(buf_page_in_file(bpage));

	if (buf_page_peek_if_too_old(bpage)) {
		buf_page_make_young(bpage);
	}
}

#ifdef UNIV_DEBUG

/** Sets file_page_was_freed TRUE if the page is found in the buffer pool.
This function should be called when we free a file page and want the
debug version to check that it is not accessed any more unless
reallocated.
@param[in]	page_id	page id
@return control block if found in page hash table, otherwise NULL */
buf_page_t*
buf_page_set_file_page_was_freed(
	const page_id_t&	page_id)
{
	buf_page_t*	bpage;
	buf_pool_t*	buf_pool = buf_pool_get(page_id);
	rw_lock_t*	hash_lock;

	bpage = buf_page_hash_get_s_locked(buf_pool, page_id, &hash_lock);

	if (bpage) {
		BPageMutex*	block_mutex = buf_page_get_mutex(bpage);
		ut_ad(!buf_pool_watch_is_sentinel(buf_pool, bpage));
		mutex_enter(block_mutex);
		rw_lock_s_unlock(hash_lock);
		/* bpage->file_page_was_freed can already hold
		when this code is invoked from dict_drop_index_tree() */
		bpage->file_page_was_freed = TRUE;
		mutex_exit(block_mutex);
	}

	return(bpage);
}

/** Sets file_page_was_freed FALSE if the page is found in the buffer pool.
This function should be called when we free a file page and want the
debug version to check that it is not accessed any more unless
reallocated.
@param[in]	page_id	page id
@return control block if found in page hash table, otherwise NULL */
buf_page_t*
buf_page_reset_file_page_was_freed(
	const page_id_t&	page_id)
{
	buf_page_t*	bpage;
	buf_pool_t*	buf_pool = buf_pool_get(page_id);
	rw_lock_t*	hash_lock;

	bpage = buf_page_hash_get_s_locked(buf_pool, page_id, &hash_lock);
	if (bpage) {
		BPageMutex*	block_mutex = buf_page_get_mutex(bpage);
		ut_ad(!buf_pool_watch_is_sentinel(buf_pool, bpage));
		mutex_enter(block_mutex);
		rw_lock_s_unlock(hash_lock);
		bpage->file_page_was_freed = FALSE;
		mutex_exit(block_mutex);
	}

	return(bpage);
}
#endif /* UNIV_DEBUG */

/** Attempts to discard the uncompressed frame of a compressed page.
The caller should not be holding any mutexes when this function is called.
@param[in]	page_id	page id
@return TRUE if successful, FALSE otherwise. */
static
void
buf_block_try_discard_uncompressed(
	const page_id_t&	page_id)
{
	buf_page_t*	bpage;
	buf_pool_t*	buf_pool = buf_pool_get(page_id);

	/* Since we need to acquire buf_pool mutex to discard
	the uncompressed frame and because page_hash mutex resides
	below buf_pool mutex in sync ordering therefore we must
	first release the page_hash mutex. This means that the
	block in question can move out of page_hash. Therefore
	we need to check again if the block is still in page_hash. */
	buf_pool_mutex_enter(buf_pool);

	bpage = buf_page_hash_get(buf_pool, page_id);

	if (bpage) {
		buf_LRU_free_page(bpage, false);
	}

	buf_pool_mutex_exit(buf_pool);
}

/** Get read access to a compressed page (usually of type
FIL_PAGE_TYPE_ZBLOB or FIL_PAGE_TYPE_ZBLOB2).
The page must be released with buf_page_release_zip().
NOTE: the page is not protected by any latch.  Mutual exclusion has to
be implemented at a higher level.  In other words, all possible
accesses to a given page through this function must be protected by
the same set of mutexes or latches.
@param[in]	page_id		page id
@param[in]	page_size	page size
@return pointer to the block */
buf_page_t*
buf_page_get_zip(
	const page_id_t&	page_id,
	const page_size_t&	page_size)
{
	buf_page_t*	bpage;
	BPageMutex*	block_mutex;
	rw_lock_t*	hash_lock;
	ibool		discard_attempted = FALSE;
	ibool		must_read;
	buf_pool_t*	buf_pool = buf_pool_get(page_id);
	buf_page_t*	rpage = NULL;

	buf_pool->stat.n_page_gets++;

	for (;;) {
lookup:

		/* The following call will also grab the page_hash
		mutex if the page is found. */
		bpage = buf_page_hash_get_s_locked(buf_pool, page_id,
						   &hash_lock);
		if (bpage) {
			ut_ad(!buf_pool_watch_is_sentinel(buf_pool, bpage));
			break;
		}

		/* Page not in buf_pool: needs to be read from file */

		ut_ad(!hash_lock);
<<<<<<< HEAD
		buf_read_page(page_id, page_size, &rpage);
=======
		dberr_t err = buf_read_page(space, zip_size, offset);

		if (err != DB_SUCCESS) {
			ib_logf(IB_LOG_LEVEL_ERROR,
				"Reading compressed page " ULINTPF
				":" ULINTPF
				" failed with error: %s.",
				space, offset, ut_strerr(err));

			goto err_exit;
		}

>>>>>>> 765a4360

#if defined UNIV_DEBUG || defined UNIV_BUF_DEBUG
		ut_a(++buf_dbg_counter % 5771 || buf_validate());
#endif /* UNIV_DEBUG || UNIV_BUF_DEBUG */
	}

	ut_ad(buf_page_hash_lock_held_s(buf_pool, bpage));

	if (!bpage->zip.data) {
		/* There is no compressed page. */
err_exit:
		rw_lock_s_unlock(hash_lock);
		return(NULL);
	}

	ut_ad(!buf_pool_watch_is_sentinel(buf_pool, bpage));

	switch (buf_page_get_state(bpage)) {
	case BUF_BLOCK_POOL_WATCH:
	case BUF_BLOCK_NOT_USED:
	case BUF_BLOCK_READY_FOR_USE:
	case BUF_BLOCK_MEMORY:
	case BUF_BLOCK_REMOVE_HASH:
		ut_error;

	case BUF_BLOCK_ZIP_PAGE:
	case BUF_BLOCK_ZIP_DIRTY:
		buf_block_fix(bpage);
		block_mutex = &buf_pool->zip_mutex;
		mutex_enter(block_mutex);
		goto got_block;
	case BUF_BLOCK_FILE_PAGE:
		/* Discard the uncompressed page frame if possible. */
		if (!discard_attempted) {
			rw_lock_s_unlock(hash_lock);
			buf_block_try_discard_uncompressed(page_id);
			discard_attempted = TRUE;
			goto lookup;
		}

		buf_block_buf_fix_inc((buf_block_t*) bpage,
				      __FILE__, __LINE__);

		block_mutex = &((buf_block_t*) bpage)->mutex;

		mutex_enter(block_mutex);

		goto got_block;
	}

	ut_error;
	goto err_exit;

got_block:
	must_read = buf_page_get_io_fix(bpage) == BUF_IO_READ;

	rw_lock_s_unlock(hash_lock);

	ut_ad(!bpage->file_page_was_freed);

	buf_page_set_accessed(bpage);

	mutex_exit(block_mutex);

	buf_page_make_young_if_needed(bpage);

#if defined UNIV_DEBUG || defined UNIV_BUF_DEBUG
	ut_a(++buf_dbg_counter % 5771 || buf_validate());
	ut_a(bpage->buf_fix_count > 0);
	ut_a(buf_page_in_file(bpage));
#endif /* UNIV_DEBUG || UNIV_BUF_DEBUG */

	if (must_read) {
		/* Let us wait until the read operation
		completes */

		for (;;) {
			enum buf_io_fix	io_fix;

			mutex_enter(block_mutex);
			io_fix = buf_page_get_io_fix(bpage);
			mutex_exit(block_mutex);

			if (io_fix == BUF_IO_READ) {

				os_thread_sleep(WAIT_FOR_READ);
			} else {
				break;
			}
		}
	}

#ifdef UNIV_IBUF_COUNT_DEBUG
	ut_a(ibuf_count_get(page_id) == 0);
#endif /* UNIV_IBUF_COUNT_DEBUG */

	return(bpage);
}

/********************************************************************//**
Initialize some fields of a control block. */
UNIV_INLINE
void
buf_block_init_low(
/*===============*/
	buf_block_t*	block)	/*!< in: block to init */
{
	block->skip_flush_check = false;
#ifdef BTR_CUR_HASH_ADAPT
	/* No adaptive hash index entries may point to a previously
	unused (and now freshly allocated) block. */
	assert_block_ahi_empty_on_init(block);
	block->index		= NULL;

	block->n_hash_helps	= 0;
	block->n_fields		= 1;
	block->n_bytes		= 0;
	block->left_side	= TRUE;
#endif /* BTR_CUR_HASH_ADAPT */
}

/********************************************************************//**
Decompress a block.
@return TRUE if successful */
ibool
buf_zip_decompress(
/*===============*/
	buf_block_t*	block,	/*!< in/out: block */
	ibool		check)	/*!< in: TRUE=verify the page checksum */
{
	const byte*	frame = block->page.zip.data;
	ulint		size = page_zip_get_size(&block->page.zip);

	ut_ad(block->page.size.is_compressed());
	ut_a(block->page.id.space() != 0);

	if (UNIV_UNLIKELY(check && !page_zip_verify_checksum(frame, size))) {

		ib::error() << "Compressed page checksum mismatch "
			<< block->page.id << "): stored: "
			<< mach_read_from_4(frame + FIL_PAGE_SPACE_OR_CHKSUM)
			<< ", crc32: "
			<< page_zip_calc_checksum(
				frame, size, SRV_CHECKSUM_ALGORITHM_CRC32)
			<< "/"
			<< page_zip_calc_checksum(
				frame, size, SRV_CHECKSUM_ALGORITHM_CRC32,
				true)
			<< " innodb: "
			<< page_zip_calc_checksum(
				frame, size, SRV_CHECKSUM_ALGORITHM_INNODB)
			<< ", none: "
			<< page_zip_calc_checksum(
				frame, size, SRV_CHECKSUM_ALGORITHM_NONE);

		return(FALSE);
	}

	switch (fil_page_get_type(frame)) {
	case FIL_PAGE_INDEX:
	case FIL_PAGE_RTREE:
		if (page_zip_decompress(&block->page.zip,
					block->frame, TRUE)) {
			return(TRUE);
		}

		ib::error() << "Unable to decompress space "
			<< block->page.id.space()
			<< " page " << block->page.id.page_no();

		return(FALSE);

	case FIL_PAGE_TYPE_ALLOCATED:
	case FIL_PAGE_INODE:
	case FIL_PAGE_IBUF_BITMAP:
	case FIL_PAGE_TYPE_FSP_HDR:
	case FIL_PAGE_TYPE_XDES:
	case FIL_PAGE_TYPE_ZBLOB:
	case FIL_PAGE_TYPE_ZBLOB2:
		/* Copy to uncompressed storage. */
		memcpy(block->frame, frame, block->page.size.physical());
		return(TRUE);
	}

	ib::error() << "Unknown compressed page type "
		<< fil_page_get_type(frame);

	return(FALSE);
}

#ifdef BTR_CUR_HASH_ADAPT
/** Get a buffer block from an adaptive hash index pointer.
This function does not return if the block is not identified.
@param[in]	ptr	pointer to within a page frame
@return pointer to block, never NULL */
buf_block_t*
buf_block_from_ahi(const byte* ptr)
{
	buf_pool_chunk_map_t::iterator it;

	buf_pool_chunk_map_t*	chunk_map = buf_chunk_map_ref;
	ut_ad(buf_chunk_map_ref == buf_chunk_map_reg);
	ut_ad(!buf_pool_resizing);

	buf_chunk_t*	chunk;
	it = chunk_map->upper_bound(ptr);

	ut_a(it != chunk_map->begin());

	if (it == chunk_map->end()) {
		chunk = chunk_map->rbegin()->second;
	} else {
		chunk = (--it)->second;
	}

	ulint		offs = ptr - chunk->blocks->frame;

	offs >>= UNIV_PAGE_SIZE_SHIFT;

	ut_a(offs < chunk->size);

	buf_block_t*	block = &chunk->blocks[offs];

	/* The function buf_chunk_init() invokes buf_block_init() so that
	block[n].frame == block->frame + n * UNIV_PAGE_SIZE.  Check it. */
	ut_ad(block->frame == page_align(ptr));
	/* Read the state of the block without holding a mutex.
	A state transition from BUF_BLOCK_FILE_PAGE to
	BUF_BLOCK_REMOVE_HASH is possible during this execution. */
	ut_d(const buf_page_state state = buf_block_get_state(block));
	ut_ad(state == BUF_BLOCK_FILE_PAGE || state == BUF_BLOCK_REMOVE_HASH);
	return(block);
}
#endif /* BTR_CUR_HASH_ADAPT */

/********************************************************************//**
Find out if a pointer belongs to a buf_block_t. It can be a pointer to
the buf_block_t itself or a member of it. This functions checks one of
the buffer pool instances.
@return TRUE if ptr belongs to a buf_block_t struct */
static
ibool
buf_pointer_is_block_field_instance(
/*================================*/
	buf_pool_t*	buf_pool,	/*!< in: buffer pool instance */
	const void*	ptr)		/*!< in: pointer not dereferenced */
{
	const buf_chunk_t*		chunk	= buf_pool->chunks;
	const buf_chunk_t* const	echunk	= chunk + ut_min(
		buf_pool->n_chunks, buf_pool->n_chunks_new);

	/* TODO: protect buf_pool->chunks with a mutex (the older pointer will
	currently remain while during buf_pool_resize()) */
	while (chunk < echunk) {
		if (ptr >= (void*) chunk->blocks
		    && ptr < (void*) (chunk->blocks + chunk->size)) {

			return(TRUE);
		}

		chunk++;
	}

	return(FALSE);
}

/********************************************************************//**
Find out if a pointer belongs to a buf_block_t. It can be a pointer to
the buf_block_t itself or a member of it
@return TRUE if ptr belongs to a buf_block_t struct */
ibool
buf_pointer_is_block_field(
/*=======================*/
	const void*	ptr)	/*!< in: pointer not dereferenced */
{
	ulint	i;

	for (i = 0; i < srv_buf_pool_instances; i++) {
		ibool	found;

		found = buf_pointer_is_block_field_instance(
			buf_pool_from_array(i), ptr);
		if (found) {
			return(TRUE);
		}
	}

	return(FALSE);
}

/********************************************************************//**
Find out if a buffer block was created by buf_chunk_init().
@return TRUE if "block" has been added to buf_pool->free by buf_chunk_init() */
static
ibool
buf_block_is_uncompressed(
/*======================*/
	buf_pool_t*		buf_pool,	/*!< in: buffer pool instance */
	const buf_block_t*	block)		/*!< in: pointer to block,
						not dereferenced */
{
	if ((((ulint) block) % sizeof *block) != 0) {
		/* The pointer should be aligned. */
		return(FALSE);
	}

	return(buf_pointer_is_block_field_instance(buf_pool, (void*) block));
}

#if defined UNIV_DEBUG || defined UNIV_IBUF_DEBUG
/********************************************************************//**
Return true if probe is enabled.
@return true if probe enabled. */
static
bool
buf_debug_execute_is_force_flush()
/*==============================*/
{
	DBUG_EXECUTE_IF("ib_buf_force_flush", return(true); );

	/* This is used during queisce testing, we want to ensure maximum
	buffering by the change buffer. */

	if (srv_ibuf_disable_background_merge) {
		return(true);
	}

	return(false);
}
#endif /* UNIV_DEBUG || UNIV_IBUF_DEBUG */

/** Wait for the block to be read in.
@param[in]	block	The block to check */
static
void
buf_wait_for_read(
	buf_block_t*	block)
{
	/* Note:

	We are using the block->lock to check for IO state (and a dirty read).
	We set the IO_READ state under the protection of the hash_lock
	(and block->mutex). This is safe because another thread can only
	access the block (and check for IO state) after the block has been
	added to the page hashtable. */

	if (buf_block_get_io_fix(block) == BUF_IO_READ) {

		/* Wait until the read operation completes */

		BPageMutex*	mutex = buf_page_get_mutex(&block->page);

		for (;;) {
			buf_io_fix	io_fix;

			mutex_enter(mutex);

			io_fix = buf_block_get_io_fix(block);

			mutex_exit(mutex);

			if (io_fix == BUF_IO_READ) {
				/* Wait by temporaly s-latch */
				rw_lock_s_lock(&block->lock);
				rw_lock_s_unlock(&block->lock);
			} else {
				break;
			}
		}
	}
}

/** This is the general function used to get access to a database page.
@param[in]	page_id		page id
@param[in]	rw_latch	RW_S_LATCH, RW_X_LATCH, RW_NO_LATCH
@param[in]	guess		guessed block or NULL
@param[in]	mode		BUF_GET, BUF_GET_IF_IN_POOL,
BUF_PEEK_IF_IN_POOL, BUF_GET_NO_LATCH, or BUF_GET_IF_IN_POOL_OR_WATCH
@param[in]	file		file name
@param[in]	line		line where called
@param[in]	mtr		mini-transaction
@return pointer to the block or NULL */
buf_block_t*
buf_page_get_gen(
	const page_id_t&	page_id,
	const page_size_t&	page_size,
	ulint			rw_latch,
	buf_block_t*		guess,
	ulint			mode,
	const char*		file,
	unsigned		line,
	mtr_t*			mtr,
	dberr_t*		err)
{
	buf_block_t*	block;
	unsigned	access_time;
	rw_lock_t*	hash_lock;
	buf_block_t*	fix_block;
	ulint		retries = 0;
	buf_pool_t*	buf_pool = buf_pool_get(page_id);

	ut_ad(mtr->is_active());
	ut_ad((rw_latch == RW_S_LATCH)
	      || (rw_latch == RW_X_LATCH)
	      || (rw_latch == RW_SX_LATCH)
	      || (rw_latch == RW_NO_LATCH));

	if (err) {
		*err = DB_SUCCESS;
	}

#ifdef UNIV_DEBUG
	switch (mode) {
	case BUF_GET_NO_LATCH:
		ut_ad(rw_latch == RW_NO_LATCH);
		break;
	case BUF_GET:
	case BUF_GET_IF_IN_POOL:
	case BUF_PEEK_IF_IN_POOL:
	case BUF_GET_IF_IN_POOL_OR_WATCH:
	case BUF_GET_POSSIBLY_FREED:
		break;
	default:
		ut_error;
	}

	bool			found;
	const page_size_t&	space_page_size
		= fil_space_get_page_size(page_id.space(), &found);

	ut_ad(found);

	ut_ad(page_size.equals_to(space_page_size));
#endif /* UNIV_DEBUG */

	ut_ad(!ibuf_inside(mtr)
	      || ibuf_page_low(page_id, page_size, FALSE, file, line, NULL));

	buf_pool->stat.n_page_gets++;
	hash_lock = buf_page_hash_lock_get(buf_pool, page_id);
loop:
	block = guess;

	rw_lock_s_lock(hash_lock);

	/* If not own buf_pool_mutex, page_hash can be changed. */
	hash_lock = buf_page_hash_lock_s_confirm(hash_lock, buf_pool, page_id);

	if (block != NULL) {

		/* If the guess is a compressed page descriptor that
		has been allocated by buf_page_alloc_descriptor(),
		it may have been freed by buf_relocate(). */

		if (!buf_block_is_uncompressed(buf_pool, block)
		    || !page_id.equals_to(block->page.id)
		    || buf_block_get_state(block) != BUF_BLOCK_FILE_PAGE) {

			/* Our guess was bogus or things have changed
			since. */
			block = guess = NULL;
		} else {
			ut_ad(!block->page.in_zip_hash);
		}
	}

	if (block == NULL) {
		block = (buf_block_t*) buf_page_hash_get_low(buf_pool, page_id);
	}

	if (!block || buf_pool_watch_is_sentinel(buf_pool, &block->page)) {
		rw_lock_s_unlock(hash_lock);
		block = NULL;
	}

	if (block == NULL) {

		/* Page not in buf_pool: needs to be read from file */

		if (mode == BUF_GET_IF_IN_POOL_OR_WATCH) {
			rw_lock_x_lock(hash_lock);

			/* If not own buf_pool_mutex,
			page_hash can be changed. */
			hash_lock = buf_page_hash_lock_x_confirm(
				hash_lock, buf_pool, page_id);

			block = (buf_block_t*) buf_pool_watch_set(
				page_id, &hash_lock);

			if (block) {
				/* We can release hash_lock after we
				increment the fix count to make
				sure that no state change takes place. */
				fix_block = block;

				if (fsp_is_system_temporary(page_id.space())) {
					/* For temporary tablespace,
					the mutex is being used for
					synchronization between user
					thread and flush thread,
					instead of block->lock. See
					buf_flush_page() for the flush
					thread counterpart. */

					BPageMutex*	fix_mutex
						= buf_page_get_mutex(
							&fix_block->page);
					mutex_enter(fix_mutex);
					buf_block_fix(fix_block);
					mutex_exit(fix_mutex);
				} else {
					buf_block_fix(fix_block);
				}

				/* Now safe to release page_hash mutex */
				rw_lock_x_unlock(hash_lock);
				goto got_block;
			}

			rw_lock_x_unlock(hash_lock);
		}

		if (mode == BUF_GET_IF_IN_POOL
		    || mode == BUF_PEEK_IF_IN_POOL
		    || mode == BUF_GET_IF_IN_POOL_OR_WATCH) {

			ut_ad(!rw_lock_own(hash_lock, RW_LOCK_X));
			ut_ad(!rw_lock_own(hash_lock, RW_LOCK_S));

			return(NULL);
		}

<<<<<<< HEAD
		if (buf_read_page(page_id, page_size, &bpage)) {
			buf_read_ahead_random(page_id, page_size,
=======
		/* Call path is buf_read_page() -> buf_read_page_low()
		(_fil_io()) -> buf_page_io_complete() ->
		buf_decrypt_after_read() here fil_space_t* is used
		and we decrypt -> buf_page_check_corrupt() where
		page checksums are compared. Decryption/decompression
		is handled lower level, error handling is handled on lower
		level, here we need only to know is page really corrupted
		or encrypted page with correct checksum. */

		dberr_t local_err = buf_read_page(space, zip_size, offset);

		if (local_err == DB_SUCCESS) {
			buf_read_ahead_random(space, zip_size, offset,
>>>>>>> 765a4360
					      ibuf_inside(mtr));

			retries = 0;
		} else if (retries < BUF_PAGE_READ_MAX_RETRIES) {
			++retries;

<<<<<<< HEAD
			bool corrupted = false;

			if (bpage) {
				corrupted = buf_page_check_corrupt(bpage);
			}

			/* Do not try again for encrypted pages */
			if (corrupted && bpage->encrypted) {
				BPageMutex* pmutex = buf_page_get_mutex(bpage);

				buf_pool = buf_pool_from_bpage(bpage);
				buf_pool_mutex_enter(buf_pool);
				mutex_enter(pmutex);

				ut_ad(buf_pool->n_pend_reads > 0);
				my_atomic_addlint(&buf_pool->n_pend_reads, -1);
				buf_page_set_io_fix(bpage, BUF_IO_NONE);
				mutex_exit(pmutex);
				buf_LRU_free_page(bpage, true);
				buf_pool_mutex_exit(buf_pool);
				rw_lock_x_unlock_gen(&((buf_block_t*) bpage)->lock,
					     BUF_IO_READ);

				if (err) {
					*err = DB_DECRYPTION_FAILED;
				}

				return (NULL);
			}

=======
>>>>>>> 765a4360
			DBUG_EXECUTE_IF(
				"innodb_page_corruption_retries",
				retries = BUF_PAGE_READ_MAX_RETRIES;
			);
		} else {
			if (err) {
				*err = local_err;
			}

<<<<<<< HEAD
			if (corrupted && !bpage->encrypted) {
				ib::fatal() << "Unable to read page " << page_id
					    << " into the buffer pool after "
					    << BUF_PAGE_READ_MAX_RETRIES << " attempts."
					" The most probable cause of this error may"
					" be that the table has been corrupted. Or,"
					" the table was compressed with with an"
					" algorithm that is not supported by this"
					" instance. If it is not a decompress failure,"
					" you can try to fix this problem by using"
					" innodb_force_recovery."
					" Please see " REFMAN " for more"
					" details. Aborting...";
			} else {
				BPageMutex* pmutex = buf_page_get_mutex(bpage);

				buf_pool = buf_pool_from_bpage(bpage);
				buf_pool_mutex_enter(buf_pool);
				mutex_enter(pmutex);

				ut_ad(buf_pool->n_pend_reads > 0);
				my_atomic_addlint(&buf_pool->n_pend_reads, -1);
 				buf_page_set_io_fix(bpage, BUF_IO_NONE);
				mutex_exit(pmutex);
				buf_LRU_free_page(bpage, true);
				buf_pool_mutex_exit(buf_pool);
				rw_lock_x_unlock_gen(&((buf_block_t*) bpage)->lock,
					     BUF_IO_READ);

				if (err) {
					*err = DB_DECRYPTION_FAILED;
				}
=======
			/* Pages whose encryption key is unavailable or used
			key, encryption algorithm or encryption method is
			incorrect are marked as encrypted in
			buf_page_check_corrupt(). Unencrypted page could be
			corrupted in a way where the key_id field is
			nonzero. There is no checksum on field
			FIL_PAGE_FILE_FLUSH_LSN_OR_KEY_VERSION. */
			if (local_err == DB_DECRYPTION_FAILED) {
				return (NULL);
			}
>>>>>>> 765a4360

			/* Try to set table as corrupted instead of
			asserting. */
			if (space > TRX_SYS_SPACE &&
			    dict_set_corrupted_by_space(space)) {
				return (NULL);
			}

			ib_logf(IB_LOG_LEVEL_FATAL, "Unable"
				" to read tablespace %lu page no"
				" %lu into the buffer pool after"
				" %lu attempts"
				" The most probable cause"
				" of this error may be that the"
				" table has been corrupted."
				" You can try to fix this"
				" problem by using"
				" innodb_force_recovery."
				" Please see " REFMAN " for more"
				" details. Aborting...",
				space, offset,
				BUF_PAGE_READ_MAX_RETRIES);
		}

#if defined UNIV_DEBUG || defined UNIV_BUF_DEBUG
		ut_a(fsp_skip_sanity_check(page_id.space())
		     || ++buf_dbg_counter % 5771
		     || buf_validate());
#endif /* UNIV_DEBUG || UNIV_BUF_DEBUG */
		goto loop;
	} else {
		fix_block = block;
	}

	if (fsp_is_system_temporary(page_id.space())) {
		/* For temporary tablespace, the mutex is being used
		for synchronization between user thread and flush
		thread, instead of block->lock. See buf_flush_page()
		for the flush thread counterpart. */
		BPageMutex*	fix_mutex = buf_page_get_mutex(
			&fix_block->page);
		mutex_enter(fix_mutex);
		buf_block_fix(fix_block);
		mutex_exit(fix_mutex);
	} else {
		buf_block_fix(fix_block);
	}

	/* Now safe to release page_hash mutex */
	rw_lock_s_unlock(hash_lock);

got_block:

	if (mode == BUF_GET_IF_IN_POOL || mode == BUF_PEEK_IF_IN_POOL) {

		buf_page_t*	fix_page = &fix_block->page;
		BPageMutex*	fix_mutex = buf_page_get_mutex(fix_page);
		mutex_enter(fix_mutex);
		const bool	must_read
			= (buf_page_get_io_fix(fix_page) == BUF_IO_READ);
		mutex_exit(fix_mutex);

		if (must_read) {
			/* The page is being read to buffer pool,
			but we cannot wait around for the read to
			complete. */
			buf_block_unfix(fix_block);

			return(NULL);
		}
	}

	switch (buf_block_get_state(fix_block)) {
		buf_page_t*	bpage;

	case BUF_BLOCK_FILE_PAGE:
		bpage = &block->page;
		if (fsp_is_system_temporary(page_id.space())
		    && buf_page_get_io_fix(bpage) != BUF_IO_NONE) {
			/* This suggests that the page is being flushed.
			Avoid returning reference to this page.
			Instead wait for the flush action to complete. */
			buf_block_unfix(fix_block);
			os_thread_sleep(WAIT_FOR_WRITE);
			goto loop;
		}
		break;

	case BUF_BLOCK_ZIP_PAGE:
	case BUF_BLOCK_ZIP_DIRTY:
		if (mode == BUF_PEEK_IF_IN_POOL) {
			/* This mode is only used for dropping an
			adaptive hash index.  There cannot be an
			adaptive hash index for a compressed-only
			page, so do not bother decompressing the page. */
			buf_block_unfix(fix_block);

			return(NULL);
		}

		bpage = &block->page;

		/* Note: We have already buffer fixed this block. */
		if (bpage->buf_fix_count > 1
		    || buf_page_get_io_fix(bpage) != BUF_IO_NONE) {

			/* This condition often occurs when the buffer
			is not buffer-fixed, but I/O-fixed by
			buf_page_init_for_read(). */
			buf_block_unfix(fix_block);

			/* The block is buffer-fixed or I/O-fixed.
			Try again later. */
			os_thread_sleep(WAIT_FOR_READ);

			goto loop;
		}

		/* Buffer-fix the block so that it cannot be evicted
		or relocated while we are attempting to allocate an
		uncompressed page. */

		block = buf_LRU_get_free_block(buf_pool);

		buf_pool_mutex_enter(buf_pool);

		/* If not own buf_pool_mutex, page_hash can be changed. */
		hash_lock = buf_page_hash_lock_get(buf_pool, page_id);

		rw_lock_x_lock(hash_lock);

		/* Buffer-fixing prevents the page_hash from changing. */
		ut_ad(bpage == buf_page_hash_get_low(buf_pool, page_id));

		buf_block_unfix(fix_block);

		buf_page_mutex_enter(block);
		mutex_enter(&buf_pool->zip_mutex);

		fix_block = block;

		if (bpage->buf_fix_count > 0
		    || buf_page_get_io_fix(bpage) != BUF_IO_NONE) {

			mutex_exit(&buf_pool->zip_mutex);
			/* The block was buffer-fixed or I/O-fixed while
			buf_pool->mutex was not held by this thread.
			Free the block that was allocated and retry.
			This should be extremely unlikely, for example,
			if buf_page_get_zip() was invoked. */

			buf_LRU_block_free_non_file_page(block);
			buf_pool_mutex_exit(buf_pool);
			rw_lock_x_unlock(hash_lock);
			buf_page_mutex_exit(block);

			/* Try again */
			goto loop;
		}

		/* Move the compressed page from bpage to block,
		and uncompress it. */

		/* Note: this is the uncompressed block and it is not
		accessible by other threads yet because it is not in
		any list or hash table */
		buf_relocate(bpage, &block->page);

		buf_block_init_low(block);

		/* Set after buf_relocate(). */
		block->page.buf_fix_count = 1;

		block->lock_hash_val = lock_rec_hash(page_id.space(),
						     page_id.page_no());

		UNIV_MEM_DESC(&block->page.zip.data,
			      page_zip_get_size(&block->page.zip));

		if (buf_page_get_state(&block->page) == BUF_BLOCK_ZIP_PAGE) {
#if defined UNIV_DEBUG || defined UNIV_BUF_DEBUG
			UT_LIST_REMOVE(buf_pool->zip_clean, &block->page);
#endif /* UNIV_DEBUG || UNIV_BUF_DEBUG */
			ut_ad(!block->page.in_flush_list);
		} else {
			/* Relocate buf_pool->flush_list. */
			buf_flush_relocate_on_flush_list(bpage, &block->page);
		}

		/* Buffer-fix, I/O-fix, and X-latch the block
		for the duration of the decompression.
		Also add the block to the unzip_LRU list. */
		block->page.state = BUF_BLOCK_FILE_PAGE;

		/* Insert at the front of unzip_LRU list */
		buf_unzip_LRU_add_block(block, FALSE);

		buf_block_set_io_fix(block, BUF_IO_READ);
		rw_lock_x_lock_inline(&block->lock, 0, file, line);

		UNIV_MEM_INVALID(bpage, sizeof *bpage);

		rw_lock_x_unlock(hash_lock);
		buf_pool->n_pend_unzip++;
		mutex_exit(&buf_pool->zip_mutex);
		buf_pool_mutex_exit(buf_pool);

		access_time = buf_page_is_accessed(&block->page);

		buf_page_mutex_exit(block);

		buf_page_free_descriptor(bpage);

		/* Decompress the page while not holding
		buf_pool->mutex or block->mutex. */

		/* Page checksum verification is already done when
		the page is read from disk. Hence page checksum
		verification is not necessary when decompressing the page. */
		{
			bool	success = buf_zip_decompress(block, FALSE);
			ut_a(success);
		}

		if (!recv_no_ibuf_operations) {
			if (access_time) {
#ifdef UNIV_IBUF_COUNT_DEBUG
				ut_a(ibuf_count_get(page_id) == 0);
#endif /* UNIV_IBUF_COUNT_DEBUG */
			} else {
				ibuf_merge_or_delete_for_page(
					block, page_id, &page_size, TRUE);
			}
		}

		buf_pool_mutex_enter(buf_pool);

		buf_page_mutex_enter(fix_block);

		buf_block_set_io_fix(fix_block, BUF_IO_NONE);

		buf_page_mutex_exit(fix_block);

		--buf_pool->n_pend_unzip;

		buf_pool_mutex_exit(buf_pool);

		rw_lock_x_unlock(&block->lock);

		break;

	case BUF_BLOCK_POOL_WATCH:
	case BUF_BLOCK_NOT_USED:
	case BUF_BLOCK_READY_FOR_USE:
	case BUF_BLOCK_MEMORY:
	case BUF_BLOCK_REMOVE_HASH:
		ut_error;
		break;
	}

	ut_ad(block == fix_block);
	ut_ad(fix_block->page.buf_fix_count > 0);

	ut_ad(!rw_lock_own(hash_lock, RW_LOCK_X));
	ut_ad(!rw_lock_own(hash_lock, RW_LOCK_S));

	ut_ad(buf_block_get_state(fix_block) == BUF_BLOCK_FILE_PAGE);

#if defined UNIV_DEBUG || defined UNIV_IBUF_DEBUG

	if ((mode == BUF_GET_IF_IN_POOL || mode == BUF_GET_IF_IN_POOL_OR_WATCH)
	    && (ibuf_debug || buf_debug_execute_is_force_flush())) {

		/* Try to evict the block from the buffer pool, to use the
		insert buffer (change buffer) as much as possible. */

		buf_pool_mutex_enter(buf_pool);

		buf_block_unfix(fix_block);

		/* Now we are only holding the buf_pool->mutex,
		not block->mutex or hash_lock. Blocks cannot be
		relocated or enter or exit the buf_pool while we
		are holding the buf_pool->mutex. */

		if (buf_LRU_free_page(&fix_block->page, true)) {

			buf_pool_mutex_exit(buf_pool);

			/* If not own buf_pool_mutex,
			page_hash can be changed. */
			hash_lock = buf_page_hash_lock_get(buf_pool, page_id);

			rw_lock_x_lock(hash_lock);

			/* If not own buf_pool_mutex,
			page_hash can be changed. */
			hash_lock = buf_page_hash_lock_x_confirm(
				hash_lock, buf_pool, page_id);

			if (mode == BUF_GET_IF_IN_POOL_OR_WATCH) {
				/* Set the watch, as it would have
				been set if the page were not in the
				buffer pool in the first place. */
				block = (buf_block_t*) buf_pool_watch_set(
					page_id, &hash_lock);
			} else {
				block = (buf_block_t*) buf_page_hash_get_low(
					buf_pool, page_id);
			}

			rw_lock_x_unlock(hash_lock);

			if (block != NULL) {
				/* Either the page has been read in or
				a watch was set on that in the window
				where we released the buf_pool::mutex
				and before we acquire the hash_lock
				above. Try again. */
				guess = block;

				goto loop;
			}

			ib::info() << "innodb_change_buffering_debug evict "
				<< page_id;

			return(NULL);
		}

		buf_page_mutex_enter(fix_block);

		if (buf_flush_page_try(buf_pool, fix_block)) {

			ib::info() << "innodb_change_buffering_debug flush "
				<< page_id;

			guess = fix_block;

			goto loop;
		}

		buf_page_mutex_exit(fix_block);

		buf_block_fix(fix_block);

		/* Failed to evict the page; change it directly */

		buf_pool_mutex_exit(buf_pool);
	}
#endif /* UNIV_DEBUG || UNIV_IBUF_DEBUG */

	ut_ad(fix_block->page.buf_fix_count > 0);

#ifdef UNIV_DEBUG
	/* We have already buffer fixed the page, and we are committed to
	returning this page to the caller. Register for debugging.
	Avoid debug latching if page/block belongs to system temporary
	tablespace (Not much needed for table with single threaded access.). */
	if (!fsp_is_system_temporary(page_id.space())) {
		ibool   ret;
		ret = rw_lock_s_lock_nowait(
			&fix_block->debug_latch, file, line);
		ut_a(ret);
	}
#endif /* UNIV_DEBUG */

	/* While tablespace is reinited the indexes are already freed but the
	blocks related to it still resides in buffer pool. Trying to remove
	such blocks from buffer pool would invoke removal of AHI entries
	associated with these blocks. Logic to remove AHI entry will try to
	load the block but block is already in free state. Handle the said case
	with mode = BUF_PEEK_IF_IN_POOL that is invoked from
	"btr_search_drop_page_hash_when_freed". */
	ut_ad(mode == BUF_GET_POSSIBLY_FREED
	      || mode == BUF_PEEK_IF_IN_POOL
	      || !fix_block->page.file_page_was_freed);

	/* Check if this is the first access to the page */
	access_time = buf_page_is_accessed(&fix_block->page);

	/* This is a heuristic and we don't care about ordering issues. */
	if (access_time == 0) {
		buf_page_mutex_enter(fix_block);

		buf_page_set_accessed(&fix_block->page);

		buf_page_mutex_exit(fix_block);
	}

	if (mode != BUF_PEEK_IF_IN_POOL) {
		buf_page_make_young_if_needed(&fix_block->page);
	}

#if defined UNIV_DEBUG || defined UNIV_BUF_DEBUG
	ut_a(fsp_skip_sanity_check(page_id.space())
	     || ++buf_dbg_counter % 5771
	     || buf_validate());
	ut_a(buf_block_get_state(fix_block) == BUF_BLOCK_FILE_PAGE);
#endif /* UNIV_DEBUG || UNIV_BUF_DEBUG */

	/* We have to wait here because the IO_READ state was set
	under the protection of the hash_lock and not the block->mutex
	and block->lock. */
	buf_wait_for_read(fix_block);

	mtr_memo_type_t	fix_type;

	switch (rw_latch) {
	case RW_NO_LATCH:

		fix_type = MTR_MEMO_BUF_FIX;
		break;

	case RW_S_LATCH:
		rw_lock_s_lock_inline(&fix_block->lock, 0, file, line);

		fix_type = MTR_MEMO_PAGE_S_FIX;
		break;

	case RW_SX_LATCH:
		rw_lock_sx_lock_inline(&fix_block->lock, 0, file, line);

		fix_type = MTR_MEMO_PAGE_SX_FIX;
		break;

	default:
		ut_ad(rw_latch == RW_X_LATCH);
		rw_lock_x_lock_inline(&fix_block->lock, 0, file, line);

		fix_type = MTR_MEMO_PAGE_X_FIX;
		break;
	}

	mtr_memo_push(mtr, fix_block, fix_type);

	if (mode != BUF_PEEK_IF_IN_POOL && !access_time) {
		/* In the case of a first access, try to apply linear
		read-ahead */

		buf_read_ahead_linear(page_id, page_size, ibuf_inside(mtr));
	}

#ifdef UNIV_IBUF_COUNT_DEBUG
	ut_a(ibuf_count_get(fix_block->page.id) == 0);
#endif

	ut_ad(!rw_lock_own(hash_lock, RW_LOCK_X));
	ut_ad(!rw_lock_own(hash_lock, RW_LOCK_S));

	return(fix_block);
}

/********************************************************************//**
This is the general function used to get optimistic access to a database
page.
@return TRUE if success */
ibool
buf_page_optimistic_get(
/*====================*/
	ulint		rw_latch,/*!< in: RW_S_LATCH, RW_X_LATCH */
	buf_block_t*	block,	/*!< in: guessed buffer block */
	ib_uint64_t	modify_clock,/*!< in: modify clock value */
	const char*	file,	/*!< in: file name */
	unsigned	line,	/*!< in: line where called */
	mtr_t*		mtr)	/*!< in: mini-transaction */
{
	buf_pool_t*	buf_pool;
	unsigned	access_time;
	ibool		success;

	ut_ad(block);
	ut_ad(mtr);
	ut_ad(mtr->is_active());
	ut_ad((rw_latch == RW_S_LATCH) || (rw_latch == RW_X_LATCH));

	buf_page_mutex_enter(block);

	if (UNIV_UNLIKELY(buf_block_get_state(block) != BUF_BLOCK_FILE_PAGE)) {

		buf_page_mutex_exit(block);

		return(FALSE);
	}

	buf_block_buf_fix_inc(block, file, line);

	access_time = buf_page_is_accessed(&block->page);

	buf_page_set_accessed(&block->page);

	buf_page_mutex_exit(block);

	buf_page_make_young_if_needed(&block->page);

	ut_ad(!ibuf_inside(mtr)
	      || ibuf_page(block->page.id, block->page.size, NULL));

	mtr_memo_type_t	fix_type;

	switch (rw_latch) {
	case RW_S_LATCH:
		success = rw_lock_s_lock_nowait(&block->lock, file, line);

		fix_type = MTR_MEMO_PAGE_S_FIX;
		break;
	case RW_X_LATCH:
		success = rw_lock_x_lock_func_nowait_inline(
			&block->lock, file, line);

		fix_type = MTR_MEMO_PAGE_X_FIX;
		break;
	default:
		ut_error; /* RW_SX_LATCH is not implemented yet */
	}

	if (!success) {
		buf_page_mutex_enter(block);
		buf_block_buf_fix_dec(block);
		buf_page_mutex_exit(block);

		return(FALSE);
	}

	if (modify_clock != block->modify_clock) {

		buf_block_dbg_add_level(block, SYNC_NO_ORDER_CHECK);

		if (rw_latch == RW_S_LATCH) {
			rw_lock_s_unlock(&block->lock);
		} else {
			rw_lock_x_unlock(&block->lock);
		}

		buf_page_mutex_enter(block);
		buf_block_buf_fix_dec(block);
		buf_page_mutex_exit(block);

		return(FALSE);
	}

	mtr_memo_push(mtr, block, fix_type);

#if defined UNIV_DEBUG || defined UNIV_BUF_DEBUG
	ut_a(fsp_skip_sanity_check(block->page.id.space())
	     || ++buf_dbg_counter % 5771
	     || buf_validate());
	ut_a(block->page.buf_fix_count > 0);
	ut_a(buf_block_get_state(block) == BUF_BLOCK_FILE_PAGE);
#endif /* UNIV_DEBUG || UNIV_BUF_DEBUG */

	ut_d(buf_page_mutex_enter(block));
	ut_ad(!block->page.file_page_was_freed);
	ut_d(buf_page_mutex_exit(block));

	if (!access_time) {
		/* In the case of a first access, try to apply linear
		read-ahead */
		buf_read_ahead_linear(block->page.id, block->page.size,
				      ibuf_inside(mtr));
	}

#ifdef UNIV_IBUF_COUNT_DEBUG
	ut_a(ibuf_count_get(block->page.id) == 0);
#endif /* UNIV_IBUF_COUNT_DEBUG */

	buf_pool = buf_pool_from_block(block);
	buf_pool->stat.n_page_gets++;

	return(TRUE);
}

/********************************************************************//**
This is used to get access to a known database page, when no waiting can be
done. For example, if a search in an adaptive hash index leads us to this
frame.
@return TRUE if success */
ibool
buf_page_get_known_nowait(
/*======================*/
	ulint		rw_latch,/*!< in: RW_S_LATCH, RW_X_LATCH */
	buf_block_t*	block,	/*!< in: the known page */
	ulint		mode,	/*!< in: BUF_MAKE_YOUNG or BUF_KEEP_OLD */
	const char*	file,	/*!< in: file name */
	unsigned	line,	/*!< in: line where called */
	mtr_t*		mtr)	/*!< in: mini-transaction */
{
	buf_pool_t*	buf_pool;
	ibool		success;

	ut_ad(mtr->is_active());
	ut_ad((rw_latch == RW_S_LATCH) || (rw_latch == RW_X_LATCH));

	buf_page_mutex_enter(block);

	if (buf_block_get_state(block) == BUF_BLOCK_REMOVE_HASH) {
		/* Another thread is just freeing the block from the LRU list
		of the buffer pool: do not try to access this page; this
		attempt to access the page can only come through the hash
		index because when the buffer block state is ..._REMOVE_HASH,
		we have already removed it from the page address hash table
		of the buffer pool. */

		buf_page_mutex_exit(block);

		return(FALSE);
	}

	ut_a(buf_block_get_state(block) == BUF_BLOCK_FILE_PAGE);

	buf_block_buf_fix_inc(block, file, line);

	buf_page_set_accessed(&block->page);

	buf_page_mutex_exit(block);

	buf_pool = buf_pool_from_block(block);

	if (mode == BUF_MAKE_YOUNG) {
		buf_page_make_young_if_needed(&block->page);
	}

	ut_ad(!ibuf_inside(mtr) || mode == BUF_KEEP_OLD);

	mtr_memo_type_t	fix_type;

	switch (rw_latch) {
	case RW_S_LATCH:
		success = rw_lock_s_lock_nowait(&block->lock, file, line);
		fix_type = MTR_MEMO_PAGE_S_FIX;
		break;
	case RW_X_LATCH:
		success = rw_lock_x_lock_func_nowait_inline(
			&block->lock, file, line);

		fix_type = MTR_MEMO_PAGE_X_FIX;
		break;
	default:
		ut_error; /* RW_SX_LATCH is not implemented yet */
	}

	if (!success) {
		buf_page_mutex_enter(block);
		buf_block_buf_fix_dec(block);
		buf_page_mutex_exit(block);

		return(FALSE);
	}

	mtr_memo_push(mtr, block, fix_type);

#if defined UNIV_DEBUG || defined UNIV_BUF_DEBUG
	ut_a(++buf_dbg_counter % 5771 || buf_validate());
	ut_a(block->page.buf_fix_count > 0);
	ut_a(buf_block_get_state(block) == BUF_BLOCK_FILE_PAGE);
#endif /* UNIV_DEBUG || UNIV_BUF_DEBUG */

#ifdef UNIV_DEBUG
	if (mode != BUF_KEEP_OLD) {
		/* If mode == BUF_KEEP_OLD, we are executing an I/O
		completion routine.  Avoid a bogus assertion failure
		when ibuf_merge_or_delete_for_page() is processing a
		page that was just freed due to DROP INDEX, or
		deleting a record from SYS_INDEXES. This check will be
		skipped in recv_recover_page() as well. */

		buf_page_mutex_enter(block);
		ut_a(!block->page.file_page_was_freed);
		buf_page_mutex_exit(block);
	}
#endif /* UNIV_DEBUG */

#ifdef UNIV_IBUF_COUNT_DEBUG
	ut_a((mode == BUF_KEEP_OLD) || ibuf_count_get(block->page.id) == 0);
#endif
	buf_pool->stat.n_page_gets++;

	return(TRUE);
}

/** Given a tablespace id and page number tries to get that page. If the
page is not in the buffer pool it is not loaded and NULL is returned.
Suitable for using when holding the lock_sys_t::mutex.
@param[in]	page_id	page id
@param[in]	file	file name
@param[in]	line	line where called
@param[in]	mtr	mini-transaction
@return pointer to a page or NULL */
buf_block_t*
buf_page_try_get_func(
	const page_id_t&	page_id,
	const char*		file,
	unsigned		line,
	mtr_t*			mtr)
{
	buf_block_t*	block;
	ibool		success;
	buf_pool_t*	buf_pool = buf_pool_get(page_id);
	rw_lock_t*	hash_lock;

	ut_ad(mtr);
	ut_ad(mtr->is_active());

	block = buf_block_hash_get_s_locked(buf_pool, page_id, &hash_lock);

	if (!block || buf_block_get_state(block) != BUF_BLOCK_FILE_PAGE) {
		if (block) {
			rw_lock_s_unlock(hash_lock);
		}
		return(NULL);
	}

	ut_ad(!buf_pool_watch_is_sentinel(buf_pool, &block->page));

	buf_page_mutex_enter(block);
	rw_lock_s_unlock(hash_lock);

#if defined UNIV_DEBUG || defined UNIV_BUF_DEBUG
	ut_a(buf_block_get_state(block) == BUF_BLOCK_FILE_PAGE);
	ut_a(page_id.equals_to(block->page.id));
#endif /* UNIV_DEBUG || UNIV_BUF_DEBUG */

	buf_block_buf_fix_inc(block, file, line);
	buf_page_mutex_exit(block);

	mtr_memo_type_t	fix_type = MTR_MEMO_PAGE_S_FIX;
	success = rw_lock_s_lock_nowait(&block->lock, file, line);

	if (!success) {
		/* Let us try to get an X-latch. If the current thread
		is holding an X-latch on the page, we cannot get an
		S-latch. */

		fix_type = MTR_MEMO_PAGE_X_FIX;
		success = rw_lock_x_lock_func_nowait_inline(&block->lock,
							    file, line);
	}

	if (!success) {
		buf_page_mutex_enter(block);
		buf_block_buf_fix_dec(block);
		buf_page_mutex_exit(block);

		return(NULL);
	}

	mtr_memo_push(mtr, block, fix_type);

#if defined UNIV_DEBUG || defined UNIV_BUF_DEBUG
	ut_a(fsp_skip_sanity_check(block->page.id.space())
	     || ++buf_dbg_counter % 5771
	     || buf_validate());
	ut_a(block->page.buf_fix_count > 0);
	ut_a(buf_block_get_state(block) == BUF_BLOCK_FILE_PAGE);
#endif /* UNIV_DEBUG || UNIV_BUF_DEBUG */

	ut_d(buf_page_mutex_enter(block));
	ut_d(ut_a(!block->page.file_page_was_freed));
	ut_d(buf_page_mutex_exit(block));

	buf_block_dbg_add_level(block, SYNC_NO_ORDER_CHECK);

	buf_pool->stat.n_page_gets++;

#ifdef UNIV_IBUF_COUNT_DEBUG
	ut_a(ibuf_count_get(block->page.id) == 0);
#endif /* UNIV_IBUF_COUNT_DEBUG */

	return(block);
}

/********************************************************************//**
Initialize some fields of a control block. */
UNIV_INLINE
void
buf_page_init_low(
/*==============*/
	buf_page_t*	bpage)	/*!< in: block to init */
{
	bpage->flush_type = BUF_FLUSH_LRU;
	bpage->io_fix = BUF_IO_NONE;
	bpage->buf_fix_count = 0;
	bpage->old = 0;
	bpage->freed_page_clock = 0;
	bpage->access_time = 0;
	bpage->newest_modification = 0;
	bpage->oldest_modification = 0;
	bpage->write_size = 0;
	bpage->encrypted = false;
	bpage->real_size = 0;
	bpage->slot = NULL;

	HASH_INVALIDATE(bpage, hash);

	ut_d(bpage->file_page_was_freed = FALSE);
}

/** Inits a page to the buffer buf_pool.
@param[in,out]	buf_pool	buffer pool
@param[in]	page_id		page id
@param[in,out]	block		block to init */
static
void
buf_page_init(
	buf_pool_t*		buf_pool,
	const page_id_t&	page_id,
	const page_size_t&	page_size,
	buf_block_t*		block)
{
	buf_page_t*	hash_page;

	ut_ad(buf_pool == buf_pool_get(page_id));
	ut_ad(buf_pool_mutex_own(buf_pool));

	ut_ad(buf_page_mutex_own(block));
	ut_a(buf_block_get_state(block) != BUF_BLOCK_FILE_PAGE);

	ut_ad(rw_lock_own(buf_page_hash_lock_get(buf_pool, page_id),
			  RW_LOCK_X));

	/* Set the state of the block */
	buf_block_set_file_page(block, page_id);

#ifdef UNIV_DEBUG_VALGRIND
	if (is_system_tablespace(page_id.space())) {
		/* Silence valid Valgrind warnings about uninitialized
		data being written to data files.  There are some unused
		bytes on some pages that InnoDB does not initialize. */
		UNIV_MEM_VALID(block->frame, UNIV_PAGE_SIZE);
	}
#endif /* UNIV_DEBUG_VALGRIND */

	buf_block_init_low(block);

	block->lock_hash_val = lock_rec_hash(page_id.space(),
					     page_id.page_no());

	buf_page_init_low(&block->page);

	/* Insert into the hash table of file pages */

	hash_page = buf_page_hash_get_low(buf_pool, page_id);

	if (hash_page == NULL) {
		/* Block not found in hash table */
	} else if (buf_pool_watch_is_sentinel(buf_pool, hash_page)) {
		/* Preserve the reference count. */
		ib_uint32_t	buf_fix_count = hash_page->buf_fix_count;

		ut_a(buf_fix_count > 0);

		my_atomic_add32((int32*) &block->page.buf_fix_count, buf_fix_count);

		buf_pool_watch_remove(buf_pool, hash_page);
	} else {

		ib::error() << "Page " << page_id
			<< " already found in the hash table: "
			<< hash_page << ", " << block;

		ut_d(buf_page_mutex_exit(block));
		ut_d(buf_pool_mutex_exit(buf_pool));
		ut_d(buf_print());
		ut_d(buf_LRU_print());
		ut_d(buf_validate());
		ut_d(buf_LRU_validate());
		ut_error;
	}

	ut_ad(!block->page.in_zip_hash);
	ut_ad(!block->page.in_page_hash);
	ut_d(block->page.in_page_hash = TRUE);

	block->page.id.copy_from(page_id);
	block->page.size.copy_from(page_size);

	HASH_INSERT(buf_page_t, hash, buf_pool->page_hash,
		    page_id.fold(), &block->page);

	if (page_size.is_compressed()) {
		page_zip_set_size(&block->page.zip, page_size.physical());
	}
}

/** Inits a page for read to the buffer buf_pool. If the page is
(1) already in buf_pool, or
(2) if we specify to read only ibuf pages and the page is not an ibuf page, or
(3) if the space is deleted or being deleted,
then this function does nothing.
Sets the io_fix flag to BUF_IO_READ and sets a non-recursive exclusive lock
on the buffer frame. The io-handler must take care that the flag is cleared
and the lock released later.
@param[out]	err			DB_SUCCESS or DB_TABLESPACE_DELETED
@param[in]	mode			BUF_READ_IBUF_PAGES_ONLY, ...
@param[in]	page_id			page id
@param[in]	unzip			TRUE=request uncompressed page
@return pointer to the block or NULL */
buf_page_t*
buf_page_init_for_read(
	dberr_t*		err,
	ulint			mode,
	const page_id_t&	page_id,
	const page_size_t&	page_size,
	ibool			unzip)
{
	buf_block_t*	block;
	buf_page_t*	bpage	= NULL;
	buf_page_t*	watch_page;
	rw_lock_t*	hash_lock;
	mtr_t		mtr;
	ibool		lru	= FALSE;
	void*		data;
	buf_pool_t*	buf_pool = buf_pool_get(page_id);

	ut_ad(buf_pool);

	*err = DB_SUCCESS;

	if (mode == BUF_READ_IBUF_PAGES_ONLY) {
		/* It is a read-ahead within an ibuf routine */

		ut_ad(!ibuf_bitmap_page(page_id, page_size));

		ibuf_mtr_start(&mtr);

		if (!recv_no_ibuf_operations &&
		    !ibuf_page(page_id, page_size, &mtr)) {

			ibuf_mtr_commit(&mtr);

			return(NULL);
		}
	} else {
		ut_ad(mode == BUF_READ_ANY_PAGE);
	}

	if (page_size.is_compressed() && !unzip && !recv_recovery_is_on()) {
		block = NULL;
	} else {
		block = buf_LRU_get_free_block(buf_pool);
		ut_ad(block);
		ut_ad(buf_pool_from_block(block) == buf_pool);
	}

	buf_pool_mutex_enter(buf_pool);

	hash_lock = buf_page_hash_lock_get(buf_pool, page_id);
	rw_lock_x_lock(hash_lock);

	watch_page = buf_page_hash_get_low(buf_pool, page_id);
	if (watch_page && !buf_pool_watch_is_sentinel(buf_pool, watch_page)) {
		/* The page is already in the buffer pool. */
		watch_page = NULL;
		rw_lock_x_unlock(hash_lock);
		if (block) {
			buf_page_mutex_enter(block);
			buf_LRU_block_free_non_file_page(block);
			buf_page_mutex_exit(block);
		}

		bpage = NULL;
		goto func_exit;
	}

	if (block) {
		bpage = &block->page;

		buf_page_mutex_enter(block);

		ut_ad(buf_pool_from_bpage(bpage) == buf_pool);

		buf_page_init(buf_pool, page_id, page_size, block);

		/* Note: We are using the hash_lock for protection. This is
		safe because no other thread can lookup the block from the
		page hashtable yet. */

		buf_page_set_io_fix(bpage, BUF_IO_READ);

		rw_lock_x_unlock(hash_lock);

		/* The block must be put to the LRU list, to the old blocks */
		buf_LRU_add_block(bpage, TRUE/* to old blocks */);

		/* We set a pass-type x-lock on the frame because then
		the same thread which called for the read operation
		(and is running now at this point of code) can wait
		for the read to complete by waiting for the x-lock on
		the frame; if the x-lock were recursive, the same
		thread would illegally get the x-lock before the page
		read is completed.  The x-lock is cleared by the
		io-handler thread. */

		rw_lock_x_lock_gen(&block->lock, BUF_IO_READ);

		if (page_size.is_compressed()) {
			/* buf_pool->mutex may be released and
			reacquired by buf_buddy_alloc().  Thus, we
			must release block->mutex in order not to
			break the latching order in the reacquisition
			of buf_pool->mutex.  We also must defer this
			operation until after the block descriptor has
			been added to buf_pool->LRU and
			buf_pool->page_hash. */
			buf_page_mutex_exit(block);
			data = buf_buddy_alloc(buf_pool, page_size.physical(),
					       &lru);
			buf_page_mutex_enter(block);
			block->page.zip.data = (page_zip_t*) data;

			/* To maintain the invariant
			block->in_unzip_LRU_list
			== buf_page_belongs_to_unzip_LRU(&block->page)
			we have to add this block to unzip_LRU
			after block->page.zip.data is set. */
			ut_ad(buf_page_belongs_to_unzip_LRU(&block->page));
			buf_unzip_LRU_add_block(block, TRUE);
		}

		buf_page_mutex_exit(block);
	} else {
		rw_lock_x_unlock(hash_lock);

		/* The compressed page must be allocated before the
		control block (bpage), in order to avoid the
		invocation of buf_buddy_relocate_block() on
		uninitialized data. */
		data = buf_buddy_alloc(buf_pool, page_size.physical(), &lru);

		rw_lock_x_lock(hash_lock);

		/* If buf_buddy_alloc() allocated storage from the LRU list,
		it released and reacquired buf_pool->mutex.  Thus, we must
		check the page_hash again, as it may have been modified. */
		if (UNIV_UNLIKELY(lru)) {

			watch_page = buf_page_hash_get_low(buf_pool, page_id);

			if (UNIV_UNLIKELY(watch_page
			    && !buf_pool_watch_is_sentinel(buf_pool,
							   watch_page))) {

				/* The block was added by some other thread. */
				rw_lock_x_unlock(hash_lock);
				watch_page = NULL;
				buf_buddy_free(buf_pool, data,
					       page_size.physical());

				bpage = NULL;
				goto func_exit;
			}
		}

		bpage = buf_page_alloc_descriptor();

		/* Initialize the buf_pool pointer. */
		bpage->buf_pool_index = buf_pool_index(buf_pool);

		page_zip_des_init(&bpage->zip);
		page_zip_set_size(&bpage->zip, page_size.physical());
		bpage->zip.data = (page_zip_t*) data;

		bpage->size.copy_from(page_size);

		mutex_enter(&buf_pool->zip_mutex);
		UNIV_MEM_DESC(bpage->zip.data, bpage->size.physical());

		buf_page_init_low(bpage);

		bpage->state = BUF_BLOCK_ZIP_PAGE;
		bpage->id.copy_from(page_id);
		bpage->flush_observer = NULL;

		ut_d(bpage->in_page_hash = FALSE);
		ut_d(bpage->in_zip_hash = FALSE);
		ut_d(bpage->in_flush_list = FALSE);
		ut_d(bpage->in_free_list = FALSE);
		ut_d(bpage->in_LRU_list = FALSE);

		ut_d(bpage->in_page_hash = TRUE);

		if (watch_page != NULL) {

			/* Preserve the reference count. */
			ib_uint32_t	buf_fix_count;

			buf_fix_count = watch_page->buf_fix_count;

			ut_a(buf_fix_count > 0);

			my_atomic_add32((int32*) &bpage->buf_fix_count, buf_fix_count);

			ut_ad(buf_pool_watch_is_sentinel(buf_pool, watch_page));
			buf_pool_watch_remove(buf_pool, watch_page);
		}

		HASH_INSERT(buf_page_t, hash, buf_pool->page_hash,
			    bpage->id.fold(), bpage);

		rw_lock_x_unlock(hash_lock);

		/* The block must be put to the LRU list, to the old blocks.
		The zip size is already set into the page zip */
		buf_LRU_add_block(bpage, TRUE/* to old blocks */);
#if defined UNIV_DEBUG || defined UNIV_BUF_DEBUG
		buf_LRU_insert_zip_clean(bpage);
#endif /* UNIV_DEBUG || UNIV_BUF_DEBUG */

		buf_page_set_io_fix(bpage, BUF_IO_READ);

		mutex_exit(&buf_pool->zip_mutex);
	}

	buf_pool->n_pend_reads++;
func_exit:
	buf_pool_mutex_exit(buf_pool);

	if (mode == BUF_READ_IBUF_PAGES_ONLY) {

		ibuf_mtr_commit(&mtr);
	}

	ut_ad(!rw_lock_own(hash_lock, RW_LOCK_X));
	ut_ad(!rw_lock_own(hash_lock, RW_LOCK_S));
	ut_ad(!bpage || buf_page_in_file(bpage));

	return(bpage);
}

/** Initializes a page to the buffer buf_pool. The page is usually not read
from a file even if it cannot be found in the buffer buf_pool. This is one
of the functions which perform to a block a state transition NOT_USED =>
FILE_PAGE (the other is buf_page_get_gen).
@param[in]	page_id		page id
@param[in]	page_size	page size
@param[in]	mtr		mini-transaction
@return pointer to the block, page bufferfixed */
buf_block_t*
buf_page_create(
	const page_id_t&	page_id,
	const page_size_t&	page_size,
	mtr_t*			mtr)
{
	buf_frame_t*	frame;
	buf_block_t*	block;
	buf_block_t*	free_block	= NULL;
	buf_pool_t*	buf_pool = buf_pool_get(page_id);
	rw_lock_t*	hash_lock;

	ut_ad(mtr->is_active());
	ut_ad(page_id.space() != 0 || !page_size.is_compressed());

	free_block = buf_LRU_get_free_block(buf_pool);

	buf_pool_mutex_enter(buf_pool);

	hash_lock = buf_page_hash_lock_get(buf_pool, page_id);
	rw_lock_x_lock(hash_lock);

	block = (buf_block_t*) buf_page_hash_get_low(buf_pool, page_id);

	if (block
	    && buf_page_in_file(&block->page)
	    && !buf_pool_watch_is_sentinel(buf_pool, &block->page)) {

#ifdef UNIV_IBUF_COUNT_DEBUG
		ut_a(ibuf_count_get(page_id) == 0);
#endif /* UNIV_IBUF_COUNT_DEBUG */

		ut_d(block->page.file_page_was_freed = FALSE);

		/* Page can be found in buf_pool */
		buf_pool_mutex_exit(buf_pool);
		rw_lock_x_unlock(hash_lock);

		buf_block_free(free_block);

		return(buf_page_get_with_no_latch(page_id, page_size, mtr));
	}

	/* If we get here, the page was not in buf_pool: init it there */

	DBUG_PRINT("ib_buf", ("create page %u:%u",
			      page_id.space(), page_id.page_no()));

	block = free_block;

	buf_page_mutex_enter(block);

	buf_page_init(buf_pool, page_id, page_size, block);

	rw_lock_x_unlock(hash_lock);

	/* The block must be put to the LRU list */
	buf_LRU_add_block(&block->page, FALSE);

	buf_block_buf_fix_inc(block, __FILE__, __LINE__);
	buf_pool->stat.n_pages_created++;

	if (page_size.is_compressed()) {
		void*	data;
		ibool	lru;

		/* Prevent race conditions during buf_buddy_alloc(),
		which may release and reacquire buf_pool->mutex,
		by IO-fixing and X-latching the block. */

		buf_page_set_io_fix(&block->page, BUF_IO_READ);
		rw_lock_x_lock(&block->lock);

		buf_page_mutex_exit(block);
		/* buf_pool->mutex may be released and reacquired by
		buf_buddy_alloc().  Thus, we must release block->mutex
		in order not to break the latching order in
		the reacquisition of buf_pool->mutex.  We also must
		defer this operation until after the block descriptor
		has been added to buf_pool->LRU and buf_pool->page_hash. */
		data = buf_buddy_alloc(buf_pool, page_size.physical(), &lru);
		buf_page_mutex_enter(block);
		block->page.zip.data = (page_zip_t*) data;

		/* To maintain the invariant
		block->in_unzip_LRU_list
		== buf_page_belongs_to_unzip_LRU(&block->page)
		we have to add this block to unzip_LRU after
		block->page.zip.data is set. */
		ut_ad(buf_page_belongs_to_unzip_LRU(&block->page));
		buf_unzip_LRU_add_block(block, FALSE);

		buf_page_set_io_fix(&block->page, BUF_IO_NONE);
		rw_lock_x_unlock(&block->lock);
	}

	buf_pool_mutex_exit(buf_pool);

	mtr_memo_push(mtr, block, MTR_MEMO_BUF_FIX);

	buf_page_set_accessed(&block->page);

	buf_page_mutex_exit(block);

	/* Delete possible entries for the page from the insert buffer:
	such can exist if the page belonged to an index which was dropped */
	ibuf_merge_or_delete_for_page(NULL, page_id, &page_size, TRUE);

	frame = block->frame;

	memset(frame + FIL_PAGE_PREV, 0xff, 4);
	memset(frame + FIL_PAGE_NEXT, 0xff, 4);
	mach_write_to_2(frame + FIL_PAGE_TYPE, FIL_PAGE_TYPE_ALLOCATED);

	/* These 8 bytes are also repurposed for PageIO compression and must
	be reset when the frame is assigned to a new page id. See fil0fil.h.


	FIL_PAGE_FILE_FLUSH_LSN is used on the following pages:
	(1) The first page of the InnoDB system tablespace (page 0:0)
	(2) FIL_RTREE_SPLIT_SEQ_NUM on R-tree pages .

	Therefore we don't transparently compress such pages. */

	memset(frame + FIL_PAGE_FILE_FLUSH_LSN_OR_KEY_VERSION, 0, 8);

#if defined UNIV_DEBUG || defined UNIV_BUF_DEBUG
	ut_a(++buf_dbg_counter % 5771 || buf_validate());
#endif /* UNIV_DEBUG || UNIV_BUF_DEBUG */
#ifdef UNIV_IBUF_COUNT_DEBUG
	ut_a(ibuf_count_get(block->page.id) == 0);
#endif
	return(block);
}

/********************************************************************//**
Monitor the buffer page read/write activity, and increment corresponding
counter value if MONITOR_MODULE_BUF_PAGE (module_buf_page) module is
enabled. */
static
void
buf_page_monitor(
/*=============*/
	const buf_page_t*	bpage,	/*!< in: pointer to the block */
	enum buf_io_fix		io_type)/*!< in: io_fix types */
{
	const byte*	frame;
	monitor_id_t	counter;

	/* If the counter module is not turned on, just return */
	if (!MONITOR_IS_ON(MONITOR_MODULE_BUF_PAGE)) {
		return;
	}

	ut_a(io_type == BUF_IO_READ || io_type == BUF_IO_WRITE);

	frame = bpage->zip.data
		? bpage->zip.data
		: ((buf_block_t*) bpage)->frame;

	switch (fil_page_get_type(frame)) {
		ulint	level;

	case FIL_PAGE_INDEX:
	case FIL_PAGE_RTREE:
		level = btr_page_get_level_low(frame);

		/* Check if it is an index page for insert buffer */
		if (btr_page_get_index_id(frame)
		    == (index_id_t)(DICT_IBUF_ID_MIN + IBUF_SPACE_ID)) {
			if (level == 0) {
				counter = MONITOR_RW_COUNTER(
					io_type, MONITOR_INDEX_IBUF_LEAF_PAGE);
			} else {
				counter = MONITOR_RW_COUNTER(
					io_type,
					MONITOR_INDEX_IBUF_NON_LEAF_PAGE);
			}
		} else {
			if (level == 0) {
				counter = MONITOR_RW_COUNTER(
					io_type, MONITOR_INDEX_LEAF_PAGE);
			} else {
				counter = MONITOR_RW_COUNTER(
					io_type, MONITOR_INDEX_NON_LEAF_PAGE);
			}
		}
		break;

	case FIL_PAGE_UNDO_LOG:
		counter = MONITOR_RW_COUNTER(io_type, MONITOR_UNDO_LOG_PAGE);
		break;

	case FIL_PAGE_INODE:
		counter = MONITOR_RW_COUNTER(io_type, MONITOR_INODE_PAGE);
		break;

	case FIL_PAGE_IBUF_FREE_LIST:
		counter = MONITOR_RW_COUNTER(io_type,
					     MONITOR_IBUF_FREELIST_PAGE);
		break;

	case FIL_PAGE_IBUF_BITMAP:
		counter = MONITOR_RW_COUNTER(io_type,
					     MONITOR_IBUF_BITMAP_PAGE);
		break;

	case FIL_PAGE_TYPE_SYS:
		counter = MONITOR_RW_COUNTER(io_type, MONITOR_SYSTEM_PAGE);
		break;

	case FIL_PAGE_TYPE_TRX_SYS:
		counter = MONITOR_RW_COUNTER(io_type, MONITOR_TRX_SYSTEM_PAGE);
		break;

	case FIL_PAGE_TYPE_FSP_HDR:
		counter = MONITOR_RW_COUNTER(io_type, MONITOR_FSP_HDR_PAGE);
		break;

	case FIL_PAGE_TYPE_XDES:
		counter = MONITOR_RW_COUNTER(io_type, MONITOR_XDES_PAGE);
		break;

	case FIL_PAGE_TYPE_BLOB:
		counter = MONITOR_RW_COUNTER(io_type, MONITOR_BLOB_PAGE);
		break;

	case FIL_PAGE_TYPE_ZBLOB:
		counter = MONITOR_RW_COUNTER(io_type, MONITOR_ZBLOB_PAGE);
		break;

	case FIL_PAGE_TYPE_ZBLOB2:
		counter = MONITOR_RW_COUNTER(io_type, MONITOR_ZBLOB2_PAGE);
		break;

	default:
		counter = MONITOR_RW_COUNTER(io_type, MONITOR_OTHER_PAGE);
	}

	MONITOR_INC_NOCHECK(counter);
}

/********************************************************************//**
Mark a table with the specified space pointed by bpage->id.space() corrupted.
Also remove the bpage from LRU list.
@param[in,out]		bpage			Block */
static
void
buf_mark_space_corrupt(
	buf_page_t*	bpage)
{
	buf_pool_t*	buf_pool = buf_pool_from_bpage(bpage);
	const ibool	uncompressed = (buf_page_get_state(bpage)
					== BUF_BLOCK_FILE_PAGE);
<<<<<<< HEAD
	ib_uint32_t	space = bpage->id.space();
	ibool		ret = TRUE;
=======
	ulint		space = bpage->space;
>>>>>>> 765a4360

	/* First unfix and release lock on the bpage */
	buf_pool_mutex_enter(buf_pool);
	mutex_enter(buf_page_get_mutex(bpage));
	ut_ad(buf_page_get_io_fix(bpage) == BUF_IO_READ);
	ut_ad(bpage->buf_fix_count == 0);

	/* Set BUF_IO_NONE before we remove the block from LRU list */
	buf_page_set_io_fix(bpage, BUF_IO_NONE);

	if (uncompressed) {
		rw_lock_x_unlock_gen(
			&((buf_block_t*) bpage)->lock,
			BUF_IO_READ);
	}

	mutex_exit(buf_page_get_mutex(bpage));

	/* If block is not encrypted find the table with specified
	space id, and mark it corrupted. Encrypted tables
	are marked unusable later e.g. in ::open(). */
	if (!bpage->encrypted) {
		dict_set_corrupted_by_space(space);
	} else {
		dict_set_encrypted_by_space(space);
	}

	/* After this point bpage can't be referenced. */
	buf_LRU_free_one_page(bpage);

	ut_ad(buf_pool->n_pend_reads > 0);
	buf_pool->n_pend_reads--;

	buf_pool_mutex_exit(buf_pool);
}

/** Check if page is maybe compressed, encrypted or both when we encounter
corrupted page. Note that we can't be 100% sure if page is corrupted
or decrypt/decompress just failed.
@param[in,out]	bpage		Page
<<<<<<< HEAD
@return true if page corrupted, false if not */
static
bool
buf_page_check_corrupt(buf_page_t* bpage)
=======
@return DB_SUCCESS if page has been read and is not corrupted,
@retval DB_PAGE_CORRUPTED if page based on checksum check is corrupted,
@retval DB_DECRYPTION_FAILED if page post encryption checksum matches but
after decryption normal page checksum does not match.
@retval DB_TABLESPACE_DELETED if accessed tablespace is not found */
static
dberr_t
buf_page_check_corrupt(buf_page_t*	bpage)
>>>>>>> 765a4360
{
	byte* dst_frame = (bpage->zip.data) ? bpage->zip.data :
		((buf_block_t*) bpage)->frame;
<<<<<<< HEAD
	fil_space_t* space = fil_space_acquire_silent(bpage->id.space());
=======
	FilSpace space(bpage->space, true);
>>>>>>> 765a4360
	bool still_encrypted = false;
	dberr_t err = DB_SUCCESS;
	bool corrupted = false;
<<<<<<< HEAD
	fil_space_crypt_t* crypt_data = space ? space->crypt_data : NULL;
=======
	fil_space_crypt_t* crypt_data = NULL;

	if (!space()) {
		return(DB_TABLESPACE_DELETED);
	}

	crypt_data = space()->crypt_data;
>>>>>>> 765a4360

	/* In buf_decrypt_after_read we have either decrypted the page if
	page post encryption checksum matches and used key_id is found
	from the encryption plugin. If checksum did not match page was
	not decrypted and it could be either encrypted and corrupted
	or corrupted or good page. If we decrypted, there page could
	still be corrupted if used key does not match. */
<<<<<<< HEAD
	still_encrypted = crypt_data
		&& crypt_data->type != CRYPT_SCHEME_UNENCRYPTED
		&& !bpage->encrypted
		&& fil_space_verify_crypt_checksum(dst_frame, bpage->size,
						   bpage->id.space(),
						   bpage->id.page_no());

	if (!still_encrypted) {
		/* If traditional checksums match, we assume that page is
		not anymore encrypted. */
		corrupted = buf_page_is_corrupted(
			true, dst_frame, bpage->size, space);
=======
	still_encrypted = (crypt_data &&
		crypt_data->type != CRYPT_SCHEME_UNENCRYPTED &&
		!bpage->encrypted &&
		fil_space_verify_crypt_checksum(dst_frame, zip_size,
			space(), bpage->offset));
	if (!still_encrypted) {
		/* If traditional checksums match, we assume that page is
		not anymore encrypted. */
		corrupted = buf_page_is_corrupted(true, dst_frame, zip_size, space());
>>>>>>> 765a4360

		if (!corrupted) {
			bpage->encrypted = false;
		} else {
			err = DB_PAGE_CORRUPTED;
		}
	}

	/* Pages that we think are unencrypted but do not match the checksum
	checks could be corrupted or encrypted or both. */
	if (corrupted && !bpage->encrypted) {
		/* An error will be reported by
		buf_page_io_complete(). */
	} else if (still_encrypted || (bpage->encrypted && corrupted)) {
		bpage->encrypted = true;
		err = DB_DECRYPTION_FAILED;

<<<<<<< HEAD
		ib::error()
			<< "The page " << bpage->id << " in file "
			<< (space && space->name ? space->name : "NULL")
			<< " cannot be decrypted.";

		ib::info()
			<< "However key management plugin or used key_version "
			<< bpage->key_version << " is not found or"
			" used encryption algorithm or method does not match.";

		if (bpage->id.space() != TRX_SYS_SPACE) {
			ib::info()
				<< "Marking tablespace as missing."
				" You may drop this table or"
				" install correct key management plugin"
				" and key file.";
=======
		ib_logf(IB_LOG_LEVEL_ERROR,
			"The page [page id: space=%u"
			", page number=%u]"
			" in file %s cannot be decrypted.",
			bpage->space, bpage->offset,
			space()->name);

		ib_logf(IB_LOG_LEVEL_INFO,
			"However key management plugin or used key_version " ULINTPF
			" is not found or"
			" used encryption algorithm or method does not match.",
			mach_read_from_4(dst_frame+FIL_PAGE_FILE_FLUSH_LSN_OR_KEY_VERSION));

		if (bpage->space > TRX_SYS_SPACE) {
			ib_logf(IB_LOG_LEVEL_INFO,
				"Marking tablespace as missing. You may drop this table or"
				" install correct key management plugin and key file.");
>>>>>>> 765a4360
		}
	}

	return (err);
}

/********************************************************************//**
Completes an asynchronous read or write request of a file page to or from
the buffer pool.
<<<<<<< HEAD
@return true if successful */
bool
=======
@param[in,out]		bpage		Page to complete
@param[in]		evict		whether or not to evict the page
					from LRU list.
@return DB_SUCCESS if page has been read and is not corrupted,
DB_PAGE_CORRUPTED if page based on checksum check is corrupted,
DB_DECRYPTION_FAILED if page post encryption checksum matches but
after decryption normal page checksum does not match.
in write only DB_SUCCESS is possible. */
UNIV_INTERN
dberr_t
>>>>>>> 765a4360
buf_page_io_complete(
	buf_page_t*	bpage,
	bool		evict)
{
	enum buf_io_fix	io_type;
	buf_pool_t*	buf_pool = buf_pool_from_bpage(bpage);
	const ibool	uncompressed = (buf_page_get_state(bpage)
					== BUF_BLOCK_FILE_PAGE);
<<<<<<< HEAD
	byte*	frame = NULL;
	bool corrupted = false;
=======
	fil_space_t*	space = NULL;
	byte*		frame = NULL;
	dberr_t 	err = DB_SUCCESS;
>>>>>>> 765a4360

	ut_a(buf_page_in_file(bpage));

	/* We do not need protect io_fix here by mutex to read
	it because this is the only function where we can change the value
	from BUF_IO_READ or BUF_IO_WRITE to some other value, and our code
	ensures that this is the only thread that handles the i/o for this
	block. */

	io_type = buf_page_get_io_fix(bpage);
	ut_ad(io_type == BUF_IO_READ || io_type == BUF_IO_WRITE);

	if (io_type == BUF_IO_READ) {
		ulint	read_page_no = 0;
		ulint	read_space_id = 0;
		uint	key_version = 0;

		ut_ad(bpage->zip.data != NULL || ((buf_block_t*)bpage)->frame != NULL);
		fil_space_t* space = fil_space_acquire_for_io(
			bpage->id.space());
		if (!space) {
			return false;
		}

		buf_page_decrypt_after_read(bpage, space);

		if (bpage->size.is_compressed()) {
			frame = bpage->zip.data;
		} else {
			frame = ((buf_block_t*) bpage)->frame;
		}

		if (bpage->size.is_compressed()) {
			frame = bpage->zip.data;
<<<<<<< HEAD
			buf_pool->n_pend_unzip++;

=======
			os_atomic_increment_ulint(&buf_pool->n_pend_unzip, 1);
>>>>>>> 765a4360
			if (uncompressed
			    && !buf_zip_decompress((buf_block_t*) bpage,
						   FALSE)) {

				os_atomic_decrement_ulint(&buf_pool->n_pend_unzip, 1);

				ib::info() << "Page "
					   << bpage->id
					   << " zip_decompress failure.";

				err = DB_PAGE_CORRUPTED;

				goto database_corrupted;
			}

			os_atomic_decrement_ulint(&buf_pool->n_pend_unzip, 1);
		} else {
			ut_a(uncompressed);
			frame = ((buf_block_t*) bpage)->frame;
		}

		/* If this page is not uninitialized and not in the
		doublewrite buffer, then the page number and space id
		should be the same as in block. */
		read_page_no = mach_read_from_4(frame + FIL_PAGE_OFFSET);
		read_space_id = mach_read_from_4(
			frame + FIL_PAGE_ARCH_LOG_NO_OR_SPACE_ID);
		key_version = mach_read_from_4(
			frame + FIL_PAGE_FILE_FLUSH_LSN_OR_KEY_VERSION);

		if (bpage->id.space() == TRX_SYS_SPACE
		    && buf_dblwr_page_inside(bpage->id.page_no())) {

			ib::error() << "Reading page " << bpage->id
				<< ", which is in the doublewrite buffer!";

		} else if (read_space_id == 0 && read_page_no == 0) {
			/* This is likely an uninitialized page. */
		} else if ((bpage->id.space() != TRX_SYS_SPACE
			    && bpage->id.space() != read_space_id)
			   || bpage->id.page_no() != read_page_no) {
			/* We did not compare space_id to read_space_id
<<<<<<< HEAD
			in the system tablespace, because the field
			was written as garbage before MySQL 4.1.1,
			which did not support innodb_file_per_table. */

			ib::error() << "Space id and page no stored in "
				"the page, read in are "
				<< page_id_t(read_space_id, read_page_no)
				<< ", should be " << bpage->id;
=======
			if bpage->space == 0, because the field on the
			page may contain garbage in MySQL < 4.1.1,
			which only supported bpage->space == 0. */

			ib_logf(IB_LOG_LEVEL_ERROR,
				"Space id and page n:o"
				" stored in the page"
				" read in are " ULINTPF ":" ULINTPF ","
				" should be %u:%u!",
				read_space_id,
				read_page_no,
				bpage->space,
				bpage->offset);
>>>>>>> 765a4360
		}

		err = buf_page_check_corrupt(bpage);

database_corrupted:

<<<<<<< HEAD
		if (corrupted) {
			/* Not a real corruption if it was triggered by
			error injection */
			DBUG_EXECUTE_IF(
				"buf_page_import_corrupt_failure",
				if (bpage->id.space()
				    > srv_undo_tablespaces_open
				    && bpage->id.space() != SRV_TMP_SPACE_ID
				    && buf_mark_space_corrupt(bpage)) {
					ib::info() << "Simulated IMPORT "
						"corruption";
					fil_space_release_for_io(space);
					return(true);
=======
		if (err != DB_SUCCESS) {
			/* Not a real corruption if it was triggered by
			error injection */
			DBUG_EXECUTE_IF("buf_page_is_corrupt_failure",
				if (bpage->space > TRX_SYS_SPACE) {
					buf_mark_space_corrupt(bpage);
					ib_logf(IB_LOG_LEVEL_INFO,
						"Simulated page corruption");
					return(err);
>>>>>>> 765a4360
				}
				err = DB_SUCCESS;
				goto page_not_corrupt;
			);

<<<<<<< HEAD
			if (!bpage->encrypted) {
				ib::error()
					<< "Database page corruption on disk"
					" or a failed file read of tablespace "
					<< space->name << " page " << bpage->id
					<< ". You may have to recover from "
					<< "a backup.";

				buf_page_print(frame, bpage->size,
					BUF_PAGE_PRINT_NO_CRASH);

				ib::info()
					<< "It is also possible that your"
=======
			if (err == DB_PAGE_CORRUPTED) {
				fil_system_enter();
				space = fil_space_get_by_id(bpage->space);

				ib_logf(IB_LOG_LEVEL_ERROR,
					"Database page corruption on disk"
					" or a failed file read of tablespace %s"
					" page  [page id: space=%u"
					", page number=%u]"
					". You may have to recover from "
					"a backup.",
					space->name,
					bpage->space, bpage->offset);

				fil_system_exit();

				buf_page_print(frame, buf_page_get_zip_size(bpage),
					BUF_PAGE_PRINT_NO_CRASH);

				ib_logf(IB_LOG_LEVEL_INFO,
					"It is also possible that your"
>>>>>>> 765a4360
					" operating system has corrupted"
					" its own file cache and rebooting"
					" your computer removes the error."
					" If the corrupt page is an index page."
					" You can also try to fix the"
					" corruption by dumping, dropping,"
					" and reimporting the corrupt table."
					" You can use CHECK TABLE to scan"
					" your table for corruption. "
<<<<<<< HEAD
					<< FORCE_RECOVERY_MSG;
=======
					"Please refer to " REFMAN "forcing-innodb-recovery.html"
					" for information about forcing recovery.");
>>>>>>> 765a4360
			}

			if (srv_force_recovery < SRV_FORCE_IGNORE_CORRUPT) {

				/* If page space id is larger than TRX_SYS_SPACE
				(0), we will attempt to mark the corresponding
				table as corrupted instead of crashing server */
<<<<<<< HEAD

				if (bpage->id.space() > TRX_SYS_SPACE
				    && buf_mark_space_corrupt(bpage)) {
					fil_space_release_for_io(space);
					return(false);
				} else {
					if (!bpage->encrypted) {
						ib::fatal()
							<< "Aborting because of a"
							" corrupt database page in"
							" the system tablespace. Or, "
							" there was a failure in"
							" tagging the tablespace "
							" as corrupt.";
					}

					ib_push_warning(innobase_get_trx(), DB_DECRYPTION_FAILED,
						"Table in tablespace %u encrypted."
						"However key management plugin or used key_id %lu is not found or"
						" used encryption algorithm or method does not match."
						" Can't continue opening the table.",
						bpage->id.space(), bpage->key_version);

					if (bpage->encrypted && bpage->id.space() > TRX_SYS_SPACE) {
						buf_mark_space_corrupt(bpage);
					} else {
						ut_error;
					}

					fil_space_release_for_io(space);
					return(false);
=======
				if (bpage->space > TRX_SYS_SPACE) {
					buf_mark_space_corrupt(bpage);
					return(err);
				} else {
					ib_logf(IB_LOG_LEVEL_FATAL,
						"Ending processing because of a corrupt database page.");
>>>>>>> 765a4360
				}
			}
		}

		DBUG_EXECUTE_IF("buf_page_import_corrupt_failure",
				page_not_corrupt: bpage = bpage; );

		if (recv_recovery_is_on()) {
			/* Pages must be uncompressed for crash recovery. */
			ut_a(uncompressed);
			recv_recover_page(TRUE, (buf_block_t*) bpage);
		}

		/* If space is being truncated then avoid ibuf operation.
		During re-init we have already freed ibuf entries. */
		if (uncompressed
		    && !recv_no_ibuf_operations
		    && (bpage->id.space() == 0
			|| (bpage->id.space() > srv_undo_tablespaces_open
			    && bpage->id.space() != SRV_TMP_SPACE_ID))
		    && !srv_is_tablespace_truncated(bpage->id.space())
		    && fil_page_get_type(frame) == FIL_PAGE_INDEX
		    && page_is_leaf(frame)) {

			if (bpage && bpage->encrypted) {
<<<<<<< HEAD
				ib::warn()
					<< "Table in tablespace "
					<< bpage->id.space()
					<< " encrypted. However key "
					"management plugin or used "
					<< "key_version " << bpage->key_version
					<< "is not found or"
					" used encryption algorithm or method does not match."
					" Can't continue opening the table.";
=======
				ib_logf(IB_LOG_LEVEL_WARN,
					"Table in tablespace " ULINTPF " encrypted."
					"However key management plugin or used key_version %u is not found or"
					" used encryption algorithm or method does not match."
					" Can't continue opening the table.",
					read_space_id, key_version);
>>>>>>> 765a4360
			} else {

				ibuf_merge_or_delete_for_page(
					(buf_block_t*) bpage, bpage->id,
					&bpage->size, TRUE);
			}

		}

		fil_space_release_for_io(space);
	} else {
		/* io_type == BUF_IO_WRITE */
		if (bpage->slot) {
			/* Mark slot free */
			bpage->slot->reserved = false;
			bpage->slot = NULL;
		}
	}

	buf_pool_mutex_enter(buf_pool);
	mutex_enter(buf_page_get_mutex(bpage));

#ifdef UNIV_IBUF_COUNT_DEBUG
	if (io_type == BUF_IO_WRITE || uncompressed) {
		/* For BUF_IO_READ of compressed-only blocks, the
		buffered operations will be merged by buf_page_get_gen()
		after the block has been uncompressed. */
		ut_a(ibuf_count_get(bpage->id) == 0);
	}
#endif
	/* Because this thread which does the unlocking is not the same that
	did the locking, we use a pass value != 0 in unlock, which simply
	removes the newest lock debug record, without checking the thread
	id. */

	buf_page_set_io_fix(bpage, BUF_IO_NONE);
	buf_page_monitor(bpage, io_type);

	switch (io_type) {
	case BUF_IO_READ:
		/* NOTE that the call to ibuf may have moved the ownership of
		the x-latch to this OS thread: do not let this confuse you in
		debugging! */

		ut_ad(buf_pool->n_pend_reads > 0);
		buf_pool->n_pend_reads--;
		buf_pool->stat.n_pages_read++;

		if (uncompressed) {
			rw_lock_x_unlock_gen(&((buf_block_t*) bpage)->lock,
					     BUF_IO_READ);
		}

		mutex_exit(buf_page_get_mutex(bpage));

		break;

	case BUF_IO_WRITE:
		/* Write means a flush operation: call the completion
		routine in the flush system */

		buf_flush_write_complete(bpage);

		if (uncompressed) {
			rw_lock_sx_unlock_gen(&((buf_block_t*) bpage)->lock,
					      BUF_IO_WRITE);
		}

		buf_pool->stat.n_pages_written++;

		/* We decide whether or not to evict the page from the
		LRU list based on the flush_type.
		* BUF_FLUSH_LIST: don't evict
		* BUF_FLUSH_LRU: always evict
		* BUF_FLUSH_SINGLE_PAGE: eviction preference is passed
		by the caller explicitly. */
		if (buf_page_get_flush_type(bpage) == BUF_FLUSH_LRU) {
			evict = true;
		}

		if (evict) {
			mutex_exit(buf_page_get_mutex(bpage));
			buf_LRU_free_page(bpage, true);
		} else {
			mutex_exit(buf_page_get_mutex(bpage));
		}


		break;

	default:
		ut_error;
	}

	DBUG_PRINT("ib_buf", ("%s page %u:%u",
			      io_type == BUF_IO_READ ? "read" : "wrote",
			      bpage->id.space(), bpage->id.page_no()));

	buf_pool_mutex_exit(buf_pool);

	return(err);
}

/*********************************************************************//**
Asserts that all file pages in the buffer are in a replaceable state.
@return TRUE */
static
ibool
buf_all_freed_instance(
/*===================*/
	buf_pool_t*	buf_pool)	/*!< in: buffer pool instancce */
{
	ulint		i;
	buf_chunk_t*	chunk;

	ut_ad(buf_pool);

	buf_pool_mutex_enter(buf_pool);

	chunk = buf_pool->chunks;

	for (i = buf_pool->n_chunks; i--; chunk++) {

		const buf_block_t* block = buf_chunk_not_freed(chunk);

<<<<<<< HEAD
		if (UNIV_LIKELY_NULL(block) && block->page.key_version == 0) {
			ib::fatal() << "Page " << block->page.id
				<< " still fixed or dirty";
=======
		if (UNIV_LIKELY_NULL(block)) {
			fil_space_t* space = fil_space_get(block->page.space);
			ib_logf(IB_LOG_LEVEL_ERROR,
				"Page %u %u still fixed or dirty.",
				block->page.space,
				block->page.offset);
			ib_logf(IB_LOG_LEVEL_ERROR,
				"Page oldest_modification " LSN_PF
				" fix_count %d io_fix %d.",
				block->page.oldest_modification,
				block->page.buf_fix_count,
				buf_page_get_io_fix(&block->page));
			ib_logf(IB_LOG_LEVEL_FATAL,
				"Page space_id %u name %s.",
				block->page.space,
				space->name ? space->name : "NULL");
>>>>>>> 765a4360
		}
	}

	buf_pool_mutex_exit(buf_pool);

	return(TRUE);
}

/** Refreshes the statistics used to print per-second averages.
@param[in,out]	buf_pool	buffer pool instance */
static
void
buf_refresh_io_stats(
	buf_pool_t*	buf_pool)
{
	buf_pool->last_printout_time = ut_time();
	buf_pool->old_stat = buf_pool->stat;
}

/*********************************************************************//**
Invalidates file pages in one buffer pool instance */
static
void
buf_pool_invalidate_instance(
/*=========================*/
	buf_pool_t*	buf_pool)	/*!< in: buffer pool instance */
{
	ulint		i;

	buf_pool_mutex_enter(buf_pool);

	for (i = BUF_FLUSH_LRU; i < BUF_FLUSH_N_TYPES; i++) {

		/* As this function is called during startup and
		during redo application phase during recovery, InnoDB
		is single threaded (apart from IO helper threads) at
		this stage. No new write batch can be in intialization
		stage at this point. */
		ut_ad(buf_pool->init_flush[i] == FALSE);

		/* However, it is possible that a write batch that has
		been posted earlier is still not complete. For buffer
		pool invalidation to proceed we must ensure there is NO
		write activity happening. */
		if (buf_pool->n_flush[i] > 0) {
			buf_flush_t	type = static_cast<buf_flush_t>(i);

			buf_pool_mutex_exit(buf_pool);
			buf_flush_wait_batch_end(buf_pool, type);
			buf_pool_mutex_enter(buf_pool);
		}
	}

	buf_pool_mutex_exit(buf_pool);

	ut_ad(buf_all_freed_instance(buf_pool));

	buf_pool_mutex_enter(buf_pool);

	while (buf_LRU_scan_and_free_block(buf_pool, true)) {
	}

	ut_ad(UT_LIST_GET_LEN(buf_pool->LRU) == 0);
	ut_ad(UT_LIST_GET_LEN(buf_pool->unzip_LRU) == 0);

	buf_pool->freed_page_clock = 0;
	buf_pool->LRU_old = NULL;
	buf_pool->LRU_old_len = 0;

	memset(&buf_pool->stat, 0x00, sizeof(buf_pool->stat));
	buf_refresh_io_stats(buf_pool);

	buf_pool_mutex_exit(buf_pool);
}

/*********************************************************************//**
Invalidates the file pages in the buffer pool when an archive recovery is
completed. All the file pages buffered must be in a replaceable state when
this function is called: not latched and not modified. */
void
buf_pool_invalidate(void)
/*=====================*/
{
	ulint   i;

	for (i = 0; i < srv_buf_pool_instances; i++) {
		buf_pool_invalidate_instance(buf_pool_from_array(i));
	}
}

#if defined UNIV_DEBUG || defined UNIV_BUF_DEBUG
/*********************************************************************//**
Validates data in one buffer pool instance
@return TRUE */
static
ibool
buf_pool_validate_instance(
/*=======================*/
	buf_pool_t*	buf_pool)	/*!< in: buffer pool instance */
{
	buf_page_t*	b;
	buf_chunk_t*	chunk;
	ulint		i;
	ulint		n_lru_flush	= 0;
	ulint		n_page_flush	= 0;
	ulint		n_list_flush	= 0;
	ulint		n_lru		= 0;
	ulint		n_flush		= 0;
	ulint		n_free		= 0;
	ulint		n_zip		= 0;

	ut_ad(buf_pool);

	buf_pool_mutex_enter(buf_pool);
	hash_lock_x_all(buf_pool->page_hash);

	chunk = buf_pool->chunks;

	/* Check the uncompressed blocks. */

	for (i = buf_pool->n_chunks; i--; chunk++) {

		ulint		j;
		buf_block_t*	block = chunk->blocks;

		for (j = chunk->size; j--; block++) {

			buf_page_mutex_enter(block);

			switch (buf_block_get_state(block)) {
			case BUF_BLOCK_POOL_WATCH:
			case BUF_BLOCK_ZIP_PAGE:
			case BUF_BLOCK_ZIP_DIRTY:
				/* These should only occur on
				zip_clean, zip_free[], or flush_list. */
				ut_error;
				break;

			case BUF_BLOCK_FILE_PAGE:
				ut_a(buf_page_hash_get_low(
						buf_pool, block->page.id)
				     == &block->page);

#ifdef UNIV_IBUF_COUNT_DEBUG
				ut_a(buf_page_get_io_fix(&block->page)
				     == BUF_IO_READ
				     || !ibuf_count_get(block->page.id));
#endif
				switch (buf_page_get_io_fix(&block->page)) {
				case BUF_IO_NONE:
					break;

				case BUF_IO_WRITE:
					switch (buf_page_get_flush_type(
							&block->page)) {
					case BUF_FLUSH_LRU:
						n_lru_flush++;
						goto assert_s_latched;
					case BUF_FLUSH_SINGLE_PAGE:
						n_page_flush++;
assert_s_latched:
						ut_a(rw_lock_is_locked(
							     &block->lock,
								     RW_LOCK_S)
						     || rw_lock_is_locked(
								&block->lock,
								RW_LOCK_SX));
						break;
					case BUF_FLUSH_LIST:
						n_list_flush++;
						break;
					default:
						ut_error;
					}

					break;

				case BUF_IO_READ:

					ut_a(rw_lock_is_locked(&block->lock,
							       RW_LOCK_X));
					break;

				case BUF_IO_PIN:
					break;
				}

				n_lru++;
				break;

			case BUF_BLOCK_NOT_USED:
				n_free++;
				break;

			case BUF_BLOCK_READY_FOR_USE:
			case BUF_BLOCK_MEMORY:
			case BUF_BLOCK_REMOVE_HASH:
				/* do nothing */
				break;
			}

			buf_page_mutex_exit(block);
		}
	}

	mutex_enter(&buf_pool->zip_mutex);

	/* Check clean compressed-only blocks. */

	for (b = UT_LIST_GET_FIRST(buf_pool->zip_clean); b;
	     b = UT_LIST_GET_NEXT(list, b)) {
		ut_a(buf_page_get_state(b) == BUF_BLOCK_ZIP_PAGE);
		switch (buf_page_get_io_fix(b)) {
		case BUF_IO_NONE:
		case BUF_IO_PIN:
			/* All clean blocks should be I/O-unfixed. */
			break;
		case BUF_IO_READ:
			/* In buf_LRU_free_page(), we temporarily set
			b->io_fix = BUF_IO_READ for a newly allocated
			control block in order to prevent
			buf_page_get_gen() from decompressing the block. */
			break;
		default:
			ut_error;
			break;
		}

		/* It is OK to read oldest_modification here because
		we have acquired buf_pool->zip_mutex above which acts
		as the 'block->mutex' for these bpages. */
		ut_a(!b->oldest_modification);
		ut_a(buf_page_hash_get_low(buf_pool, b->id) == b);
		n_lru++;
		n_zip++;
	}

	/* Check dirty blocks. */

	buf_flush_list_mutex_enter(buf_pool);
	for (b = UT_LIST_GET_FIRST(buf_pool->flush_list); b;
	     b = UT_LIST_GET_NEXT(list, b)) {
		ut_ad(b->in_flush_list);
		ut_a(b->oldest_modification);
		n_flush++;

		switch (buf_page_get_state(b)) {
		case BUF_BLOCK_ZIP_DIRTY:
			n_lru++;
			n_zip++;
			switch (buf_page_get_io_fix(b)) {
			case BUF_IO_NONE:
			case BUF_IO_READ:
			case BUF_IO_PIN:
				break;
			case BUF_IO_WRITE:
				switch (buf_page_get_flush_type(b)) {
				case BUF_FLUSH_LRU:
					n_lru_flush++;
					break;
				case BUF_FLUSH_SINGLE_PAGE:
					n_page_flush++;
					break;
				case BUF_FLUSH_LIST:
					n_list_flush++;
					break;
				default:
					ut_error;
				}
				break;
			}
			break;
		case BUF_BLOCK_FILE_PAGE:
			/* uncompressed page */
			break;
		case BUF_BLOCK_POOL_WATCH:
		case BUF_BLOCK_ZIP_PAGE:
		case BUF_BLOCK_NOT_USED:
		case BUF_BLOCK_READY_FOR_USE:
		case BUF_BLOCK_MEMORY:
		case BUF_BLOCK_REMOVE_HASH:
			ut_error;
			break;
		}
		ut_a(buf_page_hash_get_low(buf_pool, b->id) == b);
	}

	ut_a(UT_LIST_GET_LEN(buf_pool->flush_list) == n_flush);

	hash_unlock_x_all(buf_pool->page_hash);
	buf_flush_list_mutex_exit(buf_pool);

	mutex_exit(&buf_pool->zip_mutex);

	if (buf_pool->curr_size == buf_pool->old_size
	    && n_lru + n_free > buf_pool->curr_size + n_zip) {

		ib::fatal() << "n_LRU " << n_lru << ", n_free " << n_free
			<< ", pool " << buf_pool->curr_size
			<< " zip " << n_zip << ". Aborting...";
	}

	ut_a(UT_LIST_GET_LEN(buf_pool->LRU) == n_lru);
	if (buf_pool->curr_size == buf_pool->old_size
	    && UT_LIST_GET_LEN(buf_pool->free) != n_free) {

		ib::fatal() << "Free list len "
			<< UT_LIST_GET_LEN(buf_pool->free)
			<< ", free blocks " << n_free << ". Aborting...";
	}

	ut_a(buf_pool->n_flush[BUF_FLUSH_LIST] == n_list_flush);
	ut_a(buf_pool->n_flush[BUF_FLUSH_LRU] == n_lru_flush);
	ut_a(buf_pool->n_flush[BUF_FLUSH_SINGLE_PAGE] == n_page_flush);

	buf_pool_mutex_exit(buf_pool);

	ut_a(buf_LRU_validate());
	ut_a(buf_flush_validate(buf_pool));

	return(TRUE);
}

/*********************************************************************//**
Validates the buffer buf_pool data structure.
@return TRUE */
ibool
buf_validate(void)
/*==============*/
{
	ulint	i;

	for (i = 0; i < srv_buf_pool_instances; i++) {
		buf_pool_t*	buf_pool;

		buf_pool = buf_pool_from_array(i);

		buf_pool_validate_instance(buf_pool);
	}
	return(TRUE);
}

#endif /* UNIV_DEBUG || UNIV_BUF_DEBUG */

#if defined UNIV_DEBUG_PRINT || defined UNIV_DEBUG || defined UNIV_BUF_DEBUG
/*********************************************************************//**
Prints info of the buffer buf_pool data structure for one instance. */
static
void
buf_print_instance(
/*===============*/
	buf_pool_t*	buf_pool)
{
	index_id_t*	index_ids;
	ulint*		counts;
	ulint		size;
	ulint		i;
	ulint		j;
	index_id_t	id;
	ulint		n_found;
	buf_chunk_t*	chunk;
	dict_index_t*	index;

	ut_ad(buf_pool);

	size = buf_pool->curr_size;

	index_ids = static_cast<index_id_t*>(
		ut_malloc_nokey(size * sizeof *index_ids));

	counts = static_cast<ulint*>(ut_malloc_nokey(sizeof(ulint) * size));

	buf_pool_mutex_enter(buf_pool);
	buf_flush_list_mutex_enter(buf_pool);

	ib::info() << *buf_pool;

	buf_flush_list_mutex_exit(buf_pool);

	/* Count the number of blocks belonging to each index in the buffer */

	n_found = 0;

	chunk = buf_pool->chunks;

	for (i = buf_pool->n_chunks; i--; chunk++) {
		buf_block_t*	block		= chunk->blocks;
		ulint		n_blocks	= chunk->size;

		for (; n_blocks--; block++) {
			const buf_frame_t* frame = block->frame;

			if (fil_page_index_page_check(frame)) {

				id = btr_page_get_index_id(frame);

				/* Look for the id in the index_ids array */
				j = 0;

				while (j < n_found) {

					if (index_ids[j] == id) {
						counts[j]++;

						break;
					}
					j++;
				}

				if (j == n_found) {
					n_found++;
					index_ids[j] = id;
					counts[j] = 1;
				}
			}
		}
	}

	buf_pool_mutex_exit(buf_pool);

	for (i = 0; i < n_found; i++) {
		index = dict_index_get_if_in_cache(index_ids[i]);

		if (!index) {
			ib::info() << "Block count for index "
				<< index_ids[i] << " in buffer is about "
				<< counts[i];
		} else {
			ib::info() << "Block count for index " << index_ids[i]
				<< " in buffer is about " << counts[i]
				<< ", index " << index->name
				<< " of table " << index->table->name;
		}
	}

	ut_free(index_ids);
	ut_free(counts);

	ut_a(buf_pool_validate_instance(buf_pool));
}

/*********************************************************************//**
Prints info of the buffer buf_pool data structure. */
void
buf_print(void)
/*===========*/
{
	ulint   i;

	for (i = 0; i < srv_buf_pool_instances; i++) {
		buf_pool_t*	buf_pool;

		buf_pool = buf_pool_from_array(i);
		buf_print_instance(buf_pool);
	}
}
#endif /* UNIV_DEBUG_PRINT || UNIV_DEBUG || UNIV_BUF_DEBUG */

#ifdef UNIV_DEBUG
/*********************************************************************//**
Returns the number of latched pages in the buffer pool.
@return number of latched pages */
static
ulint
buf_get_latched_pages_number_instance(
/*==================================*/
	buf_pool_t*	buf_pool)	/*!< in: buffer pool instance */
{
	buf_page_t*	b;
	ulint		i;
	buf_chunk_t*	chunk;
	ulint		fixed_pages_number = 0;

	buf_pool_mutex_enter(buf_pool);

	chunk = buf_pool->chunks;

	for (i = buf_pool->n_chunks; i--; chunk++) {
		buf_block_t*	block;
		ulint		j;

		block = chunk->blocks;

		for (j = chunk->size; j--; block++) {
			if (buf_block_get_state(block)
			    != BUF_BLOCK_FILE_PAGE) {

				continue;
			}

			buf_page_mutex_enter(block);

			if (block->page.buf_fix_count != 0
			    || buf_page_get_io_fix(&block->page)
			    != BUF_IO_NONE) {
				fixed_pages_number++;
			}

			buf_page_mutex_exit(block);
		}
	}

	mutex_enter(&buf_pool->zip_mutex);

	/* Traverse the lists of clean and dirty compressed-only blocks. */

	for (b = UT_LIST_GET_FIRST(buf_pool->zip_clean); b;
	     b = UT_LIST_GET_NEXT(list, b)) {
		ut_a(buf_page_get_state(b) == BUF_BLOCK_ZIP_PAGE);
		ut_a(buf_page_get_io_fix(b) != BUF_IO_WRITE);

		if (b->buf_fix_count != 0
		    || buf_page_get_io_fix(b) != BUF_IO_NONE) {
			fixed_pages_number++;
		}
	}

	buf_flush_list_mutex_enter(buf_pool);
	for (b = UT_LIST_GET_FIRST(buf_pool->flush_list); b;
	     b = UT_LIST_GET_NEXT(list, b)) {
		ut_ad(b->in_flush_list);

		switch (buf_page_get_state(b)) {
		case BUF_BLOCK_ZIP_DIRTY:
			if (b->buf_fix_count != 0
			    || buf_page_get_io_fix(b) != BUF_IO_NONE) {
				fixed_pages_number++;
			}
			break;
		case BUF_BLOCK_FILE_PAGE:
			/* uncompressed page */
			break;
		case BUF_BLOCK_POOL_WATCH:
		case BUF_BLOCK_ZIP_PAGE:
		case BUF_BLOCK_NOT_USED:
		case BUF_BLOCK_READY_FOR_USE:
		case BUF_BLOCK_MEMORY:
		case BUF_BLOCK_REMOVE_HASH:
			ut_error;
			break;
		}
	}

	buf_flush_list_mutex_exit(buf_pool);
	mutex_exit(&buf_pool->zip_mutex);
	buf_pool_mutex_exit(buf_pool);

	return(fixed_pages_number);
}

/*********************************************************************//**
Returns the number of latched pages in all the buffer pools.
@return number of latched pages */
ulint
buf_get_latched_pages_number(void)
/*==============================*/
{
	ulint	i;
	ulint	total_latched_pages = 0;

	for (i = 0; i < srv_buf_pool_instances; i++) {
		buf_pool_t*	buf_pool;

		buf_pool = buf_pool_from_array(i);

		total_latched_pages += buf_get_latched_pages_number_instance(
			buf_pool);
	}

	return(total_latched_pages);
}

#endif /* UNIV_DEBUG */

/*********************************************************************//**
Returns the number of pending buf pool read ios.
@return number of pending read I/O operations */
ulint
buf_get_n_pending_read_ios(void)
/*============================*/
{
	ulint	pend_ios = 0;

	for (ulint i = 0; i < srv_buf_pool_instances; i++) {
		pend_ios += buf_pool_from_array(i)->n_pend_reads;
	}

	return(pend_ios);
}

/*********************************************************************//**
Returns the ratio in percents of modified pages in the buffer pool /
database pages in the buffer pool.
@return modified page percentage ratio */
double
buf_get_modified_ratio_pct(void)
/*============================*/
{
	double		ratio;
	ulint		lru_len = 0;
	ulint		free_len = 0;
	ulint		flush_list_len = 0;

	buf_get_total_list_len(&lru_len, &free_len, &flush_list_len);

	ratio = static_cast<double>(100 * flush_list_len)
		/ (1 + lru_len + free_len);

	/* 1 + is there to avoid division by zero */

	return(ratio);
}

/*******************************************************************//**
Aggregates a pool stats information with the total buffer pool stats  */
static
void
buf_stats_aggregate_pool_info(
/*==========================*/
	buf_pool_info_t*	total_info,	/*!< in/out: the buffer pool
						info to store aggregated
						result */
	const buf_pool_info_t*	pool_info)	/*!< in: individual buffer pool
						stats info */
{
	ut_a(total_info && pool_info);

	/* Nothing to copy if total_info is the same as pool_info */
	if (total_info == pool_info) {
		return;
	}

	total_info->pool_size += pool_info->pool_size;
	total_info->lru_len += pool_info->lru_len;
	total_info->old_lru_len += pool_info->old_lru_len;
	total_info->free_list_len += pool_info->free_list_len;
	total_info->flush_list_len += pool_info->flush_list_len;
	total_info->n_pend_unzip += pool_info->n_pend_unzip;
	total_info->n_pend_reads += pool_info->n_pend_reads;
	total_info->n_pending_flush_lru += pool_info->n_pending_flush_lru;
	total_info->n_pending_flush_list += pool_info->n_pending_flush_list;
	total_info->n_pages_made_young += pool_info->n_pages_made_young;
	total_info->n_pages_not_made_young += pool_info->n_pages_not_made_young;
	total_info->n_pages_read += pool_info->n_pages_read;
	total_info->n_pages_created += pool_info->n_pages_created;
	total_info->n_pages_written += pool_info->n_pages_written;
	total_info->n_page_gets += pool_info->n_page_gets;
	total_info->n_ra_pages_read_rnd += pool_info->n_ra_pages_read_rnd;
	total_info->n_ra_pages_read += pool_info->n_ra_pages_read;
	total_info->n_ra_pages_evicted += pool_info->n_ra_pages_evicted;
	total_info->page_made_young_rate += pool_info->page_made_young_rate;
	total_info->page_not_made_young_rate +=
		pool_info->page_not_made_young_rate;
	total_info->pages_read_rate += pool_info->pages_read_rate;
	total_info->pages_created_rate += pool_info->pages_created_rate;
	total_info->pages_written_rate += pool_info->pages_written_rate;
	total_info->n_page_get_delta += pool_info->n_page_get_delta;
	total_info->page_read_delta += pool_info->page_read_delta;
	total_info->young_making_delta += pool_info->young_making_delta;
	total_info->not_young_making_delta += pool_info->not_young_making_delta;
	total_info->pages_readahead_rnd_rate += pool_info->pages_readahead_rnd_rate;
	total_info->pages_readahead_rate += pool_info->pages_readahead_rate;
	total_info->pages_evicted_rate += pool_info->pages_evicted_rate;
	total_info->unzip_lru_len += pool_info->unzip_lru_len;
	total_info->io_sum += pool_info->io_sum;
	total_info->io_cur += pool_info->io_cur;
	total_info->unzip_sum += pool_info->unzip_sum;
	total_info->unzip_cur += pool_info->unzip_cur;
}
/*******************************************************************//**
Collect buffer pool stats information for a buffer pool. Also
record aggregated stats if there are more than one buffer pool
in the server */
void
buf_stats_get_pool_info(
/*====================*/
	buf_pool_t*		buf_pool,	/*!< in: buffer pool */
	ulint			pool_id,	/*!< in: buffer pool ID */
	buf_pool_info_t*	all_pool_info)	/*!< in/out: buffer pool info
						to fill */
{
	buf_pool_info_t*	pool_info;
	time_t			current_time;
	double			time_elapsed;

	/* Find appropriate pool_info to store stats for this buffer pool */
	pool_info = &all_pool_info[pool_id];

	buf_pool_mutex_enter(buf_pool);
	buf_flush_list_mutex_enter(buf_pool);

	pool_info->pool_unique_id = pool_id;

	pool_info->pool_size = buf_pool->curr_size;

	pool_info->lru_len = UT_LIST_GET_LEN(buf_pool->LRU);

	pool_info->old_lru_len = buf_pool->LRU_old_len;

	pool_info->free_list_len = UT_LIST_GET_LEN(buf_pool->free);

	pool_info->flush_list_len = UT_LIST_GET_LEN(buf_pool->flush_list);

	pool_info->n_pend_unzip = UT_LIST_GET_LEN(buf_pool->unzip_LRU);

	pool_info->n_pend_reads = buf_pool->n_pend_reads;

	pool_info->n_pending_flush_lru =
		 (buf_pool->n_flush[BUF_FLUSH_LRU]
		  + buf_pool->init_flush[BUF_FLUSH_LRU]);

	pool_info->n_pending_flush_list =
		 (buf_pool->n_flush[BUF_FLUSH_LIST]
		  + buf_pool->init_flush[BUF_FLUSH_LIST]);

	pool_info->n_pending_flush_single_page =
		 (buf_pool->n_flush[BUF_FLUSH_SINGLE_PAGE]
		  + buf_pool->init_flush[BUF_FLUSH_SINGLE_PAGE]);

	buf_flush_list_mutex_exit(buf_pool);

	current_time = time(NULL);
	time_elapsed = 0.001 + difftime(current_time,
					buf_pool->last_printout_time);

	pool_info->n_pages_made_young = buf_pool->stat.n_pages_made_young;

	pool_info->n_pages_not_made_young =
		buf_pool->stat.n_pages_not_made_young;

	pool_info->n_pages_read = buf_pool->stat.n_pages_read;

	pool_info->n_pages_created = buf_pool->stat.n_pages_created;

	pool_info->n_pages_written = buf_pool->stat.n_pages_written;

	pool_info->n_page_gets = buf_pool->stat.n_page_gets;

	pool_info->n_ra_pages_read_rnd = buf_pool->stat.n_ra_pages_read_rnd;
	pool_info->n_ra_pages_read = buf_pool->stat.n_ra_pages_read;

	pool_info->n_ra_pages_evicted = buf_pool->stat.n_ra_pages_evicted;

	pool_info->page_made_young_rate =
		 (buf_pool->stat.n_pages_made_young
		  - buf_pool->old_stat.n_pages_made_young) / time_elapsed;

	pool_info->page_not_made_young_rate =
		 (buf_pool->stat.n_pages_not_made_young
		  - buf_pool->old_stat.n_pages_not_made_young) / time_elapsed;

	pool_info->pages_read_rate =
		(buf_pool->stat.n_pages_read
		  - buf_pool->old_stat.n_pages_read) / time_elapsed;

	pool_info->pages_created_rate =
		(buf_pool->stat.n_pages_created
		 - buf_pool->old_stat.n_pages_created) / time_elapsed;

	pool_info->pages_written_rate =
		(buf_pool->stat.n_pages_written
		 - buf_pool->old_stat.n_pages_written) / time_elapsed;

	pool_info->n_page_get_delta = buf_pool->stat.n_page_gets
				      - buf_pool->old_stat.n_page_gets;

	if (pool_info->n_page_get_delta) {
		pool_info->page_read_delta = buf_pool->stat.n_pages_read
					     - buf_pool->old_stat.n_pages_read;

		pool_info->young_making_delta =
			buf_pool->stat.n_pages_made_young
			- buf_pool->old_stat.n_pages_made_young;

		pool_info->not_young_making_delta =
			buf_pool->stat.n_pages_not_made_young
			- buf_pool->old_stat.n_pages_not_made_young;
	}
	pool_info->pages_readahead_rnd_rate =
		 (buf_pool->stat.n_ra_pages_read_rnd
		  - buf_pool->old_stat.n_ra_pages_read_rnd) / time_elapsed;


	pool_info->pages_readahead_rate =
		 (buf_pool->stat.n_ra_pages_read
		  - buf_pool->old_stat.n_ra_pages_read) / time_elapsed;

	pool_info->pages_evicted_rate =
		(buf_pool->stat.n_ra_pages_evicted
		 - buf_pool->old_stat.n_ra_pages_evicted) / time_elapsed;

	pool_info->unzip_lru_len = UT_LIST_GET_LEN(buf_pool->unzip_LRU);

	pool_info->io_sum = buf_LRU_stat_sum.io;

	pool_info->io_cur = buf_LRU_stat_cur.io;

	pool_info->unzip_sum = buf_LRU_stat_sum.unzip;

	pool_info->unzip_cur = buf_LRU_stat_cur.unzip;

	buf_refresh_io_stats(buf_pool);
	buf_pool_mutex_exit(buf_pool);
}

/*********************************************************************//**
Prints info of the buffer i/o. */
static
void
buf_print_io_instance(
/*==================*/
	buf_pool_info_t*pool_info,	/*!< in: buffer pool info */
	FILE*		file)		/*!< in/out: buffer where to print */
{
	ut_ad(pool_info);

	fprintf(file,
		"Buffer pool size   " ULINTPF "\n"
		"Free buffers       " ULINTPF "\n"
		"Database pages     " ULINTPF "\n"
		"Old database pages " ULINTPF "\n"
		"Modified db pages  " ULINTPF "\n"
		"Percent of dirty pages(LRU & free pages): %.3f\n"
		"Max dirty pages percent: %.3f\n"
		"Pending reads " ULINTPF "\n"
		"Pending writes: LRU " ULINTPF ", flush list " ULINTPF
		", single page " ULINTPF "\n",
		pool_info->pool_size,
		pool_info->free_list_len,
		pool_info->lru_len,
		pool_info->old_lru_len,
		pool_info->flush_list_len,
		(((double) pool_info->flush_list_len) /
		  (pool_info->lru_len + pool_info->free_list_len + 1.0)) * 100.0,
		srv_max_buf_pool_modified_pct,
		pool_info->n_pend_reads,
		pool_info->n_pending_flush_lru,
		pool_info->n_pending_flush_list,
		pool_info->n_pending_flush_single_page);

	fprintf(file,
		"Pages made young " ULINTPF ", not young " ULINTPF "\n"
		"%.2f youngs/s, %.2f non-youngs/s\n"
		"Pages read " ULINTPF ", created " ULINTPF
		", written " ULINTPF "\n"
		"%.2f reads/s, %.2f creates/s, %.2f writes/s\n",
		pool_info->n_pages_made_young,
		pool_info->n_pages_not_made_young,
		pool_info->page_made_young_rate,
		pool_info->page_not_made_young_rate,
		pool_info->n_pages_read,
		pool_info->n_pages_created,
		pool_info->n_pages_written,
		pool_info->pages_read_rate,
		pool_info->pages_created_rate,
		pool_info->pages_written_rate);

	if (pool_info->n_page_get_delta) {
		double hit_rate = double(pool_info->page_read_delta)
			/ pool_info->n_page_get_delta;

		if (hit_rate > 1) {
			hit_rate = 1;
		}

		fprintf(file,
			"Buffer pool hit rate " ULINTPF " / 1000,"
			" young-making rate " ULINTPF " / 1000 not "
			ULINTPF " / 1000\n",
			ulint(1000 * (1 - hit_rate)),
			ulint(1000 * double(pool_info->young_making_delta)
			      / pool_info->n_page_get_delta),
			ulint(1000 * double(pool_info->not_young_making_delta)
			      / pool_info->n_page_get_delta));
	} else {
		fputs("No buffer pool page gets since the last printout\n",
		      file);
	}

	/* Statistics about read ahead algorithm */
	fprintf(file, "Pages read ahead %.2f/s,"
		" evicted without access %.2f/s,"
		" Random read ahead %.2f/s\n",

		pool_info->pages_readahead_rate,
		pool_info->pages_evicted_rate,
		pool_info->pages_readahead_rnd_rate);

	/* Print some values to help us with visualizing what is
	happening with LRU eviction. */
	fprintf(file,
		"LRU len: " ULINTPF ", unzip_LRU len: " ULINTPF "\n"
		"I/O sum[" ULINTPF "]:cur[" ULINTPF "], "
		"unzip sum[" ULINTPF "]:cur[" ULINTPF "]\n",
		pool_info->lru_len, pool_info->unzip_lru_len,
		pool_info->io_sum, pool_info->io_cur,
		pool_info->unzip_sum, pool_info->unzip_cur);
}

/*********************************************************************//**
Prints info of the buffer i/o. */
void
buf_print_io(
/*=========*/
	FILE*	file)	/*!< in/out: buffer where to print */
{
	ulint			i;
	buf_pool_info_t*	pool_info;
	buf_pool_info_t*	pool_info_total;

	/* If srv_buf_pool_instances is greater than 1, allocate
	one extra buf_pool_info_t, the last one stores
	aggregated/total values from all pools */
	if (srv_buf_pool_instances > 1) {
		pool_info = (buf_pool_info_t*) ut_zalloc_nokey((
			srv_buf_pool_instances + 1) * sizeof *pool_info);

		pool_info_total = &pool_info[srv_buf_pool_instances];
	} else {
		ut_a(srv_buf_pool_instances == 1);

		pool_info_total = pool_info =
			static_cast<buf_pool_info_t*>(
				ut_zalloc_nokey(sizeof *pool_info));
	}

	for (i = 0; i < srv_buf_pool_instances; i++) {
		buf_pool_t*	buf_pool;

		buf_pool = buf_pool_from_array(i);

		/* Fetch individual buffer pool info and calculate
		aggregated stats along the way */
		buf_stats_get_pool_info(buf_pool, i, pool_info);

		/* If we have more than one buffer pool, store
		the aggregated stats  */
		if (srv_buf_pool_instances > 1) {
			buf_stats_aggregate_pool_info(pool_info_total,
						      &pool_info[i]);
		}
	}

	/* Print the aggreate buffer pool info */
	buf_print_io_instance(pool_info_total, file);

	/* If there are more than one buffer pool, print each individual pool
	info */
	if (srv_buf_pool_instances > 1) {
		fputs("----------------------\n"
		"INDIVIDUAL BUFFER POOL INFO\n"
		"----------------------\n", file);

		for (i = 0; i < srv_buf_pool_instances; i++) {
			fprintf(file, "---BUFFER POOL " ULINTPF "\n", i);
			buf_print_io_instance(&pool_info[i], file);
		}
	}

	ut_free(pool_info);
}

/**********************************************************************//**
Refreshes the statistics used to print per-second averages. */
void
buf_refresh_io_stats_all(void)
/*==========================*/
{
	for (ulint i = 0; i < srv_buf_pool_instances; i++) {
		buf_pool_t*	buf_pool;

		buf_pool = buf_pool_from_array(i);

		buf_refresh_io_stats(buf_pool);
	}
}

/**********************************************************************//**
Check if all pages in all buffer pools are in a replacable state.
@return FALSE if not */
ibool
buf_all_freed(void)
/*===============*/
{
	for (ulint i = 0; i < srv_buf_pool_instances; i++) {
		buf_pool_t*	buf_pool;

		buf_pool = buf_pool_from_array(i);

		if (!buf_all_freed_instance(buf_pool)) {
			return(FALSE);
		}
	}

	return(TRUE);
}

/*********************************************************************//**
Checks that there currently are no pending i/o-operations for the buffer
pool.
@return number of pending i/o */
ulint
buf_pool_check_no_pending_io(void)
/*==============================*/
{
	ulint		i;
	ulint		pending_io = 0;

	buf_pool_mutex_enter_all();

	for (i = 0; i < srv_buf_pool_instances; i++) {
		const buf_pool_t*	buf_pool;

		buf_pool = buf_pool_from_array(i);

		pending_io += buf_pool->n_pend_reads
			      + buf_pool->n_flush[BUF_FLUSH_LRU]
			      + buf_pool->n_flush[BUF_FLUSH_SINGLE_PAGE]
			      + buf_pool->n_flush[BUF_FLUSH_LIST];

	}

	buf_pool_mutex_exit_all();

	return(pending_io);
}

/** Print the given page_id_t object.
@param[in,out]	out	the output stream
@param[in]	page_id	the page_id_t object to be printed
@return the output stream */
std::ostream&
operator<<(
	std::ostream&		out,
	const page_id_t&	page_id)
{
	out << "[page id: space=" << page_id.m_space
		<< ", page number=" << page_id.m_page_no << "]";
	return(out);
}

/** Print the given buf_pool_t object.
@param[in,out]	out		the output stream
@param[in]	buf_pool	the buf_pool_t object to be printed
@return the output stream */
std::ostream&
operator<<(
	std::ostream&		out,
	const buf_pool_t&	buf_pool)
{
	out << "[buffer pool instance: "
		<< "buf_pool size=" << buf_pool.curr_size
		<< ", database pages=" << UT_LIST_GET_LEN(buf_pool.LRU)
		<< ", free pages=" << UT_LIST_GET_LEN(buf_pool.free)
		<< ", modified database pages="
		<< UT_LIST_GET_LEN(buf_pool.flush_list)
		<< ", n pending decompressions=" << buf_pool.n_pend_unzip
		<< ", n pending reads=" << buf_pool.n_pend_reads
		<< ", n pending flush LRU=" << buf_pool.n_flush[BUF_FLUSH_LRU]
		<< " list=" << buf_pool.n_flush[BUF_FLUSH_LIST]
		<< " single page=" << buf_pool.n_flush[BUF_FLUSH_SINGLE_PAGE]
		<< ", pages made young=" << buf_pool.stat.n_pages_made_young
		<< ", not young=" << buf_pool.stat.n_pages_not_made_young
		<< ", pages read=" << buf_pool.stat.n_pages_read
		<< ", created=" << buf_pool.stat.n_pages_created
		<< ", written=" << buf_pool.stat.n_pages_written << "]";
	return(out);
}

/********************************************************************//**
Reserve unused slot from temporary memory array and allocate necessary
temporary memory if not yet allocated.
@return reserved slot */
UNIV_INTERN
buf_tmp_buffer_t*
buf_pool_reserve_tmp_slot(
/*======================*/
	buf_pool_t*	buf_pool,	/*!< in: buffer pool where to
					reserve */
	bool		compressed)	/*!< in: is file space compressed */
{
	buf_tmp_buffer_t *free_slot=NULL;

	/* Array is protected by buf_pool mutex */
	buf_pool_mutex_enter(buf_pool);

	for(ulint i = 0; i < buf_pool->tmp_arr->n_slots; i++) {
		buf_tmp_buffer_t *slot = &buf_pool->tmp_arr->slots[i];

		if(slot->reserved == false) {
			free_slot = slot;
			break;
		}
	}

	/* We assume that free slot is found */
	ut_a(free_slot != NULL);
	free_slot->reserved = true;
	/* Now that we have reserved this slot we can release
	buf_pool mutex */
	buf_pool_mutex_exit(buf_pool);

	/* Allocate temporary memory for encryption/decryption */
	if (free_slot->crypt_buf_free == NULL) {
		free_slot->crypt_buf_free = static_cast<byte *>(ut_malloc_nokey(UNIV_PAGE_SIZE*2));
		free_slot->crypt_buf = static_cast<byte *>(ut_align(free_slot->crypt_buf_free, UNIV_PAGE_SIZE));
		memset(free_slot->crypt_buf_free, 0, UNIV_PAGE_SIZE *2);
	}

	/* For page compressed tables allocate temporary memory for
	compression/decompression */
	if (compressed && free_slot->comp_buf_free == NULL) {
		free_slot->comp_buf_free = static_cast<byte *>(ut_malloc_nokey(UNIV_PAGE_SIZE*2));
		free_slot->comp_buf = static_cast<byte *>(ut_align(free_slot->comp_buf_free, UNIV_PAGE_SIZE));
		memset(free_slot->comp_buf_free, 0, UNIV_PAGE_SIZE *2);
#ifdef HAVE_LZO
		free_slot->lzo_mem = static_cast<byte *>(ut_malloc_nokey(LZO1X_1_15_MEM_COMPRESS));
		memset(free_slot->lzo_mem, 0, LZO1X_1_15_MEM_COMPRESS);
#endif
	}

	return (free_slot);
}

/** Encryption and page_compression hook that is called just before
a page is written to disk.
@param[in,out]	space		tablespace
@param[in,out]	bpage		buffer page
@param[in]	src_frame	physical page frame that is being encrypted
@return	page frame to be written to file
(may be src_frame or an encrypted/compressed copy of it) */
UNIV_INTERN
byte*
buf_page_encrypt_before_write(
	fil_space_t*	space,
	buf_page_t*	bpage,
	byte*		src_frame)
{
	ut_ad(space->id == bpage->id.space());
	bpage->real_size = UNIV_PAGE_SIZE;

	fil_page_type_validate(src_frame);

	switch (bpage->id.page_no()) {
	case 0:
		/* Page 0 of a tablespace is not encrypted/compressed */
		return src_frame;
	case TRX_SYS_PAGE_NO:
		if (bpage->id.space() == TRX_SYS_SPACE) {
			/* don't encrypt/compress page as it contains
			address to dblwr buffer */
			return src_frame;
		}
	}

	const page_size_t page_size(space->flags);
	fil_space_crypt_t* crypt_data = space->crypt_data;

	const bool encrypted = crypt_data
		&& !crypt_data->not_encrypted()
		&& crypt_data->type != CRYPT_SCHEME_UNENCRYPTED
		&& (!crypt_data->is_default_encryption()
		    || srv_encrypt_tables);

	bool page_compressed = FSP_FLAGS_HAS_PAGE_COMPRESSION(space->flags);

	if (!encrypted && !page_compressed) {
		/* No need to encrypt or page compress the page.
		Clear key-version & crypt-checksum. */
		memset(src_frame + FIL_PAGE_FILE_FLUSH_LSN_OR_KEY_VERSION, 0, 8);
		return src_frame;
	}

	buf_pool_t* buf_pool = buf_pool_from_bpage(bpage);
	/* Find free slot from temporary memory array */
	buf_tmp_buffer_t* slot = buf_pool_reserve_tmp_slot(buf_pool, page_compressed);
	slot->out_buf = NULL;
	bpage->slot = slot;

	byte *dst_frame = slot->crypt_buf;

	if (!page_compressed) {
		/* Encrypt page content */
		byte* tmp = fil_space_encrypt(space,
					      bpage->id.page_no(),
					      bpage->newest_modification,
					      src_frame,
					      dst_frame);

<<<<<<< HEAD
		uint32_t key_version = mach_read_from_4(
			dst_frame + FIL_PAGE_FILE_FLUSH_LSN_OR_KEY_VERSION);
		ut_ad(key_version == 0 || key_version >= bpage->key_version);
		bpage->key_version = key_version;
		bpage->real_size = page_size.physical();
=======
		bpage->real_size = page_size;
>>>>>>> 765a4360
		slot->out_buf = dst_frame = tmp;

		ut_d(fil_page_type_validate(tmp));
	} else {
		/* First we compress the page content */
		ulint out_len = 0;

		byte *tmp = fil_compress_page(
			space,
			(byte *)src_frame,
			slot->comp_buf,
			page_size.logical(),
			fsp_flags_get_page_compression_level(space->flags),
			fil_space_get_block_size(space, bpage->id.page_no()),
			encrypted,
			&out_len,
			IF_LZO(slot->lzo_mem, NULL));

		bpage->real_size = out_len;

#ifdef UNIV_DEBUG
		fil_page_type_validate(tmp);
#endif

		if(encrypted) {

			/* And then we encrypt the page content */
			tmp = fil_space_encrypt(space,
						bpage->id.page_no(),
						bpage->newest_modification,
						tmp,
						dst_frame);
		}

		slot->out_buf = dst_frame = tmp;
	}

	ut_d(fil_page_type_validate(dst_frame));

	// return dst_frame which will be written
	return dst_frame;
}

/** Decrypt a page.
@param[in,out]	bpage	Page control block
@param[in,out]	space	tablespace
@return whether the operation was successful */
static
bool
buf_page_decrypt_after_read(buf_page_t* bpage, fil_space_t* space)
{
	ut_ad(space->n_pending_ios > 0);
	ut_ad(space->id == bpage->id.space());

	bool compressed = bpage->size.is_compressed();
	const page_size_t& size = bpage->size;
	byte* dst_frame = compressed ? bpage->zip.data :
		((buf_block_t*) bpage)->frame;
	unsigned key_version =
		mach_read_from_4(dst_frame + FIL_PAGE_FILE_FLUSH_LSN_OR_KEY_VERSION);
	bool page_compressed = fil_page_is_compressed(dst_frame);
	bool page_compressed_encrypted = fil_page_is_compressed_encrypted(dst_frame);
	buf_pool_t* buf_pool = buf_pool_from_bpage(bpage);
	bool success = true;

<<<<<<< HEAD
	bpage->key_version = key_version;

	if (bpage->id.page_no() == 0) {
=======
	if (bpage->offset == 0) {
>>>>>>> 765a4360
		/* File header pages are not encrypted/compressed */
		return (true);
	}

<<<<<<< HEAD
	/* Page is encrypted if encryption information is found from
	tablespace and page contains used key_version. This is true
	also for pages first compressed and then encrypted. */
	if (!space->crypt_data) {
=======
	FilSpace space(bpage->space, false, true);

	/* Page is encrypted if encryption information is found from
	tablespace and page contains used key_version. This is true
	also for pages first compressed and then encrypted. */
	if (!space() || !space()->crypt_data) {
>>>>>>> 765a4360
		key_version = 0;
	}

	if (page_compressed) {
		/* the page we read is unencrypted */
		/* Find free slot from temporary memory array */
		buf_tmp_buffer_t* slot = buf_pool_reserve_tmp_slot(buf_pool, page_compressed);

		ut_d(fil_page_type_validate(dst_frame));

		/* decompress using comp_buf to dst_frame */
		fil_decompress_page(slot->comp_buf,
				    dst_frame,
				    ulong(size.logical()),
				    &bpage->write_size);

		/* Mark this slot as free */
		slot->reserved = false;
		key_version = 0;

		ut_d(fil_page_type_validate(dst_frame));
	} else {
		buf_tmp_buffer_t* slot = NULL;

		if (key_version) {
			/* Verify encryption checksum before we even try to
			decrypt. */
<<<<<<< HEAD
			if (!fil_space_verify_crypt_checksum(
				    dst_frame, size,
				    bpage->id.space(), bpage->id.page_no())) {
=======
			if (!fil_space_verify_crypt_checksum(dst_frame,
					zip_size, NULL, bpage->offset)) {

				/* Mark page encrypted in case it should
				be. */
				if (key_version && space()->crypt_data &&
				    space()->crypt_data->type != CRYPT_SCHEME_UNENCRYPTED) {
					bpage->encrypted=true;
				}

>>>>>>> 765a4360
				return (false);
			}

			/* Find free slot from temporary memory array */
			slot = buf_pool_reserve_tmp_slot(buf_pool, page_compressed);

			ut_d(fil_page_type_validate(dst_frame));

			/* decrypt using crypt_buf to dst_frame */
			byte* res = fil_space_decrypt(space(),
						slot->crypt_buf,
						dst_frame,
						&bpage->encrypted);

			if (!res) {
				success = false;
			}

			ut_d(fil_page_type_validate(dst_frame));
		}

		if (page_compressed_encrypted && success) {
			if (!slot) {
				slot = buf_pool_reserve_tmp_slot(buf_pool, page_compressed);
			}

			ut_d(fil_page_type_validate(dst_frame));
			/* decompress using comp_buf to dst_frame */
			fil_decompress_page(slot->comp_buf,
					    dst_frame,
					    ulong(size.logical()),
					    &bpage->write_size);
			ut_d(fil_page_type_validate(dst_frame));
		}

		/* Mark this slot as free */
		if (slot) {
			slot->reserved = false;
		}
	}

<<<<<<< HEAD
	ut_ad(space->n_pending_ios > 0);
=======
>>>>>>> 765a4360
	return (success);
}

/**
Should we punch hole to deallocate unused portion of the page.
@param[in]	bpage		Page control block
@return true if punch hole should be used, false if not */
bool
buf_page_should_punch_hole(
	const buf_page_t* bpage)
{
	return (bpage->real_size != bpage->size.physical());
}

/**
Calculate the length of trim (punch_hole) operation.
@param[in]	bpage		Page control block
@param[in]	write_length	Write length
@return length of the trim or zero. */
ulint
buf_page_get_trim_length(
	const buf_page_t*	bpage,
	ulint			write_length)
{
	return (bpage->size.physical() - write_length);
}


#endif /* !UNIV_INNOCHECKSUM */<|MERGE_RESOLUTION|>--- conflicted
+++ resolved
@@ -412,16 +412,6 @@
 buf_page_decrypt_after_read(buf_page_t* bpage, fil_space_t* space)
 	MY_ATTRIBUTE((nonnull));
 
-/** Check if page is maybe compressed, encrypted or both when we encounter
-corrupted page. Note that we can't be 100% sure if page is corrupted
-or decrypt/decompress just failed.
-@param[in,out]	bpage		Page
-@return true if page corrupted, false if not */
-static
-bool
-buf_page_check_corrupt(buf_page_t* bpage)
-	MY_ATTRIBUTE((nonnull, warn_unused_result));
-
 /* prototypes for new functions added to ha_innodb.cc */
 trx_t* innobase_get_trx();
 
@@ -970,25 +960,23 @@
 					SRV_CHECKSUM_ALGORITHM_NONE,
 					page_id);
 			}
-#endif /* !UNIV_INNOCHECKSUM */
-
-#ifdef UNIV_INNOCHECKSUM
+#else /* !UNIV_INNOCHECKSUM */
 			if (log_file) {
-
 				fprintf(log_file, "page::%lu;"
-					" old style: calculated = " ULINTPF ";"
-					" recorded = " ULINTPF "\n", cur_page_num,
+					" old style: calculated = %u;"
+					" recorded = " ULINTPF "\n",
+					cur_page_num,
 					buf_calc_page_old_checksum(read_buf),
 					checksum_field2);
 				fprintf(log_file, "page::%lu;"
-					" new style: calculated = " ULINTPF ";"
+					" new style: calculated = %u;"
 					" crc32 = %u; recorded = " ULINTPF "\n",
 					cur_page_num,
 					buf_calc_page_new_checksum(read_buf),
 					buf_calc_page_crc32(read_buf),
 					checksum_field1);
 			}
-#endif /* UNIV_INNOCHECKSUM */
+#endif /* !UNIV_INNOCHECKSUM */
 			return(false);
 		}
 
@@ -1055,24 +1043,22 @@
 					SRV_CHECKSUM_ALGORITHM_NONE,
 					page_id);
 			}
-#endif /* !UNIV_INNOCHECKSUM */
-
-#ifdef UNIV_INNOCHECKSUM
+#else /* !UNIV_INNOCHECKSUM */
 			if (log_file) {
 				fprintf(log_file, "page::%lu;"
-					" old style: calculated = %lu;"
+					" old style: calculated = %u;"
 					" recorded = %lu\n", cur_page_num,
 					buf_calc_page_old_checksum(read_buf),
 					checksum_field2);
 				fprintf(log_file, "page::%lu;"
-					" new style: calculated = %lu;"
+					" new style: calculated = %u;"
 					" crc32 = %u; recorded = %lu\n",
 					cur_page_num,
 					buf_calc_page_new_checksum(read_buf),
 					buf_calc_page_crc32(read_buf),
 					checksum_field1);
 			}
-#endif /* UNIV_INNOCHECKSUM */
+#endif /* !UNIV_INNOCHECKSUM */
 			return(false);
 		}
 
@@ -1422,11 +1408,7 @@
 	block->page.state = BUF_BLOCK_NOT_USED;
 	block->page.buf_fix_count = 0;
 	block->page.io_fix = BUF_IO_NONE;
-<<<<<<< HEAD
 	block->page.flush_observer = NULL;
-	block->page.key_version = 0;
-=======
->>>>>>> 765a4360
 	block->page.encrypted = false;
 	block->page.real_size = 0;
 	block->page.write_size = 0;
@@ -3712,7 +3694,6 @@
 	ibool		discard_attempted = FALSE;
 	ibool		must_read;
 	buf_pool_t*	buf_pool = buf_pool_get(page_id);
-	buf_page_t*	rpage = NULL;
 
 	buf_pool->stat.n_page_gets++;
 
@@ -3731,22 +3712,14 @@
 		/* Page not in buf_pool: needs to be read from file */
 
 		ut_ad(!hash_lock);
-<<<<<<< HEAD
-		buf_read_page(page_id, page_size, &rpage);
-=======
-		dberr_t err = buf_read_page(space, zip_size, offset);
+		dberr_t err = buf_read_page(page_id, page_size);
 
 		if (err != DB_SUCCESS) {
-			ib_logf(IB_LOG_LEVEL_ERROR,
-				"Reading compressed page " ULINTPF
-				":" ULINTPF
-				" failed with error: %s.",
-				space, offset, ut_strerr(err));
+			ib::error() << "Reading compressed page " << page_id
+				<< " failed with error: " << ut_strerr(err);
 
 			goto err_exit;
 		}
-
->>>>>>> 765a4360
 
 #if defined UNIV_DEBUG || defined UNIV_BUF_DEBUG
 		ut_a(++buf_dbg_counter % 5771 || buf_validate());
@@ -4280,63 +4253,27 @@
 			return(NULL);
 		}
 
-<<<<<<< HEAD
-		if (buf_read_page(page_id, page_size, &bpage)) {
+		/* The call path is buf_read_page() ->
+		buf_read_page_low() (fil_io()) ->
+		buf_page_io_complete() ->
+		buf_decrypt_after_read(). Here fil_space_t* is used
+		and we decrypt -> buf_page_check_corrupt() where page
+		checksums are compared. Decryption, decompression as
+		well as error handling takes place at a lower level.
+		Here we only need to know whether the page really is
+		corrupted, or if an encrypted page with a valid
+		checksum cannot be decypted. */
+
+		dberr_t local_err = buf_read_page(page_id, page_size);
+
+		if (local_err == DB_SUCCESS) {
 			buf_read_ahead_random(page_id, page_size,
-=======
-		/* Call path is buf_read_page() -> buf_read_page_low()
-		(_fil_io()) -> buf_page_io_complete() ->
-		buf_decrypt_after_read() here fil_space_t* is used
-		and we decrypt -> buf_page_check_corrupt() where
-		page checksums are compared. Decryption/decompression
-		is handled lower level, error handling is handled on lower
-		level, here we need only to know is page really corrupted
-		or encrypted page with correct checksum. */
-
-		dberr_t local_err = buf_read_page(space, zip_size, offset);
-
-		if (local_err == DB_SUCCESS) {
-			buf_read_ahead_random(space, zip_size, offset,
->>>>>>> 765a4360
 					      ibuf_inside(mtr));
 
 			retries = 0;
 		} else if (retries < BUF_PAGE_READ_MAX_RETRIES) {
 			++retries;
 
-<<<<<<< HEAD
-			bool corrupted = false;
-
-			if (bpage) {
-				corrupted = buf_page_check_corrupt(bpage);
-			}
-
-			/* Do not try again for encrypted pages */
-			if (corrupted && bpage->encrypted) {
-				BPageMutex* pmutex = buf_page_get_mutex(bpage);
-
-				buf_pool = buf_pool_from_bpage(bpage);
-				buf_pool_mutex_enter(buf_pool);
-				mutex_enter(pmutex);
-
-				ut_ad(buf_pool->n_pend_reads > 0);
-				my_atomic_addlint(&buf_pool->n_pend_reads, -1);
-				buf_page_set_io_fix(bpage, BUF_IO_NONE);
-				mutex_exit(pmutex);
-				buf_LRU_free_page(bpage, true);
-				buf_pool_mutex_exit(buf_pool);
-				rw_lock_x_unlock_gen(&((buf_block_t*) bpage)->lock,
-					     BUF_IO_READ);
-
-				if (err) {
-					*err = DB_DECRYPTION_FAILED;
-				}
-
-				return (NULL);
-			}
-
-=======
->>>>>>> 765a4360
 			DBUG_EXECUTE_IF(
 				"innodb_page_corruption_retries",
 				retries = BUF_PAGE_READ_MAX_RETRIES;
@@ -4346,40 +4283,6 @@
 				*err = local_err;
 			}
 
-<<<<<<< HEAD
-			if (corrupted && !bpage->encrypted) {
-				ib::fatal() << "Unable to read page " << page_id
-					    << " into the buffer pool after "
-					    << BUF_PAGE_READ_MAX_RETRIES << " attempts."
-					" The most probable cause of this error may"
-					" be that the table has been corrupted. Or,"
-					" the table was compressed with with an"
-					" algorithm that is not supported by this"
-					" instance. If it is not a decompress failure,"
-					" you can try to fix this problem by using"
-					" innodb_force_recovery."
-					" Please see " REFMAN " for more"
-					" details. Aborting...";
-			} else {
-				BPageMutex* pmutex = buf_page_get_mutex(bpage);
-
-				buf_pool = buf_pool_from_bpage(bpage);
-				buf_pool_mutex_enter(buf_pool);
-				mutex_enter(pmutex);
-
-				ut_ad(buf_pool->n_pend_reads > 0);
-				my_atomic_addlint(&buf_pool->n_pend_reads, -1);
- 				buf_page_set_io_fix(bpage, BUF_IO_NONE);
-				mutex_exit(pmutex);
-				buf_LRU_free_page(bpage, true);
-				buf_pool_mutex_exit(buf_pool);
-				rw_lock_x_unlock_gen(&((buf_block_t*) bpage)->lock,
-					     BUF_IO_READ);
-
-				if (err) {
-					*err = DB_DECRYPTION_FAILED;
-				}
-=======
 			/* Pages whose encryption key is unavailable or used
 			key, encryption algorithm or encryption method is
 			incorrect are marked as encrypted in
@@ -4390,29 +4293,25 @@
 			if (local_err == DB_DECRYPTION_FAILED) {
 				return (NULL);
 			}
->>>>>>> 765a4360
 
 			/* Try to set table as corrupted instead of
 			asserting. */
-			if (space > TRX_SYS_SPACE &&
-			    dict_set_corrupted_by_space(space)) {
+			if (page_id.space() != TRX_SYS_SPACE &&
+			    dict_set_corrupted_by_space(page_id.space())) {
 				return (NULL);
 			}
 
-			ib_logf(IB_LOG_LEVEL_FATAL, "Unable"
-				" to read tablespace %lu page no"
-				" %lu into the buffer pool after"
-				" %lu attempts"
-				" The most probable cause"
+			ib::fatal() << "Unable to read page " << page_id
+				<< " into the buffer pool after "
+				<< BUF_PAGE_READ_MAX_RETRIES
+				<< ". The most probable cause"
 				" of this error may be that the"
 				" table has been corrupted."
 				" You can try to fix this"
 				" problem by using"
 				" innodb_force_recovery."
 				" Please see " REFMAN " for more"
-				" details. Aborting...",
-				space, offset,
-				BUF_PAGE_READ_MAX_RETRIES);
+				" details. Aborting...";
 		}
 
 #if defined UNIV_DEBUG || defined UNIV_BUF_DEBUG
@@ -5776,18 +5675,12 @@
 @param[in,out]		bpage			Block */
 static
 void
-buf_mark_space_corrupt(
-	buf_page_t*	bpage)
+buf_mark_space_corrupt(buf_page_t* bpage)
 {
 	buf_pool_t*	buf_pool = buf_pool_from_bpage(bpage);
 	const ibool	uncompressed = (buf_page_get_state(bpage)
 					== BUF_BLOCK_FILE_PAGE);
-<<<<<<< HEAD
-	ib_uint32_t	space = bpage->id.space();
-	ibool		ret = TRUE;
-=======
-	ulint		space = bpage->space;
->>>>>>> 765a4360
+	uint32_t	space = bpage->id.space();
 
 	/* First unfix and release lock on the bpage */
 	buf_pool_mutex_enter(buf_pool);
@@ -5828,43 +5721,24 @@
 corrupted page. Note that we can't be 100% sure if page is corrupted
 or decrypt/decompress just failed.
 @param[in,out]	bpage		Page
-<<<<<<< HEAD
-@return true if page corrupted, false if not */
-static
-bool
-buf_page_check_corrupt(buf_page_t* bpage)
-=======
-@return DB_SUCCESS if page has been read and is not corrupted,
+@param[in,out]	space		tablespace
+@retval DB_SUCCESS if page has been read and is not corrupted,
 @retval DB_PAGE_CORRUPTED if page based on checksum check is corrupted,
 @retval DB_DECRYPTION_FAILED if page post encryption checksum matches but
-after decryption normal page checksum does not match.
-@retval DB_TABLESPACE_DELETED if accessed tablespace is not found */
+after decryption normal page checksum does not match. */
 static
 dberr_t
-buf_page_check_corrupt(buf_page_t*	bpage)
->>>>>>> 765a4360
-{
+buf_page_check_corrupt(buf_page_t* bpage, fil_space_t* space)
+{
+	ut_ad(space->n_pending_ios > 0);
+
 	byte* dst_frame = (bpage->zip.data) ? bpage->zip.data :
 		((buf_block_t*) bpage)->frame;
-<<<<<<< HEAD
-	fil_space_t* space = fil_space_acquire_silent(bpage->id.space());
-=======
-	FilSpace space(bpage->space, true);
->>>>>>> 765a4360
 	bool still_encrypted = false;
 	dberr_t err = DB_SUCCESS;
 	bool corrupted = false;
-<<<<<<< HEAD
-	fil_space_crypt_t* crypt_data = space ? space->crypt_data : NULL;
-=======
-	fil_space_crypt_t* crypt_data = NULL;
-
-	if (!space()) {
-		return(DB_TABLESPACE_DELETED);
-	}
-
-	crypt_data = space()->crypt_data;
->>>>>>> 765a4360
+
+	fil_space_crypt_t* crypt_data = space->crypt_data;
 
 	/* In buf_decrypt_after_read we have either decrypted the page if
 	page post encryption checksum matches and used key_id is found
@@ -5872,30 +5746,18 @@
 	not decrypted and it could be either encrypted and corrupted
 	or corrupted or good page. If we decrypted, there page could
 	still be corrupted if used key does not match. */
-<<<<<<< HEAD
 	still_encrypted = crypt_data
 		&& crypt_data->type != CRYPT_SCHEME_UNENCRYPTED
 		&& !bpage->encrypted
-		&& fil_space_verify_crypt_checksum(dst_frame, bpage->size,
-						   bpage->id.space(),
-						   bpage->id.page_no());
+		&& fil_space_verify_crypt_checksum(
+			dst_frame, bpage->size,
+			bpage->id.space(), bpage->id.page_no());
 
 	if (!still_encrypted) {
 		/* If traditional checksums match, we assume that page is
 		not anymore encrypted. */
 		corrupted = buf_page_is_corrupted(
 			true, dst_frame, bpage->size, space);
-=======
-	still_encrypted = (crypt_data &&
-		crypt_data->type != CRYPT_SCHEME_UNENCRYPTED &&
-		!bpage->encrypted &&
-		fil_space_verify_crypt_checksum(dst_frame, zip_size,
-			space(), bpage->offset));
-	if (!still_encrypted) {
-		/* If traditional checksums match, we assume that page is
-		not anymore encrypted. */
-		corrupted = buf_page_is_corrupted(true, dst_frame, zip_size, space());
->>>>>>> 765a4360
 
 		if (!corrupted) {
 			bpage->encrypted = false;
@@ -5913,15 +5775,16 @@
 		bpage->encrypted = true;
 		err = DB_DECRYPTION_FAILED;
 
-<<<<<<< HEAD
 		ib::error()
-			<< "The page " << bpage->id << " in file "
-			<< (space && space->name ? space->name : "NULL")
-			<< " cannot be decrypted.";
+			<< "The page " << bpage->id << " in file '"
+			<< space->chain.start->name
+			<< "' cannot be decrypted.";
 
 		ib::info()
 			<< "However key management plugin or used key_version "
-			<< bpage->key_version << " is not found or"
+			<< mach_read_from_4(dst_frame
+					    + FIL_PAGE_FILE_FLUSH_LSN_OR_KEY_VERSION)
+			<< " is not found or"
 			" used encryption algorithm or method does not match.";
 
 		if (bpage->id.space() != TRX_SYS_SPACE) {
@@ -5930,66 +5793,31 @@
 				" You may drop this table or"
 				" install correct key management plugin"
 				" and key file.";
-=======
-		ib_logf(IB_LOG_LEVEL_ERROR,
-			"The page [page id: space=%u"
-			", page number=%u]"
-			" in file %s cannot be decrypted.",
-			bpage->space, bpage->offset,
-			space()->name);
-
-		ib_logf(IB_LOG_LEVEL_INFO,
-			"However key management plugin or used key_version " ULINTPF
-			" is not found or"
-			" used encryption algorithm or method does not match.",
-			mach_read_from_4(dst_frame+FIL_PAGE_FILE_FLUSH_LSN_OR_KEY_VERSION));
-
-		if (bpage->space > TRX_SYS_SPACE) {
-			ib_logf(IB_LOG_LEVEL_INFO,
-				"Marking tablespace as missing. You may drop this table or"
-				" install correct key management plugin and key file.");
->>>>>>> 765a4360
 		}
 	}
 
 	return (err);
 }
 
-/********************************************************************//**
-Completes an asynchronous read or write request of a file page to or from
-the buffer pool.
-<<<<<<< HEAD
-@return true if successful */
-bool
-=======
+/** Complete a read or write request of a file page to or from the buffer pool.
 @param[in,out]		bpage		Page to complete
 @param[in]		evict		whether or not to evict the page
 					from LRU list.
-@return DB_SUCCESS if page has been read and is not corrupted,
-DB_PAGE_CORRUPTED if page based on checksum check is corrupted,
-DB_DECRYPTION_FAILED if page post encryption checksum matches but
-after decryption normal page checksum does not match.
-in write only DB_SUCCESS is possible. */
+@return whether the operation succeeded
+@retval	DB_SUCCESS		always when writing, or if a read page was OK
+@retval	DB_TABLESPACE_DELETED	if the tablespace does not exist
+@retval	DB_PAGE_CORRUPTED	if the checksum fails on a page read
+@retval	DB_DECRYPTION_FAILED	if page post encryption checksum matches but
+				after decryption normal page checksum does
+				not match */
 UNIV_INTERN
 dberr_t
->>>>>>> 765a4360
-buf_page_io_complete(
-	buf_page_t*	bpage,
-	bool		evict)
+buf_page_io_complete(buf_page_t* bpage, bool evict)
 {
 	enum buf_io_fix	io_type;
 	buf_pool_t*	buf_pool = buf_pool_from_bpage(bpage);
-	const ibool	uncompressed = (buf_page_get_state(bpage)
+	const bool	uncompressed = (buf_page_get_state(bpage)
 					== BUF_BLOCK_FILE_PAGE);
-<<<<<<< HEAD
-	byte*	frame = NULL;
-	bool corrupted = false;
-=======
-	fil_space_t*	space = NULL;
-	byte*		frame = NULL;
-	dberr_t 	err = DB_SUCCESS;
->>>>>>> 765a4360
-
 	ut_a(buf_page_in_file(bpage));
 
 	/* We do not need protect io_fix here by mutex to read
@@ -6000,6 +5828,8 @@
 
 	io_type = buf_page_get_io_fix(bpage);
 	ut_ad(io_type == BUF_IO_READ || io_type == BUF_IO_WRITE);
+	ut_ad(bpage->size.is_compressed() == (bpage->zip.data != NULL));
+	ut_ad(uncompressed || bpage->zip.data);
 
 	if (io_type == BUF_IO_READ) {
 		ulint	read_page_no = 0;
@@ -6010,44 +5840,30 @@
 		fil_space_t* space = fil_space_acquire_for_io(
 			bpage->id.space());
 		if (!space) {
-			return false;
+			return DB_TABLESPACE_DELETED;
 		}
 
 		buf_page_decrypt_after_read(bpage, space);
 
-		if (bpage->size.is_compressed()) {
-			frame = bpage->zip.data;
-		} else {
-			frame = ((buf_block_t*) bpage)->frame;
-		}
-
-		if (bpage->size.is_compressed()) {
-			frame = bpage->zip.data;
-<<<<<<< HEAD
-			buf_pool->n_pend_unzip++;
-
-=======
-			os_atomic_increment_ulint(&buf_pool->n_pend_unzip, 1);
->>>>>>> 765a4360
-			if (uncompressed
-			    && !buf_zip_decompress((buf_block_t*) bpage,
-						   FALSE)) {
-
-				os_atomic_decrement_ulint(&buf_pool->n_pend_unzip, 1);
-
+		byte*	frame = bpage->zip.data
+			? bpage->zip.data
+			: reinterpret_cast<buf_block_t*>(bpage)->frame;
+		dberr_t	err;
+
+		if (bpage->zip.data && uncompressed) {
+			my_atomic_addlint(&buf_pool->n_pend_unzip, 1);
+			ibool ok = buf_zip_decompress((buf_block_t*) bpage,
+						      FALSE);
+			my_atomic_addlint(&buf_pool->n_pend_unzip, -1);
+
+			if (!ok) {
 				ib::info() << "Page "
 					   << bpage->id
 					   << " zip_decompress failure.";
 
 				err = DB_PAGE_CORRUPTED;
-
 				goto database_corrupted;
 			}
-
-			os_atomic_decrement_ulint(&buf_pool->n_pend_unzip, 1);
-		} else {
-			ut_a(uncompressed);
-			frame = ((buf_block_t*) bpage)->frame;
 		}
 
 		/* If this page is not uninitialized and not in the
@@ -6071,7 +5887,6 @@
 			    && bpage->id.space() != read_space_id)
 			   || bpage->id.page_no() != read_page_no) {
 			/* We did not compare space_id to read_space_id
-<<<<<<< HEAD
 			in the system tablespace, because the field
 			was written as garbage before MySQL 4.1.1,
 			which did not support innodb_file_per_table. */
@@ -6080,59 +5895,31 @@
 				"the page, read in are "
 				<< page_id_t(read_space_id, read_page_no)
 				<< ", should be " << bpage->id;
-=======
-			if bpage->space == 0, because the field on the
-			page may contain garbage in MySQL < 4.1.1,
-			which only supported bpage->space == 0. */
-
-			ib_logf(IB_LOG_LEVEL_ERROR,
-				"Space id and page n:o"
-				" stored in the page"
-				" read in are " ULINTPF ":" ULINTPF ","
-				" should be %u:%u!",
-				read_space_id,
-				read_page_no,
-				bpage->space,
-				bpage->offset);
->>>>>>> 765a4360
-		}
-
-		err = buf_page_check_corrupt(bpage);
+		}
+
+		err = buf_page_check_corrupt(bpage, space);
 
 database_corrupted:
 
-<<<<<<< HEAD
-		if (corrupted) {
+		if (err != DB_SUCCESS) {
 			/* Not a real corruption if it was triggered by
 			error injection */
 			DBUG_EXECUTE_IF(
 				"buf_page_import_corrupt_failure",
 				if (bpage->id.space()
 				    > srv_undo_tablespaces_open
-				    && bpage->id.space() != SRV_TMP_SPACE_ID
-				    && buf_mark_space_corrupt(bpage)) {
+				    && bpage->id.space() != SRV_TMP_SPACE_ID) {
+					buf_mark_space_corrupt(bpage);
 					ib::info() << "Simulated IMPORT "
 						"corruption";
 					fil_space_release_for_io(space);
-					return(true);
-=======
-		if (err != DB_SUCCESS) {
-			/* Not a real corruption if it was triggered by
-			error injection */
-			DBUG_EXECUTE_IF("buf_page_is_corrupt_failure",
-				if (bpage->space > TRX_SYS_SPACE) {
-					buf_mark_space_corrupt(bpage);
-					ib_logf(IB_LOG_LEVEL_INFO,
-						"Simulated page corruption");
 					return(err);
->>>>>>> 765a4360
 				}
 				err = DB_SUCCESS;
 				goto page_not_corrupt;
 			);
 
-<<<<<<< HEAD
-			if (!bpage->encrypted) {
+			if (err == DB_PAGE_CORRUPTED) {
 				ib::error()
 					<< "Database page corruption on disk"
 					" or a failed file read of tablespace "
@@ -6145,29 +5932,6 @@
 
 				ib::info()
 					<< "It is also possible that your"
-=======
-			if (err == DB_PAGE_CORRUPTED) {
-				fil_system_enter();
-				space = fil_space_get_by_id(bpage->space);
-
-				ib_logf(IB_LOG_LEVEL_ERROR,
-					"Database page corruption on disk"
-					" or a failed file read of tablespace %s"
-					" page  [page id: space=%u"
-					", page number=%u]"
-					". You may have to recover from "
-					"a backup.",
-					space->name,
-					bpage->space, bpage->offset);
-
-				fil_system_exit();
-
-				buf_page_print(frame, buf_page_get_zip_size(bpage),
-					BUF_PAGE_PRINT_NO_CRASH);
-
-				ib_logf(IB_LOG_LEVEL_INFO,
-					"It is also possible that your"
->>>>>>> 765a4360
 					" operating system has corrupted"
 					" its own file cache and rebooting"
 					" your computer removes the error."
@@ -6177,12 +5941,7 @@
 					" and reimporting the corrupt table."
 					" You can use CHECK TABLE to scan"
 					" your table for corruption. "
-<<<<<<< HEAD
 					<< FORCE_RECOVERY_MSG;
-=======
-					"Please refer to " REFMAN "forcing-innodb-recovery.html"
-					" for information about forcing recovery.");
->>>>>>> 765a4360
 			}
 
 			if (srv_force_recovery < SRV_FORCE_IGNORE_CORRUPT) {
@@ -6190,47 +5949,14 @@
 				/* If page space id is larger than TRX_SYS_SPACE
 				(0), we will attempt to mark the corresponding
 				table as corrupted instead of crashing server */
-<<<<<<< HEAD
-
-				if (bpage->id.space() > TRX_SYS_SPACE
-				    && buf_mark_space_corrupt(bpage)) {
-					fil_space_release_for_io(space);
-					return(false);
-				} else {
-					if (!bpage->encrypted) {
-						ib::fatal()
-							<< "Aborting because of a"
-							" corrupt database page in"
-							" the system tablespace. Or, "
-							" there was a failure in"
-							" tagging the tablespace "
-							" as corrupt.";
-					}
-
-					ib_push_warning(innobase_get_trx(), DB_DECRYPTION_FAILED,
-						"Table in tablespace %u encrypted."
-						"However key management plugin or used key_id %lu is not found or"
-						" used encryption algorithm or method does not match."
-						" Can't continue opening the table.",
-						bpage->id.space(), bpage->key_version);
-
-					if (bpage->encrypted && bpage->id.space() > TRX_SYS_SPACE) {
-						buf_mark_space_corrupt(bpage);
-					} else {
-						ut_error;
-					}
-
-					fil_space_release_for_io(space);
-					return(false);
-=======
-				if (bpage->space > TRX_SYS_SPACE) {
-					buf_mark_space_corrupt(bpage);
-					return(err);
-				} else {
-					ib_logf(IB_LOG_LEVEL_FATAL,
-						"Ending processing because of a corrupt database page.");
->>>>>>> 765a4360
+				if (bpage->id.space() == TRX_SYS_SPACE) {
+					ib::fatal() << "Aborting because of"
+						" a corrupt database page.";
 				}
+
+				buf_mark_space_corrupt(bpage);
+				fil_space_release_for_io(space);
+				return(err);
 			}
 		}
 
@@ -6255,24 +5981,15 @@
 		    && page_is_leaf(frame)) {
 
 			if (bpage && bpage->encrypted) {
-<<<<<<< HEAD
 				ib::warn()
 					<< "Table in tablespace "
 					<< bpage->id.space()
 					<< " encrypted. However key "
 					"management plugin or used "
-					<< "key_version " << bpage->key_version
+					<< "key_version " << key_version
 					<< "is not found or"
 					" used encryption algorithm or method does not match."
 					" Can't continue opening the table.";
-=======
-				ib_logf(IB_LOG_LEVEL_WARN,
-					"Table in tablespace " ULINTPF " encrypted."
-					"However key management plugin or used key_version %u is not found or"
-					" used encryption algorithm or method does not match."
-					" Can't continue opening the table.",
-					read_space_id, key_version);
->>>>>>> 765a4360
 			} else {
 
 				ibuf_merge_or_delete_for_page(
@@ -6373,7 +6090,7 @@
 
 	buf_pool_mutex_exit(buf_pool);
 
-	return(err);
+	return DB_SUCCESS;
 }
 
 /*********************************************************************//**
@@ -6396,30 +6113,9 @@
 
 	for (i = buf_pool->n_chunks; i--; chunk++) {
 
-		const buf_block_t* block = buf_chunk_not_freed(chunk);
-
-<<<<<<< HEAD
-		if (UNIV_LIKELY_NULL(block) && block->page.key_version == 0) {
+		if (const buf_block_t* block = buf_chunk_not_freed(chunk)) {
 			ib::fatal() << "Page " << block->page.id
 				<< " still fixed or dirty";
-=======
-		if (UNIV_LIKELY_NULL(block)) {
-			fil_space_t* space = fil_space_get(block->page.space);
-			ib_logf(IB_LOG_LEVEL_ERROR,
-				"Page %u %u still fixed or dirty.",
-				block->page.space,
-				block->page.offset);
-			ib_logf(IB_LOG_LEVEL_ERROR,
-				"Page oldest_modification " LSN_PF
-				" fix_count %d io_fix %d.",
-				block->page.oldest_modification,
-				block->page.buf_fix_count,
-				buf_page_get_io_fix(&block->page));
-			ib_logf(IB_LOG_LEVEL_FATAL,
-				"Page space_id %u name %s.",
-				block->page.space,
-				space->name ? space->name : "NULL");
->>>>>>> 765a4360
 		}
 	}
 
@@ -7575,7 +7271,6 @@
 		}
 	}
 
-	const page_size_t page_size(space->flags);
 	fil_space_crypt_t* crypt_data = space->crypt_data;
 
 	const bool encrypted = crypt_data
@@ -7609,15 +7304,6 @@
 					      src_frame,
 					      dst_frame);
 
-<<<<<<< HEAD
-		uint32_t key_version = mach_read_from_4(
-			dst_frame + FIL_PAGE_FILE_FLUSH_LSN_OR_KEY_VERSION);
-		ut_ad(key_version == 0 || key_version >= bpage->key_version);
-		bpage->key_version = key_version;
-		bpage->real_size = page_size.physical();
-=======
-		bpage->real_size = page_size;
->>>>>>> 765a4360
 		slot->out_buf = dst_frame = tmp;
 
 		ut_d(fil_page_type_validate(tmp));
@@ -7629,7 +7315,7 @@
 			space,
 			(byte *)src_frame,
 			slot->comp_buf,
-			page_size.logical(),
+			srv_page_size,
 			fsp_flags_get_page_compression_level(space->flags),
 			fil_space_get_block_size(space, bpage->id.page_no()),
 			encrypted,
@@ -7683,30 +7369,15 @@
 	buf_pool_t* buf_pool = buf_pool_from_bpage(bpage);
 	bool success = true;
 
-<<<<<<< HEAD
-	bpage->key_version = key_version;
-
 	if (bpage->id.page_no() == 0) {
-=======
-	if (bpage->offset == 0) {
->>>>>>> 765a4360
 		/* File header pages are not encrypted/compressed */
 		return (true);
 	}
 
-<<<<<<< HEAD
 	/* Page is encrypted if encryption information is found from
 	tablespace and page contains used key_version. This is true
 	also for pages first compressed and then encrypted. */
 	if (!space->crypt_data) {
-=======
-	FilSpace space(bpage->space, false, true);
-
-	/* Page is encrypted if encryption information is found from
-	tablespace and page contains used key_version. This is true
-	also for pages first compressed and then encrypted. */
-	if (!space() || !space()->crypt_data) {
->>>>>>> 765a4360
 		key_version = 0;
 	}
 
@@ -7734,22 +7405,13 @@
 		if (key_version) {
 			/* Verify encryption checksum before we even try to
 			decrypt. */
-<<<<<<< HEAD
 			if (!fil_space_verify_crypt_checksum(
 				    dst_frame, size,
 				    bpage->id.space(), bpage->id.page_no())) {
-=======
-			if (!fil_space_verify_crypt_checksum(dst_frame,
-					zip_size, NULL, bpage->offset)) {
-
-				/* Mark page encrypted in case it should
-				be. */
-				if (key_version && space()->crypt_data &&
-				    space()->crypt_data->type != CRYPT_SCHEME_UNENCRYPTED) {
+				if (space->crypt_data->type
+				    != CRYPT_SCHEME_UNENCRYPTED) {
 					bpage->encrypted=true;
 				}
-
->>>>>>> 765a4360
 				return (false);
 			}
 
@@ -7759,7 +7421,7 @@
 			ut_d(fil_page_type_validate(dst_frame));
 
 			/* decrypt using crypt_buf to dst_frame */
-			byte* res = fil_space_decrypt(space(),
+			byte* res = fil_space_decrypt(space,
 						slot->crypt_buf,
 						dst_frame,
 						&bpage->encrypted);
@@ -7791,10 +7453,7 @@
 		}
 	}
 
-<<<<<<< HEAD
 	ut_ad(space->n_pending_ios > 0);
-=======
->>>>>>> 765a4360
 	return (success);
 }
 
