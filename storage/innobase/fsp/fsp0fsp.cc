/*****************************************************************************

Copyright (c) 1995, 2016, Oracle and/or its affiliates. All Rights Reserved.
Copyright (c) 2017, 2020, MariaDB Corporation.

This program is free software; you can redistribute it and/or modify it under
the terms of the GNU General Public License as published by the Free Software
Foundation; version 2 of the License.

This program is distributed in the hope that it will be useful, but WITHOUT
ANY WARRANTY; without even the implied warranty of MERCHANTABILITY or FITNESS
FOR A PARTICULAR PURPOSE. See the GNU General Public License for more details.

You should have received a copy of the GNU General Public License along with
this program; if not, write to the Free Software Foundation, Inc.,
51 Franklin Street, Fifth Floor, Boston, MA 02110-1335 USA

*****************************************************************************/

/******************************************************************//**
@file fsp/fsp0fsp.cc
File space management

Created 11/29/1995 Heikki Tuuri
***********************************************************************/

#include "fsp0fsp.h"
#include "buf0buf.h"
#include "fil0fil.h"
#include "fil0crypt.h"
#include "mtr0log.h"
#include "ut0byte.h"
#include "page0page.h"
#include "fut0fut.h"
#include "srv0srv.h"
#include "srv0start.h"
#include "ibuf0ibuf.h"
#include "btr0btr.h"
#include "btr0sea.h"
#include "dict0boot.h"
#include "log0log.h"
#include "dict0mem.h"
#include "fsp0types.h"

// JAN: MySQL 5.7 Encryption
// #include <my_aes.h>

typedef ulint page_no_t;

/** Return an extent to the free list of a space.
@param[in,out]	space		tablespace
@param[in]	offset		page number in the extent
@param[in]	page_size	page size
@param[in,out]	mtr		mini-transaction */
MY_ATTRIBUTE((nonnull))
static
void
fsp_free_extent(
	fil_space_t*		space,
	page_no_t		offset,
	const page_size_t&	page_size,
	mtr_t*			mtr);

/********************************************************************//**
Marks a page used. The page must reside within the extents of the given
segment. */
static MY_ATTRIBUTE((nonnull))
void
fseg_mark_page_used(
/*================*/
	fseg_inode_t*	seg_inode,/*!< in: segment inode */
	page_no_t	page,	/*!< in: page offset */
	xdes_t*		descr,  /*!< in: extent descriptor */
	mtr_t*		mtr);	/*!< in/out: mini-transaction */

/** Returns the first extent descriptor for a segment.
We think of the extent lists of the segment catenated in the order
FSEG_FULL -> FSEG_NOT_FULL -> FSEG_FREE.
@param[in]	inode		segment inode
@param[in]	space		tablespace
@param[in]	page_size	page size
@param[in,out]	mtr		mini-transaction
@return the first extent descriptor, or NULL if none */
MY_ATTRIBUTE((nonnull, warn_unused_result))
static
xdes_t*
fseg_get_first_extent(
	fseg_inode_t*		inode,
	const fil_space_t*	space,
	const page_size_t&	page_size,
	mtr_t*			mtr);

/** Put new extents to the free list if there are free extents above the free
limit. If an extent happens to contain an extent descriptor page, the extent
is put to the FSP_FREE_FRAG list with the page marked as used.
@param[in]	init_space	true if this is a single-table tablespace
and we are only initializing the first extent and the first bitmap pages;
then we will not allocate more extents
@param[in,out]	space		tablespace
@param[in,out]	header		tablespace header
@param[in,out]	mtr		mini-transaction */
static ATTRIBUTE_COLD
void
fsp_fill_free_list(
	bool		init_space,
	fil_space_t*	space,
	fsp_header_t*	header,
	mtr_t*		mtr);

/** Allocates a single free page from a segment.
This function implements the intelligent allocation strategy which tries
to minimize file space fragmentation.
@param[in,out]	space			tablespace
@param[in]	page_size		page size
@param[in,out]	seg_inode		segment inode
@param[in]	hint			hint of which page would be desirable
@param[in]	direction		if the new page is needed because of
an index page split, and records are inserted there in order, into which
direction they go alphabetically: FSP_DOWN, FSP_UP, FSP_NO_DIR
@param[in]	rw_latch		RW_SX_LATCH, RW_X_LATCH
@param[in,out]	mtr			mini-transaction
@param[in,out]	init_mtr		mtr or another mini-transaction in
which the page should be initialized. If init_mtr != mtr, but the page is
already latched in mtr, do not initialize the page
@param[in]	has_done_reservation	TRUE if the space has already been
reserved, in this case we will never return NULL
@retval NULL	if no page could be allocated
@retval block	rw_lock_x_lock_count(&block->lock) == 1 if allocation succeeded
(init_mtr == mtr, or the page was not previously freed in mtr)
@retval block	(not allocated or initialized) otherwise */
static
buf_block_t*
fseg_alloc_free_page_low(
	fil_space_t*		space,
	const page_size_t&	page_size,
	fseg_inode_t*		seg_inode,
	ulint			hint,
	byte			direction,
	rw_lock_type_t		rw_latch,
	mtr_t*			mtr,
	mtr_t*			init_mtr
#ifdef UNIV_DEBUG
	, ibool			has_done_reservation
#endif /* UNIV_DEBUG */
)
	MY_ATTRIBUTE((warn_unused_result));

/** Gets a pointer to the space header and x-locks its page.
@param[in]	space		tablespace
@param[in]	page_size	page size
@param[in,out]	mtr		mini-transaction
@return pointer to the space header, page x-locked */
UNIV_INLINE
fsp_header_t*
fsp_get_space_header(
	const fil_space_t*	space,
	const page_size_t&	page_size,
	mtr_t*			mtr)
{
	buf_block_t*	block;
	fsp_header_t*	header;

	ut_ad(space->purpose != FIL_TYPE_LOG);
	ut_ad(!FSP_FLAGS_GET_ZIP_SSIZE(space->flags)
	      == !page_size.is_compressed());

	block = buf_page_get(page_id_t(space->id, 0), page_size,
			     RW_SX_LATCH, mtr);
	header = FSP_HEADER_OFFSET + buf_block_get_frame(block);
	buf_block_dbg_add_level(block, SYNC_FSP_PAGE);

	ut_ad(space->id == mach_read_from_4(FSP_SPACE_ID + header));
	return(header);
}

/**********************************************************************//**
Gets a descriptor bit of a page.
@return TRUE if free */
UNIV_INLINE
ibool
xdes_mtr_get_bit(
/*=============*/
	const xdes_t*	descr,	/*!< in: descriptor */
	ulint		bit,	/*!< in: XDES_FREE_BIT or XDES_CLEAN_BIT */
	ulint		offset,	/*!< in: page offset within extent:
				0 ... FSP_EXTENT_SIZE - 1 */
	mtr_t*		mtr)	/*!< in: mini-transaction */
{
	ut_ad(mtr->is_active());
	ut_ad(mtr_memo_contains_page(mtr, descr, MTR_MEMO_PAGE_SX_FIX));

	return(xdes_get_bit(descr, bit, offset));
}

/**********************************************************************//**
Sets a descriptor bit of a page. */
UNIV_INLINE
void
xdes_set_bit(
/*=========*/
	xdes_t*	descr,	/*!< in: descriptor */
	ulint	bit,	/*!< in: XDES_FREE_BIT or XDES_CLEAN_BIT */
	ulint	offset,	/*!< in: page offset within extent:
			0 ... FSP_EXTENT_SIZE - 1 */
	ibool	val,	/*!< in: bit value */
	mtr_t*	mtr)	/*!< in/out: mini-transaction */
{
	ulint	index;
	ulint	byte_index;
	ulint	bit_index;
	ulint	descr_byte;

	ut_ad(mtr_memo_contains_page(mtr, descr, MTR_MEMO_PAGE_SX_FIX));
	ut_ad((bit == XDES_FREE_BIT) || (bit == XDES_CLEAN_BIT));
	ut_ad(offset < FSP_EXTENT_SIZE);

	index = bit + XDES_BITS_PER_PAGE * offset;

	byte_index = index / 8;
	bit_index = index % 8;

	descr_byte = mach_read_from_1(descr + XDES_BITMAP + byte_index);
	descr_byte = ut_bit_set_nth(descr_byte, bit_index, val);

	mlog_write_ulint(descr + XDES_BITMAP + byte_index, descr_byte,
			 MLOG_1BYTE, mtr);
}

/**********************************************************************//**
Looks for a descriptor bit having the desired value. Starts from hint
and scans upward; at the end of the extent the search is wrapped to
the start of the extent.
@return bit index of the bit, ULINT_UNDEFINED if not found */
UNIV_INLINE
ulint
xdes_find_bit(
/*==========*/
	xdes_t*	descr,	/*!< in: descriptor */
	ulint	bit,	/*!< in: XDES_FREE_BIT or XDES_CLEAN_BIT */
	ibool	val,	/*!< in: desired bit value */
	ulint	hint,	/*!< in: hint of which bit position would
			be desirable */
	mtr_t*	mtr)	/*!< in/out: mini-transaction */
{
	ulint	i;

	ut_ad(descr && mtr);
	ut_ad(val <= TRUE);
	ut_ad(hint < FSP_EXTENT_SIZE);
	ut_ad(mtr_memo_contains_page(mtr, descr, MTR_MEMO_PAGE_SX_FIX));
	for (i = hint; i < FSP_EXTENT_SIZE; i++) {
		if (val == xdes_mtr_get_bit(descr, bit, i, mtr)) {

			return(i);
		}
	}

	for (i = 0; i < hint; i++) {
		if (val == xdes_mtr_get_bit(descr, bit, i, mtr)) {

			return(i);
		}
	}

	return(ULINT_UNDEFINED);
}

/**********************************************************************//**
Returns the number of used pages in a descriptor.
@return number of pages used */
UNIV_INLINE
ulint
xdes_get_n_used(
/*============*/
	const xdes_t*	descr,	/*!< in: descriptor */
	mtr_t*		mtr)	/*!< in/out: mini-transaction */
{
	ulint	count	= 0;

	ut_ad(descr && mtr);
	ut_ad(mtr_memo_contains_page(mtr, descr, MTR_MEMO_PAGE_SX_FIX));
	for (ulint i = 0; i < FSP_EXTENT_SIZE; ++i) {
		if (FALSE == xdes_mtr_get_bit(descr, XDES_FREE_BIT, i, mtr)) {
			count++;
		}
	}

	return(count);
}

/**********************************************************************//**
Returns true if extent contains no used pages.
@return TRUE if totally free */
UNIV_INLINE
ibool
xdes_is_free(
/*=========*/
	const xdes_t*	descr,	/*!< in: descriptor */
	mtr_t*		mtr)	/*!< in/out: mini-transaction */
{
	if (0 == xdes_get_n_used(descr, mtr)) {

		return(TRUE);
	}

	return(FALSE);
}

/**********************************************************************//**
Returns true if extent contains no free pages.
@return TRUE if full */
UNIV_INLINE
ibool
xdes_is_full(
/*=========*/
	const xdes_t*	descr,	/*!< in: descriptor */
	mtr_t*		mtr)	/*!< in/out: mini-transaction */
{
	if (FSP_EXTENT_SIZE == xdes_get_n_used(descr, mtr)) {

		return(TRUE);
	}

	return(FALSE);
}

/**********************************************************************//**
Sets the state of an xdes. */
UNIV_INLINE
void
xdes_set_state(
/*===========*/
	xdes_t*	descr,	/*!< in/out: descriptor */
	ulint	state,	/*!< in: state to set */
	mtr_t*	mtr)	/*!< in/out: mini-transaction */
{
	ut_ad(descr && mtr);
	ut_ad(state >= XDES_FREE);
	ut_ad(state <= XDES_FSEG);
	ut_ad(mtr_memo_contains_page(mtr, descr, MTR_MEMO_PAGE_SX_FIX));

	mlog_write_ulint(descr + XDES_STATE, state, MLOG_4BYTES, mtr);
}

/**********************************************************************//**
Gets the state of an xdes.
@return state */
UNIV_INLINE
ulint
xdes_get_state(
/*===========*/
	const xdes_t*	descr,	/*!< in: descriptor */
	mtr_t*		mtr)	/*!< in/out: mini-transaction */
{
	ulint	state;

	ut_ad(descr && mtr);
	ut_ad(mtr_memo_contains_page(mtr, descr, MTR_MEMO_PAGE_SX_FIX));

	state = mach_read_from_4(descr + XDES_STATE);
	ut_ad(state - 1 < XDES_FSEG);
	return(state);
}

/**********************************************************************//**
Inits an extent descriptor to the free and clean state. */
UNIV_INLINE
void
xdes_init(
/*======*/
	xdes_t*	descr,	/*!< in: descriptor */
	mtr_t*	mtr)	/*!< in/out: mini-transaction */
{
	ulint	i;

	ut_ad(descr && mtr);
	ut_ad(mtr_memo_contains_page(mtr, descr, MTR_MEMO_PAGE_SX_FIX));
	ut_ad((XDES_SIZE - XDES_BITMAP) % 4 == 0);

	for (i = XDES_BITMAP; i < XDES_SIZE; i += 4) {
		mlog_write_ulint(descr + i, 0xFFFFFFFFUL, MLOG_4BYTES, mtr);
	}

	xdes_set_state(descr, XDES_FREE, mtr);
}

/** Get pointer to a the extent descriptor of a page.
@param[in,out]	sp_header	tablespace header page, x-latched
@param[in]	space		tablespace
@param[in]	offset		page offset
@param[in,out]	mtr		mini-transaction
@param[in]	init_space	whether the tablespace is being initialized
@param[out]	desc_block	descriptor block, or NULL if it is
the same as the tablespace header
@return pointer to the extent descriptor, NULL if the page does not
exist in the space or if the offset exceeds free limit */
UNIV_INLINE MY_ATTRIBUTE((warn_unused_result))
xdes_t*
xdes_get_descriptor_with_space_hdr(
	fsp_header_t*		sp_header,
	const fil_space_t*	space,
	page_no_t		offset,
	mtr_t*			mtr,
	bool			init_space = false,
	buf_block_t**		desc_block = NULL)
{
	ulint	limit;
	ulint	size;
	ulint	descr_page_no;
	page_t*	descr_page;
	ut_ad(mtr_memo_contains(mtr, &space->latch, MTR_MEMO_X_LOCK));
	ut_ad(mtr_memo_contains_page(mtr, sp_header, MTR_MEMO_PAGE_SX_FIX));
	ut_ad(page_offset(sp_header) == FSP_HEADER_OFFSET);
	/* Read free limit and space size */
	limit = mach_read_from_4(sp_header + FSP_FREE_LIMIT);
	size  = mach_read_from_4(sp_header + FSP_SIZE);
	ut_ad(limit == space->free_limit
	      || (space->free_limit == 0
		  && (init_space
		      || space->purpose == FIL_TYPE_TEMPORARY
		      || (srv_startup_is_before_trx_rollback_phase
			  && (space->id == TRX_SYS_SPACE
			      || srv_is_undo_tablespace(space->id))))));
	ut_ad(size == space->size_in_header);

	if ((offset >= size) || (offset >= limit)) {
		return(NULL);
	}

	const page_size_t	page_size(space->flags);

	descr_page_no = xdes_calc_descriptor_page(page_size, offset);

	buf_block_t*		block;

	if (descr_page_no == 0) {
		/* It is on the space header page */

		descr_page = page_align(sp_header);
		block = NULL;
	} else {
		block = buf_page_get(
			page_id_t(space->id, descr_page_no), page_size,
			RW_SX_LATCH, mtr);

		buf_block_dbg_add_level(block, SYNC_FSP_PAGE);

		descr_page = buf_block_get_frame(block);
	}

	if (desc_block != NULL) {
		*desc_block = block;
	}

	return(descr_page + XDES_ARR_OFFSET
	       + XDES_SIZE * xdes_calc_descriptor_index(page_size, offset));
}

/** Get the extent descriptor of a page.
The page where the extent descriptor resides is x-locked. If the page
offset is equal to the free limit of the space, we will add new
extents from above the free limit to the space free list, if not free
limit == space size. This adding is necessary to make the descriptor
defined, as they are uninitialized above the free limit.
@param[in]	space		tablespace
@param[in]	offset		page offset; if equal to the free limit, we
try to add new extents to the space free list
@param[in]	page_size	page size
@param[in,out]	mtr		mini-transaction
@return the extent descriptor */
MY_ATTRIBUTE((warn_unused_result))
static
xdes_t*
xdes_get_descriptor(
	const fil_space_t*	space,
	page_no_t		offset,
	const page_size_t&	page_size,
	mtr_t*			mtr)
{
	buf_block_t*	block;
	fsp_header_t*	sp_header;

	block = buf_page_get(page_id_t(space->id, 0), page_size,
			     RW_SX_LATCH, mtr);

	buf_block_dbg_add_level(block, SYNC_FSP_PAGE);

	sp_header = FSP_HEADER_OFFSET + buf_block_get_frame(block);
	return(xdes_get_descriptor_with_space_hdr(
		       sp_header, space, offset, mtr));
}

/** Get the extent descriptor of a page.
The page where the extent descriptor resides is x-locked. If the page
offset is equal to the free limit of the space, we will add new
extents from above the free limit to the space free list, if not free
limit == space size. This adding is necessary to make the descriptor
defined, as they are uninitialized above the free limit.
@param[in]	space		tablespace
@param[in]	page		descriptor page offset
@param[in]	offset		page offset
@param[in]	page_size	page size
@param[in,out]	mtr		mini-transaction
@return	the extent descriptor
@retval	NULL	if the descriptor is not available */
MY_ATTRIBUTE((warn_unused_result))
static
const xdes_t*
xdes_get_descriptor_const(
	const fil_space_t*	space,
	page_no_t		page,
	page_no_t		offset,
	const page_size_t&	page_size,
	mtr_t*			mtr)
{
	ut_ad(mtr_memo_contains(mtr, &space->latch, MTR_MEMO_S_LOCK));
	ut_ad(offset < space->free_limit);
	ut_ad(offset < space->size_in_header);

	if (buf_block_t* block = buf_page_get(page_id_t(space->id, page),
					      page_size, RW_S_LATCH, mtr)) {
		buf_block_dbg_add_level(block, SYNC_FSP_PAGE);

		ut_ad(page != 0 || space->free_limit == mach_read_from_4(
			      FSP_FREE_LIMIT + FSP_HEADER_OFFSET
			      + block->frame));
		ut_ad(page != 0 || space->size_in_header == mach_read_from_4(
			      FSP_SIZE + FSP_HEADER_OFFSET
			      + block->frame));

		return(block->frame + XDES_ARR_OFFSET + XDES_SIZE
		       * xdes_calc_descriptor_index(page_size, offset));
	}

	return(NULL);
}

/** Get a pointer to the extent descriptor. The page where the
extent descriptor resides is x-locked.
@param[in]	space		tablespace
@param[in]	page_size	page size
@param[in]	lst_node	file address of the list node
				contained in the descriptor
@param[in,out]	mtr		mini-transaction
@return pointer to the extent descriptor */
MY_ATTRIBUTE((nonnull, warn_unused_result))
UNIV_INLINE
xdes_t*
xdes_lst_get_descriptor(
	const fil_space_t*	space,
	const page_size_t&	page_size,
	fil_addr_t		lst_node,
	mtr_t*			mtr)
{
	ut_ad(mtr_memo_contains(mtr, &space->latch, MTR_MEMO_X_LOCK));
	ut_ad(page_size.equals_to(page_size_t(space->flags)));
	return(fut_get_ptr(space->id, page_size, lst_node, RW_SX_LATCH, mtr)
	       - XDES_FLST_NODE);
}

/********************************************************************//**
Returns page offset of the first page in extent described by a descriptor.
@return offset of the first page in extent */
UNIV_INLINE
ulint
xdes_get_offset(
/*============*/
	const xdes_t*	descr)	/*!< in: extent descriptor */
{
	ut_ad(descr);

	return(page_get_page_no(page_align(descr))
	       + ((page_offset(descr) - XDES_ARR_OFFSET) / XDES_SIZE)
	       * FSP_EXTENT_SIZE);
}

/** Initialize a file page whose prior contents should be ignored.
@param[in,out]	block	buffer pool block */
void fsp_apply_init_file_page(buf_block_t* block)
{
	page_t*		page	= buf_block_get_frame(block);

	memset(page, 0, srv_page_size);

	mach_write_to_4(page + FIL_PAGE_OFFSET, block->page.id.page_no());
	mach_write_to_4(page + FIL_PAGE_ARCH_LOG_NO_OR_SPACE_ID,
			block->page.id.space());

	if (page_zip_des_t* page_zip= buf_block_get_page_zip(block)) {
		memset(page_zip->data, 0, page_zip_get_size(page_zip));
		memcpy(page_zip->data + FIL_PAGE_OFFSET,
		       page + FIL_PAGE_OFFSET, 4);
		memcpy(page_zip->data + FIL_PAGE_ARCH_LOG_NO_OR_SPACE_ID,
		       page + FIL_PAGE_ARCH_LOG_NO_OR_SPACE_ID, 4);
	}
}

#ifdef UNIV_DEBUG
/** Assert that the mini-transaction is compatible with
updating an allocation bitmap page.
@param[in]	mtr	mini-transaction */
void fil_space_t::modify_check(const mtr_t& mtr) const
{
	switch (mtr.get_log_mode()) {
	case MTR_LOG_SHORT_INSERTS:
	case MTR_LOG_NONE:
		/* These modes are only allowed within a non-bitmap page
		when there is a higher-level redo log record written. */
		ut_ad(purpose == FIL_TYPE_TABLESPACE
		      || purpose == FIL_TYPE_TEMPORARY);
		break;
	case MTR_LOG_NO_REDO:
		ut_ad(purpose == FIL_TYPE_TEMPORARY
		      || purpose == FIL_TYPE_IMPORT
		      || my_atomic_loadlint(&redo_skipped_count)
		      || is_being_truncated
		      || srv_is_tablespace_truncated(id));
		return;
	case MTR_LOG_ALL:
		/* We may only write redo log for a persistent
		tablespace. */
		ut_ad(purpose == FIL_TYPE_TABLESPACE);
		ut_ad(mtr.is_named_space(id));
		return;
	}

	ut_ad(!"invalid log mode");
}
#endif

/**********************************************************************//**
Writes the space id and flags to a tablespace header.  The flags contain
row type, physical/compressed page size, and logical/uncompressed page
size of the tablespace. */
void
fsp_header_init_fields(
/*===================*/
	page_t*	page,		/*!< in/out: first page in the space */
	ulint	space_id,	/*!< in: space id */
	ulint	flags)		/*!< in: tablespace flags (FSP_SPACE_FLAGS) */
{
	flags &= ~FSP_FLAGS_MEM_MASK;
	ut_a(fsp_flags_is_valid(flags, space_id));

	mach_write_to_4(FSP_HEADER_OFFSET + FSP_SPACE_ID + page,
			space_id);
	mach_write_to_4(FSP_HEADER_OFFSET + FSP_SPACE_FLAGS + page,
			flags);
}

/** Initialize a tablespace header.
@param[in,out]	space	tablespace
@param[in]	size	current size in blocks
@param[in,out]	mtr	mini-transaction */
void fsp_header_init(fil_space_t* space, ulint size, mtr_t* mtr)
{
	const page_id_t		page_id(space->id, 0);
	const page_size_t	page_size(space->flags);

	mtr_x_lock_space(space, mtr);
	buf_block_t* block = buf_page_create(page_id, page_size, mtr);
	buf_page_get(page_id, page_size, RW_SX_LATCH, mtr);
	buf_block_dbg_add_level(block, SYNC_FSP_PAGE);

	space->size_in_header = size;
	space->free_len = 0;
	space->free_limit = 0;

	/* The prior contents of the file page should be ignored */

	fsp_init_file_page(space, block, mtr);

	mlog_write_ulint(block->frame + FIL_PAGE_TYPE, FIL_PAGE_TYPE_FSP_HDR,
			 MLOG_2BYTES, mtr);

	mlog_write_ulint(FSP_HEADER_OFFSET + FSP_SPACE_ID + block->frame,
			 space->id, MLOG_4BYTES, mtr);
	mlog_write_ulint(FSP_HEADER_OFFSET + FSP_NOT_USED + block->frame, 0,
			 MLOG_4BYTES, mtr);
	mlog_write_ulint(FSP_HEADER_OFFSET + FSP_SIZE + block->frame, size,
			 MLOG_4BYTES, mtr);
	mlog_write_ulint(FSP_HEADER_OFFSET + FSP_FREE_LIMIT + block->frame, 0,
			 MLOG_4BYTES, mtr);
	mlog_write_ulint(FSP_HEADER_OFFSET + FSP_SPACE_FLAGS + block->frame,
			 space->flags & ~FSP_FLAGS_MEM_MASK,
			 MLOG_4BYTES, mtr);
	mlog_write_ulint(FSP_HEADER_OFFSET + FSP_FRAG_N_USED + block->frame, 0,
			 MLOG_4BYTES, mtr);

	flst_init(FSP_HEADER_OFFSET + FSP_FREE + block->frame, mtr);
	flst_init(FSP_HEADER_OFFSET + FSP_FREE_FRAG + block->frame, mtr);
	flst_init(FSP_HEADER_OFFSET + FSP_FULL_FRAG + block->frame, mtr);
	flst_init(FSP_HEADER_OFFSET + FSP_SEG_INODES_FULL + block->frame, mtr);
	flst_init(FSP_HEADER_OFFSET + FSP_SEG_INODES_FREE + block->frame, mtr);

	mlog_write_ull(FSP_HEADER_OFFSET + FSP_SEG_ID + block->frame, 1, mtr);

	fsp_fill_free_list(!is_system_tablespace(space->id),
			   space, FSP_HEADER_OFFSET + block->frame, mtr);

	/* Write encryption metadata to page 0 if tablespace is
	encrypted or encryption is disabled by table option. */
	if (space->crypt_data &&
	    (space->crypt_data->should_encrypt() ||
	     space->crypt_data->not_encrypted())) {
		space->crypt_data->write_page0(space, block->frame, mtr);
	}
}

/**********************************************************************//**
Reads the space id from the first page of a tablespace.
@return space id, ULINT UNDEFINED if error */
ulint
fsp_header_get_space_id(
/*====================*/
	const page_t*	page)	/*!< in: first page of a tablespace */
{
	ulint	fsp_id;
	ulint	id;

	fsp_id = mach_read_from_4(FSP_HEADER_OFFSET + page + FSP_SPACE_ID);

	id = mach_read_from_4(page + FIL_PAGE_ARCH_LOG_NO_OR_SPACE_ID);

	DBUG_EXECUTE_IF("fsp_header_get_space_id_failure",
			id = ULINT_UNDEFINED;);

	if (id != fsp_id) {
		ib::error() << "Space ID in fsp header is " << fsp_id
			<< ", but in the page header it is " << id << ".";
		return(ULINT_UNDEFINED);
	}

	return(id);
}

/** Try to extend a single-table tablespace so that a page would fit in the
data file.
@param[in,out]	space	tablespace
@param[in]	page_no	page number
@param[in,out]	header	tablespace header
@param[in,out]	mtr	mini-transaction
@return true if success */
static ATTRIBUTE_COLD __attribute__((warn_unused_result))
bool
fsp_try_extend_data_file_with_pages(
	fil_space_t*	space,
	ulint		page_no,
	fsp_header_t*	header,
	mtr_t*		mtr)
{
	bool	success;
	ulint	size;

	ut_a(!is_system_tablespace(space->id));
	ut_d(space->modify_check(*mtr));

	size = mach_read_from_4(header + FSP_SIZE);
	ut_ad(size == space->size_in_header);

	ut_a(page_no >= size);

	success = fil_space_extend(space, page_no + 1);
	/* The size may be less than we wanted if we ran out of disk space. */
	mlog_write_ulint(header + FSP_SIZE, space->size, MLOG_4BYTES, mtr);
	space->size_in_header = space->size;

	return(success);
}

/** Try to extend the last data file of a tablespace if it is auto-extending.
@param[in,out]	space	tablespace
@param[in,out]	header	tablespace header
@param[in,out]	mtr	mini-transaction
@return	number of pages added
@retval	0 if the tablespace was not extended */
ATTRIBUTE_COLD __attribute__((nonnull))
static
ulint
fsp_try_extend_data_file(fil_space_t* space, fsp_header_t* header, mtr_t* mtr)
{
	ulint	size;		/* current number of pages in the datafile */
	ulint	size_increase;	/* number of pages to extend this file */
	const char* OUT_OF_SPACE_MSG =
		"ran out of space. Please add another file or use"
		" 'autoextend' for the last file in setting";

	ut_d(space->modify_check(*mtr));

	if (space->id == TRX_SYS_SPACE
	    && !srv_sys_space.can_auto_extend_last_file()) {

		/* We print the error message only once to avoid
		spamming the error log. Note that we don't need
		to reset the flag to false as dealing with this
		error requires server restart. */
		if (!srv_sys_space.get_tablespace_full_status()) {
			ib::error() << "The InnoDB system tablespace "
				<< OUT_OF_SPACE_MSG
				<< " innodb_data_file_path.";
			srv_sys_space.set_tablespace_full_status(true);
		}
		return(0);
	} else if (space->id == SRV_TMP_SPACE_ID
		   && !srv_tmp_space.can_auto_extend_last_file()) {

		/* We print the error message only once to avoid
		spamming the error log. Note that we don't need
		to reset the flag to false as dealing with this
		error requires server restart. */
		if (!srv_tmp_space.get_tablespace_full_status()) {
			ib::error() << "The InnoDB temporary tablespace "
				<< OUT_OF_SPACE_MSG
				<< " innodb_temp_data_file_path.";
			srv_tmp_space.set_tablespace_full_status(true);
		}
		return(0);
	}

	size = mach_read_from_4(header + FSP_SIZE);
	ut_ad(size == space->size_in_header);

	const page_size_t	page_size(
		mach_read_from_4(header + FSP_SPACE_FLAGS));

	switch (space->id) {
	case TRX_SYS_SPACE:
		size_increase = srv_sys_space.get_increment();
		break;
	case SRV_TMP_SPACE_ID:
		size_increase = srv_tmp_space.get_increment();
		break;
	default:
		ulint	extent_pages
			= fsp_get_extent_size_in_pages(page_size);
		if (size < extent_pages) {
			/* Let us first extend the file to extent_size */
			if (!fsp_try_extend_data_file_with_pages(
				    space, extent_pages - 1, header, mtr)) {
				return(0);
			}

			size = extent_pages;
		}

		size_increase = fsp_get_pages_to_extend_ibd(page_size, size);
	}

	if (size_increase == 0) {
		return(0);
	}

	if (!fil_space_extend(space, size + size_increase)) {
		return(0);
	}

	/* We ignore any fragments of a full megabyte when storing the size
	to the space header */

	space->size_in_header = ut_2pow_round(
		space->size, (1024 * 1024) / page_size.physical());

	mlog_write_ulint(
		header + FSP_SIZE, space->size_in_header, MLOG_4BYTES, mtr);

	return(size_increase);
}

/** Calculate the number of pages to extend a datafile.
We extend single-table tablespaces first one extent at a time,
but 4 at a time for bigger tablespaces. It is not enough to extend always
by one extent, because we need to add at least one extent to FSP_FREE.
A single extent descriptor page will track many extents. And the extent
that uses its extent descriptor page is put onto the FSP_FREE_FRAG list.
Extents that do not use their extent descriptor page are added to FSP_FREE.
The physical page size is used to determine how many extents are tracked
on one extent descriptor page. See xdes_calc_descriptor_page().
@param[in]	page_size	page_size of the datafile
@param[in]	size		current number of pages in the datafile
@return number of pages to extend the file. */
ulint
fsp_get_pages_to_extend_ibd(
	const page_size_t&	page_size,
	ulint			size)
{
	ulint	size_increase;	/* number of pages to extend this file */
	ulint	extent_size;	/* one megabyte, in pages */
	ulint	threshold;	/* The size of the tablespace (in number
				of pages) where we start allocating more
				than one extent at a time. */

	extent_size = fsp_get_extent_size_in_pages(page_size);

	/* The threshold is set at 32MiB except when the physical page
	size is small enough that it must be done sooner. */
	threshold = ut_min(32 * extent_size, page_size.physical());

	if (size < threshold) {
		size_increase = extent_size;
	} else {
		/* Below in fsp_fill_free_list() we assume
		that we add at most FSP_FREE_ADD extents at
		a time */
		size_increase = FSP_FREE_ADD * extent_size;
	}

	return(size_increase);
}

/** Reset the page type.
Data files created before MySQL 5.1.48 may contain garbage in FIL_PAGE_TYPE.
In MySQL 3.23.53, only undo log pages and index pages were tagged.
Any other pages were written with uninitialized bytes in FIL_PAGE_TYPE.
@param[in]	block	block with invalid FIL_PAGE_TYPE
@param[in]	type	expected page type
@param[in,out]	mtr	mini-transaction */
ATTRIBUTE_COLD
void fil_block_reset_type(const buf_block_t& block, ulint type, mtr_t* mtr)
{
	ib::info()
		<< "Resetting invalid page " << block.page.id << " type "
		<< fil_page_get_type(block.frame) << " to " << type << ".";
	mlog_write_ulint(block.frame + FIL_PAGE_TYPE, type, MLOG_2BYTES, mtr);
}

/** Put new extents to the free list if there are free extents above the free
limit. If an extent happens to contain an extent descriptor page, the extent
is put to the FSP_FREE_FRAG list with the page marked as used.
@param[in]	init_space	true if this is a single-table tablespace
and we are only initializing the first extent and the first bitmap pages;
then we will not allocate more extents
@param[in,out]	space		tablespace
@param[in,out]	header		tablespace header
@param[in,out]	mtr		mini-transaction */
static
void
fsp_fill_free_list(
	bool		init_space,
	fil_space_t*	space,
	fsp_header_t*	header,
	mtr_t*		mtr)
{
	ulint	limit;
	ulint	size;
	xdes_t*	descr;
	ulint	count		= 0;
	ulint	frag_n_used;
	ulint	i;

	ut_ad(page_offset(header) == FSP_HEADER_OFFSET);
	ut_d(space->modify_check(*mtr));

	/* Check if we can fill free list from above the free list limit */
	size = mach_read_from_4(header + FSP_SIZE);
	limit = mach_read_from_4(header + FSP_FREE_LIMIT);

	ut_ad(size == space->size_in_header);
	ut_ad(limit == space->free_limit);

	const page_size_t	page_size(space->flags);

	if (size < limit + FSP_EXTENT_SIZE * FSP_FREE_ADD) {
		bool	skip_resize	= init_space;
		switch (space->id) {
		case TRX_SYS_SPACE:
			skip_resize = !srv_sys_space.can_auto_extend_last_file();
			break;
		case SRV_TMP_SPACE_ID:
			skip_resize = !srv_tmp_space.can_auto_extend_last_file();
			break;
		}

		if (!skip_resize) {
			fsp_try_extend_data_file(space, header, mtr);
			size = space->size_in_header;
		}
	}

	i = limit;

	while ((init_space && i < 1)
	       || ((i + FSP_EXTENT_SIZE <= size) && (count < FSP_FREE_ADD))) {

		bool	init_xdes
			= (ut_2pow_remainder(i, page_size.physical()) == 0);

		space->free_limit = i + FSP_EXTENT_SIZE;
		mlog_write_ulint(header + FSP_FREE_LIMIT, i + FSP_EXTENT_SIZE,
				 MLOG_4BYTES, mtr);

		if (init_xdes) {

			buf_block_t*	block;

			/* We are going to initialize a new descriptor page
			and a new ibuf bitmap page: the prior contents of the
			pages should be ignored. */

			if (i > 0) {
				const page_id_t	page_id(space->id, i);

				block = buf_page_create(
					page_id, page_size, mtr);

				buf_page_get(
					page_id, page_size, RW_SX_LATCH, mtr);

				buf_block_dbg_add_level(block, SYNC_FSP_PAGE);

				fsp_init_file_page(space, block, mtr);
				mlog_write_ulint(buf_block_get_frame(block)
						 + FIL_PAGE_TYPE,
						 FIL_PAGE_TYPE_XDES,
						 MLOG_2BYTES, mtr);
			}

			/* Initialize the ibuf bitmap page in a separate
			mini-transaction because it is low in the latching
			order, and we must be able to release its latch.
			Note: Insert-Buffering is disabled for tables that
			reside in the temp-tablespace. */
			if (space->purpose != FIL_TYPE_TEMPORARY) {
				mtr_t	ibuf_mtr;

				mtr_start(&ibuf_mtr);
				ibuf_mtr.set_named_space(space);

				/* Avoid logging while truncate table
				fix-up is active. */
				if (srv_is_tablespace_truncated(space->id)) {
					mtr_set_log_mode(
						&ibuf_mtr, MTR_LOG_NO_REDO);
				}

				const page_id_t	page_id(
					space->id,
					i + FSP_IBUF_BITMAP_OFFSET);

				block = buf_page_create(
					page_id, page_size, &ibuf_mtr);

				buf_page_get(
					page_id, page_size, RW_SX_LATCH,
					&ibuf_mtr);

				buf_block_dbg_add_level(block, SYNC_FSP_PAGE);

				fsp_init_file_page(space, block, &ibuf_mtr);

				ibuf_bitmap_page_init(block, &ibuf_mtr);

				mtr_commit(&ibuf_mtr);
			}
		}

		buf_block_t*	desc_block = NULL;
		descr = xdes_get_descriptor_with_space_hdr(
			header, space, i, mtr, init_space, &desc_block);
		if (desc_block != NULL) {
			fil_block_check_type(
				*desc_block, FIL_PAGE_TYPE_XDES, mtr);
		}
		xdes_init(descr, mtr);

		if (UNIV_UNLIKELY(init_xdes)) {

			/* The first page in the extent is a descriptor page
			and the second is an ibuf bitmap page: mark them
			used */

			xdes_set_bit(descr, XDES_FREE_BIT, 0, FALSE, mtr);
			xdes_set_bit(descr, XDES_FREE_BIT,
				     FSP_IBUF_BITMAP_OFFSET, FALSE, mtr);
			xdes_set_state(descr, XDES_FREE_FRAG, mtr);

			flst_add_last(header + FSP_FREE_FRAG,
				      descr + XDES_FLST_NODE, mtr);
			frag_n_used = mach_read_from_4(
				header + FSP_FRAG_N_USED);
			mlog_write_ulint(header + FSP_FRAG_N_USED,
					 frag_n_used + 2, MLOG_4BYTES, mtr);
		} else {
			flst_add_last(header + FSP_FREE,
				      descr + XDES_FLST_NODE, mtr);
			count++;
		}

		i += FSP_EXTENT_SIZE;
	}

	space->free_len += count;
}

/** Allocates a new free extent.
@param[in,out]	space		tablespace
@param[in]	page_size	page size
@param[in]	hint		hint of which extent would be desirable: any
page offset in the extent goes; the hint must not be > FSP_FREE_LIMIT
@param[in,out]	mtr		mini-transaction
@return extent descriptor, NULL if cannot be allocated */
static
xdes_t*
fsp_alloc_free_extent(
	fil_space_t*		space,
	const page_size_t&	page_size,
	ulint			hint,
	mtr_t*			mtr)
{
	fsp_header_t*	header;
	fil_addr_t	first;
	xdes_t*		descr;
	buf_block_t*	desc_block = NULL;

	header = fsp_get_space_header(space, page_size, mtr);

	descr = xdes_get_descriptor_with_space_hdr(
		header, space, hint, mtr, false, &desc_block);

	if (desc_block != NULL) {
		fil_block_check_type(*desc_block, FIL_PAGE_TYPE_XDES, mtr);
	}

	if (descr && (xdes_get_state(descr, mtr) == XDES_FREE)) {
		/* Ok, we can take this extent */
	} else {
		/* Take the first extent in the free list */
		first = flst_get_first(header + FSP_FREE, mtr);

		if (fil_addr_is_null(first)) {
			fsp_fill_free_list(false, space, header, mtr);

			first = flst_get_first(header + FSP_FREE, mtr);
		}

		if (fil_addr_is_null(first)) {

			return(NULL);	/* No free extents left */
		}

		descr = xdes_lst_get_descriptor(
			space, page_size, first, mtr);
	}

	flst_remove(header + FSP_FREE, descr + XDES_FLST_NODE, mtr);
	space->free_len--;

	return(descr);
}

/**********************************************************************//**
Allocates a single free page from a space. */
static MY_ATTRIBUTE((nonnull))
void
fsp_alloc_from_free_frag(
/*=====================*/
	fsp_header_t*	header,	/*!< in/out: tablespace header */
	xdes_t*		descr,	/*!< in/out: extent descriptor */
	ulint		bit,	/*!< in: slot to allocate in the extent */
	mtr_t*		mtr)	/*!< in/out: mini-transaction */
{
	ulint		frag_n_used;

	ut_ad(xdes_get_state(descr, mtr) == XDES_FREE_FRAG);
	ut_a(xdes_mtr_get_bit(descr, XDES_FREE_BIT, bit, mtr));
	xdes_set_bit(descr, XDES_FREE_BIT, bit, FALSE, mtr);

	/* Update the FRAG_N_USED field */
	frag_n_used = mach_read_from_4(header + FSP_FRAG_N_USED);
	frag_n_used++;
	mlog_write_ulint(header + FSP_FRAG_N_USED, frag_n_used, MLOG_4BYTES,
			 mtr);
	if (xdes_is_full(descr, mtr)) {
		/* The fragment is full: move it to another list */
		flst_remove(header + FSP_FREE_FRAG, descr + XDES_FLST_NODE,
			    mtr);
		xdes_set_state(descr, XDES_FULL_FRAG, mtr);

		flst_add_last(header + FSP_FULL_FRAG, descr + XDES_FLST_NODE,
			      mtr);
		mlog_write_ulint(header + FSP_FRAG_N_USED,
				 frag_n_used - FSP_EXTENT_SIZE, MLOG_4BYTES,
				 mtr);
	}
}

/** Gets a buffer block for an allocated page.
NOTE: If init_mtr != mtr, the block will only be initialized if it was
not previously x-latched. It is assumed that the block has been
x-latched only by mtr, and freed in mtr in that case.
@param[in,out]	space		tablespace
@param[in]	offset		page number of the allocated page
@param[in]	page_size	page size of the allocated page
@param[in]	rw_latch	RW_SX_LATCH, RW_X_LATCH
@param[in,out]	mtr		mini-transaction of the allocation
@param[in,out]	init_mtr	mini-transaction for initializing the page
@return block, initialized if init_mtr==mtr
or rw_lock_x_lock_count(&block->lock) == 1 */
static
buf_block_t*
fsp_page_create(
	fil_space_t*		space,
	page_no_t		offset,
	const page_size_t&	page_size,
	rw_lock_type_t		rw_latch,
	mtr_t*			mtr,
	mtr_t*			init_mtr)
{
	ut_ad(page_size.equals_to(page_size_t(space->flags)));

	buf_block_t*	block = buf_page_create(page_id_t(space->id, offset),
						page_size, init_mtr);

	ut_d(bool latched = mtr_memo_contains_flagged(mtr, block,
						      MTR_MEMO_PAGE_X_FIX
						      | MTR_MEMO_PAGE_SX_FIX));

	ut_ad(rw_latch == RW_X_LATCH || rw_latch == RW_SX_LATCH);

	/* Mimic buf_page_get(), but avoid the buf_pool->page_hash lookup. */
	if (rw_latch == RW_X_LATCH) {
		rw_lock_x_lock(&block->lock);
	} else {
		rw_lock_sx_lock(&block->lock);
	}

	buf_block_buf_fix_inc(block, __FILE__, __LINE__);
	mtr_memo_push(init_mtr, block, rw_latch == RW_X_LATCH
		      ? MTR_MEMO_PAGE_X_FIX : MTR_MEMO_PAGE_SX_FIX);

	if (init_mtr == mtr
	    || (rw_latch == RW_X_LATCH
		? rw_lock_get_x_lock_count(&block->lock) == 1
		: rw_lock_get_sx_lock_count(&block->lock) == 1)) {

		/* Initialize the page, unless it was already
		SX-latched in mtr. (In this case, we would want to
		allocate another page that has not been freed in mtr.) */
		ut_ad(init_mtr == mtr || !latched);
		fsp_init_file_page(space, block, init_mtr);
	}

	return(block);
}

/** Allocates a single free page from a space.
The page is marked as used.
@param[in,out]	space		tablespace
@param[in]	page_size	page size
@param[in]	hint		hint of which page would be desirable
@param[in]	rw_latch	RW_SX_LATCH, RW_X_LATCH
@param[in,out]	mtr		mini-transaction
@param[in,out]	init_mtr	mini-transaction in which the page should be
initialized (may be the same as mtr)
@retval NULL	if no page could be allocated
@retval block	rw_lock_x_lock_count(&block->lock) == 1 if allocation succeeded
(init_mtr == mtr, or the page was not previously freed in mtr)
@retval block	(not allocated or initialized) otherwise */
static MY_ATTRIBUTE((warn_unused_result, nonnull))
buf_block_t*
fsp_alloc_free_page(
	fil_space_t*		space,
	const page_size_t&	page_size,
	ulint			hint,
	rw_lock_type_t		rw_latch,
	mtr_t*			mtr,
	mtr_t*			init_mtr)
{
	fsp_header_t*	header;
	fil_addr_t	first;
	xdes_t*		descr;
	ulint		free;
	const ulint	space_id = space->id;

	ut_d(space->modify_check(*mtr));
	header = fsp_get_space_header(space, page_size, mtr);

	/* Get the hinted descriptor */
	descr = xdes_get_descriptor_with_space_hdr(header, space, hint, mtr);

	if (descr && (xdes_get_state(descr, mtr) == XDES_FREE_FRAG)) {
		/* Ok, we can take this extent */
	} else {
		/* Else take the first extent in free_frag list */
		first = flst_get_first(header + FSP_FREE_FRAG, mtr);

		if (fil_addr_is_null(first)) {
			/* There are no partially full fragments: allocate
			a free extent and add it to the FREE_FRAG list. NOTE
			that the allocation may have as a side-effect that an
			extent containing a descriptor page is added to the
			FREE_FRAG list. But we will allocate our page from the
			the free extent anyway. */

			descr = fsp_alloc_free_extent(space, page_size,
						      hint, mtr);

			if (descr == NULL) {
				/* No free space left */

				return(NULL);
			}

			xdes_set_state(descr, XDES_FREE_FRAG, mtr);
			flst_add_last(header + FSP_FREE_FRAG,
				      descr + XDES_FLST_NODE, mtr);
		} else {
			descr = xdes_lst_get_descriptor(space, page_size,
							first, mtr);
		}

		/* Reset the hint */
		hint = 0;
	}

	/* Now we have in descr an extent with at least one free page. Look
	for a free page in the extent. */

	free = xdes_find_bit(descr, XDES_FREE_BIT, TRUE,
			     hint % FSP_EXTENT_SIZE, mtr);
	if (free == ULINT_UNDEFINED) {

		ut_print_buf(stderr, ((byte*) descr) - 500, 1000);
		putc('\n', stderr);

		ut_error;
	}

	page_no_t page_no = xdes_get_offset(descr) + free;

	page_no_t space_size = mach_read_from_4(header + FSP_SIZE);
	ut_ad(space_size == space->size_in_header
	      || (space_id == TRX_SYS_SPACE
		  && srv_startup_is_before_trx_rollback_phase));

	if (space_size <= page_no) {
		/* It must be that we are extending a single-table tablespace
		whose size is still < 64 pages */

		ut_a(!is_system_tablespace(space_id));
		if (page_no >= FSP_EXTENT_SIZE) {
			ib::error() << "Trying to extend a single-table"
				" tablespace " << space << " , by single"
				" page(s) though the space size " << space_size
				<< ". Page no " << page_no << ".";
			return(NULL);
		}

		if (!fsp_try_extend_data_file_with_pages(space, page_no,
							 header, mtr)) {
			/* No disk space left */
			return(NULL);
		}
	}

	fsp_alloc_from_free_frag(header, descr, free, mtr);
	return(fsp_page_create(space, page_no, page_size, rw_latch,
			       mtr, init_mtr));
}

/** Frees a single page of a space.
The page is marked as free and clean.
@param[in,out]	space		tablespace
@param[in]	offset		page number
@param[in]	page_size	page size
@param[in,out]	mtr		mini-transaction */
static
void
fsp_free_page(
	fil_space_t*		space,
	ulint			offset,
	const page_size_t&	page_size,
	mtr_t*			mtr)
{
	fsp_header_t*	header;
	xdes_t*		descr;
	ulint		state;
	ulint		frag_n_used;

	ut_ad(mtr);
	ut_d(space->modify_check(*mtr));

	/* fprintf(stderr, "Freeing page %lu in space %lu\n", page, space); */

	header = fsp_get_space_header(space, page_size, mtr);

	descr = xdes_get_descriptor_with_space_hdr(
		header, space, offset, mtr);

	state = xdes_get_state(descr, mtr);

	if (UNIV_UNLIKELY(state != XDES_FREE_FRAG
			  && state != XDES_FULL_FRAG)) {
		ib::error() << "File space extent descriptor of page "
			<< page_id_t(space->id, offset)
			<< " has state " << state;
		/* Crash in debug version, so that we get a core dump
		of this corruption. */
		ut_ad(0);

		if (state == XDES_FREE) {
			/* We put here some fault tolerance: if the page
			is already free, return without doing anything! */

			return;
		}

		ut_error;
	}

	if (xdes_mtr_get_bit(descr, XDES_FREE_BIT,
			     offset % FSP_EXTENT_SIZE, mtr)) {

		ib::error() << "File space extent descriptor of page "
			<< page_id_t(space->id, offset)
			<< " says it is free.";
		/* Crash in debug version, so that we get a core dump
		of this corruption. */
		ut_ad(0);

		/* We put here some fault tolerance: if the page
		is already free, return without doing anything! */

		return;
	}

	const ulint	bit = offset % FSP_EXTENT_SIZE;

	xdes_set_bit(descr, XDES_FREE_BIT, bit, TRUE, mtr);
	/* xdes_init() should have set all XDES_CLEAN_BIT */
	ut_ad(xdes_get_bit(descr, XDES_CLEAN_BIT, bit));

	frag_n_used = mtr_read_ulint(header + FSP_FRAG_N_USED, MLOG_4BYTES,
				     mtr);
	if (state == XDES_FULL_FRAG) {
		/* The fragment was full: move it to another list */
		flst_remove(header + FSP_FULL_FRAG, descr + XDES_FLST_NODE,
			    mtr);
		xdes_set_state(descr, XDES_FREE_FRAG, mtr);
		flst_add_last(header + FSP_FREE_FRAG, descr + XDES_FLST_NODE,
			      mtr);
		mlog_write_ulint(header + FSP_FRAG_N_USED,
				 frag_n_used + FSP_EXTENT_SIZE - 1,
				 MLOG_4BYTES, mtr);
	} else {
		ut_a(frag_n_used > 0);
		mlog_write_ulint(header + FSP_FRAG_N_USED, frag_n_used - 1,
				 MLOG_4BYTES, mtr);
	}

	if (xdes_is_free(descr, mtr)) {
		/* The extent has become free: move it to another list */
		flst_remove(header + FSP_FREE_FRAG, descr + XDES_FLST_NODE,
			    mtr);
		fsp_free_extent(space, offset, page_size, mtr);
	}
}

/** Return an extent to the free list of a space.
@param[in,out]	space		tablespace
@param[in]	offset		page number in the extent
@param[in]	page_size	page size
@param[in,out]	mtr		mini-transaction */
static
void
fsp_free_extent(
	fil_space_t*		space,
	page_no_t		offset,
	const page_size_t&	page_size,
	mtr_t*			mtr)
{
	fsp_header_t*	header;
	xdes_t*		descr;

	ut_ad(mtr_memo_contains(mtr, &space->latch, MTR_MEMO_X_LOCK));

	header = fsp_get_space_header(space, page_size, mtr);

	descr = xdes_get_descriptor_with_space_hdr(
		header, space, offset, mtr);

	ut_a(xdes_get_state(descr, mtr) != XDES_FREE);

	xdes_init(descr, mtr);

	flst_add_last(header + FSP_FREE, descr + XDES_FLST_NODE, mtr);
	space->free_len++;
}

/** Returns the nth inode slot on an inode page.
@param[in]	page		segment inode page
@param[in]	i		inode index on page
@param[in]	page_size	page size
@param[in,out]	mtr		mini-transaction
@return segment inode */
UNIV_INLINE
fseg_inode_t*
fsp_seg_inode_page_get_nth_inode(
	page_t*			page,
	ulint			i,
	const page_size_t&	page_size,
	mtr_t*			mtr)
{
	ut_ad(i < FSP_SEG_INODES_PER_PAGE(page_size));
	ut_ad(mtr_memo_contains_page(mtr, page, MTR_MEMO_PAGE_SX_FIX));

	return(page + FSEG_ARR_OFFSET + FSEG_INODE_SIZE * i);
}

/** Looks for a used segment inode on a segment inode page.
@param[in]	page		segment inode page
@param[in]	page_size	page size
@param[in,out]	mtr		mini-transaction
@return segment inode index, or ULINT_UNDEFINED if not found */
static
ulint
fsp_seg_inode_page_find_used(
	page_t*			page,
	const page_size_t&	page_size,
	mtr_t*			mtr)
{
	ulint		i;
	fseg_inode_t*	inode;

	for (i = 0; i < FSP_SEG_INODES_PER_PAGE(page_size); i++) {

		inode = fsp_seg_inode_page_get_nth_inode(
			page, i, page_size, mtr);

		if (mach_read_from_8(inode + FSEG_ID)) {
			/* This is used */

			ut_ad(mach_read_from_4(inode + FSEG_MAGIC_N)
			      == FSEG_MAGIC_N_VALUE);
			return(i);
		}
	}

	return(ULINT_UNDEFINED);
}

/** Looks for an unused segment inode on a segment inode page.
@param[in]	page		segment inode page
@param[in]	i		search forward starting from this index
@param[in]	page_size	page size
@param[in,out]	mtr		mini-transaction
@return segment inode index, or ULINT_UNDEFINED if not found */
static
ulint
fsp_seg_inode_page_find_free(
	page_t*			page,
	ulint			i,
	const page_size_t&	page_size,
	mtr_t*			mtr)
{
	for (; i < FSP_SEG_INODES_PER_PAGE(page_size); i++) {

		fseg_inode_t*	inode;

		inode = fsp_seg_inode_page_get_nth_inode(
			page, i, page_size, mtr);

		if (!mach_read_from_8(inode + FSEG_ID)) {
			/* This is unused */
			return(i);
		}

		ut_ad(mach_read_from_4(inode + FSEG_MAGIC_N)
		      == FSEG_MAGIC_N_VALUE);
	}

	return(ULINT_UNDEFINED);
}

/** Allocate a file segment inode page.
@param[in,out]	space		tablespace
@param[in,out]	space_header	tablespace header
@param[in,out]	mtr		mini-transaction
@return whether the allocation succeeded */
MY_ATTRIBUTE((nonnull, warn_unused_result))
static
bool
fsp_alloc_seg_inode_page(
	fil_space_t*	space,
	fsp_header_t*	space_header,
	mtr_t*		mtr)
{
	buf_block_t*	block;

	ut_ad(page_offset(space_header) == FSP_HEADER_OFFSET);
	ut_ad(page_get_space_id(page_align(space_header)) == space->id);

	const page_size_t	page_size(space->flags);

	block = fsp_alloc_free_page(
		space, page_size, 0, RW_SX_LATCH, mtr, mtr);

	if (block == NULL) {

		return(false);
	}

	buf_block_dbg_add_level(block, SYNC_FSP_PAGE);
	ut_ad(rw_lock_get_sx_lock_count(&block->lock) == 1);

	mlog_write_ulint(block->frame + FIL_PAGE_TYPE, FIL_PAGE_INODE,
			 MLOG_2BYTES, mtr);

#ifdef UNIV_DEBUG
	const byte* inode = FSEG_ID + FSEG_ARR_OFFSET + block->frame;
	for (ulint i = FSP_SEG_INODES_PER_PAGE(page_size); i--;
	     inode += FSEG_INODE_SIZE) {
		ut_ad(!mach_read_from_8(inode));
	}
#endif

	flst_add_last(
		space_header + FSP_SEG_INODES_FREE,
		block->frame + FSEG_INODE_PAGE_NODE, mtr);

	return(true);
}

/** Allocate a file segment inode.
@param[in,out]	space		tablespace
@param[in,out]	space_header	tablespace header
@param[in,out]	mtr		mini-transaction
@return segment inode
@retval NULL if not enough space */
MY_ATTRIBUTE((nonnull, warn_unused_result))
static
fseg_inode_t*
fsp_alloc_seg_inode(
	fil_space_t*	space,
	fsp_header_t*	space_header,
	mtr_t*		mtr)
{
	buf_block_t*	block;
	page_t*		page;
	fseg_inode_t*	inode;
	ulint		n;

	ut_ad(page_offset(space_header) == FSP_HEADER_OFFSET);

	/* Allocate a new segment inode page if needed. */
	if (flst_get_len(space_header + FSP_SEG_INODES_FREE) == 0
	    && !fsp_alloc_seg_inode_page(space, space_header, mtr)) {
		return(NULL);
	}
	const page_size_t	page_size(space->flags);
	const page_id_t		page_id(
		space->id,
		flst_get_first(space_header + FSP_SEG_INODES_FREE, mtr).page);

	block = buf_page_get(page_id, page_size, RW_SX_LATCH, mtr);
	buf_block_dbg_add_level(block, SYNC_FSP_PAGE);
	fil_block_check_type(*block, FIL_PAGE_INODE, mtr);

	page = buf_block_get_frame(block);

	n = fsp_seg_inode_page_find_free(page, 0, page_size, mtr);

	ut_a(n != ULINT_UNDEFINED);

	inode = fsp_seg_inode_page_get_nth_inode(page, n, page_size, mtr);

	if (ULINT_UNDEFINED == fsp_seg_inode_page_find_free(page, n + 1,
							    page_size, mtr)) {
		/* There are no other unused headers left on the page: move it
		to another list */

		flst_remove(space_header + FSP_SEG_INODES_FREE,
			    page + FSEG_INODE_PAGE_NODE, mtr);

		flst_add_last(space_header + FSP_SEG_INODES_FULL,
			      page + FSEG_INODE_PAGE_NODE, mtr);
	}

	ut_ad(!mach_read_from_8(inode + FSEG_ID)
	      || mach_read_from_4(inode + FSEG_MAGIC_N) == FSEG_MAGIC_N_VALUE);
	return(inode);
}

/** Frees a file segment inode.
@param[in,out]	space		tablespace
@param[in]	page_size	page size
@param[in,out]	inode		segment inode
@param[in,out]	mtr		mini-transaction */
static
void
fsp_free_seg_inode(
	fil_space_t*		space,
	const page_size_t&	page_size,
	fseg_inode_t*		inode,
	mtr_t*			mtr)
{
	page_t*		page;
	fsp_header_t*	space_header;

	ut_d(space->modify_check(*mtr));

	page = page_align(inode);

	space_header = fsp_get_space_header(space, page_size, mtr);

	ut_ad(mach_read_from_4(inode + FSEG_MAGIC_N) == FSEG_MAGIC_N_VALUE);

	if (ULINT_UNDEFINED
	    == fsp_seg_inode_page_find_free(page, 0, page_size, mtr)) {

		/* Move the page to another list */

		flst_remove(space_header + FSP_SEG_INODES_FULL,
			    page + FSEG_INODE_PAGE_NODE, mtr);

		flst_add_last(space_header + FSP_SEG_INODES_FREE,
			      page + FSEG_INODE_PAGE_NODE, mtr);
	}

	mlog_write_ull(inode + FSEG_ID, 0, mtr);
	mlog_write_ulint(inode + FSEG_MAGIC_N, 0xfa051ce3, MLOG_4BYTES, mtr);

	if (ULINT_UNDEFINED
	    == fsp_seg_inode_page_find_used(page, page_size, mtr)) {

		/* There are no other used headers left on the page: free it */

		flst_remove(space_header + FSP_SEG_INODES_FREE,
			    page + FSEG_INODE_PAGE_NODE, mtr);

		fsp_free_page(space, page_get_page_no(page), page_size, mtr);
	}
}

/** Returns the file segment inode, page x-latched.
@param[in]	header		segment header
@param[in]	space		space id
@param[in]	page_size	page size
@param[in,out]	mtr		mini-transaction
@param[out]	block		inode block, or NULL to ignore
@return segment inode, page x-latched; NULL if the inode is free */
static
fseg_inode_t*
fseg_inode_try_get(
	fseg_header_t*		header,
	ulint			space,
	const page_size_t&	page_size,
	mtr_t*			mtr,
	buf_block_t**		block)
{
	fil_addr_t	inode_addr;
	fseg_inode_t*	inode;

	inode_addr.page = mach_read_from_4(header + FSEG_HDR_PAGE_NO);
	inode_addr.boffset = mach_read_from_2(header + FSEG_HDR_OFFSET);
	ut_ad(space == mach_read_from_4(header + FSEG_HDR_SPACE));

	inode = fut_get_ptr(space, page_size, inode_addr, RW_SX_LATCH, mtr,
			    block);

	if (UNIV_UNLIKELY(!mach_read_from_8(inode + FSEG_ID))) {

		inode = NULL;
	} else {
		ut_ad(mach_read_from_4(inode + FSEG_MAGIC_N)
		      == FSEG_MAGIC_N_VALUE);
	}

	return(inode);
}

/** Returns the file segment inode, page x-latched.
@param[in]	header		segment header
@param[in]	space		space id
@param[in]	page_size	page size
@param[in,out]	mtr		mini-transaction
@param[out]	block		inode block
@return segment inode, page x-latched */
static
fseg_inode_t*
fseg_inode_get(
	fseg_header_t*		header,
	ulint			space,
	const page_size_t&	page_size,
	mtr_t*			mtr,
	buf_block_t**		block = NULL)
{
	fseg_inode_t*	inode
		= fseg_inode_try_get(header, space, page_size, mtr, block);
	ut_a(inode);
	return(inode);
}

/**********************************************************************//**
Gets the page number from the nth fragment page slot.
@return page number, FIL_NULL if not in use */
UNIV_INLINE
ulint
fseg_get_nth_frag_page_no(
/*======================*/
	fseg_inode_t*	inode,	/*!< in: segment inode */
	ulint		n,	/*!< in: slot index */
	mtr_t*		mtr MY_ATTRIBUTE((unused)))
				/*!< in/out: mini-transaction */
{
	ut_ad(inode && mtr);
	ut_ad(n < FSEG_FRAG_ARR_N_SLOTS);
	ut_ad(mtr_memo_contains_page(mtr, inode, MTR_MEMO_PAGE_SX_FIX));
	ut_ad(mach_read_from_4(inode + FSEG_MAGIC_N) == FSEG_MAGIC_N_VALUE);
	return(mach_read_from_4(inode + FSEG_FRAG_ARR
				+ n * FSEG_FRAG_SLOT_SIZE));
}

/**********************************************************************//**
Sets the page number in the nth fragment page slot. */
UNIV_INLINE
void
fseg_set_nth_frag_page_no(
/*======================*/
	fseg_inode_t*	inode,	/*!< in: segment inode */
	ulint		n,	/*!< in: slot index */
	ulint		page_no,/*!< in: page number to set */
	mtr_t*		mtr)	/*!< in/out: mini-transaction */
{
	ut_ad(inode && mtr);
	ut_ad(n < FSEG_FRAG_ARR_N_SLOTS);
	ut_ad(mtr_memo_contains_page(mtr, inode, MTR_MEMO_PAGE_SX_FIX));
	ut_ad(mach_read_from_4(inode + FSEG_MAGIC_N) == FSEG_MAGIC_N_VALUE);

	mlog_write_ulint(inode + FSEG_FRAG_ARR + n * FSEG_FRAG_SLOT_SIZE,
			 page_no, MLOG_4BYTES, mtr);
}

/**********************************************************************//**
Finds a fragment page slot which is free.
@return slot index; ULINT_UNDEFINED if none found */
static
ulint
fseg_find_free_frag_page_slot(
/*==========================*/
	fseg_inode_t*	inode,	/*!< in: segment inode */
	mtr_t*		mtr)	/*!< in/out: mini-transaction */
{
	ulint	i;
	ulint	page_no;

	ut_ad(inode && mtr);

	for (i = 0; i < FSEG_FRAG_ARR_N_SLOTS; i++) {
		page_no = fseg_get_nth_frag_page_no(inode, i, mtr);

		if (page_no == FIL_NULL) {

			return(i);
		}
	}

	return(ULINT_UNDEFINED);
}

/**********************************************************************//**
Finds a fragment page slot which is used and last in the array.
@return slot index; ULINT_UNDEFINED if none found */
static
ulint
fseg_find_last_used_frag_page_slot(
/*===============================*/
	fseg_inode_t*	inode,	/*!< in: segment inode */
	mtr_t*		mtr)	/*!< in/out: mini-transaction */
{
	ulint	i;
	ulint	page_no;

	ut_ad(inode && mtr);

	for (i = 0; i < FSEG_FRAG_ARR_N_SLOTS; i++) {
		page_no = fseg_get_nth_frag_page_no(
			inode, FSEG_FRAG_ARR_N_SLOTS - i - 1, mtr);

		if (page_no != FIL_NULL) {

			return(FSEG_FRAG_ARR_N_SLOTS - i - 1);
		}
	}

	return(ULINT_UNDEFINED);
}

/**********************************************************************//**
Calculates reserved fragment page slots.
@return number of fragment pages */
static
ulint
fseg_get_n_frag_pages(
/*==================*/
	fseg_inode_t*	inode,	/*!< in: segment inode */
	mtr_t*		mtr)	/*!< in/out: mini-transaction */
{
	ulint	i;
	ulint	count	= 0;

	ut_ad(inode && mtr);

	for (i = 0; i < FSEG_FRAG_ARR_N_SLOTS; i++) {
		if (FIL_NULL != fseg_get_nth_frag_page_no(inode, i, mtr)) {
			count++;
		}
	}

	return(count);
}

/**********************************************************************//**
Creates a new segment.
@return the block where the segment header is placed, x-latched, NULL
if could not create segment because of lack of space */
buf_block_t*
fseg_create(
	fil_space_t* space, /*!< in,out: tablespace */
	ulint	page,	/*!< in: page where the segment header is placed: if
			this is != 0, the page must belong to another segment,
			if this is 0, a new page will be allocated and it
			will belong to the created segment */
	ulint	byte_offset, /*!< in: byte offset of the created segment header
			on the page */
	mtr_t*	mtr,
   	bool	has_done_reservation) /*!< in: whether the caller
			has already done the reservation for the pages with
			fsp_reserve_free_extents (at least 2 extents: one for
			the inode and the other for the segment) then there is
			no need to do the check for this individual
			operation */
{
	fsp_header_t*	space_header;
	fseg_inode_t*	inode;
	ib_id_t		seg_id;
	buf_block_t*	block	= 0; /* remove warning */
	fseg_header_t*	header	= 0; /* remove warning */
	ulint		n_reserved;
	ulint		i;

	DBUG_ENTER("fseg_create");

	ut_ad(mtr);
	ut_ad(byte_offset + FSEG_HEADER_SIZE
	      <= srv_page_size - FIL_PAGE_DATA_END);

	mtr_x_lock_space(space, mtr);
	const page_size_t	page_size(space->flags);
	ut_d(space->modify_check(*mtr));

	if (page != 0) {
		block = buf_page_get(page_id_t(space->id, page), page_size,
				     RW_SX_LATCH, mtr);

		header = byte_offset + buf_block_get_frame(block);

		const ulint	type = space->id == TRX_SYS_SPACE
			&& page == TRX_SYS_PAGE_NO
			? FIL_PAGE_TYPE_TRX_SYS
			: FIL_PAGE_TYPE_SYS;

		fil_block_check_type(*block, type, mtr);
	}

	if (!has_done_reservation
	    && !fsp_reserve_free_extents(&n_reserved, space, 2,
					 FSP_NORMAL, mtr)) {
		DBUG_RETURN(NULL);
	}

	space_header = fsp_get_space_header(space, page_size, mtr);

	inode = fsp_alloc_seg_inode(space, space_header, mtr);

	if (inode == NULL) {
		goto funct_exit;
	}

	/* Read the next segment id from space header and increment the
	value in space header */

	seg_id = mach_read_from_8(space_header + FSP_SEG_ID);

	mlog_write_ull(space_header + FSP_SEG_ID, seg_id + 1, mtr);

	mlog_write_ull(inode + FSEG_ID, seg_id, mtr);
	mlog_write_ulint(inode + FSEG_NOT_FULL_N_USED, 0, MLOG_4BYTES, mtr);

	flst_init(inode + FSEG_FREE, mtr);
	flst_init(inode + FSEG_NOT_FULL, mtr);
	flst_init(inode + FSEG_FULL, mtr);

	mlog_write_ulint(inode + FSEG_MAGIC_N, FSEG_MAGIC_N_VALUE,
			 MLOG_4BYTES, mtr);
	for (i = 0; i < FSEG_FRAG_ARR_N_SLOTS; i++) {
		fseg_set_nth_frag_page_no(inode, i, FIL_NULL, mtr);
	}

	if (page == 0) {
		block = fseg_alloc_free_page_low(space, page_size,
						 inode, 0, FSP_UP, RW_SX_LATCH,
						 mtr, mtr
#ifdef UNIV_DEBUG
						 , has_done_reservation
#endif /* UNIV_DEBUG */
						 );

		/* The allocation cannot fail if we have already reserved a
		space for the page. */
		ut_ad(!has_done_reservation || block != NULL);

		if (block == NULL) {

			fsp_free_seg_inode(space, page_size, inode, mtr);

			goto funct_exit;
		}

		ut_ad(rw_lock_get_sx_lock_count(&block->lock) == 1);

		header = byte_offset + buf_block_get_frame(block);
		mlog_write_ulint(buf_block_get_frame(block) + FIL_PAGE_TYPE,
				 FIL_PAGE_TYPE_SYS, MLOG_2BYTES, mtr);
	}

	mlog_write_ulint(header + FSEG_HDR_OFFSET,
			 page_offset(inode), MLOG_2BYTES, mtr);

	mlog_write_ulint(header + FSEG_HDR_PAGE_NO,
			 page_get_page_no(page_align(inode)),
			 MLOG_4BYTES, mtr);

	mlog_write_ulint(header + FSEG_HDR_SPACE, space->id, MLOG_4BYTES, mtr);

funct_exit:
	if (!has_done_reservation) {
		space->release_free_extents(n_reserved);
	}

	DBUG_RETURN(block);
}

/**********************************************************************//**
Calculates the number of pages reserved by a segment, and how many pages are
currently used.
@return number of reserved pages */
static
ulint
fseg_n_reserved_pages_low(
/*======================*/
	fseg_inode_t*	inode,	/*!< in: segment inode */
	ulint*		used,	/*!< out: number of pages used (not
				more than reserved) */
	mtr_t*		mtr)	/*!< in/out: mini-transaction */
{
	ulint	ret;

	ut_ad(inode && used && mtr);
	ut_ad(mtr_memo_contains_page(mtr, inode, MTR_MEMO_PAGE_SX_FIX));

	*used = mach_read_from_4(inode + FSEG_NOT_FULL_N_USED)
		+ FSP_EXTENT_SIZE * flst_get_len(inode + FSEG_FULL)
		+ fseg_get_n_frag_pages(inode, mtr);

	ret = fseg_get_n_frag_pages(inode, mtr)
		+ FSP_EXTENT_SIZE * flst_get_len(inode + FSEG_FREE)
		+ FSP_EXTENT_SIZE * flst_get_len(inode + FSEG_NOT_FULL)
		+ FSP_EXTENT_SIZE * flst_get_len(inode + FSEG_FULL);

	return(ret);
}

/**********************************************************************//**
Calculates the number of pages reserved by a segment, and how many pages are
currently used.
@return number of reserved pages */
ulint
fseg_n_reserved_pages(
/*==================*/
	fseg_header_t*	header,	/*!< in: segment header */
	ulint*		used,	/*!< out: number of pages used (<= reserved) */
	mtr_t*		mtr)	/*!< in/out: mini-transaction */
{
	ulint		ret;
	fseg_inode_t*	inode;
	ulint		space_id;
	fil_space_t*	space;

	space_id = page_get_space_id(page_align(header));
	space = mtr_x_lock_space(space_id, mtr);

	const page_size_t	page_size(space->flags);

	inode = fseg_inode_get(header, space_id, page_size, mtr);

	ret = fseg_n_reserved_pages_low(inode, used, mtr);

	return(ret);
}

/** Tries to fill the free list of a segment with consecutive free extents.
This happens if the segment is big enough to allow extents in the free list,
the free list is empty, and the extents can be allocated consecutively from
the hint onward.
@param[in]	inode		segment inode
@param[in]	space		tablespace
@param[in]	page_size	page size
@param[in]	hint		hint which extent would be good as the first
extent
@param[in,out]	mtr		mini-transaction */
static
void
fseg_fill_free_list(
	fseg_inode_t*		inode,
	fil_space_t*		space,
	const page_size_t&	page_size,
	ulint			hint,
	mtr_t*			mtr)
{
	xdes_t*	descr;
	ulint	i;
	ib_id_t	seg_id;
	ulint	reserved;
	ulint	used;

	ut_ad(inode && mtr);
	ut_ad(!((page_offset(inode) - FSEG_ARR_OFFSET) % FSEG_INODE_SIZE));
	ut_d(space->modify_check(*mtr));

	reserved = fseg_n_reserved_pages_low(inode, &used, mtr);

	if (reserved < FSEG_FREE_LIST_LIMIT * FSP_EXTENT_SIZE) {

		/* The segment is too small to allow extents in free list */

		return;
	}

	if (flst_get_len(inode + FSEG_FREE) > 0) {
		/* Free list is not empty */

		return;
	}

	for (i = 0; i < FSEG_FREE_LIST_MAX_LEN; i++) {
		descr = xdes_get_descriptor(space, hint, page_size, mtr);

		if ((descr == NULL)
		    || (XDES_FREE != xdes_get_state(descr, mtr))) {

			/* We cannot allocate the desired extent: stop */

			return;
		}

		descr = fsp_alloc_free_extent(space, page_size, hint, mtr);

		xdes_set_state(descr, XDES_FSEG, mtr);

		seg_id = mach_read_from_8(inode + FSEG_ID);
		ut_ad(mach_read_from_4(inode + FSEG_MAGIC_N)
		      == FSEG_MAGIC_N_VALUE);
		mlog_write_ull(descr + XDES_ID, seg_id, mtr);

		flst_add_last(inode + FSEG_FREE, descr + XDES_FLST_NODE, mtr);
		hint += FSP_EXTENT_SIZE;
	}
}

/** Allocates a free extent for the segment: looks first in the free list of
the segment, then tries to allocate from the space free list.
NOTE that the extent returned still resides in the segment free list, it is
not yet taken off it!
@param[in]	inode		segment inode
@param[in,out]	space		tablespace
@param[in]	page_size	page size
@param[in,out]	mtr		mini-transaction
@retval NULL	if no page could be allocated
@retval block	rw_lock_x_lock_count(&block->lock) == 1 if allocation succeeded
(init_mtr == mtr, or the page was not previously freed in mtr)
@retval block	(not allocated or initialized) otherwise */
static
xdes_t*
fseg_alloc_free_extent(
	fseg_inode_t*		inode,
	fil_space_t*		space,
	const page_size_t&	page_size,
	mtr_t*			mtr)
{
	xdes_t*		descr;
	ib_id_t		seg_id;
	fil_addr_t	first;

	ut_ad(!((page_offset(inode) - FSEG_ARR_OFFSET) % FSEG_INODE_SIZE));
	ut_ad(mach_read_from_4(inode + FSEG_MAGIC_N) == FSEG_MAGIC_N_VALUE);
	ut_d(space->modify_check(*mtr));

	if (flst_get_len(inode + FSEG_FREE) > 0) {
		/* Segment free list is not empty, allocate from it */

		first = flst_get_first(inode + FSEG_FREE, mtr);

		descr = xdes_lst_get_descriptor(space, page_size, first, mtr);
	} else {
		/* Segment free list was empty, allocate from space */
		descr = fsp_alloc_free_extent(space, page_size, 0, mtr);

		if (descr == NULL) {

			return(NULL);
		}

		seg_id = mach_read_from_8(inode + FSEG_ID);

		xdes_set_state(descr, XDES_FSEG, mtr);
		mlog_write_ull(descr + XDES_ID, seg_id, mtr);
		flst_add_last(inode + FSEG_FREE, descr + XDES_FLST_NODE, mtr);

		/* Try to fill the segment free list */
		fseg_fill_free_list(inode, space, page_size,
				    xdes_get_offset(descr) + FSP_EXTENT_SIZE,
				    mtr);
	}

	return(descr);
}

/** Allocates a single free page from a segment.
This function implements the intelligent allocation strategy which tries to
minimize file space fragmentation.
@param[in,out]	space			tablespace
@param[in]	page_size		page size
@param[in,out]	seg_inode		segment inode
@param[in]	hint			hint of which page would be desirable
@param[in]	direction		if the new page is needed because of
an index page split, and records are inserted there in order, into which
direction they go alphabetically: FSP_DOWN, FSP_UP, FSP_NO_DIR
@param[in]	rw_latch		RW_SX_LATCH, RW_X_LATCH
@param[in,out]	mtr			mini-transaction
@param[in,out]	init_mtr		mtr or another mini-transaction in
which the page should be initialized. If init_mtr != mtr, but the page is
already latched in mtr, do not initialize the page
@param[in]	has_done_reservation	TRUE if the space has already been
reserved, in this case we will never return NULL
@retval NULL	if no page could be allocated
@retval block	rw_lock_x_lock_count(&block->lock) == 1 if allocation succeeded
(init_mtr == mtr, or the page was not previously freed in mtr)
@retval block	(not allocated or initialized) otherwise */
static
buf_block_t*
fseg_alloc_free_page_low(
	fil_space_t*		space,
	const page_size_t&	page_size,
	fseg_inode_t*		seg_inode,
	ulint			hint,
	byte			direction,
	rw_lock_type_t		rw_latch,
	mtr_t*			mtr,
	mtr_t*			init_mtr
#ifdef UNIV_DEBUG
	, ibool			has_done_reservation
#endif /* UNIV_DEBUG */
)
{
	fsp_header_t*	space_header;
	ib_id_t		seg_id;
	ulint		used;
	ulint		reserved;
	xdes_t*		descr;		/*!< extent of the hinted page */
	ulint		ret_page;	/*!< the allocated page offset, FIL_NULL
					if could not be allocated */
	xdes_t*		ret_descr;	/*!< the extent of the allocated page */
	ulint		n;
	const ulint	space_id	= space->id;

	ut_ad((direction >= FSP_UP) && (direction <= FSP_NO_DIR));
	ut_ad(mach_read_from_4(seg_inode + FSEG_MAGIC_N)
	      == FSEG_MAGIC_N_VALUE);
	ut_ad(!((page_offset(seg_inode) - FSEG_ARR_OFFSET) % FSEG_INODE_SIZE));
	seg_id = mach_read_from_8(seg_inode + FSEG_ID);

	ut_ad(seg_id);
	ut_d(space->modify_check(*mtr));
	ut_ad(fil_page_get_type(page_align(seg_inode)) == FIL_PAGE_INODE);

	reserved = fseg_n_reserved_pages_low(seg_inode, &used, mtr);

	space_header = fsp_get_space_header(space, page_size, mtr);

	descr = xdes_get_descriptor_with_space_hdr(space_header, space,
						   hint, mtr);
	if (descr == NULL) {
		/* Hint outside space or too high above free limit: reset
		hint */
		/* The file space header page is always allocated. */
		hint = 0;
		descr = xdes_get_descriptor(space, hint, page_size, mtr);
	}

	/* In the big if-else below we look for ret_page and ret_descr */
	/*-------------------------------------------------------------*/
	if ((xdes_get_state(descr, mtr) == XDES_FSEG)
	    && mach_read_from_8(descr + XDES_ID) == seg_id
	    && (xdes_mtr_get_bit(descr, XDES_FREE_BIT,
				 hint % FSP_EXTENT_SIZE, mtr) == TRUE)) {
take_hinted_page:
		/* 1. We can take the hinted page
		=================================*/
		ret_descr = descr;
		ret_page = hint;
		/* Skip the check for extending the tablespace. If the
		page hint were not within the size of the tablespace,
		we would have got (descr == NULL) above and reset the hint. */
		goto got_hinted_page;
		/*-----------------------------------------------------------*/
	} else if (xdes_get_state(descr, mtr) == XDES_FREE
		   && reserved - used < reserved / FSEG_FILLFACTOR
		   && used >= FSEG_FRAG_LIMIT) {

		/* 2. We allocate the free extent from space and can take
		=========================================================
		the hinted page
		===============*/
		ret_descr = fsp_alloc_free_extent(space, page_size, hint, mtr);

		ut_a(ret_descr == descr);

		xdes_set_state(ret_descr, XDES_FSEG, mtr);
		mlog_write_ull(ret_descr + XDES_ID, seg_id, mtr);
		flst_add_last(seg_inode + FSEG_FREE,
			      ret_descr + XDES_FLST_NODE, mtr);

		/* Try to fill the segment free list */
		fseg_fill_free_list(seg_inode, space, page_size,
				    hint + FSP_EXTENT_SIZE, mtr);
		goto take_hinted_page;
		/*-----------------------------------------------------------*/
	} else if ((direction != FSP_NO_DIR)
		   && ((reserved - used) < reserved / FSEG_FILLFACTOR)
		   && (used >= FSEG_FRAG_LIMIT)
		   && (!!(ret_descr
			  = fseg_alloc_free_extent(
				  seg_inode, space, page_size, mtr)))) {

		/* 3. We take any free extent (which was already assigned above
		===============================================================
		in the if-condition to ret_descr) and take the lowest or
		========================================================
		highest page in it, depending on the direction
		==============================================*/
		ret_page = xdes_get_offset(ret_descr);

		if (direction == FSP_DOWN) {
			ret_page += FSP_EXTENT_SIZE - 1;
		}
		ut_ad(!has_done_reservation || ret_page != FIL_NULL);
		/*-----------------------------------------------------------*/
	} else if ((xdes_get_state(descr, mtr) == XDES_FSEG)
		   && mach_read_from_8(descr + XDES_ID) == seg_id
		   && (!xdes_is_full(descr, mtr))) {

		/* 4. We can take the page from the same extent as the
		======================================================
		hinted page (and the extent already belongs to the
		==================================================
		segment)
		========*/
		ret_descr = descr;
		ret_page = xdes_get_offset(ret_descr)
			+ xdes_find_bit(ret_descr, XDES_FREE_BIT, TRUE,
					hint % FSP_EXTENT_SIZE, mtr);
		ut_ad(!has_done_reservation || ret_page != FIL_NULL);
		/*-----------------------------------------------------------*/
	} else if (reserved - used > 0) {
		/* 5. We take any unused page from the segment
		==============================================*/
		fil_addr_t	first;

		if (flst_get_len(seg_inode + FSEG_NOT_FULL) > 0) {
			first = flst_get_first(seg_inode + FSEG_NOT_FULL,
					       mtr);
		} else if (flst_get_len(seg_inode + FSEG_FREE) > 0) {
			first = flst_get_first(seg_inode + FSEG_FREE, mtr);
		} else {
			ut_ad(!has_done_reservation);
			return(NULL);
		}

		ret_descr = xdes_lst_get_descriptor(space, page_size,
						    first, mtr);
		ret_page = xdes_get_offset(ret_descr)
			+ xdes_find_bit(ret_descr, XDES_FREE_BIT, TRUE,
					0, mtr);
		ut_ad(!has_done_reservation || ret_page != FIL_NULL);
		/*-----------------------------------------------------------*/
	} else if (used < FSEG_FRAG_LIMIT) {
		/* 6. We allocate an individual page from the space
		===================================================*/
		buf_block_t* block = fsp_alloc_free_page(
			space, page_size, hint, rw_latch, mtr, init_mtr);

		ut_ad(!has_done_reservation || block != NULL);

		if (block != NULL) {
			/* Put the page in the fragment page array of the
			segment */
			n = fseg_find_free_frag_page_slot(seg_inode, mtr);
			ut_a(n != ULINT_UNDEFINED);

			fseg_set_nth_frag_page_no(
				seg_inode, n, block->page.id.page_no(),
				mtr);
		}

		/* fsp_alloc_free_page() invoked fsp_init_file_page()
		already. */
		return(block);
		/*-----------------------------------------------------------*/
	} else {
		/* 7. We allocate a new extent and take its first page
		======================================================*/
		ret_descr = fseg_alloc_free_extent(seg_inode,
						   space, page_size, mtr);

		if (ret_descr == NULL) {
			ret_page = FIL_NULL;
			ut_ad(!has_done_reservation);
		} else {
			ret_page = xdes_get_offset(ret_descr);
			ut_ad(!has_done_reservation || ret_page != FIL_NULL);
		}
	}

	if (ret_page == FIL_NULL) {
		/* Page could not be allocated */

		ut_ad(!has_done_reservation);
		return(NULL);
	}

	if (space->size <= ret_page && !is_system_tablespace(space_id)) {
		/* It must be that we are extending a single-table
		tablespace whose size is still < 64 pages */

		if (ret_page >= FSP_EXTENT_SIZE) {
			ib::error() << "Error (2): trying to extend"
			" a single-table tablespace " << space_id
			<< " by single page(s) though the"
			<< " space size " << space->size
			<< ". Page no " << ret_page << ".";
			ut_ad(!has_done_reservation);
			return(NULL);
		}

		if (!fsp_try_extend_data_file_with_pages(
			    space, ret_page, space_header, mtr)) {
			/* No disk space left */
			ut_ad(!has_done_reservation);
			return(NULL);
		}
	}

got_hinted_page:
	/* ret_descr == NULL if the block was allocated from free_frag
	(XDES_FREE_FRAG) */
	if (ret_descr != NULL) {
		/* At this point we know the extent and the page offset.
		The extent is still in the appropriate list (FSEG_NOT_FULL
		or FSEG_FREE), and the page is not yet marked as used. */

		ut_ad(xdes_get_descriptor(space, ret_page, page_size, mtr)
		      == ret_descr);

		ut_ad(xdes_mtr_get_bit(
				ret_descr, XDES_FREE_BIT,
				ret_page % FSP_EXTENT_SIZE, mtr));

		fseg_mark_page_used(seg_inode, ret_page, ret_descr, mtr);
	}

	return(fsp_page_create(space, ret_page, page_size, rw_latch,
			       mtr, init_mtr));
}

/**********************************************************************//**
Allocates a single free page from a segment. This function implements
the intelligent allocation strategy which tries to minimize file space
fragmentation.
@retval NULL if no page could be allocated
@retval block, rw_lock_x_lock_count(&block->lock) == 1 if allocation succeeded
(init_mtr == mtr, or the page was not previously freed in mtr)
@retval block (not allocated or initialized) otherwise */
buf_block_t*
fseg_alloc_free_page_general(
/*=========================*/
	fseg_header_t*	seg_header,/*!< in/out: segment header */
	ulint		hint,	/*!< in: hint of which page would be
				desirable */
	byte		direction,/*!< in: if the new page is needed because
				of an index page split, and records are
				inserted there in order, into which
				direction they go alphabetically: FSP_DOWN,
				FSP_UP, FSP_NO_DIR */
	ibool		has_done_reservation, /*!< in: TRUE if the caller has
				already done the reservation for the page
				with fsp_reserve_free_extents, then there
				is no need to do the check for this individual
				page */
	mtr_t*		mtr,	/*!< in/out: mini-transaction */
	mtr_t*		init_mtr)/*!< in/out: mtr or another mini-transaction
				in which the page should be initialized.
				If init_mtr!=mtr, but the page is already
				latched in mtr, do not initialize the page. */
{
	fseg_inode_t*	inode;
	ulint		space_id;
	fil_space_t*	space;
	buf_block_t*	iblock;
	buf_block_t*	block;
	ulint		n_reserved;

	space_id = page_get_space_id(page_align(seg_header));
	space = mtr_x_lock_space(space_id, mtr);
	const page_size_t	page_size(space->flags);

	inode = fseg_inode_get(seg_header, space_id, page_size, mtr, &iblock);
	fil_block_check_type(*iblock, FIL_PAGE_INODE, mtr);

	if (!has_done_reservation
	    && !fsp_reserve_free_extents(&n_reserved, space, 2,
					 FSP_NORMAL, mtr)) {
		return(NULL);
	}

	block = fseg_alloc_free_page_low(space, page_size,
					 inode, hint, direction,
					 RW_X_LATCH, mtr, init_mtr
#ifdef UNIV_DEBUG
					 , has_done_reservation
#endif /* UNIV_DEBUG */
					 );

	/* The allocation cannot fail if we have already reserved a
	space for the page. */
	ut_ad(!has_done_reservation || block != NULL);

	if (!has_done_reservation) {
		space->release_free_extents(n_reserved);
	}

	return(block);
}

/** Check that we have at least n_pages frag pages free in the first extent
of a single-table tablespace, and they are also physically initialized to
the data file. That is we have already extended the data file so that those
pages are inside the data file. If not, this function extends the tablespace
with pages.
@param[in,out]	space		tablespace
@param[in,out]	space_header	tablespace header, x-latched
@param[in]	size		size of the tablespace in pages,
must be less than FSP_EXTENT_SIZE
@param[in,out]	mtr		mini-transaction
@param[in]	n_pages		number of pages to reserve
@return true if there were at least n_pages free pages, or we were able
to extend */
static
bool
fsp_reserve_free_pages(
	fil_space_t*	space,
	fsp_header_t*	space_header,
	ulint		size,
	mtr_t*		mtr,
	ulint		n_pages)
{
	xdes_t*	descr;
	ulint	n_used;

	ut_a(!is_system_tablespace(space->id));
	ut_a(size < FSP_EXTENT_SIZE);

	descr = xdes_get_descriptor_with_space_hdr(
		space_header, space, 0, mtr);
	n_used = xdes_get_n_used(descr, mtr);

	ut_a(n_used <= size);

	return(size >= n_used + n_pages
	       || fsp_try_extend_data_file_with_pages(
		       space, n_used + n_pages - 1, space_header, mtr));
}

/** Reserves free pages from a tablespace. All mini-transactions which may
use several pages from the tablespace should call this function beforehand
and reserve enough free extents so that they certainly will be able
to do their operation, like a B-tree page split, fully. Reservations
must be released with function fil_space_t::release_free_extents()!

The alloc_type below has the following meaning: FSP_NORMAL means an
operation which will probably result in more space usage, like an
insert in a B-tree; FSP_UNDO means allocation to undo logs: if we are
deleting rows, then this allocation will in the long run result in
less space usage (after a purge); FSP_CLEANING means allocation done
in a physical record delete (like in a purge) or other cleaning operation
which will result in less space usage in the long run. We prefer the latter
two types of allocation: when space is scarce, FSP_NORMAL allocations
will not succeed, but the latter two allocations will succeed, if possible.
The purpose is to avoid dead end where the database is full but the
user cannot free any space because these freeing operations temporarily
reserve some space.

Single-table tablespaces whose size is < FSP_EXTENT_SIZE pages are a special
case. In this function we would liberally reserve several extents for
every page split or merge in a B-tree. But we do not want to waste disk space
if the table only occupies < FSP_EXTENT_SIZE pages. That is why we apply
different rules in that special case, just ensuring that there are n_pages
free pages available.

@param[out]	n_reserved	number of extents actually reserved; if we
				return true and the tablespace size is <
				FSP_EXTENT_SIZE pages, then this can be 0,
				otherwise it is n_ext
@param[in,out]	space		tablespace
@param[in]	n_ext		number of extents to reserve
@param[in]	alloc_type	page reservation type (FSP_BLOB, etc)
@param[in,out]	mtr		the mini transaction
@param[in]	n_pages		for small tablespaces (tablespace size is
				less than FSP_EXTENT_SIZE), number of free
				pages to reserve.
@return true if we were able to make the reservation */
bool
fsp_reserve_free_extents(
	ulint*		n_reserved,
	fil_space_t*	space,
	ulint		n_ext,
	fsp_reserve_t	alloc_type,
	mtr_t*		mtr,
	ulint		n_pages)
{
	fsp_header_t*	space_header;
	ulint		n_free_list_ext;
	ulint		free_limit;
	ulint		size;
	ulint		n_free;
	ulint		n_free_up;
	ulint		reserve;
	size_t		total_reserved = 0;

	ut_ad(mtr);
	*n_reserved = n_ext;

	mtr_x_lock_space(space, mtr);
	const page_size_t	page_size(space->flags);

	space_header = fsp_get_space_header(space, page_size, mtr);
try_again:
	size = mach_read_from_4(space_header + FSP_SIZE);
	ut_ad(size == space->size_in_header);

	if (size < FSP_EXTENT_SIZE && n_pages < FSP_EXTENT_SIZE / 2) {
		/* Use different rules for small single-table tablespaces */
		*n_reserved = 0;
		return(fsp_reserve_free_pages(space, space_header, size,
					      mtr, n_pages));
	}

	n_free_list_ext = flst_get_len(space_header + FSP_FREE);
	ut_ad(space->free_len == n_free_list_ext);

	free_limit = mtr_read_ulint(space_header + FSP_FREE_LIMIT,
				    MLOG_4BYTES, mtr);
	ut_ad(space->free_limit == free_limit);

	/* Below we play safe when counting free extents above the free limit:
	some of them will contain extent descriptor pages, and therefore
	will not be free extents */

	if (size >= free_limit) {
		n_free_up = (size - free_limit) / FSP_EXTENT_SIZE;
	} else {
		ut_ad(alloc_type == FSP_BLOB);
		n_free_up = 0;
	}

	if (n_free_up > 0) {
		n_free_up--;
		n_free_up -= n_free_up / (page_size.physical()
					  / FSP_EXTENT_SIZE);
	}

	n_free = n_free_list_ext + n_free_up;

	switch (alloc_type) {
	case FSP_NORMAL:
		/* We reserve 1 extent + 0.5 % of the space size to undo logs
		and 1 extent + 0.5 % to cleaning operations; NOTE: this source
		code is duplicated in the function below! */

		reserve = 2 + ((size / FSP_EXTENT_SIZE) * 2) / 200;

		if (n_free <= reserve + n_ext) {

			goto try_to_extend;
		}
		break;
	case FSP_UNDO:
		/* We reserve 0.5 % of the space size to cleaning operations */

		reserve = 1 + ((size / FSP_EXTENT_SIZE) * 1) / 200;

		if (n_free <= reserve + n_ext) {

			goto try_to_extend;
		}
		break;
	case FSP_CLEANING:
	case FSP_BLOB:
		reserve = 0;
		break;
	default:
		ut_error;
	}

	if (space->reserve_free_extents(n_free, n_ext)) {
		return(true);
	}
try_to_extend:
	if (ulint n = fsp_try_extend_data_file(space, space_header, mtr)) {
		total_reserved += n;
		goto try_again;
	}

	return(false);
}

/********************************************************************//**
Marks a page used. The page must reside within the extents of the given
segment. */
static MY_ATTRIBUTE((nonnull))
void
fseg_mark_page_used(
/*================*/
	fseg_inode_t*	seg_inode,/*!< in: segment inode */
	ulint		page,	/*!< in: page offset */
	xdes_t*		descr,  /*!< in: extent descriptor */
	mtr_t*		mtr)	/*!< in/out: mini-transaction */
{
	ulint	not_full_n_used;

	ut_ad(fil_page_get_type(page_align(seg_inode)) == FIL_PAGE_INODE);
	ut_ad(!((page_offset(seg_inode) - FSEG_ARR_OFFSET) % FSEG_INODE_SIZE));
	ut_ad(mach_read_from_4(seg_inode + FSEG_MAGIC_N)
	      == FSEG_MAGIC_N_VALUE);

	ut_ad(mtr_read_ulint(seg_inode + FSEG_ID, MLOG_4BYTES, mtr)
	      == mtr_read_ulint(descr + XDES_ID, MLOG_4BYTES, mtr));

	if (xdes_is_free(descr, mtr)) {
		/* We move the extent from the free list to the
		NOT_FULL list */
		flst_remove(seg_inode + FSEG_FREE, descr + XDES_FLST_NODE,
			    mtr);
		flst_add_last(seg_inode + FSEG_NOT_FULL,
			      descr + XDES_FLST_NODE, mtr);
	}

	ut_ad(xdes_mtr_get_bit(
			descr, XDES_FREE_BIT, page % FSP_EXTENT_SIZE, mtr));

	/* We mark the page as used */
	xdes_set_bit(descr, XDES_FREE_BIT, page % FSP_EXTENT_SIZE, FALSE, mtr);

	not_full_n_used = mtr_read_ulint(seg_inode + FSEG_NOT_FULL_N_USED,
					 MLOG_4BYTES, mtr);
	not_full_n_used++;
	mlog_write_ulint(seg_inode + FSEG_NOT_FULL_N_USED, not_full_n_used,
			 MLOG_4BYTES, mtr);
	if (xdes_is_full(descr, mtr)) {
		/* We move the extent from the NOT_FULL list to the
		FULL list */
		flst_remove(seg_inode + FSEG_NOT_FULL,
			    descr + XDES_FLST_NODE, mtr);
		flst_add_last(seg_inode + FSEG_FULL,
			      descr + XDES_FLST_NODE, mtr);

		mlog_write_ulint(seg_inode + FSEG_NOT_FULL_N_USED,
				 not_full_n_used - FSP_EXTENT_SIZE,
				 MLOG_4BYTES, mtr);
	}
}

/** Frees a single page of a segment.
@param[in]	seg_inode	segment inode
@param[in,out]	space		tablespace
@param[in]	offset		page number
@param[in]	page_size	page size
@param[in,out]	mtr		mini-transaction */
static
void
fseg_free_page_low(
	fseg_inode_t*		seg_inode,
	fil_space_t*		space,
	page_no_t		offset,
	const page_size_t&	page_size,
	mtr_t*			mtr)
{
	xdes_t*	descr;
	ulint	not_full_n_used;
	ulint	state;
	ib_id_t	descr_id;
	ib_id_t	seg_id;

	ut_ad(seg_inode != NULL);
	ut_ad(mtr != NULL);
	ut_ad(mach_read_from_4(seg_inode + FSEG_MAGIC_N)
	      == FSEG_MAGIC_N_VALUE);
	ut_ad(!((page_offset(seg_inode) - FSEG_ARR_OFFSET) % FSEG_INODE_SIZE));
	ut_d(space->modify_check(*mtr));

	descr = xdes_get_descriptor(space, offset, page_size, mtr);

	if (xdes_mtr_get_bit(descr, XDES_FREE_BIT,
			     offset % FSP_EXTENT_SIZE, mtr)) {
		ib::fatal() << "InnoDB is trying to free page "
			<< page_id_t(space->id, offset)
			<< " though it is already marked as free in the"
			" tablespace! The tablespace free space info is"
			" corrupt. You may need to dump your tables and"
			" recreate the whole database!"
			<< FORCE_RECOVERY_MSG;
	}

	state = xdes_get_state(descr, mtr);

	if (state != XDES_FSEG) {
		/* The page is in the fragment pages of the segment */

		for (ulint i = 0;; i++) {
			if (fseg_get_nth_frag_page_no(seg_inode, i, mtr)
			    == offset) {

				fseg_set_nth_frag_page_no(seg_inode, i,
							  FIL_NULL, mtr);
				break;
			}
		}

		fsp_free_page(space, offset, page_size, mtr);

		return;
	}

	/* If we get here, the page is in some extent of the segment */

	descr_id = mach_read_from_8(descr + XDES_ID);
	seg_id = mach_read_from_8(seg_inode + FSEG_ID);

	if (UNIV_UNLIKELY(descr_id != seg_id)) {
		fputs("InnoDB: Dump of the tablespace extent descriptor: ",
		      stderr);
		ut_print_buf(stderr, descr, 40);
		fputs("\nInnoDB: Dump of the segment inode: ", stderr);
		ut_print_buf(stderr, seg_inode, 40);
		putc('\n', stderr);

		ib::fatal() << "InnoDB is trying to free page "
			<< page_id_t(space->id, offset)
			<< ", which does not belong to segment " << descr_id
			<< " but belongs to segment " << seg_id << "."
			<< FORCE_RECOVERY_MSG;
	}

	not_full_n_used = mtr_read_ulint(seg_inode + FSEG_NOT_FULL_N_USED,
					 MLOG_4BYTES, mtr);
	if (xdes_is_full(descr, mtr)) {
		/* The fragment is full: move it to another list */
		flst_remove(seg_inode + FSEG_FULL,
			    descr + XDES_FLST_NODE, mtr);
		flst_add_last(seg_inode + FSEG_NOT_FULL,
			      descr + XDES_FLST_NODE, mtr);
		mlog_write_ulint(seg_inode + FSEG_NOT_FULL_N_USED,
				 not_full_n_used + FSP_EXTENT_SIZE - 1,
				 MLOG_4BYTES, mtr);
	} else {
		ut_a(not_full_n_used > 0);
		mlog_write_ulint(seg_inode + FSEG_NOT_FULL_N_USED,
				 not_full_n_used - 1, MLOG_4BYTES, mtr);
	}

	const ulint	bit = offset % FSP_EXTENT_SIZE;

	xdes_set_bit(descr, XDES_FREE_BIT, bit, TRUE, mtr);
	/* xdes_init() should have set all XDES_CLEAN_BIT */
	ut_ad(xdes_get_bit(descr, XDES_CLEAN_BIT, bit));

	if (xdes_is_free(descr, mtr)) {
		/* The extent has become free: free it to space */
		flst_remove(seg_inode + FSEG_NOT_FULL,
			    descr + XDES_FLST_NODE, mtr);
		fsp_free_extent(space, offset, page_size, mtr);
	}
}

<<<<<<< HEAD
#ifndef BTR_CUR_HASH_ADAPT
# define fseg_free_page_low(inode, space, offset, page_size, ahi, mtr)	\
	fseg_free_page_low(inode, space, offset, page_size, mtr)
#endif /* !BTR_CUR_HASH_ADAPT */

/** Free a page in a file segment.
@param[in,out]	seg_header	file segment header
@param[in,out]	space		tablespace
@param[in]	offset		page number
@param[in]	ahi		whether we may need to drop the adaptive
hash index
@param[in,out]	mtr		mini-transaction */
void
fseg_free_page_func(
	fseg_header_t*	seg_header,
	fil_space_t*	space,
	ulint		offset,
#ifdef BTR_CUR_HASH_ADAPT
	bool		ahi,
#endif /* BTR_CUR_HASH_ADAPT */
	mtr_t*		mtr)
=======
/**********************************************************************//**
Frees a single page of a segment. */
void
fseg_free_page(
	fseg_header_t*	seg_header, /*!< in: segment header */
	ulint		space_id,/*!< in: space id */
	ulint		page,	/*!< in: page offset */
	mtr_t*		mtr)	/*!< in/out: mini-transaction */
>>>>>>> ad6171b9
{
	DBUG_ENTER("fseg_free_page");
	fseg_inode_t*		seg_inode;
	buf_block_t*		iblock;
	mtr_x_lock_space(space, mtr);
	const page_size_t	page_size(space->flags);

	DBUG_LOG("fseg_free_page", "space_id: " << space->id
		 << ", page_no: " << offset);

	seg_inode = fseg_inode_get(seg_header, space->id, page_size, mtr,
				   &iblock);
	fil_block_check_type(*iblock, FIL_PAGE_INODE, mtr);

<<<<<<< HEAD
	fseg_free_page_low(seg_inode, space, offset, page_size, ahi, mtr);
=======
	fseg_free_page_low(seg_inode, space, page, page_size, mtr);
>>>>>>> ad6171b9

	ut_d(buf_page_set_file_page_was_freed(page_id_t(space->id, offset)));

	DBUG_VOID_RETURN;
}

/** Determine whether a page is free.
@param[in,out]	space	tablespace
@param[in]	page	page number
@return whether the page is marked as free */
bool
fseg_page_is_free(fil_space_t* space, unsigned page)
{
	bool		is_free;
	mtr_t		mtr;
	page_size_t	page_size(space->flags);
	page_no_t	dpage = xdes_calc_descriptor_page(page_size, page);

	mtr.start();
	mtr_s_lock_space(space, &mtr);

	if (page >= space->free_limit || page >= space->size_in_header) {
		is_free = true;
	} else if (const xdes_t* descr = xdes_get_descriptor_const(
			   space, dpage, page, page_size, &mtr)) {
		is_free = xdes_get_bit(descr, XDES_FREE_BIT,
				       page % FSP_EXTENT_SIZE);
	} else {
		is_free = true;
	}
	mtr.commit();

	return(is_free);
}

/** Free an extent of a segment to the space free list.
@param[in,out]	seg_inode	segment inode
@param[in,out]	space		tablespace
@param[in]	page_size	page size
@param[in]	page		page number in the extent
@param[in,out]	mtr		mini-transaction */
MY_ATTRIBUTE((nonnull))
static
void
fseg_free_extent(
	fseg_inode_t*		seg_inode,
	fil_space_t*		space,
	const page_size_t&	page_size,
	ulint			page,
	mtr_t*			mtr)
{
	xdes_t*	descr;
	ulint	not_full_n_used;
	ulint	descr_n_used;

	ut_ad(mtr != NULL);

	descr = xdes_get_descriptor(space, page, page_size, mtr);

	ut_a(xdes_get_state(descr, mtr) == XDES_FSEG);
	ut_a(!memcmp(descr + XDES_ID, seg_inode + FSEG_ID, 8));
	ut_ad(mach_read_from_4(seg_inode + FSEG_MAGIC_N)
	      == FSEG_MAGIC_N_VALUE);
	ut_d(space->modify_check(*mtr));

#if defined BTR_CUR_HASH_ADAPT || defined UNIV_DEBUG
	const ulint first_page_in_extent = page - (page % FSP_EXTENT_SIZE);
#endif /* BTR_CUR_HASH_ADAPT || UNIV_DEBUG */

	if (xdes_is_full(descr, mtr)) {
		flst_remove(seg_inode + FSEG_FULL,
			    descr + XDES_FLST_NODE, mtr);
	} else if (xdes_is_free(descr, mtr)) {
		flst_remove(seg_inode + FSEG_FREE,
			    descr + XDES_FLST_NODE, mtr);
	} else {
		flst_remove(seg_inode + FSEG_NOT_FULL,
			    descr + XDES_FLST_NODE, mtr);

		not_full_n_used = mtr_read_ulint(
			seg_inode + FSEG_NOT_FULL_N_USED, MLOG_4BYTES, mtr);

		descr_n_used = xdes_get_n_used(descr, mtr);
		ut_a(not_full_n_used >= descr_n_used);
		mlog_write_ulint(seg_inode + FSEG_NOT_FULL_N_USED,
				 not_full_n_used - descr_n_used,
				 MLOG_4BYTES, mtr);
	}

	fsp_free_extent(space, page, page_size, mtr);

#ifdef UNIV_DEBUG
	for (ulint i = 0; i < FSP_EXTENT_SIZE; i++) {

		buf_page_set_file_page_was_freed(
			page_id_t(space->id, first_page_in_extent + i));
	}
#endif /* UNIV_DEBUG */
}

/**********************************************************************//**
Frees part of a segment. This function can be used to free a segment by
repeatedly calling this function in different mini-transactions. Doing
the freeing in a single mini-transaction might result in too big a
mini-transaction.
@return whether the freeing was completed */
bool
fseg_free_step(
	fseg_header_t*	header,	/*!< in, own: segment header; NOTE: if the header
				resides on the first page of the frag list
				of the segment, this pointer becomes obsolete
				after the last freeing step */
	mtr_t*		mtr)	/*!< in/out: mini-transaction */
{
	ulint		n;
	ulint		page;
	xdes_t*		descr;
	fseg_inode_t*	inode;
	ulint		space_id;
	ulint		header_page;

	DBUG_ENTER("fseg_free_step");

	space_id = page_get_space_id(page_align(header));
	header_page = page_get_page_no(page_align(header));

	fil_space_t*		space = mtr_x_lock_space(space_id, mtr);
	const page_size_t	page_size(space->flags);

	descr = xdes_get_descriptor(space, header_page, page_size, mtr);

	/* Check that the header resides on a page which has not been
	freed yet */

	ut_a(xdes_mtr_get_bit(descr, XDES_FREE_BIT,
			      header_page % FSP_EXTENT_SIZE, mtr) == FALSE);
	buf_block_t*		iblock;

	inode = fseg_inode_try_get(header, space_id, page_size, mtr, &iblock);

	if (inode == NULL) {
		ib::info() << "Double free of inode from "
			<< page_id_t(space_id, header_page);
		DBUG_RETURN(true);
	}

	fil_block_check_type(*iblock, FIL_PAGE_INODE, mtr);
	descr = fseg_get_first_extent(inode, space, page_size, mtr);

	if (descr != NULL) {
		/* Free the extent held by the segment */
		page = xdes_get_offset(descr);

		fseg_free_extent(inode, space, page_size, page, mtr);

		DBUG_RETURN(false);
	}

	/* Free a frag page */
	n = fseg_find_last_used_frag_page_slot(inode, mtr);

	if (n == ULINT_UNDEFINED) {
		/* Freeing completed: free the segment inode */
		fsp_free_seg_inode(space, page_size, inode, mtr);

		DBUG_RETURN(true);
	}

	fseg_free_page_low(
		inode, space,
		fseg_get_nth_frag_page_no(inode, n, mtr),
		page_size, mtr);

	n = fseg_find_last_used_frag_page_slot(inode, mtr);

	if (n == ULINT_UNDEFINED) {
		/* Freeing completed: free the segment inode */
		fsp_free_seg_inode(space, page_size, inode, mtr);

		DBUG_RETURN(true);
	}

	DBUG_RETURN(false);
}

/**********************************************************************//**
Frees part of a segment. Differs from fseg_free_step because this function
leaves the header page unfreed.
@return whether the freeing was completed, except for the header page */
bool
fseg_free_step_not_header(
	fseg_header_t*	header,	/*!< in: segment header which must reside on
				the first fragment page of the segment */
	mtr_t*		mtr)	/*!< in/out: mini-transaction */
{
	ulint		n;
	ulint		page;
	xdes_t*		descr;
	fseg_inode_t*	inode;
	ulint		space_id;
	ulint		page_no;

	space_id = page_get_space_id(page_align(header));
	ut_ad(mtr->is_named_space(space_id));

	fil_space_t*		space = mtr_x_lock_space(space_id, mtr);
	const page_size_t	page_size(space->flags);
	buf_block_t*		iblock;

	inode = fseg_inode_get(header, space_id, page_size, mtr, &iblock);
	fil_block_check_type(*iblock, FIL_PAGE_INODE, mtr);

	descr = fseg_get_first_extent(inode, space, page_size, mtr);

	if (descr != NULL) {
		/* Free the extent held by the segment */
		page = xdes_get_offset(descr);

		fseg_free_extent(inode, space, page_size, page, mtr);

		return false;
	}

	/* Free a frag page */

	n = fseg_find_last_used_frag_page_slot(inode, mtr);

	ut_a(n != ULINT_UNDEFINED);

	page_no = fseg_get_nth_frag_page_no(inode, n, mtr);

	if (page_no == page_get_page_no(page_align(header))) {

		return true;
	}

	fseg_free_page_low(inode, space, page_no, page_size, mtr);

	return false;
}

/** Returns the first extent descriptor for a segment.
We think of the extent lists of the segment catenated in the order
FSEG_FULL -> FSEG_NOT_FULL -> FSEG_FREE.
@param[in]	inode		segment inode
@param[in]	space		tablespace
@param[in]	page_size	page size
@param[in,out]	mtr		mini-transaction
@return the first extent descriptor, or NULL if none */
MY_ATTRIBUTE((nonnull, warn_unused_result))
static
xdes_t*
fseg_get_first_extent(
	fseg_inode_t*		inode,
	const fil_space_t*	space,
	const page_size_t&	page_size,
	mtr_t*			mtr)
{
	fil_addr_t	first;

	ut_ad(space->id == page_get_space_id(page_align(inode)));
	ut_ad(mach_read_from_4(inode + FSEG_MAGIC_N) == FSEG_MAGIC_N_VALUE);

	if (flst_get_len(inode + FSEG_FULL) > 0) {

		first = flst_get_first(inode + FSEG_FULL, mtr);

	} else if (flst_get_len(inode + FSEG_NOT_FULL) > 0) {

		first = flst_get_first(inode + FSEG_NOT_FULL, mtr);

	} else if (flst_get_len(inode + FSEG_FREE) > 0) {

		first = flst_get_first(inode + FSEG_FREE, mtr);
	} else {
		return(NULL);
	}

	ut_ad(first.page != FIL_NULL);

	return(first.page == FIL_NULL ? NULL
	       : xdes_lst_get_descriptor(space, page_size, first, mtr));
}

#ifdef UNIV_BTR_PRINT
/*******************************************************************//**
Writes info of a segment. */
static
void
fseg_print_low(
/*===========*/
	fseg_inode_t*	inode, /*!< in: segment inode */
	mtr_t*		mtr)	/*!< in/out: mini-transaction */
{
	ulint	space;
	ulint	n_used;
	ulint	n_frag;
	ulint	n_free;
	ulint	n_not_full;
	ulint	n_full;
	ulint	reserved;
	ulint	used;
	ulint	page_no;
	ib_id_t	seg_id;

	ut_ad(mtr_memo_contains_page(mtr, inode, MTR_MEMO_PAGE_SX_FIX));
	space = page_get_space_id(page_align(inode));
	page_no = page_get_page_no(page_align(inode));

	reserved = fseg_n_reserved_pages_low(inode, &used, mtr);

	seg_id = mach_read_from_8(inode + FSEG_ID);

	n_used = mtr_read_ulint(inode + FSEG_NOT_FULL_N_USED,
				MLOG_4BYTES, mtr);
	n_frag = fseg_get_n_frag_pages(inode, mtr);
	n_free = flst_get_len(inode + FSEG_FREE);
	n_not_full = flst_get_len(inode + FSEG_NOT_FULL);
	n_full = flst_get_len(inode + FSEG_FULL);

	ib::info() << "SEGMENT id " << seg_id
		<< " space " << space << ";"
		<< " page " << page_no << ";"
		<< " res " << reserved << " used " << used << ";"
		<< " full ext " << n_full << ";"
		<< " fragm pages " << n_frag << ";"
		<< " free extents " << n_free << ";"
		<< " not full extents " << n_not_full << ": pages " << n_used;

	ut_ad(mach_read_from_4(inode + FSEG_MAGIC_N) == FSEG_MAGIC_N_VALUE);
}

/*******************************************************************//**
Writes info of a segment. */
void
fseg_print(
/*=======*/
	fseg_header_t*	header, /*!< in: segment header */
	mtr_t*		mtr)	/*!< in/out: mini-transaction */
{
	fseg_inode_t*	inode;
	ulint		space_id;

	space_id = page_get_space_id(page_align(header));
	const fil_space_t*	space = mtr_x_lock_space(space_id, mtr);
	const page_size_t	page_size(space->flags);

	inode = fseg_inode_get(header, space_id, page_size, mtr);

	fseg_print_low(inode, mtr);
}
#endif /* UNIV_BTR_PRINT */

#ifdef UNIV_DEBUG
/** Print the file segment header to the given output stream.
@param[in]	out	the output stream into which the object is printed.
@retval	the output stream into which the object was printed. */
std::ostream&
fseg_header::to_stream(std::ostream&	out) const
{
	const ulint	space = mtr_read_ulint(m_header + FSEG_HDR_SPACE,
					       MLOG_4BYTES, m_mtr);
	const ulint	page_no = mtr_read_ulint(m_header + FSEG_HDR_PAGE_NO,
						 MLOG_4BYTES, m_mtr);

	const ulint	offset = mtr_read_ulint(m_header + FSEG_HDR_OFFSET,
						 MLOG_2BYTES, m_mtr);

	out << "[fseg_header_t: space=" << space << ", page="
		<< page_no << ", offset=" << offset << "]";

	return(out);
}
#endif /* UNIV_DEBUG */<|MERGE_RESOLUTION|>--- conflicted
+++ resolved
@@ -2901,38 +2901,17 @@
 	}
 }
 
-<<<<<<< HEAD
-#ifndef BTR_CUR_HASH_ADAPT
-# define fseg_free_page_low(inode, space, offset, page_size, ahi, mtr)	\
-	fseg_free_page_low(inode, space, offset, page_size, mtr)
-#endif /* !BTR_CUR_HASH_ADAPT */
-
 /** Free a page in a file segment.
 @param[in,out]	seg_header	file segment header
 @param[in,out]	space		tablespace
 @param[in]	offset		page number
-@param[in]	ahi		whether we may need to drop the adaptive
-hash index
 @param[in,out]	mtr		mini-transaction */
 void
-fseg_free_page_func(
+fseg_free_page(
 	fseg_header_t*	seg_header,
 	fil_space_t*	space,
 	ulint		offset,
-#ifdef BTR_CUR_HASH_ADAPT
-	bool		ahi,
-#endif /* BTR_CUR_HASH_ADAPT */
 	mtr_t*		mtr)
-=======
-/**********************************************************************//**
-Frees a single page of a segment. */
-void
-fseg_free_page(
-	fseg_header_t*	seg_header, /*!< in: segment header */
-	ulint		space_id,/*!< in: space id */
-	ulint		page,	/*!< in: page offset */
-	mtr_t*		mtr)	/*!< in/out: mini-transaction */
->>>>>>> ad6171b9
 {
 	DBUG_ENTER("fseg_free_page");
 	fseg_inode_t*		seg_inode;
@@ -2947,11 +2926,7 @@
 				   &iblock);
 	fil_block_check_type(*iblock, FIL_PAGE_INODE, mtr);
 
-<<<<<<< HEAD
-	fseg_free_page_low(seg_inode, space, offset, page_size, ahi, mtr);
-=======
-	fseg_free_page_low(seg_inode, space, page, page_size, mtr);
->>>>>>> ad6171b9
+	fseg_free_page_low(seg_inode, space, offset, page_size, mtr);
 
 	ut_d(buf_page_set_file_page_was_freed(page_id_t(space->id, offset)));
 
