--- conflicted
+++ resolved
@@ -8872,10 +8872,6 @@
 
 			if (!commit_cache_norebuild(ctx, table, trx)) {
 				fk_fail = true;
-<<<<<<< HEAD
-				ut_ad(!m_prebuilt->trx->check_foreigns);
-=======
->>>>>>> be254148
 			}
 
 			innobase_rename_or_enlarge_columns_cache(
