/*****************************************************************************

Copyright (c) 2005, 2018, Oracle and/or its affiliates. All Rights Reserved.
Copyright (c) 2013, 2018, MariaDB Corporation.

This program is free software; you can redistribute it and/or modify it under
the terms of the GNU General Public License as published by the Free Software
Foundation; version 2 of the License.

This program is distributed in the hope that it will be useful, but WITHOUT
ANY WARRANTY; without even the implied warranty of MERCHANTABILITY or FITNESS
FOR A PARTICULAR PURPOSE. See the GNU General Public License for more details.

You should have received a copy of the GNU General Public License along with
this program; if not, write to the Free Software Foundation, Inc.,
51 Franklin Street, Suite 500, Boston, MA 02110-1335 USA

*****************************************************************************/

/**************************************************//**
@file handler/handler0alter.cc
Smart ALTER TABLE
*******************************************************/

/* Include necessary SQL headers */
#include "ha_prototypes.h"
#include <debug_sync.h>
#include <log.h>
#include <sql_lex.h>
#include <sql_class.h>
#include <sql_table.h>
#include <mysql/plugin.h>

/* Include necessary InnoDB headers */
#include "btr0sea.h"
#include "dict0crea.h"
#include "dict0dict.h"
#include "dict0priv.h"
#include "dict0stats.h"
#include "dict0stats_bg.h"
#include "fsp0sysspace.h"
#include "log0log.h"
#include "rem0types.h"
#include "row0log.h"
#include "row0merge.h"
#include "row0ins.h"
#include "row0row.h"
#include "row0upd.h"
#include "trx0trx.h"
#include "trx0roll.h"
#include "handler0alter.h"
#include "srv0mon.h"
#include "srv0srv.h"
#include "fts0priv.h"
#include "fts0plugin.h"
#include "pars0pars.h"
#include "row0sel.h"
#include "ha_innodb.h"
#include "ut0new.h"
#include "ut0stage.h"
#ifdef WITH_WSREP
//#include "wsrep_api.h"
#include <sql_acl.h>	// PROCESS_ACL
#endif

static const char *MSG_UNSUPPORTED_ALTER_ONLINE_ON_VIRTUAL_COLUMN=
			"INPLACE ADD or DROP of virtual columns cannot be "
			"combined with other ALTER TABLE actions";

/** Operations for creating secondary indexes (no rebuild needed) */
static const alter_table_operations INNOBASE_ONLINE_CREATE
	= ALTER_ADD_NON_UNIQUE_NON_PRIM_INDEX
	| ALTER_ADD_UNIQUE_INDEX;

/** Operations for rebuilding a table in place */
static const alter_table_operations INNOBASE_ALTER_REBUILD
	= ALTER_ADD_PK_INDEX
	| ALTER_DROP_PK_INDEX
	| ALTER_CHANGE_CREATE_OPTION
	/* CHANGE_CREATE_OPTION needs to check create_option_need_rebuild() */
	| ALTER_COLUMN_NULLABLE
	| ALTER_COLUMN_NOT_NULLABLE
	| ALTER_STORED_COLUMN_ORDER
	| ALTER_DROP_STORED_COLUMN
	| ALTER_ADD_STORED_BASE_COLUMN
	| ALTER_RECREATE_TABLE
	/*
	| ALTER_STORED_COLUMN_TYPE
	*/
	| ALTER_COLUMN_UNVERSIONED
	| ALTER_ADD_SYSTEM_VERSIONING
	| ALTER_DROP_SYSTEM_VERSIONING
	;

/** Operations that require changes to data */
static const alter_table_operations INNOBASE_ALTER_DATA
	= INNOBASE_ONLINE_CREATE | INNOBASE_ALTER_REBUILD;

/** Operations for altering a table that InnoDB does not care about */
static const alter_table_operations INNOBASE_INPLACE_IGNORE
	= ALTER_COLUMN_DEFAULT
	| ALTER_CHANGE_COLUMN_DEFAULT
	| ALTER_PARTITIONED
	| ALTER_COLUMN_COLUMN_FORMAT
	| ALTER_COLUMN_STORAGE_TYPE
	| ALTER_VIRTUAL_GCOL_EXPR
	| ALTER_DROP_CHECK_CONSTRAINT
	| ALTER_RENAME;

/** Operations on foreign key definitions (changing the schema only) */
static const alter_table_operations INNOBASE_FOREIGN_OPERATIONS
	= ALTER_DROP_FOREIGN_KEY
	| ALTER_ADD_FOREIGN_KEY;

/** Operations that InnoDB cares about and can perform without rebuild */
static const alter_table_operations INNOBASE_ALTER_NOREBUILD
	= INNOBASE_ONLINE_CREATE
	| ALTER_DROP_NON_UNIQUE_NON_PRIM_INDEX
	| ALTER_DROP_UNIQUE_INDEX
#ifdef MYSQL_RENAME_INDEX
	| ALTER_RENAME_INDEX
#endif
	;

/** Operations that can be performed instantly, without inplace_alter_table() */
static const alter_table_operations INNOBASE_ALTER_INSTANT
	= ALTER_VIRTUAL_COLUMN_ORDER
	| ALTER_COLUMN_NAME
	| ALTER_ADD_VIRTUAL_COLUMN
	| INNOBASE_FOREIGN_OPERATIONS
	| ALTER_COLUMN_EQUAL_PACK_LENGTH
	| ALTER_DROP_VIRTUAL_COLUMN;

static const alter_table_operations INNOBASE_DEFAULTS
	= ALTER_COLUMN_NOT_NULLABLE
	| ALTER_ADD_COLUMN;

struct ha_innobase_inplace_ctx : public inplace_alter_handler_ctx
{
	/** Dummy query graph */
	que_thr_t*	thr;
	/** The prebuilt struct of the creating instance */
	row_prebuilt_t*&	prebuilt;
	/** InnoDB indexes being created */
	dict_index_t**	add_index;
	/** MySQL key numbers for the InnoDB indexes that are being created */
	const ulint*	add_key_numbers;
	/** number of InnoDB indexes being created */
	ulint		num_to_add_index;
	/** InnoDB indexes being dropped */
	dict_index_t**	drop_index;
	/** number of InnoDB indexes being dropped */
	const ulint	num_to_drop_index;
	/** InnoDB indexes being renamed */
	dict_index_t**	rename;
	/** number of InnoDB indexes being renamed */
	const ulint	num_to_rename;
	/** InnoDB foreign key constraints being dropped */
	dict_foreign_t** drop_fk;
	/** number of InnoDB foreign key constraints being dropped */
	const ulint	num_to_drop_fk;
	/** InnoDB foreign key constraints being added */
	dict_foreign_t** add_fk;
	/** number of InnoDB foreign key constraints being dropped */
	const ulint	num_to_add_fk;
	/** whether to create the indexes online */
	bool		online;
	/** memory heap */
	mem_heap_t*	heap;
	/** dictionary transaction */
	trx_t*		trx;
	/** original table (if rebuilt, differs from indexed_table) */
	dict_table_t*	old_table;
	/** table where the indexes are being created or dropped */
	dict_table_t*	new_table;
	/** table definition for instant ADD COLUMN */
	dict_table_t*	instant_table;
	/** mapping of old column numbers to new ones, or NULL */
	const ulint*	col_map;
	/** new column names, or NULL if nothing was renamed */
	const char**	col_names;
	/** added AUTO_INCREMENT column position, or ULINT_UNDEFINED */
	const ulint	add_autoinc;
	/** default values of ADD and CHANGE COLUMN, or NULL */
	const dtuple_t*	defaults;
	/** autoinc sequence to use */
	ib_sequence_t	sequence;
	/** temporary table name to use for old table when renaming tables */
	const char*	tmp_name;
	/** whether the order of the clustered index is unchanged */
	bool		skip_pk_sort;
	/** number of virtual columns to be added */
	ulint		num_to_add_vcol;
	/** virtual columns to be added */
	dict_v_col_t*	add_vcol;
	const char**	add_vcol_name;
	/** number of virtual columns to be dropped */
	ulint		num_to_drop_vcol;
	/** virtual columns to be dropped */
	dict_v_col_t*	drop_vcol;
	const char**	drop_vcol_name;
	/** ALTER TABLE stage progress recorder */
	ut_stage_alter_t* m_stage;
	/** original number of user columns in the table */
	const unsigned	old_n_cols;
	/** original columns of the table */
	dict_col_t* const old_cols;
	/** original column names of the table */
	const char* const old_col_names;

	/** Whether alter ignore issued. */
	const bool	ignore;

	ha_innobase_inplace_ctx(row_prebuilt_t*& prebuilt_arg,
				dict_index_t** drop_arg,
				ulint num_to_drop_arg,
				dict_index_t** rename_arg,
				ulint num_to_rename_arg,
				dict_foreign_t** drop_fk_arg,
				ulint num_to_drop_fk_arg,
				dict_foreign_t** add_fk_arg,
				ulint num_to_add_fk_arg,
				bool online_arg,
				mem_heap_t* heap_arg,
				dict_table_t* new_table_arg,
				const char** col_names_arg,
				ulint add_autoinc_arg,
				ulonglong autoinc_col_min_value_arg,
				ulonglong autoinc_col_max_value_arg,
				bool ignore_flag) :
		inplace_alter_handler_ctx(),
		prebuilt (prebuilt_arg),
		add_index (0), add_key_numbers (0), num_to_add_index (0),
		drop_index (drop_arg), num_to_drop_index (num_to_drop_arg),
		rename (rename_arg), num_to_rename (num_to_rename_arg),
		drop_fk (drop_fk_arg), num_to_drop_fk (num_to_drop_fk_arg),
		add_fk (add_fk_arg), num_to_add_fk (num_to_add_fk_arg),
		online (online_arg), heap (heap_arg), trx (0),
		old_table (prebuilt_arg->table),
		new_table (new_table_arg), instant_table (0),
		col_map (0), col_names (col_names_arg),
		add_autoinc (add_autoinc_arg),
		defaults (0),
		sequence(prebuilt->trx->mysql_thd,
			 autoinc_col_min_value_arg, autoinc_col_max_value_arg),
		tmp_name (0),
		skip_pk_sort(false),
		num_to_add_vcol(0),
		add_vcol(0),
		add_vcol_name(0),
		num_to_drop_vcol(0),
		drop_vcol(0),
		drop_vcol_name(0),
		m_stage(NULL),
		old_n_cols(prebuilt_arg->table->n_cols),
		old_cols(prebuilt_arg->table->cols),
		old_col_names(prebuilt_arg->table->col_names),
		ignore(ignore_flag)
	{
		ut_ad(old_n_cols >= DATA_N_SYS_COLS);
#ifdef UNIV_DEBUG
		for (ulint i = 0; i < num_to_add_index; i++) {
			ut_ad(!add_index[i]->to_be_dropped);
		}
		for (ulint i = 0; i < num_to_drop_index; i++) {
			ut_ad(drop_index[i]->to_be_dropped);
		}
#endif /* UNIV_DEBUG */

		thr = pars_complete_graph_for_exec(NULL, prebuilt->trx, heap,
			prebuilt);
	}

	~ha_innobase_inplace_ctx()
	{
		UT_DELETE(m_stage);
		if (instant_table) {
			while (dict_index_t* index
			       = UT_LIST_GET_LAST(instant_table->indexes)) {
				UT_LIST_REMOVE(instant_table->indexes, index);
				rw_lock_free(&index->lock);
				dict_mem_index_free(index);
			}
			dict_mem_table_free(instant_table);
		}
		mem_heap_free(heap);
	}

	/** Determine if the table will be rebuilt.
	@return whether the table will be rebuilt */
	bool need_rebuild () const { return(old_table != new_table); }

	/** Convert table-rebuilding ALTER to instant ALTER. */
	void prepare_instant()
	{
		DBUG_ASSERT(need_rebuild());
		DBUG_ASSERT(!is_instant());
		DBUG_ASSERT(old_table->n_cols == old_table->n_def);
		DBUG_ASSERT(new_table->n_cols == new_table->n_def);
		DBUG_ASSERT(old_table->n_cols == old_n_cols);
		DBUG_ASSERT(new_table->n_cols > old_table->n_cols);
		instant_table = new_table;

		new_table = old_table;
		export_vars.innodb_instant_alter_column++;
	}

	/** Revert prepare_instant() if the transaction is rolled back. */
	void rollback_instant()
	{
		if (!is_instant()) return;
		old_table->rollback_instant(old_n_cols,
					    old_cols, old_col_names);
	}

	/** @return whether this is instant ALTER TABLE */
	bool is_instant() const
	{
		DBUG_ASSERT(!instant_table || !instant_table->can_be_evicted);
		return instant_table;
	}

private:
	// Disable copying
	ha_innobase_inplace_ctx(const ha_innobase_inplace_ctx&);
	ha_innobase_inplace_ctx& operator=(const ha_innobase_inplace_ctx&);
};

/********************************************************************//**
Get the upper limit of the MySQL integral and floating-point type.
@return maximum allowed value for the field */
UNIV_INTERN
ulonglong
innobase_get_int_col_max_value(
/*===========================*/
	const Field*	field);	/*!< in: MySQL field */

/* Report an InnoDB error to the client by invoking my_error(). */
static ATTRIBUTE_COLD __attribute__((nonnull))
void
my_error_innodb(
/*============*/
	dberr_t		error,	/*!< in: InnoDB error code */
	const char*	table,	/*!< in: table name */
	ulint		flags)	/*!< in: table flags */
{
	switch (error) {
	case DB_MISSING_HISTORY:
		my_error(ER_TABLE_DEF_CHANGED, MYF(0));
		break;
	case DB_RECORD_NOT_FOUND:
		my_error(ER_KEY_NOT_FOUND, MYF(0), table);
		break;
	case DB_DEADLOCK:
		my_error(ER_LOCK_DEADLOCK, MYF(0));
		break;
	case DB_LOCK_WAIT_TIMEOUT:
		my_error(ER_LOCK_WAIT_TIMEOUT, MYF(0));
		break;
	case DB_INTERRUPTED:
		my_error(ER_QUERY_INTERRUPTED, MYF(0));
		break;
	case DB_OUT_OF_MEMORY:
		my_error(ER_OUT_OF_RESOURCES, MYF(0));
		break;
	case DB_OUT_OF_FILE_SPACE:
		my_error(ER_RECORD_FILE_FULL, MYF(0), table);
		break;
	case DB_TEMP_FILE_WRITE_FAIL:
		my_error(ER_TEMP_FILE_WRITE_FAILURE, MYF(0));
		break;
	case DB_TOO_BIG_INDEX_COL:
		my_error(ER_INDEX_COLUMN_TOO_LONG, MYF(0),
			 (ulong) DICT_MAX_FIELD_LEN_BY_FORMAT_FLAG(flags));
		break;
	case DB_TOO_MANY_CONCURRENT_TRXS:
		my_error(ER_TOO_MANY_CONCURRENT_TRXS, MYF(0));
		break;
	case DB_LOCK_TABLE_FULL:
		my_error(ER_LOCK_TABLE_FULL, MYF(0));
		break;
	case DB_UNDO_RECORD_TOO_BIG:
		my_error(ER_UNDO_RECORD_TOO_BIG, MYF(0));
		break;
	case DB_CORRUPTION:
		my_error(ER_NOT_KEYFILE, MYF(0), table);
		break;
	case DB_TOO_BIG_RECORD: {
		/* Note that in page0zip.ic page_zip_rec_needs_ext() rec_size
		is limited to COMPRESSED_REC_MAX_DATA_SIZE (16K) or
		REDUNDANT_REC_MAX_DATA_SIZE (16K-1). */
		bool comp = !!(flags & DICT_TF_COMPACT);
		ulint free_space = page_get_free_space_of_empty(comp) / 2;

		if (free_space >= ulint(comp ? COMPRESSED_REC_MAX_DATA_SIZE :
					  REDUNDANT_REC_MAX_DATA_SIZE)) {
			free_space = (comp ? COMPRESSED_REC_MAX_DATA_SIZE :
				REDUNDANT_REC_MAX_DATA_SIZE) - 1;
		}

		my_error(ER_TOO_BIG_ROWSIZE, MYF(0), free_space);
		break;
	}
	case DB_INVALID_NULL:
		/* TODO: report the row, as we do for DB_DUPLICATE_KEY */
		my_error(ER_INVALID_USE_OF_NULL, MYF(0));
		break;
	case DB_CANT_CREATE_GEOMETRY_OBJECT:
		my_error(ER_CANT_CREATE_GEOMETRY_OBJECT, MYF(0));
		break;
	case DB_TABLESPACE_EXISTS:
		my_error(ER_TABLESPACE_EXISTS, MYF(0), table);
		break;

#ifdef UNIV_DEBUG
	case DB_SUCCESS:
	case DB_DUPLICATE_KEY:
	case DB_ONLINE_LOG_TOO_BIG:
		/* These codes should not be passed here. */
		ut_error;
#endif /* UNIV_DEBUG */
	default:
		my_error(ER_GET_ERRNO, MYF(0), error, "InnoDB");
		break;
	}
}

/** Determine if fulltext indexes exist in a given table.
@param table MySQL table
@return whether fulltext indexes exist on the table */
static
bool
innobase_fulltext_exist(
/*====================*/
	const TABLE*	table)
{
	for (uint i = 0; i < table->s->keys; i++) {
		if (table->key_info[i].flags & HA_FULLTEXT) {
			return(true);
		}
	}

	return(false);
}

/** Determine whether indexed virtual columns exist in a table.
@param[in]	table	table definition
@return	whether indexes exist on virtual columns */
static bool innobase_indexed_virtual_exist(const TABLE* table)
{
	const KEY* const end = &table->key_info[table->s->keys];

	for (const KEY* key = table->key_info; key < end; key++) {
		const KEY_PART_INFO* const key_part_end = key->key_part
			+ key->user_defined_key_parts;
		for (const KEY_PART_INFO* key_part = key->key_part;
		     key_part < key_part_end; key_part++) {
			if (!key_part->field->stored_in_db())
				return true;
		}
	}

	return false;
}

/** Determine if spatial indexes exist in a given table.
@param table MySQL table
@return whether spatial indexes exist on the table */
static
bool
innobase_spatial_exist(
/*===================*/
	const   TABLE*  table)
{
	for (uint i = 0; i < table->s->keys; i++) {
	       if (table->key_info[i].flags & HA_SPATIAL) {
		       return(true);
	       }
	}

	return(false);
}

/** Determine if CHANGE_CREATE_OPTION requires rebuilding the table.
@param[in] ha_alter_info	the ALTER TABLE operation
@param[in] table		metadata before ALTER TABLE
@return whether it is mandatory to rebuild the table */
static bool create_option_need_rebuild(
	const Alter_inplace_info*	ha_alter_info,
	const TABLE*			table)
{
	DBUG_ASSERT(ha_alter_info->handler_flags
		    & ALTER_CHANGE_CREATE_OPTION);

	if (ha_alter_info->create_info->used_fields
	    & (HA_CREATE_USED_ROW_FORMAT
	       | HA_CREATE_USED_KEY_BLOCK_SIZE)) {
		/* Specifying ROW_FORMAT or KEY_BLOCK_SIZE requires
		rebuilding the table. (These attributes in the .frm
		file may disagree with the InnoDB data dictionary, and
		the interpretation of thse attributes depends on
		InnoDB parameters. That is why we for now always
		require a rebuild when these attributes are specified.) */
		return true;
	}

	const ha_table_option_struct& alt_opt=
		*ha_alter_info->create_info->option_struct;
	const ha_table_option_struct& opt= *table->s->option_struct;

	if (alt_opt.page_compressed != opt.page_compressed
	    || alt_opt.page_compression_level
	    != opt.page_compression_level
	    || alt_opt.encryption != opt.encryption
	    || alt_opt.encryption_key_id != opt.encryption_key_id) {
		return(true);
	}

	return false;
}

/** Determine if ALTER TABLE needs to rebuild the table
(or perform instant operation).
@param[in] ha_alter_info	the ALTER TABLE operation
@param[in] table		metadata before ALTER TABLE
@return whether it is necessary to rebuild the table or to alter columns */
static MY_ATTRIBUTE((nonnull, warn_unused_result))
bool
innobase_need_rebuild(
	const Alter_inplace_info*	ha_alter_info,
	const TABLE*			table)
{
	if ((ha_alter_info->handler_flags & ~(INNOBASE_INPLACE_IGNORE
					      | INNOBASE_ALTER_INSTANT))
	    == ALTER_CHANGE_CREATE_OPTION) {
		return create_option_need_rebuild(ha_alter_info, table);
	}

	return !!(ha_alter_info->handler_flags & INNOBASE_ALTER_REBUILD);
}

/** Check if virtual column in old and new table are in order, excluding
those dropped column. This is needed because when we drop a virtual column,
ALTER_VIRTUAL_COLUMN_ORDER is also turned on, so we can't decide if this
is a real ORDER change or just DROP COLUMN
@param[in]	table		old TABLE
@param[in]	altered_table	new TABLE
@param[in]	ha_alter_info	Structure describing changes to be done
by ALTER TABLE and holding data used during in-place alter.
@return	true is all columns in order, false otherwise. */
static
bool
check_v_col_in_order(
	const TABLE*		table,
	const TABLE*		altered_table,
	Alter_inplace_info*	ha_alter_info)
{
	ulint	j = 0;

	/* We don't support any adding new virtual column before
	existed virtual column. */
	if (ha_alter_info->handler_flags
              & ALTER_ADD_VIRTUAL_COLUMN) {
		bool			has_new = false;

		List_iterator_fast<Create_field> cf_it(
			ha_alter_info->alter_info->create_list);

		cf_it.rewind();

		while (const Create_field* new_field = cf_it++) {
			if (!innobase_is_v_fld(new_field)) {
				continue;
			}

			/* Found a new added virtual column. */
			if (!new_field->field) {
				has_new = true;
				continue;
			}

			/* If there's any old virtual column
			after the new added virtual column,
			order must be changed. */
			if (has_new) {
				return(false);
			}
		}
	}

	/* directly return true if ALTER_VIRTUAL_COLUMN_ORDER is not on */
	if (!(ha_alter_info->handler_flags
              & ALTER_VIRTUAL_COLUMN_ORDER)) {
		return(true);
	}

	for (ulint i = 0; i < table->s->fields; i++) {
		Field*		field = table->field[i];

		if (field->stored_in_db()) {
			continue;
		}

		ut_ad(innobase_is_v_fld(field));

		if (field->flags & FIELD_IS_DROPPED) {
			continue;
		}

		/* Now check if the next virtual column in altered table
		matches this column */
		while (j < altered_table->s->fields) {
			 Field*  new_field = altered_table->s->field[j];

			if (new_field->stored_in_db()) {
				j++;
				continue;
			}

			if (my_strcasecmp(system_charset_info,
					  field->field_name.str,
					  new_field->field_name.str) != 0) {
				/* different column */
				return(false);
			} else {
				j++;
				break;
			}
		}

		if (j > altered_table->s->fields) {
			/* there should not be less column in new table
			without them being in drop list */
			ut_ad(0);
			return(false);
		}
	}

	return(true);
}

/** Determine if an instant operation is possible for altering columns.
@param[in]	ha_alter_info	the ALTER TABLE operation
@param[in]	table		table definition before ALTER TABLE */
static
bool
instant_alter_column_possible(
	const Alter_inplace_info*	ha_alter_info,
	const TABLE*			table)
{
	// Making table system-versioned instantly is not implemented yet.
	if (ha_alter_info->handler_flags & ALTER_ADD_SYSTEM_VERSIONING) {
		return false;
	}

	if (~ha_alter_info->handler_flags
	    & ALTER_ADD_STORED_BASE_COLUMN) {
		return false;
	}

	/* At the moment, we disallow ADD [UNIQUE] INDEX together with
	instant ADD COLUMN.

	The main reason is that the work of instant ADD must be done
	in commit_inplace_alter_table().  For the rollback_instant()
	to work, we must add the columns to dict_table_t beforehand,
	and roll back those changes in case the transaction is rolled
	back.

	If we added the columns to the dictionary cache already in the
	prepare_inplace_alter_table(), we would have to deal with
	column number mismatch in ha_innobase::open(), write_row() and
	other functions. */

	/* FIXME: allow instant ADD COLUMN together with
	INNOBASE_ONLINE_CREATE (ADD [UNIQUE] INDEX) on pre-existing
	columns. */
	if (ha_alter_info->handler_flags
	    & ((INNOBASE_ALTER_REBUILD | INNOBASE_ONLINE_CREATE)
	       & ~ALTER_ADD_STORED_BASE_COLUMN
	       & ~ALTER_CHANGE_CREATE_OPTION)) {
		return false;
	}

	return !(ha_alter_info->handler_flags
		 & ALTER_CHANGE_CREATE_OPTION)
		|| !create_option_need_rebuild(ha_alter_info, table);
}

/** Check whether the non-const default value for the field
@param[in]	field	field which could be added or changed
@return true if the non-const default is present. */
static bool is_non_const_value(Field* field)
{
	return field->default_value
		&& field->default_value->flags
		& uint(~(VCOL_SESSION_FUNC | VCOL_TIME_FUNC));
}

/** Set default value for the field.
@param[in]	field	field which could be added or changed
@return true if the default value is set. */
static bool set_default_value(Field* field)
{
	/* The added/changed NOT NULL column lacks a DEFAULT value,
	   or the DEFAULT is the same for all rows.
	   (Time functions, such as CURRENT_TIMESTAMP(),
	   are evaluated from a timestamp that is assigned
	   at the start of the statement. Session
	   functions, such as USER(), always evaluate the
	   same within a statement.) */

	ut_ad(!is_non_const_value(field));

	/* Compute the DEFAULT values of non-constant columns
	   (VCOL_SESSION_FUNC | VCOL_TIME_FUNC). */
	switch (field->set_default()) {
	case 0: /* OK */
	case 3: /* DATETIME to TIME or DATE conversion */
		return true;
	case -1: /* OOM, or GEOMETRY type mismatch */
	case 1:  /* A number adjusted to the min/max value */
	case 2:  /* String truncation, or conversion problem */
		break;
	}

	return false;
}

/** Check whether the table has the FTS_DOC_ID column
@param[in]	table		InnoDB table with fulltext index
@param[in]	altered_table	MySQL table with fulltext index
@param[out]	fts_doc_col_no	The column number for Doc ID,
				or ULINT_UNDEFINED if it is of wrong type
@param[out]	num_v		Number of virtual column
@param[in]	check_only	check only whether fts doc id exist.
@return whether there exists an FTS_DOC_ID column */
static
bool
innobase_fts_check_doc_id_col(
	const dict_table_t*	table,
	const TABLE*		altered_table,
	ulint*			fts_doc_col_no,
	ulint*			num_v,
	bool			check_only=false)
{
	*fts_doc_col_no = ULINT_UNDEFINED;

	const uint n_cols = altered_table->s->fields;
	ulint	i;
	int	err = 0;
	*num_v = 0;

	for (i = 0; i < n_cols; i++) {
		const Field*	field = altered_table->field[i];

		if (innobase_is_v_fld(field)) {
			(*num_v)++;
		}

		if (my_strcasecmp(system_charset_info,
				  field->field_name.str, FTS_DOC_ID_COL_NAME)) {
			continue;
		}

		if (strcmp(field->field_name.str, FTS_DOC_ID_COL_NAME)) {
			err = ER_WRONG_COLUMN_NAME;
		} else if (field->type() != MYSQL_TYPE_LONGLONG
			   || field->pack_length() != 8
			   || field->real_maybe_null()
			   || !(field->flags & UNSIGNED_FLAG)
			   || innobase_is_v_fld(field)) {
			err = ER_INNODB_FT_WRONG_DOCID_COLUMN;
		} else {
			*fts_doc_col_no = i - *num_v;
		}

		if (err && !check_only) {
			my_error(err, MYF(0), field->field_name.str);
		}

		return(true);
	}

	if (!table) {
		return(false);
	}

	/* Not to count the virtual columns */
	i -= *num_v;

	for (; i + DATA_N_SYS_COLS < (uint) table->n_cols; i++) {
		const char*     name = dict_table_get_col_name(table, i);

		if (strcmp(name, FTS_DOC_ID_COL_NAME) == 0) {
#ifdef UNIV_DEBUG
			const dict_col_t*       col;

			col = dict_table_get_nth_col(table, i);

			/* Because the FTS_DOC_ID does not exist in
			the MySQL data dictionary, this must be the
			internally created FTS_DOC_ID column. */
			ut_ad(col->mtype == DATA_INT);
			ut_ad(col->len == 8);
			ut_ad(col->prtype & DATA_NOT_NULL);
			ut_ad(col->prtype & DATA_UNSIGNED);
#endif /* UNIV_DEBUG */
			*fts_doc_col_no = i;
			return(true);
		}
	}

	return(false);
}

/** Check if InnoDB supports a particular alter table in-place
@param altered_table TABLE object for new version of table.
@param ha_alter_info Structure describing changes to be done
by ALTER TABLE and holding data used during in-place alter.

@retval HA_ALTER_INPLACE_NOT_SUPPORTED Not supported
@retval HA_ALTER_INPLACE_INSTANT
MDL_EXCLUSIVE is needed for executing prepare_inplace_alter_table()
and commit_inplace_alter_table(). inplace_alter_table() will not be called.
@retval HA_ALTER_INPLACE_COPY_NO_LOCK
MDL_EXCLUSIVE in prepare_inplace_alter_table(), which can be downgraded to
LOCK=NONE for rebuilding the table in inplace_alter_table()
@retval HA_ALTER_INPLACE_COPY_LOCK
MDL_EXCLUSIVE in prepare_inplace_alter_table(), which can be downgraded to
LOCK=SHARED for rebuilding the table in inplace_alter_table()
@retval HA_ALTER_INPLACE_NOCOPY_NO_LOCK
MDL_EXCLUSIVE in prepare_inplace_alter_table(), which can be downgraded to
LOCK=NONE for inplace_alter_table() which will not rebuild the table
@retval HA_ALTER_INPLACE_NOCOPY_LOCK
MDL_EXCLUSIVE in prepare_inplace_alter_table(), which can be downgraded to
LOCK=SHARED for inplace_alter_table() which will not rebuild the table
*/

enum_alter_inplace_result
ha_innobase::check_if_supported_inplace_alter(
	TABLE*			altered_table,
	Alter_inplace_info*	ha_alter_info)
{
	DBUG_ENTER("check_if_supported_inplace_alter");

	if ((table->versioned(VERS_TIMESTAMP)
	     || altered_table->versioned(VERS_TIMESTAMP))
	    && innobase_need_rebuild(ha_alter_info, table)) {
		ha_alter_info->unsupported_reason =
			"Not implemented for system-versioned tables";
		DBUG_RETURN(HA_ALTER_INPLACE_NOT_SUPPORTED);
	}

	/* Before 10.2.2 information about virtual columns was not stored in
	system tables. We need to do a full alter to rebuild proper 10.2.2+
	metadata with the information about virtual columns */
	if (table->s->mysql_version < 100202 && table->s->virtual_fields) {
		DBUG_RETURN(HA_ALTER_INPLACE_NOT_SUPPORTED);
	}

	if (high_level_read_only) {
		ha_alter_info->unsupported_reason =
			my_get_err_msg(ER_READ_ONLY_MODE);

		DBUG_RETURN(HA_ALTER_INPLACE_NOT_SUPPORTED);
	}

	if (altered_table->s->fields > REC_MAX_N_USER_FIELDS) {
		/* Deny the inplace ALTER TABLE. MySQL will try to
		re-create the table and ha_innobase::create() will
		return an error too. This is how we effectively
		deny adding too many columns to a table. */
		ha_alter_info->unsupported_reason =
			my_get_err_msg(ER_TOO_MANY_FIELDS);
		DBUG_RETURN(HA_ALTER_INPLACE_NOT_SUPPORTED);
	}

	update_thd();

	if (ha_alter_info->handler_flags
	    & ~(INNOBASE_INPLACE_IGNORE
		| INNOBASE_ALTER_INSTANT
		| INNOBASE_ALTER_NOREBUILD
		| INNOBASE_ALTER_REBUILD)) {

		if (ha_alter_info->handler_flags
		    & ALTER_STORED_COLUMN_TYPE) {
			ha_alter_info->unsupported_reason = my_get_err_msg(
				ER_ALTER_OPERATION_NOT_SUPPORTED_REASON_COLUMN_TYPE);
		}

		DBUG_RETURN(HA_ALTER_INPLACE_NOT_SUPPORTED);
	}

	/* Only support online add foreign key constraint when
	check_foreigns is turned off */
	if ((ha_alter_info->handler_flags & ALTER_ADD_FOREIGN_KEY)
	    && m_prebuilt->trx->check_foreigns) {
		ha_alter_info->unsupported_reason = my_get_err_msg(
			ER_ALTER_OPERATION_NOT_SUPPORTED_REASON_FK_CHECK);
		DBUG_RETURN(HA_ALTER_INPLACE_NOT_SUPPORTED);
	}

#if 0
	if (altered_table->file->ht != ht) {
		/* Non-native partitioning table engine. No longer supported,
		due to implementation of native InnoDB partitioning. */
		DBUG_RETURN(HA_ALTER_INPLACE_NOT_SUPPORTED);
	}
#endif

	if (!(ha_alter_info->handler_flags & ~INNOBASE_INPLACE_IGNORE)) {
		DBUG_RETURN(HA_ALTER_INPLACE_INSTANT);
	}

	/* Only support NULL -> NOT NULL change if strict table sql_mode
	is set. Fall back to COPY for conversion if not strict tables.
	In-Place will fail with an error when trying to convert
	NULL to a NOT NULL value. */
	if ((ha_alter_info->handler_flags
	     & ALTER_COLUMN_NOT_NULLABLE)
	    && !thd_is_strict_mode(m_user_thd)) {
		ha_alter_info->unsupported_reason = my_get_err_msg(
			ER_ALTER_OPERATION_NOT_SUPPORTED_REASON_NOT_NULL);
		DBUG_RETURN(HA_ALTER_INPLACE_NOT_SUPPORTED);
	}

	/* DROP PRIMARY KEY is only allowed in combination with ADD
	PRIMARY KEY. */
	if ((ha_alter_info->handler_flags
	     & (ALTER_ADD_PK_INDEX | ALTER_DROP_PK_INDEX))
	    == ALTER_DROP_PK_INDEX) {
		ha_alter_info->unsupported_reason = my_get_err_msg(
			ER_ALTER_OPERATION_NOT_SUPPORTED_REASON_NOPK);
		DBUG_RETURN(HA_ALTER_INPLACE_NOT_SUPPORTED);
	}

	/* If a column change from NOT NULL to NULL,
	and there's a implict pk on this column. the
	table should be rebuild. The change should
	only go through the "Copy" method. */
	if ((ha_alter_info->handler_flags
	     & ALTER_COLUMN_NULLABLE)) {
		const uint my_primary_key = altered_table->s->primary_key;

		/* See if MYSQL table has no pk but we do. */
		if (UNIV_UNLIKELY(my_primary_key >= MAX_KEY)
		    && !dict_index_is_auto_gen_clust(
			    dict_table_get_first_index(m_prebuilt->table))) {
			ha_alter_info->unsupported_reason = my_get_err_msg(
				ER_PRIMARY_CANT_HAVE_NULL);
			DBUG_RETURN(HA_ALTER_INPLACE_NOT_SUPPORTED);
		}
	}

	/*
	  InnoDB in different MariaDB versions was generating different mtype
	  codes for certain types. In some cases the signed/unsigned bit was
	  generated differently too.

	  Inplace ALTER would change the mtype/unsigned_flag (to what the
	  current code generates) without changing the underlying data
	  represenation, and it might result in data corruption.

	  Don't do inplace ALTER if mtype/unsigned_flag are wrong.
	*/
	for (ulint i = 0, icol= 0; i < table->s->fields; i++) {
		const Field*		field = table->field[i];
		const dict_col_t*	col = dict_table_get_nth_col(
			m_prebuilt->table, icol);
		ulint			unsigned_flag;

		if (!field->stored_in_db()) {
			continue;
		}

		icol++;

		if (col->mtype != get_innobase_type_from_mysql_type(
			    &unsigned_flag, field)) {

			DBUG_RETURN(HA_ALTER_INPLACE_NOT_SUPPORTED);
		}

		if ((col->prtype & DATA_UNSIGNED) != unsigned_flag) {

			DBUG_RETURN(HA_ALTER_INPLACE_NOT_SUPPORTED);
		}
	}

	ulint n_indexes = UT_LIST_GET_LEN((m_prebuilt->table)->indexes);

	/* If InnoDB dictionary and MySQL frm file are not consistent
	use "Copy" method. */
	if (m_prebuilt->table->dict_frm_mismatch) {

		ha_alter_info->unsupported_reason = my_get_err_msg(
			ER_NO_SUCH_INDEX);
		ib_push_frm_error(m_user_thd, m_prebuilt->table, altered_table,
			n_indexes, true);

		DBUG_RETURN(HA_ALTER_INPLACE_NOT_SUPPORTED);
	}

	bool	add_drop_v_cols = false;

	/* If there is add or drop virtual columns, we will support operations
	with these 2 options alone with inplace interface for now */

	if (ha_alter_info->handler_flags
	    & (ALTER_ADD_VIRTUAL_COLUMN
	       | ALTER_DROP_VIRTUAL_COLUMN
	       | ALTER_VIRTUAL_COLUMN_ORDER)) {
		ulonglong flags = ha_alter_info->handler_flags;

		/* TODO: uncomment the flags below, once we start to
		support them */

		flags &= ~(ALTER_ADD_VIRTUAL_COLUMN
			   | ALTER_DROP_VIRTUAL_COLUMN
			   | ALTER_VIRTUAL_COLUMN_ORDER
		           | ALTER_VIRTUAL_GCOL_EXPR
		           | ALTER_COLUMN_VCOL
		/*
			   | ALTER_ADD_STORED_BASE_COLUMN
			   | ALTER_DROP_STORED_COLUMN
			   | ALTER_STORED_COLUMN_ORDER
			   | ALTER_ADD_UNIQUE_INDEX
		*/
			   | ALTER_ADD_NON_UNIQUE_NON_PRIM_INDEX
			   | ALTER_DROP_NON_UNIQUE_NON_PRIM_INDEX);

		if (flags != 0
		    || IF_PARTITIONING((altered_table->s->partition_info_str
			&& altered_table->s->partition_info_str_len), 0)
		    || (!check_v_col_in_order(
			this->table, altered_table, ha_alter_info))) {
			ha_alter_info->unsupported_reason =
				MSG_UNSUPPORTED_ALTER_ONLINE_ON_VIRTUAL_COLUMN;
			DBUG_RETURN(HA_ALTER_INPLACE_NOT_SUPPORTED);
		}

		add_drop_v_cols = true;
	}

	/* We should be able to do the operation in-place.
	See if we can do it online (LOCK=NONE). */
	bool		online = true;

	List_iterator_fast<Create_field> cf_it(
		ha_alter_info->alter_info->create_list);

	/* Fix the key parts. */
	for (KEY* new_key = ha_alter_info->key_info_buffer;
	     new_key < ha_alter_info->key_info_buffer
		     + ha_alter_info->key_count;
	     new_key++) {

		/* Do not support adding/droping a virtual column, while
		there is a table rebuild caused by adding a new FTS_DOC_ID */
		if ((new_key->flags & HA_FULLTEXT) && add_drop_v_cols
		    && !DICT_TF2_FLAG_IS_SET(m_prebuilt->table,
					     DICT_TF2_FTS_HAS_DOC_ID)) {
			ha_alter_info->unsupported_reason =
				MSG_UNSUPPORTED_ALTER_ONLINE_ON_VIRTUAL_COLUMN;
			DBUG_RETURN(HA_ALTER_INPLACE_NOT_SUPPORTED);
		}

		for (KEY_PART_INFO* key_part = new_key->key_part;
		     key_part < (new_key->key_part
				 + new_key->user_defined_key_parts);
		     key_part++) {
			const Create_field*	new_field;

			DBUG_ASSERT(key_part->fieldnr
				    < altered_table->s->fields);

			cf_it.rewind();
			for (uint fieldnr = 0; (new_field = cf_it++);
			     fieldnr++) {
				if (fieldnr == key_part->fieldnr) {
					break;
				}
			}

			DBUG_ASSERT(new_field);

			key_part->field = altered_table->field[
				key_part->fieldnr];

			/* In some special cases InnoDB emits "false"
			duplicate key errors with NULL key values. Let
			us play safe and ensure that we can correctly
			print key values even in such cases. */
			key_part->null_offset = key_part->field->null_offset();
			key_part->null_bit = key_part->field->null_bit;

			if (new_field->field) {
				/* This is an existing column. */
				continue;
			}

			/* This is an added column. */
			DBUG_ASSERT(ha_alter_info->handler_flags
				    & ALTER_ADD_COLUMN);

			/* We cannot replace a hidden FTS_DOC_ID
			with a user-visible FTS_DOC_ID. */
			if (m_prebuilt->table->fts
			    && innobase_fulltext_exist(altered_table)
			    && !my_strcasecmp(
				    system_charset_info,
				    key_part->field->field_name.str,
				    FTS_DOC_ID_COL_NAME)) {
				ha_alter_info->unsupported_reason = my_get_err_msg(
					ER_ALTER_OPERATION_NOT_SUPPORTED_REASON_HIDDEN_FTS);
				DBUG_RETURN(HA_ALTER_INPLACE_NOT_SUPPORTED);
			}

			DBUG_ASSERT((MTYP_TYPENR(key_part->field->unireg_check)
				     == Field::NEXT_NUMBER)
				    == !!(key_part->field->flags
					  & AUTO_INCREMENT_FLAG));

			if (key_part->field->flags & AUTO_INCREMENT_FLAG) {
				/* We cannot assign an AUTO_INCREMENT
				column values during online ALTER. */
				DBUG_ASSERT(key_part->field == altered_table
					    -> found_next_number_field);

				if (ha_alter_info->online) {
					ha_alter_info->unsupported_reason = my_get_err_msg(
						ER_ALTER_OPERATION_NOT_SUPPORTED_REASON_AUTOINC);
				}

				online = false;
			}

			if (innobase_is_v_fld(key_part->field)) {
				/* Do not support adding index on newly added
				virtual column, while there is also a drop
				virtual column in the same clause */
				if (ha_alter_info->handler_flags
				    & ALTER_DROP_VIRTUAL_COLUMN) {
					ha_alter_info->unsupported_reason =
						MSG_UNSUPPORTED_ALTER_ONLINE_ON_VIRTUAL_COLUMN;

					DBUG_RETURN(HA_ALTER_INPLACE_NOT_SUPPORTED);
				}

				if (ha_alter_info->online
				    && !ha_alter_info->unsupported_reason) {
					ha_alter_info->unsupported_reason =
						MSG_UNSUPPORTED_ALTER_ONLINE_ON_VIRTUAL_COLUMN;
				}

				online = false;
			}
		}
	}

	DBUG_ASSERT(!m_prebuilt->table->fts
		    || (m_prebuilt->table->fts->doc_col <= table->s->fields));

	DBUG_ASSERT(!m_prebuilt->table->fts
		    || (m_prebuilt->table->fts->doc_col
		        < dict_table_get_n_user_cols(m_prebuilt->table)));

	if (m_prebuilt->table->fts && innobase_fulltext_exist(altered_table)) {
		/* FULLTEXT indexes are supposed to remain. */
		/* Disallow DROP INDEX FTS_DOC_ID_INDEX */

		for (uint i = 0; i < ha_alter_info->index_drop_count; i++) {
			if (!my_strcasecmp(
				    system_charset_info,
				    ha_alter_info->index_drop_buffer[i]->name.str,
				    FTS_DOC_ID_INDEX_NAME)) {
				ha_alter_info->unsupported_reason = my_get_err_msg(
					ER_ALTER_OPERATION_NOT_SUPPORTED_REASON_CHANGE_FTS);
				DBUG_RETURN(HA_ALTER_INPLACE_NOT_SUPPORTED);
			}
		}

		/* InnoDB can have a hidden FTS_DOC_ID_INDEX on a
		visible FTS_DOC_ID column as well. Prevent dropping or
		renaming the FTS_DOC_ID. */

		for (Field** fp = table->field; *fp; fp++) {
			if (!((*fp)->flags
			      & (FIELD_IS_RENAMED | FIELD_IS_DROPPED))) {
				continue;
			}

			if (!my_strcasecmp(
				    system_charset_info,
				    (*fp)->field_name.str,
				    FTS_DOC_ID_COL_NAME)) {
				ha_alter_info->unsupported_reason = my_get_err_msg(
					ER_ALTER_OPERATION_NOT_SUPPORTED_REASON_CHANGE_FTS);
				DBUG_RETURN(HA_ALTER_INPLACE_NOT_SUPPORTED);
			}
		}
	}

	m_prebuilt->trx->will_lock++;

	/* When changing a NULL column to NOT NULL and specifying a
	DEFAULT value, ensure that the DEFAULT expression is a constant.
	Also, in ADD COLUMN, for now we only support a
	constant DEFAULT expression. */
	cf_it.rewind();
	Field **af = altered_table->field;
	bool add_column_not_last = false;
	uint n_stored_cols = 0, n_add_cols = 0;

	while (Create_field* cf = cf_it++) {
		DBUG_ASSERT(cf->field
			    || (ha_alter_info->handler_flags
				& ALTER_ADD_COLUMN));

		if (const Field* f = cf->field) {
			/* This could be changing an existing column
			from NULL to NOT NULL. */
			switch ((*af)->type()) {
			case MYSQL_TYPE_TIMESTAMP:
			case MYSQL_TYPE_TIMESTAMP2:
				/* Inserting NULL into a TIMESTAMP column
				would cause the DEFAULT value to be
				replaced. Ensure that the DEFAULT
				expression is not changing during
				ALTER TABLE. */
				if (!f->real_maybe_null()
				    || (*af)->real_maybe_null()) {
					/* The column was NOT NULL, or it
					will allow NULL after ALTER TABLE. */
					goto next_column;
				}

				if (!(*af)->default_value
				    && (*af)->is_real_null()) {
					/* No DEFAULT value is
					specified. We can report
					errors for any NULL values for
					the TIMESTAMP. */

					goto next_column;
				}
				break;
			default:
				/* Changing from NULL to NOT NULL and
				set the default constant values. */
				if (f->real_maybe_null()
				    && !(*af)->real_maybe_null()) {

					if (is_non_const_value(*af)) {
						break;
					}

					if (!set_default_value(*af)) {
						break;
					}
				}

				/* For any other data type, NULL
				values are not converted.
				(An AUTO_INCREMENT attribute cannot
				be introduced to a column with
				ALGORITHM=INPLACE.) */
				ut_ad((MTYP_TYPENR((*af)->unireg_check)
				       == Field::NEXT_NUMBER)
				      == (MTYP_TYPENR(f->unireg_check)
					  == Field::NEXT_NUMBER));
				goto next_column;
			}

			ha_alter_info->unsupported_reason
				= my_get_err_msg(
					ER_ALTER_OPERATION_NOT_SUPPORTED_REASON_NOT_NULL);
		} else if (!is_non_const_value(*af)) {

			n_add_cols++;

			if (af < &altered_table->field[table_share->fields]) {
				add_column_not_last = true;
			}

			if (set_default_value(*af)) {
				goto next_column;
			}
		}

		DBUG_RETURN(HA_ALTER_INPLACE_NOT_SUPPORTED);

next_column:
		n_stored_cols += (*af++)->stored_in_db();
	}

	if (!add_column_not_last
	    && uint(m_prebuilt->table->n_cols) - DATA_N_SYS_COLS + n_add_cols
	    == n_stored_cols
	    && m_prebuilt->table->supports_instant()
	    && instant_alter_column_possible(ha_alter_info, table)) {

		DBUG_RETURN(HA_ALTER_INPLACE_INSTANT);
	}

	if (!(ha_alter_info->handler_flags & ~(INNOBASE_ALTER_INSTANT
					       | INNOBASE_INPLACE_IGNORE))) {
		DBUG_RETURN(HA_ALTER_INPLACE_INSTANT);
	}

	bool	fts_need_rebuild = false;

	if (!online) {
		/* We already determined that only a non-locking
		operation is possible. */
	} else if (((ha_alter_info->handler_flags
		     & ALTER_ADD_PK_INDEX)
		    || innobase_need_rebuild(ha_alter_info, table))
		   && (innobase_fulltext_exist(altered_table)
		       || innobase_spatial_exist(altered_table)
		       || innobase_indexed_virtual_exist(altered_table))) {
		/* Refuse to rebuild the table online, if
		FULLTEXT OR SPATIAL indexes are to survive the rebuild. */
		online = false;
		/* If the table already contains fulltext indexes,
		refuse to rebuild the table natively altogether. */
		if (m_prebuilt->table->fts) {
cannot_create_many_fulltext_index:
			ha_alter_info->unsupported_reason =
				my_get_err_msg(ER_INNODB_FT_LIMIT);
			DBUG_RETURN(HA_ALTER_INPLACE_NOT_SUPPORTED);
		}

		if (ha_alter_info->online
		    && !ha_alter_info->unsupported_reason) {

			if (innobase_spatial_exist(altered_table)) {
				ha_alter_info->unsupported_reason = my_get_err_msg(
					ER_ALTER_OPERATION_NOT_SUPPORTED_REASON_GIS);
			} else if (!innobase_fulltext_exist(altered_table)) {
				/* MDEV-14341 FIXME: Remove this limitation. */
				ha_alter_info->unsupported_reason =
					"online rebuild with indexed virtual columns";
			} else {
				ha_alter_info->unsupported_reason = my_get_err_msg(
					ER_ALTER_OPERATION_NOT_SUPPORTED_REASON_FTS);
			}
		}

	}

	if (ha_alter_info->handler_flags
		& ALTER_ADD_NON_UNIQUE_NON_PRIM_INDEX) {
		/* ADD FULLTEXT|SPATIAL INDEX requires a lock.

		We could do ADD FULLTEXT INDEX without a lock if the
		table already contains an FTS_DOC_ID column, but in
		that case we would have to apply the modification log
		to the full-text indexes.

		We could also do ADD SPATIAL INDEX by implementing
		row_log_apply() for it. */
		bool add_fulltext = false;

		for (uint i = 0; i < ha_alter_info->index_add_count; i++) {
			const KEY* key =
				&ha_alter_info->key_info_buffer[
					ha_alter_info->index_add_buffer[i]];
			if (key->flags & HA_FULLTEXT) {
				DBUG_ASSERT(!(key->flags & HA_KEYFLAG_MASK
					      & ~(HA_FULLTEXT
						  | HA_PACK_KEY
						  | HA_GENERATED_KEY
						  | HA_BINARY_PACK_KEY)));
				if (add_fulltext) {
					goto cannot_create_many_fulltext_index;
				}

				add_fulltext = true;
				if (ha_alter_info->online
				    && !ha_alter_info->unsupported_reason) {
					ha_alter_info->unsupported_reason = my_get_err_msg(
						ER_ALTER_OPERATION_NOT_SUPPORTED_REASON_FTS);
				}

				online = false;

				/* Full text search index exists, check
				whether the table already has DOC ID column.
				If not, InnoDB have to rebuild the table to
				add a Doc ID hidden column and change
				primary index. */
				ulint	fts_doc_col_no;
				ulint	num_v = 0;

				fts_need_rebuild =
					!innobase_fts_check_doc_id_col(
						m_prebuilt->table,
						altered_table,
						&fts_doc_col_no, &num_v, true);
			}

			if (online && (key->flags & HA_SPATIAL)) {

				if (ha_alter_info->online) {
					ha_alter_info->unsupported_reason = my_get_err_msg(
						ER_ALTER_OPERATION_NOT_SUPPORTED_REASON_GIS);
				}

				online = false;
			}
		}
	}

	// FIXME: implement Online DDL for system-versioned tables
	if ((table->versioned(VERS_TRX_ID)
	     || altered_table->versioned(VERS_TRX_ID))
	    && innobase_need_rebuild(ha_alter_info, table)) {

		if (ha_alter_info->online) {
			ha_alter_info->unsupported_reason =
				"Not implemented for system-versioned tables";
		}

		online = false;
	}

	if (fts_need_rebuild || innobase_need_rebuild(ha_alter_info, table)) {
		DBUG_RETURN(online
			    ? HA_ALTER_INPLACE_COPY_NO_LOCK
			    : HA_ALTER_INPLACE_COPY_LOCK);
	}

	if (ha_alter_info->unsupported_reason) {
	} else if (ha_alter_info->handler_flags & INNOBASE_ONLINE_CREATE) {
		ha_alter_info->unsupported_reason = "ADD INDEX";
	} else {
		ha_alter_info->unsupported_reason = "DROP INDEX";
	}

	DBUG_RETURN(online
		    ? HA_ALTER_INPLACE_NOCOPY_NO_LOCK
		    : HA_ALTER_INPLACE_NOCOPY_LOCK);
}

/*************************************************************//**
Initialize the dict_foreign_t structure with supplied info
@return true if added, false if duplicate foreign->id */
static MY_ATTRIBUTE((nonnull(1,3,5,7)))
bool
innobase_init_foreign(
/*==================*/
	dict_foreign_t*	foreign,		/*!< in/out: structure to
						initialize */
	const char*	constraint_name,	/*!< in/out: constraint name if
						exists */
	dict_table_t*	table,			/*!< in: foreign table */
	dict_index_t*	index,			/*!< in: foreign key index */
	const char**	column_names,		/*!< in: foreign key column
						names */
	ulint		num_field,		/*!< in: number of columns */
	const char*	referenced_table_name,	/*!< in: referenced table
						name */
	dict_table_t*	referenced_table,	/*!< in: referenced table */
	dict_index_t*	referenced_index,	/*!< in: referenced index */
	const char**	referenced_column_names,/*!< in: referenced column
						names */
	ulint		referenced_num_field)	/*!< in: number of referenced
						columns */
{
	ut_ad(mutex_own(&dict_sys->mutex));

        if (constraint_name) {
                ulint   db_len;

                /* Catenate 'databasename/' to the constraint name specified
                by the user: we conceive the constraint as belonging to the
                same MySQL 'database' as the table itself. We store the name
                to foreign->id. */

                db_len = dict_get_db_name_len(table->name.m_name);

                foreign->id = static_cast<char*>(mem_heap_alloc(
                        foreign->heap, db_len + strlen(constraint_name) + 2));

                ut_memcpy(foreign->id, table->name.m_name, db_len);
                foreign->id[db_len] = '/';
                strcpy(foreign->id + db_len + 1, constraint_name);

		/* Check if any existing foreign key has the same id,
		this is needed only if user supplies the constraint name */

		if (table->foreign_set.find(foreign)
		    != table->foreign_set.end()) {
			return(false);
		}
        }

        foreign->foreign_table = table;
        foreign->foreign_table_name = mem_heap_strdup(
                foreign->heap, table->name.m_name);
        dict_mem_foreign_table_name_lookup_set(foreign, TRUE);

        foreign->foreign_index = index;
        foreign->n_fields = (unsigned int) num_field;

        foreign->foreign_col_names = static_cast<const char**>(
                mem_heap_alloc(foreign->heap, num_field * sizeof(void*)));

        for (ulint i = 0; i < foreign->n_fields; i++) {
                foreign->foreign_col_names[i] = mem_heap_strdup(
                        foreign->heap, column_names[i]);
        }

	foreign->referenced_index = referenced_index;
	foreign->referenced_table = referenced_table;

	foreign->referenced_table_name = mem_heap_strdup(
		foreign->heap, referenced_table_name);
        dict_mem_referenced_table_name_lookup_set(foreign, TRUE);

        foreign->referenced_col_names = static_cast<const char**>(
                mem_heap_alloc(foreign->heap,
			       referenced_num_field * sizeof(void*)));

        for (ulint i = 0; i < foreign->n_fields; i++) {
                foreign->referenced_col_names[i]
                        = mem_heap_strdup(foreign->heap,
					  referenced_column_names[i]);
        }

	return(true);
}

/*************************************************************//**
Check whether the foreign key options is legit
@return true if it is */
static MY_ATTRIBUTE((nonnull, warn_unused_result))
bool
innobase_check_fk_option(
/*=====================*/
	const dict_foreign_t*	foreign)	/*!< in: foreign key */
{
	if (!foreign->foreign_index) {
		return(true);
	}

	if (foreign->type & (DICT_FOREIGN_ON_UPDATE_SET_NULL
			     | DICT_FOREIGN_ON_DELETE_SET_NULL)) {

		for (ulint j = 0; j < foreign->n_fields; j++) {
			if ((dict_index_get_nth_col(
				     foreign->foreign_index, j)->prtype)
			    & DATA_NOT_NULL) {

				/* It is not sensible to define
				SET NULL if the column is not
				allowed to be NULL! */
				return(false);
			}
		}
	}

	return(true);
}

/*************************************************************//**
Set foreign key options
@return true if successfully set */
static MY_ATTRIBUTE((nonnull, warn_unused_result))
bool
innobase_set_foreign_key_option(
/*============================*/
	dict_foreign_t*	foreign,	/*!< in:InnoDB Foreign key */
	Foreign_key*	fk_key)		/*!< in: Foreign key info from
					MySQL */
{
	ut_ad(!foreign->type);

	switch (fk_key->delete_opt) {
	case FK_OPTION_NO_ACTION:
	case FK_OPTION_RESTRICT:
	case FK_OPTION_SET_DEFAULT:
		foreign->type = DICT_FOREIGN_ON_DELETE_NO_ACTION;
		break;
	case FK_OPTION_CASCADE:
		foreign->type = DICT_FOREIGN_ON_DELETE_CASCADE;
		break;
	case FK_OPTION_SET_NULL:
		foreign->type = DICT_FOREIGN_ON_DELETE_SET_NULL;
		break;
	case FK_OPTION_UNDEF:
		break;
	}

	switch (fk_key->update_opt) {
	case FK_OPTION_NO_ACTION:
	case FK_OPTION_RESTRICT:
	case FK_OPTION_SET_DEFAULT:
		foreign->type |= DICT_FOREIGN_ON_UPDATE_NO_ACTION;
		break;
	case FK_OPTION_CASCADE:
		foreign->type |= DICT_FOREIGN_ON_UPDATE_CASCADE;
		break;
	case FK_OPTION_SET_NULL:
		foreign->type |= DICT_FOREIGN_ON_UPDATE_SET_NULL;
		break;
	case FK_OPTION_UNDEF:
		break;
	}

	return(innobase_check_fk_option(foreign));
}

/*******************************************************************//**
Check if a foreign key constraint can make use of an index
that is being created.
@return useable index, or NULL if none found */
static MY_ATTRIBUTE((nonnull, warn_unused_result))
const KEY*
innobase_find_equiv_index(
/*======================*/
	const char*const*	col_names,
					/*!< in: column names */
	uint			n_cols,	/*!< in: number of columns */
	const KEY*		keys,	/*!< in: index information */
	const uint*		add,	/*!< in: indexes being created */
	uint			n_add)	/*!< in: number of indexes to create */
{
	for (uint i = 0; i < n_add; i++) {
		const KEY*	key = &keys[add[i]];

		if (key->user_defined_key_parts < n_cols
		    || key->flags & HA_SPATIAL) {
no_match:
			continue;
		}

		for (uint j = 0; j < n_cols; j++) {
			const KEY_PART_INFO&	key_part = key->key_part[j];
			uint32			col_len
				= key_part.field->pack_length();

			/* Any index on virtual columns cannot be used
			for reference constaint */
			if (innobase_is_v_fld(key_part.field)) {
				goto no_match;
			}

			/* The MySQL pack length contains 1 or 2 bytes
			length field for a true VARCHAR. */

			if (key_part.field->type() == MYSQL_TYPE_VARCHAR) {
				col_len -= static_cast<const Field_varstring*>(
					key_part.field)->length_bytes;
			}

			if (key_part.length < col_len) {

				/* Column prefix indexes cannot be
				used for FOREIGN KEY constraints. */
				goto no_match;
			}

			if (innobase_strcasecmp(col_names[j],
						key_part.field->field_name.str)) {
				/* Name mismatch */
				goto no_match;
			}
		}

		return(key);
	}

	return(NULL);
}

/*************************************************************//**
Find an index whose first fields are the columns in the array
in the same order and is not marked for deletion
@return matching index, NULL if not found */
static MY_ATTRIBUTE((nonnull(1,5), warn_unused_result))
dict_index_t*
innobase_find_fk_index(
/*===================*/
	dict_table_t*		table,	/*!< in: table */
	const char**		col_names,
					/*!< in: column names, or NULL
					to use table->col_names */
	dict_index_t**		drop_index,
					/*!< in: indexes to be dropped */
	ulint			n_drop_index,
					/*!< in: size of drop_index[] */
	const char**		columns,/*!< in: array of column names */
	ulint			n_cols) /*!< in: number of columns */
{
	dict_index_t*	index;

	index = dict_table_get_first_index(table);

	while (index != NULL) {
		if (!(index->type & DICT_FTS)
		    && dict_foreign_qualify_index(
			    table, col_names, columns, n_cols,
			    index, NULL, true, 0,
			    NULL, NULL, NULL)) {
			for (ulint i = 0; i < n_drop_index; i++) {
				if (index == drop_index[i]) {
					/* Skip to-be-dropped indexes. */
					goto next_rec;
				}
			}

			return(index);
		}

next_rec:
		index = dict_table_get_next_index(index);
	}

	return(NULL);
}

/** Check whether given column is a base of stored column.
@param[in]	col_name	column name
@param[in]	table		table
@param[in]	s_cols		list of stored columns
@return true if the given column is a base of stored column,else false. */
static
bool
innobase_col_check_fk(
	const char*		col_name,
	const dict_table_t*	table,
	dict_s_col_list*	s_cols)
{
	dict_s_col_list::const_iterator	it;

	for (it = s_cols->begin();
	     it != s_cols->end(); ++it) {
		dict_s_col_t	s_col = *it;

		for (ulint j = 0; j < s_col.num_base; j++) {
			if (strcmp(col_name, dict_table_get_col_name(
						table,
						s_col.base_col[j]->ind)) == 0) {
				return(true);
			}
		}
	}

	return(false);
}

/** Check whether the foreign key constraint is on base of any stored columns.
@param[in]	foreign	Foriegn key constraing information
@param[in]	table	table to which the foreign key objects
to be added
@param[in]	s_cols	list of stored column information in the table.
@return true if yes, otherwise false. */
static
bool
innobase_check_fk_stored(
	const dict_foreign_t*	foreign,
	const dict_table_t*	table,
	dict_s_col_list*	s_cols)
{
	ulint	type = foreign->type;

	type &= ~(DICT_FOREIGN_ON_DELETE_NO_ACTION
		  | DICT_FOREIGN_ON_UPDATE_NO_ACTION);

	if (type == 0 || s_cols == NULL) {
		return(false);
	}

	for (ulint i = 0; i < foreign->n_fields; i++) {
		if (innobase_col_check_fk(
			foreign->foreign_col_names[i], table, s_cols)) {
			return(true);
		}
	}

	return(false);
}

/** Create InnoDB foreign key structure from MySQL alter_info
@param[in]	ha_alter_info	alter table info
@param[in]	table_share	TABLE_SHARE
@param[in]	table		table object
@param[in]	col_names	column names, or NULL to use
table->col_names
@param[in]	drop_index	indexes to be dropped
@param[in]	n_drop_index	size of drop_index
@param[out]	add_fk		foreign constraint added
@param[out]	n_add_fk	number of foreign constraints
added
@param[in]	trx		user transaction
@param[in]	s_cols		list of stored column information
@retval true if successful
@retval false on error (will call my_error()) */
static MY_ATTRIBUTE((nonnull(1,2,3,7,8), warn_unused_result))
bool
innobase_get_foreign_key_info(
	Alter_inplace_info*
			ha_alter_info,
	const TABLE_SHARE*
			table_share,
	dict_table_t*	table,
	const char**	col_names,
	dict_index_t**	drop_index,
	ulint		n_drop_index,
	dict_foreign_t**add_fk,
	ulint*		n_add_fk,
	const trx_t*	trx,
	dict_s_col_list*s_cols)
{
	Key*		key;
	Foreign_key*	fk_key;
	dict_table_t*	referenced_table = NULL;
	char*		referenced_table_name = NULL;
	ulint		num_fk = 0;
	Alter_info*	alter_info = ha_alter_info->alter_info;

	DBUG_ENTER("innobase_get_foreign_key_info");

	*n_add_fk = 0;

	List_iterator<Key> key_iterator(alter_info->key_list);

	while ((key=key_iterator++)) {
		if (key->type != Key::FOREIGN_KEY) {
			continue;
		}

		const char*	column_names[MAX_NUM_FK_COLUMNS];
		dict_index_t*	index = NULL;
		const char*	referenced_column_names[MAX_NUM_FK_COLUMNS];
		dict_index_t*	referenced_index = NULL;
		ulint		num_col = 0;
		ulint		referenced_num_col = 0;
		bool		correct_option;
		char*		db_namep = NULL;
		char*		tbl_namep = NULL;
		ulint		db_name_len = 0;
		ulint		tbl_name_len = 0;
		char		db_name[MAX_DATABASE_NAME_LEN];
		char		tbl_name[MAX_TABLE_NAME_LEN];

		fk_key = static_cast<Foreign_key*>(key);

		if (fk_key->columns.elements > 0) {
			ulint	i = 0;
			Key_part_spec* column;
			List_iterator<Key_part_spec> key_part_iterator(
				fk_key->columns);

			/* Get all the foreign key column info for the
			current table */
			while ((column = key_part_iterator++)) {
				column_names[i] = column->field_name.str;
				ut_ad(i < MAX_NUM_FK_COLUMNS);
				i++;
			}

			index = innobase_find_fk_index(
				table, col_names,
				drop_index, n_drop_index,
				column_names, i);

			/* MySQL would add a index in the creation
			list if no such index for foreign table,
			so we have to use DBUG_EXECUTE_IF to simulate
			the scenario */
			DBUG_EXECUTE_IF("innodb_test_no_foreign_idx",
					index = NULL;);

			/* Check whether there exist such
			index in the the index create clause */
			if (!index && !innobase_find_equiv_index(
				    column_names, static_cast<uint>(i),
				    ha_alter_info->key_info_buffer,
				    ha_alter_info->index_add_buffer,
				    ha_alter_info->index_add_count)) {
				my_error(
					ER_FK_NO_INDEX_CHILD,
					MYF(0),
					fk_key->name.str
					? fk_key->name.str : "",
					table_share->table_name.str);
				goto err_exit;
			}

			num_col = i;
		}

		add_fk[num_fk] = dict_mem_foreign_create();

#ifndef _WIN32
		if (fk_key->ref_db.str) {
			tablename_to_filename(fk_key->ref_db.str, db_name,
					      MAX_DATABASE_NAME_LEN);
			db_namep = db_name;
			db_name_len = strlen(db_name);
		}
		if (fk_key->ref_table.str) {
			tablename_to_filename(fk_key->ref_table.str, tbl_name,
					      MAX_TABLE_NAME_LEN);
			tbl_namep = tbl_name;
			tbl_name_len = strlen(tbl_name);
		}
#else
		ut_ad(fk_key->ref_table.str);
		tablename_to_filename(fk_key->ref_table.str, tbl_name,
				      MAX_TABLE_NAME_LEN);
		innobase_casedn_str(tbl_name);
		tbl_name_len = strlen(tbl_name);
		tbl_namep = &tbl_name[0];

		if (fk_key->ref_db.str != NULL) {
			tablename_to_filename(fk_key->ref_db.str, db_name,
					      MAX_DATABASE_NAME_LEN);
			innobase_casedn_str(db_name);
			db_name_len = strlen(db_name);
			db_namep = &db_name[0];
		}
#endif
		mutex_enter(&dict_sys->mutex);

		referenced_table_name = dict_get_referenced_table(
			table->name.m_name,
			db_namep,
			db_name_len,
			tbl_namep,
			tbl_name_len,
			&referenced_table,
			add_fk[num_fk]->heap);

		/* Test the case when referenced_table failed to
		open, if trx->check_foreigns is not set, we should
		still be able to add the foreign key */
		DBUG_EXECUTE_IF("innodb_test_open_ref_fail",
				referenced_table = NULL;);

		if (!referenced_table && trx->check_foreigns) {
			mutex_exit(&dict_sys->mutex);
			my_error(ER_FK_CANNOT_OPEN_PARENT,
				 MYF(0), tbl_namep);

			goto err_exit;
		}

		if (fk_key->ref_columns.elements > 0) {
			ulint	i = 0;
			Key_part_spec* column;
			List_iterator<Key_part_spec> key_part_iterator(
				fk_key->ref_columns);

			while ((column = key_part_iterator++)) {
				referenced_column_names[i] =
					column->field_name.str;
				ut_ad(i < MAX_NUM_FK_COLUMNS);
				i++;
			}

			if (referenced_table) {
				referenced_index =
					dict_foreign_find_index(
						referenced_table, 0,
						referenced_column_names,
						i, index,
						TRUE, FALSE,
						NULL, NULL, NULL);

				DBUG_EXECUTE_IF(
					"innodb_test_no_reference_idx",
					referenced_index = NULL;);

				/* Check whether there exist such
				index in the the index create clause */
				if (!referenced_index) {
					mutex_exit(&dict_sys->mutex);
					my_error(ER_FK_NO_INDEX_PARENT, MYF(0),
						 fk_key->name.str
						 ? fk_key->name.str : "",
						 tbl_namep);
					goto err_exit;
				}
			} else {
				ut_a(!trx->check_foreigns);
			}

			referenced_num_col = i;
		} else {
			/* Not possible to add a foreign key without a
			referenced column */
			mutex_exit(&dict_sys->mutex);
			my_error(ER_CANNOT_ADD_FOREIGN, MYF(0), tbl_namep);
			goto err_exit;
		}

		if (!innobase_init_foreign(
			    add_fk[num_fk], fk_key->name.str,
			    table, index, column_names,
			    num_col, referenced_table_name,
			    referenced_table, referenced_index,
			    referenced_column_names, referenced_num_col)) {
			mutex_exit(&dict_sys->mutex);
			my_error(
				ER_DUP_CONSTRAINT_NAME,
				MYF(0),
                                "FOREIGN KEY", add_fk[num_fk]->id);
			goto err_exit;
		}

		mutex_exit(&dict_sys->mutex);

		correct_option = innobase_set_foreign_key_option(
			add_fk[num_fk], fk_key);

		DBUG_EXECUTE_IF("innodb_test_wrong_fk_option",
				correct_option = false;);

		if (!correct_option) {
			my_error(ER_FK_INCORRECT_OPTION,
				 MYF(0),
				 table_share->table_name.str,
				 add_fk[num_fk]->id);
			goto err_exit;
		}

		if (innobase_check_fk_stored(
			add_fk[num_fk], table, s_cols)) {
			my_printf_error(
				HA_ERR_UNSUPPORTED,
				"Cannot add foreign key on the base column "
				"of stored column", MYF(0));
			goto err_exit;
		}

		num_fk++;
	}

	*n_add_fk = num_fk;

	DBUG_RETURN(true);
err_exit:
	for (ulint i = 0; i <= num_fk; i++) {
		if (add_fk[i]) {
			dict_foreign_free(add_fk[i]);
		}
	}

	DBUG_RETURN(false);
}

/*************************************************************//**
Copies an InnoDB column to a MySQL field.  This function is
adapted from row_sel_field_store_in_mysql_format(). */
static
void
innobase_col_to_mysql(
/*==================*/
	const dict_col_t*	col,	/*!< in: InnoDB column */
	const uchar*		data,	/*!< in: InnoDB column data */
	ulint			len,	/*!< in: length of data, in bytes */
	Field*			field)	/*!< in/out: MySQL field */
{
	uchar*	ptr;
	uchar*	dest	= field->ptr;
	ulint	flen	= field->pack_length();

	switch (col->mtype) {
	case DATA_INT:
		ut_ad(len == flen);

		/* Convert integer data from Innobase to little-endian
		format, sign bit restored to normal */

		for (ptr = dest + len; ptr != dest; ) {
			*--ptr = *data++;
		}

		if (!(col->prtype & DATA_UNSIGNED)) {
			((byte*) dest)[len - 1] ^= 0x80;
		}

		break;

	case DATA_VARCHAR:
	case DATA_VARMYSQL:
	case DATA_BINARY:
		field->reset();

		if (field->type() == MYSQL_TYPE_VARCHAR) {
			/* This is a >= 5.0.3 type true VARCHAR. Store the
			length of the data to the first byte or the first
			two bytes of dest. */

			dest = row_mysql_store_true_var_len(
				dest, len, flen - field->key_length());
		}

		/* Copy the actual data */
		memcpy(dest, data, len);
		break;

	case DATA_GEOMETRY:
	case DATA_BLOB:
		/* Skip MySQL BLOBs when reporting an erroneous row
		during index creation or table rebuild. */
		field->set_null();
		break;

#ifdef UNIV_DEBUG
	case DATA_MYSQL:
		ut_ad(flen >= len);
		ut_ad(col->mbmaxlen >= col->mbminlen);
		memcpy(dest, data, len);
		break;

	default:
	case DATA_SYS_CHILD:
	case DATA_SYS:
		/* These column types should never be shipped to MySQL. */
		ut_ad(0);

	case DATA_FLOAT:
	case DATA_DOUBLE:
	case DATA_DECIMAL:
		/* Above are the valid column types for MySQL data. */
		ut_ad(flen == len);
		/* fall through */
	case DATA_FIXBINARY:
	case DATA_CHAR:
		/* We may have flen > len when there is a shorter
		prefix on the CHAR and BINARY column. */
		ut_ad(flen >= len);
#else /* UNIV_DEBUG */
	default:
#endif /* UNIV_DEBUG */
		memcpy(dest, data, len);
	}
}

/*************************************************************//**
Copies an InnoDB record to table->record[0]. */
void
innobase_rec_to_mysql(
/*==================*/
	struct TABLE*		table,	/*!< in/out: MySQL table */
	const rec_t*		rec,	/*!< in: record */
	const dict_index_t*	index,	/*!< in: index */
	const ulint*		offsets)/*!< in: rec_get_offsets(
					rec, index, ...) */
{
	uint	n_fields	= table->s->fields;

	ut_ad(n_fields == dict_table_get_n_user_cols(index->table)
	      - !!(DICT_TF2_FLAG_IS_SET(index->table,
					DICT_TF2_FTS_HAS_DOC_ID)));

	for (uint i = 0; i < n_fields; i++) {
		Field*		field	= table->field[i];
		ulint		ipos;
		ulint		ilen;
		const uchar*	ifield;
		ulint prefix_col;

		field->reset();

		ipos = dict_index_get_nth_col_or_prefix_pos(
			index, i, true, false, &prefix_col);

		if (ipos == ULINT_UNDEFINED
		    || rec_offs_nth_extern(offsets, ipos)) {
null_field:
			field->set_null();
			continue;
		}

		ifield = rec_get_nth_cfield(rec, index, offsets, ipos, &ilen);

		/* Assign the NULL flag */
		if (ilen == UNIV_SQL_NULL) {
			ut_ad(field->real_maybe_null());
			goto null_field;
		}

		field->set_notnull();

		innobase_col_to_mysql(
			dict_field_get_col(
				dict_index_get_nth_field(index, ipos)),
			ifield, ilen, field);
	}
}

/*************************************************************//**
Copies an InnoDB index entry to table->record[0].
This is used in preparation for print_keydup_error() from
inline add index */
void
innobase_fields_to_mysql(
/*=====================*/
	struct TABLE*		table,	/*!< in/out: MySQL table */
	const dict_index_t*	index,	/*!< in: InnoDB index */
	const dfield_t*		fields)	/*!< in: InnoDB index fields */
{
	uint	n_fields	= table->s->fields;
	ulint	num_v 		= 0;

	ut_ad(n_fields == dict_table_get_n_user_cols(index->table)
	      + dict_table_get_n_v_cols(index->table)
	      - !!(DICT_TF2_FLAG_IS_SET(index->table,
					DICT_TF2_FTS_HAS_DOC_ID)));

	for (uint i = 0; i < n_fields; i++) {
		Field*		field	= table->field[i];
		ulint		ipos;
		ulint		col_n;
		ulint		prefix_col;

		field->reset();

		if (innobase_is_v_fld(field)) {
			col_n = num_v;
			num_v++;
		} else {
			col_n = i - num_v;
		}

		ipos = dict_index_get_nth_col_or_prefix_pos(
			index, col_n, true, innobase_is_v_fld(field),
			&prefix_col);

		if (ipos == ULINT_UNDEFINED
		    || dfield_is_ext(&fields[ipos])
		    || dfield_is_null(&fields[ipos])) {

			field->set_null();
		} else {
			field->set_notnull();

			const dfield_t*	df	= &fields[ipos];

			innobase_col_to_mysql(
				dict_field_get_col(
					dict_index_get_nth_field(index, ipos)),
				static_cast<const uchar*>(dfield_get_data(df)),
				dfield_get_len(df), field);
		}
	}
}

/*************************************************************//**
Copies an InnoDB row to table->record[0].
This is used in preparation for print_keydup_error() from
row_log_table_apply() */
void
innobase_row_to_mysql(
/*==================*/
	struct TABLE*		table,	/*!< in/out: MySQL table */
	const dict_table_t*	itab,	/*!< in: InnoDB table */
	const dtuple_t*		row)	/*!< in: InnoDB row */
{
	uint	n_fields = table->s->fields;
	ulint	num_v = 0;

	/* The InnoDB row may contain an extra FTS_DOC_ID column at the end. */
	ut_ad(row->n_fields == dict_table_get_n_cols(itab));
	ut_ad(n_fields == row->n_fields - DATA_N_SYS_COLS
	      + dict_table_get_n_v_cols(itab)
	      - !!(DICT_TF2_FLAG_IS_SET(itab, DICT_TF2_FTS_HAS_DOC_ID)));

	for (uint i = 0; i < n_fields; i++) {
		Field*		field	= table->field[i];

		field->reset();

		if (innobase_is_v_fld(field)) {
			/* Virtual column are not stored in InnoDB table, so
			skip it */
			num_v++;
			continue;
		}

		const dfield_t*	df	= dtuple_get_nth_field(row, i - num_v);

		if (dfield_is_ext(df) || dfield_is_null(df)) {
			field->set_null();
		} else {
			field->set_notnull();

			innobase_col_to_mysql(
				dict_table_get_nth_col(itab, i - num_v),
				static_cast<const uchar*>(dfield_get_data(df)),
				dfield_get_len(df), field);
		}
	}
	if (table->vfield) {
		my_bitmap_map*	old_vcol_set = tmp_use_all_columns(table, table->vcol_set);
		table->update_virtual_fields(table->file, VCOL_UPDATE_FOR_READ);
		tmp_restore_column_map(table->vcol_set, old_vcol_set);
	}
}

/*******************************************************************//**
This function checks that index keys are sensible.
@return 0 or error number */
static MY_ATTRIBUTE((nonnull, warn_unused_result))
int
innobase_check_index_keys(
/*======================*/
	const Alter_inplace_info*	info,
				/*!< in: indexes to be created or dropped */
	const dict_table_t*		innodb_table)
				/*!< in: Existing indexes */
{
	for (uint key_num = 0; key_num < info->index_add_count;
	     key_num++) {
		const KEY&	key = info->key_info_buffer[
			info->index_add_buffer[key_num]];

		/* Check that the same index name does not appear
		twice in indexes to be created. */

		for (ulint i = 0; i < key_num; i++) {
			const KEY&	key2 = info->key_info_buffer[
				info->index_add_buffer[i]];

			if (0 == strcmp(key.name.str, key2.name.str)) {
				my_error(ER_WRONG_NAME_FOR_INDEX, MYF(0),
					 key.name.str);

				return(ER_WRONG_NAME_FOR_INDEX);
			}
		}

		/* Check that the same index name does not already exist. */

		const dict_index_t* index;

		for (index = dict_table_get_first_index(innodb_table);
		     index; index = dict_table_get_next_index(index)) {

			if (index->is_committed()
			    && !strcmp(key.name.str, index->name)) {
				break;
			}
		}

		/* Now we are in a situation where we have "ADD INDEX x"
		and an index by the same name already exists. We have 4
		possible cases:
		1. No further clauses for an index x are given. Should reject
		the operation.
		2. "DROP INDEX x" is given. Should allow the operation.
		3. "RENAME INDEX x TO y" is given. Should allow the operation.
		4. "DROP INDEX x, RENAME INDEX x TO y" is given. Should allow
		the operation, since no name clash occurs. In this particular
		case MySQL cancels the operation without calling InnoDB
		methods. */

		if (index) {
			/* If a key by the same name is being created and
			dropped, the name clash is OK. */
			for (uint i = 0; i < info->index_drop_count;
			     i++) {
				const KEY*	drop_key
					= info->index_drop_buffer[i];

				if (0 == strcmp(key.name.str,
                                                drop_key->name.str)) {
					goto name_ok;
				}
			}

#ifdef MYSQL_RENAME_INDEX
			/* If a key by the same name is being created and
			renamed, the name clash is OK. E.g.
			ALTER TABLE t ADD INDEX i (col), RENAME INDEX i TO x
			where the index "i" exists prior to the ALTER command.
			In this case we:
			1. rename the existing index from "i" to "x"
			2. add the new index "i" */
			for (uint i = 0; i < info->index_rename_count; i++) {
				const KEY_PAIR*	pair
					= &info->index_rename_buffer[i];

				if (0 == strcmp(key.name, pair->old_key->name)) {
					goto name_ok;
				}
			}
#endif /* MYSQL_RENAME_INDEX */

			my_error(ER_WRONG_NAME_FOR_INDEX, MYF(0),
                                 key.name.str);
			return(ER_WRONG_NAME_FOR_INDEX);
		}

name_ok:
		for (ulint i = 0; i < key.user_defined_key_parts; i++) {
			const KEY_PART_INFO&	key_part1
				= key.key_part[i];
			const Field*		field
				= key_part1.field;
			ibool			is_unsigned;

			switch (get_innobase_type_from_mysql_type(
					&is_unsigned, field)) {
			default:
				break;
			case DATA_INT:
			case DATA_FLOAT:
			case DATA_DOUBLE:
			case DATA_DECIMAL:
				/* Check that MySQL does not try to
				create a column prefix index field on
				an inappropriate data type. */

				if (field->type() == MYSQL_TYPE_VARCHAR) {
					if (key_part1.length
					    >= field->pack_length()
					    - ((Field_varstring*) field)
					    ->length_bytes) {
						break;
					}
				} else {
					if (key_part1.length
					    >= field->pack_length()) {
						break;
					}
				}

				my_error(ER_WRONG_KEY_COLUMN, MYF(0), "InnoDB",
					 field->field_name.str);
				return(ER_WRONG_KEY_COLUMN);
			}

			/* Check that the same column does not appear
			twice in the index. */

			for (ulint j = 0; j < i; j++) {
				const KEY_PART_INFO&	key_part2
					= key.key_part[j];

				if (key_part1.fieldnr != key_part2.fieldnr) {
					continue;
				}

				my_error(ER_WRONG_KEY_COLUMN, MYF(0), "InnoDB",
					 field->field_name.str);
				return(ER_WRONG_KEY_COLUMN);
			}
		}
	}

	return(0);
}

/** Create index field definition for key part
@param[in]	new_clustered	true if alter is generating a new clustered
index
@param[in]	altered_table	MySQL table that is being altered
@param[in]	key_part	MySQL key definition
@param[out]	index_field	index field defition for key_part */
static MY_ATTRIBUTE((nonnull(2,3)))
void
innobase_create_index_field_def(
	bool			new_clustered,
	const TABLE*		altered_table,
	const KEY_PART_INFO*	key_part,
	index_field_t*		index_field)
{
	const Field*	field;
	ibool		is_unsigned;
	ulint		col_type;
	ulint		num_v = 0;

	DBUG_ENTER("innobase_create_index_field_def");

	ut_ad(key_part);
	ut_ad(index_field);
	ut_ad(altered_table);

	field = new_clustered
		? altered_table->field[key_part->fieldnr]
		: key_part->field;

	for (ulint i = 0; i < key_part->fieldnr; i++) {
		if (innobase_is_v_fld(altered_table->field[i])) {
			num_v++;
		}
	}

	col_type = get_innobase_type_from_mysql_type(
		&is_unsigned, field);

	if (innobase_is_v_fld(field)) {
		index_field->is_v_col = true;
		index_field->col_no = num_v;
	} else {
		index_field->is_v_col = false;
		index_field->col_no = key_part->fieldnr - num_v;
	}

	if (DATA_LARGE_MTYPE(col_type)
	    || (key_part->length < field->pack_length()
		&& field->type() != MYSQL_TYPE_VARCHAR)
	    || (field->type() == MYSQL_TYPE_VARCHAR
		&& key_part->length < field->pack_length()
			- ((Field_varstring*) field)->length_bytes)) {

		index_field->prefix_len = key_part->length;
	} else {
		index_field->prefix_len = 0;
	}

	DBUG_VOID_RETURN;
}

/** Create index definition for key
@param[in]	altered_table		MySQL table that is being altered
@param[in]	keys			key definitions
@param[in]	key_number		MySQL key number
@param[in]	new_clustered		true if generating a new clustered
index on the table
@param[in]	key_clustered		true if this is the new clustered index
@param[out]	index			index definition
@param[in]	heap			heap where memory is allocated */
static MY_ATTRIBUTE((nonnull))
void
innobase_create_index_def(
	const TABLE*		altered_table,
	const KEY*		keys,
	ulint			key_number,
	bool			new_clustered,
	bool			key_clustered,
	index_def_t*		index,
	mem_heap_t*		heap)
{
	const KEY*	key = &keys[key_number];
	ulint		i;
	ulint		n_fields = key->user_defined_key_parts;

	DBUG_ENTER("innobase_create_index_def");
	DBUG_ASSERT(!key_clustered || new_clustered);

	ut_ad(altered_table);

	index->fields = static_cast<index_field_t*>(
		mem_heap_alloc(heap, n_fields * sizeof *index->fields));

	index->parser = NULL;
	index->key_number = key_number;
	index->n_fields = n_fields;
	index->name = mem_heap_strdup(heap, key->name.str);
	index->rebuild = new_clustered;

	if (key_clustered) {
		DBUG_ASSERT(!(key->flags & (HA_FULLTEXT | HA_SPATIAL)));
		DBUG_ASSERT(key->flags & HA_NOSAME);
		index->ind_type = DICT_CLUSTERED | DICT_UNIQUE;
	} else if (key->flags & HA_FULLTEXT) {
		DBUG_ASSERT(!(key->flags & (HA_SPATIAL | HA_NOSAME)));
		DBUG_ASSERT(!(key->flags & HA_KEYFLAG_MASK
			      & ~(HA_FULLTEXT
				  | HA_PACK_KEY
				  | HA_BINARY_PACK_KEY)));
		index->ind_type = DICT_FTS;

		/* Note: key->parser is only parser name,
			 we need to get parser from altered_table instead */

		if (key->flags & HA_USES_PARSER) {
			for (ulint j = 0; j < altered_table->s->keys; j++) {
				if (ut_strcmp(altered_table->key_info[j].name.str,
					      key->name.str) == 0) {
					ut_ad(altered_table->key_info[j].flags
					      & HA_USES_PARSER);

					plugin_ref	parser =
						altered_table->key_info[j].parser;
					index->parser =
						static_cast<st_mysql_ftparser*>(
						plugin_decl(parser)->info);

					break;
				}
			}

			DBUG_EXECUTE_IF("fts_instrument_use_default_parser",
				index->parser = &fts_default_parser;);
			ut_ad(index->parser);
		}
	} else if (key->flags & HA_SPATIAL) {
		DBUG_ASSERT(!(key->flags & HA_NOSAME));
		index->ind_type = DICT_SPATIAL;
		ut_ad(n_fields == 1);
		ulint	num_v = 0;

		/* Need to count the virtual fields before this spatial
		indexed field */
		for (ulint i = 0; i < key->key_part->fieldnr; i++) {
			if (innobase_is_v_fld(altered_table->field[i])) {
				num_v++;
			}
		}
		index->fields[0].col_no = key->key_part[0].fieldnr - num_v;
		index->fields[0].prefix_len = 0;
		index->fields[0].is_v_col = false;

		if (innobase_is_v_fld(key->key_part[0].field)) {

			/* Currently, the spatial index cannot be created
			on virtual columns. It is blocked in server
			layer */
			ut_ad(0);
			index->fields[0].is_v_col = true;
		} else {
			index->fields[0].is_v_col = false;
		}
	} else {
		index->ind_type = (key->flags & HA_NOSAME) ? DICT_UNIQUE : 0;
	}

	if (!(key->flags & HA_SPATIAL)) {
		for (i = 0; i < n_fields; i++) {
			innobase_create_index_field_def(
				new_clustered, altered_table,
				&key->key_part[i], &index->fields[i]);

			if (index->fields[i].is_v_col) {
				index->ind_type |= DICT_VIRTUAL;
			}
		}
	}

	DBUG_VOID_RETURN;
}

/*******************************************************************//**
Check whether the table has a unique index with FTS_DOC_ID_INDEX_NAME
on the Doc ID column.
@return the status of the FTS_DOC_ID index */
enum fts_doc_id_index_enum
innobase_fts_check_doc_id_index(
/*============================*/
	const dict_table_t*	table,		/*!< in: table definition */
	const TABLE*		altered_table,	/*!< in: MySQL table
						that is being altered */
	ulint*			fts_doc_col_no)	/*!< out: The column number for
						Doc ID, or ULINT_UNDEFINED
						if it is being created in
						ha_alter_info */
{
	const dict_index_t*	index;
	const dict_field_t*	field;

	if (altered_table) {
		/* Check if a unique index with the name of
		FTS_DOC_ID_INDEX_NAME is being created. */

		for (uint i = 0; i < altered_table->s->keys; i++) {
			const KEY& key = altered_table->key_info[i];

			if (innobase_strcasecmp(
				    key.name.str, FTS_DOC_ID_INDEX_NAME)) {
				continue;
			}

			if ((key.flags & HA_NOSAME)
			    && key.user_defined_key_parts == 1
			    && !strcmp(key.name.str, FTS_DOC_ID_INDEX_NAME)
			    && !strcmp(key.key_part[0].field->field_name.str,
				       FTS_DOC_ID_COL_NAME)) {
				if (fts_doc_col_no) {
					*fts_doc_col_no = ULINT_UNDEFINED;
				}
				return(FTS_EXIST_DOC_ID_INDEX);
			} else {
				return(FTS_INCORRECT_DOC_ID_INDEX);
			}
		}
	}

	if (!table) {
		return(FTS_NOT_EXIST_DOC_ID_INDEX);
	}

	for (index = dict_table_get_first_index(table);
	     index; index = dict_table_get_next_index(index)) {

		/* Check if there exists a unique index with the name of
		FTS_DOC_ID_INDEX_NAME */
		if (innobase_strcasecmp(index->name, FTS_DOC_ID_INDEX_NAME)) {
			continue;
		}

		if (!dict_index_is_unique(index)
		    || dict_index_get_n_unique(index) > 1
		    || strcmp(index->name, FTS_DOC_ID_INDEX_NAME)) {
			return(FTS_INCORRECT_DOC_ID_INDEX);
		}

		/* Check whether the index has FTS_DOC_ID as its
		first column */
		field = dict_index_get_nth_field(index, 0);

		/* The column would be of a BIGINT data type */
		if (strcmp(field->name, FTS_DOC_ID_COL_NAME) == 0
		    && field->col->mtype == DATA_INT
		    && field->col->len == 8
		    && field->col->prtype & DATA_NOT_NULL
		    && !field->col->is_virtual()) {
			if (fts_doc_col_no) {
				*fts_doc_col_no = dict_col_get_no(field->col);
			}
			return(FTS_EXIST_DOC_ID_INDEX);
		} else {
			return(FTS_INCORRECT_DOC_ID_INDEX);
		}
	}


	/* Not found */
	return(FTS_NOT_EXIST_DOC_ID_INDEX);
}
/*******************************************************************//**
Check whether the table has a unique index with FTS_DOC_ID_INDEX_NAME
on the Doc ID column in MySQL create index definition.
@return FTS_EXIST_DOC_ID_INDEX if there exists the FTS_DOC_ID index,
FTS_INCORRECT_DOC_ID_INDEX if the FTS_DOC_ID index is of wrong format */
enum fts_doc_id_index_enum
innobase_fts_check_doc_id_index_in_def(
/*===================================*/
	ulint		n_key,		/*!< in: Number of keys */
	const KEY*	key_info)	/*!< in: Key definition */
{
	/* Check whether there is a "FTS_DOC_ID_INDEX" in the to be built index
	list */
	for (ulint j = 0; j < n_key; j++) {
		const KEY*	key = &key_info[j];

		if (innobase_strcasecmp(key->name.str, FTS_DOC_ID_INDEX_NAME)) {
			continue;
		}

		/* Do a check on FTS DOC ID_INDEX, it must be unique,
		named as "FTS_DOC_ID_INDEX" and on column "FTS_DOC_ID" */
		if (!(key->flags & HA_NOSAME)
		    || key->user_defined_key_parts != 1
		    || strcmp(key->name.str, FTS_DOC_ID_INDEX_NAME)
		    || strcmp(key->key_part[0].field->field_name.str,
			      FTS_DOC_ID_COL_NAME)) {
			return(FTS_INCORRECT_DOC_ID_INDEX);
		}

		return(FTS_EXIST_DOC_ID_INDEX);
	}

	return(FTS_NOT_EXIST_DOC_ID_INDEX);
}

/*******************************************************************//**
Create an index table where indexes are ordered as follows:

IF a new primary key is defined for the table THEN

	1) New primary key
	2) The remaining keys in key_info

ELSE

	1) All new indexes in the order they arrive from MySQL

ENDIF

@return key definitions */
static MY_ATTRIBUTE((nonnull, warn_unused_result, malloc))
index_def_t*
innobase_create_key_defs(
/*=====================*/
	mem_heap_t*			heap,
			/*!< in/out: memory heap where space for key
			definitions are allocated */
	const Alter_inplace_info*	ha_alter_info,
			/*!< in: alter operation */
	const TABLE*			altered_table,
			/*!< in: MySQL table that is being altered */
	ulint&				n_add,
			/*!< in/out: number of indexes to be created */
	ulint&				n_fts_add,
			/*!< out: number of FTS indexes to be created */
	bool				got_default_clust,
			/*!< in: whether the table lacks a primary key */
	ulint&				fts_doc_id_col,
			/*!< in: The column number for Doc ID */
	bool&				add_fts_doc_id,
			/*!< in: whether we need to add new DOC ID
			column for FTS index */
	bool&				add_fts_doc_idx,
			/*!< in: whether we need to add new DOC ID
			index for FTS index */
	const TABLE*			table)
			/*!< in: MySQL table that is being altered */
{
	index_def_t*		indexdef;
	index_def_t*		indexdefs;
	bool			new_primary;
	const uint*const	add
		= ha_alter_info->index_add_buffer;
	const KEY*const		key_info
		= ha_alter_info->key_info_buffer;

	DBUG_ENTER("innobase_create_key_defs");
	DBUG_ASSERT(!add_fts_doc_id || add_fts_doc_idx);
	DBUG_ASSERT(ha_alter_info->index_add_count == n_add);

	/* If there is a primary key, it is always the first index
	defined for the innodb_table. */

	new_primary = n_add > 0
		&& !my_strcasecmp(system_charset_info,
				  key_info[*add].name.str, "PRIMARY");
	n_fts_add = 0;

	/* If there is a UNIQUE INDEX consisting entirely of NOT NULL
	columns and if the index does not contain column prefix(es)
	(only prefix/part of the column is indexed), MySQL will treat the
	index as a PRIMARY KEY unless the table already has one. */

	ut_ad(altered_table->s->primary_key == 0
	      || altered_table->s->primary_key == MAX_KEY);

	if (got_default_clust && !new_primary) {
		new_primary = (altered_table->s->primary_key != MAX_KEY);
	}

	const bool rebuild = new_primary || add_fts_doc_id
		|| innobase_need_rebuild(ha_alter_info, table);

	/* Reserve one more space if new_primary is true, and we might
	need to add the FTS_DOC_ID_INDEX */
	indexdef = indexdefs = static_cast<index_def_t*>(
		mem_heap_alloc(
			heap, sizeof *indexdef
			* (ha_alter_info->key_count
			   + rebuild
			   + got_default_clust)));

	if (rebuild) {
		ulint	primary_key_number;

		if (new_primary) {
			DBUG_ASSERT(n_add || got_default_clust);
			DBUG_ASSERT(n_add || !altered_table->s->primary_key);
			primary_key_number = altered_table->s->primary_key;
		} else if (got_default_clust) {
			/* Create the GEN_CLUST_INDEX */
			index_def_t*	index = indexdef++;

			index->fields = NULL;
			index->n_fields = 0;
			index->ind_type = DICT_CLUSTERED;
			index->name = innobase_index_reserve_name;
			index->rebuild = true;
			index->key_number = ~0U;
			primary_key_number = ULINT_UNDEFINED;
			goto created_clustered;
		} else {
			primary_key_number = 0;
		}

		/* Create the PRIMARY key index definition */
		innobase_create_index_def(
			altered_table, key_info, primary_key_number,
			true, true, indexdef++, heap);

created_clustered:
		n_add = 1;

		for (ulint i = 0; i < ha_alter_info->key_count; i++) {
			if (i == primary_key_number) {
				continue;
			}
			/* Copy the index definitions. */
			innobase_create_index_def(
				altered_table, key_info, i, true,
				false, indexdef, heap);

			if (indexdef->ind_type & DICT_FTS) {
				n_fts_add++;
			}

			indexdef++;
			n_add++;
		}

		if (n_fts_add > 0) {
			ulint	num_v = 0;

			if (!add_fts_doc_id
			    && !innobase_fts_check_doc_id_col(
				    NULL, altered_table,
				    &fts_doc_id_col, &num_v)) {
				fts_doc_id_col = altered_table->s->fields - num_v;
				add_fts_doc_id = true;
			}

			if (!add_fts_doc_idx) {
				fts_doc_id_index_enum	ret;
				ulint			doc_col_no;

				ret = innobase_fts_check_doc_id_index(
					NULL, altered_table, &doc_col_no);

				/* This should have been checked before */
				ut_ad(ret != FTS_INCORRECT_DOC_ID_INDEX);

				if (ret == FTS_NOT_EXIST_DOC_ID_INDEX) {
					add_fts_doc_idx = true;
				} else {
					ut_ad(ret == FTS_EXIST_DOC_ID_INDEX);
					ut_ad(doc_col_no == ULINT_UNDEFINED
					      || doc_col_no == fts_doc_id_col);
				}
			}
		}
	} else {
		/* Create definitions for added secondary indexes. */

		for (ulint i = 0; i < n_add; i++) {
			innobase_create_index_def(
				altered_table, key_info, add[i],
				false, false, indexdef, heap);

			if (indexdef->ind_type & DICT_FTS) {
				n_fts_add++;
			}

			indexdef++;
		}
	}

	DBUG_ASSERT(indexdefs + n_add == indexdef);

	if (add_fts_doc_idx) {
		index_def_t*	index = indexdef++;

		index->fields = static_cast<index_field_t*>(
			mem_heap_alloc(heap, sizeof *index->fields));
		index->n_fields = 1;
		index->fields->col_no = fts_doc_id_col;
		index->fields->prefix_len = 0;
		index->fields->is_v_col = false;
		index->ind_type = DICT_UNIQUE;
		ut_ad(!rebuild
		      || !add_fts_doc_id
		      || fts_doc_id_col <= altered_table->s->fields);

		index->name = FTS_DOC_ID_INDEX_NAME;
		index->rebuild = rebuild;

		/* TODO: assign a real MySQL key number for this */
		index->key_number = ULINT_UNDEFINED;
		n_add++;
	}

	DBUG_ASSERT(indexdef > indexdefs);
	DBUG_ASSERT((ulint) (indexdef - indexdefs)
		    <= ha_alter_info->key_count
		    + add_fts_doc_idx + got_default_clust);
	DBUG_ASSERT(ha_alter_info->index_add_count <= n_add);
	DBUG_RETURN(indexdefs);
}

/*******************************************************************//**
Check each index column size, make sure they do not exceed the max limit
@return true if index column size exceeds limit */
static MY_ATTRIBUTE((nonnull, warn_unused_result))
bool
innobase_check_column_length(
/*=========================*/
	ulint		max_col_len,	/*!< in: maximum column length */
	const KEY*	key_info)	/*!< in: Indexes to be created */
{
	for (ulint key_part = 0; key_part < key_info->user_defined_key_parts; key_part++) {
		if (key_info->key_part[key_part].length > max_col_len) {
			return(true);
		}
	}
	return(false);
}

/********************************************************************//**
Drop any indexes that we were not able to free previously due to
open table handles. */
static
void
online_retry_drop_indexes_low(
/*==========================*/
	dict_table_t*	table,	/*!< in/out: table */
	trx_t*		trx)	/*!< in/out: transaction */
{
	ut_ad(mutex_own(&dict_sys->mutex));
	ut_ad(trx->dict_operation_lock_mode == RW_X_LATCH);
	ut_ad(trx_get_dict_operation(trx) == TRX_DICT_OP_INDEX);

	/* We can have table->n_ref_count > 1, because other threads
	may have prebuilt->table pointing to the table. However, these
	other threads should be between statements, waiting for the
	next statement to execute, or for a meta-data lock. */
	ut_ad(table->get_ref_count() >= 1);

	if (table->drop_aborted) {
		row_merge_drop_indexes(trx, table, TRUE);
	}
}

/********************************************************************//**
Drop any indexes that we were not able to free previously due to
open table handles. */
static MY_ATTRIBUTE((nonnull))
void
online_retry_drop_indexes(
/*======================*/
	dict_table_t*	table,		/*!< in/out: table */
	THD*		user_thd)	/*!< in/out: MySQL connection */
{
	if (table->drop_aborted) {
		trx_t*	trx = innobase_trx_allocate(user_thd);

		trx_start_for_ddl(trx, TRX_DICT_OP_INDEX);

		row_mysql_lock_data_dictionary(trx);
		online_retry_drop_indexes_low(table, trx);
		trx_commit_for_mysql(trx);
		row_mysql_unlock_data_dictionary(trx);
		trx_free(trx);
	}

	ut_d(mutex_enter(&dict_sys->mutex));
	ut_d(dict_table_check_for_dup_indexes(table, CHECK_ALL_COMPLETE));
	ut_d(mutex_exit(&dict_sys->mutex));
	ut_ad(!table->drop_aborted);
}

/********************************************************************//**
Commit a dictionary transaction and drop any indexes that we were not
able to free previously due to open table handles. */
static MY_ATTRIBUTE((nonnull))
void
online_retry_drop_indexes_with_trx(
/*===============================*/
	dict_table_t*	table,	/*!< in/out: table */
	trx_t*		trx)	/*!< in/out: transaction */
{
	ut_ad(trx_state_eq(trx, TRX_STATE_NOT_STARTED));

	ut_ad(trx->dict_operation_lock_mode == RW_X_LATCH);

	/* Now that the dictionary is being locked, check if we can
	drop any incompletely created indexes that may have been left
	behind in rollback_inplace_alter_table() earlier. */
	if (table->drop_aborted) {

		trx->table_id = 0;

		trx_start_for_ddl(trx, TRX_DICT_OP_INDEX);

		online_retry_drop_indexes_low(table, trx);
		trx_commit_for_mysql(trx);
	}
}

/** Determines if InnoDB is dropping a foreign key constraint.
@param foreign the constraint
@param drop_fk constraints being dropped
@param n_drop_fk number of constraints that are being dropped
@return whether the constraint is being dropped */
MY_ATTRIBUTE((pure, nonnull(1), warn_unused_result))
inline
bool
innobase_dropping_foreign(
	const dict_foreign_t*	foreign,
	dict_foreign_t**	drop_fk,
	ulint			n_drop_fk)
{
	while (n_drop_fk--) {
		if (*drop_fk++ == foreign) {
			return(true);
		}
	}

	return(false);
}

/** Determines if an InnoDB FOREIGN KEY constraint depends on a
column that is being dropped or modified to NOT NULL.
@param user_table InnoDB table as it is before the ALTER operation
@param col_name Name of the column being altered
@param drop_fk constraints being dropped
@param n_drop_fk number of constraints that are being dropped
@param drop true=drop column, false=set NOT NULL
@retval true Not allowed (will call my_error())
@retval false Allowed
*/
MY_ATTRIBUTE((pure, nonnull(1,4), warn_unused_result))
static
bool
innobase_check_foreigns_low(
	const dict_table_t*	user_table,
	dict_foreign_t**	drop_fk,
	ulint			n_drop_fk,
	const char*		col_name,
	bool			drop)
{
	dict_foreign_t*	foreign;
	ut_ad(mutex_own(&dict_sys->mutex));

	/* Check if any FOREIGN KEY constraints are defined on this
	column. */

	for (dict_foreign_set::const_iterator it = user_table->foreign_set.begin();
	     it != user_table->foreign_set.end();
	     ++it) {

		foreign = *it;

		if (!drop && !(foreign->type
			       & (DICT_FOREIGN_ON_DELETE_SET_NULL
				  | DICT_FOREIGN_ON_UPDATE_SET_NULL))) {
			continue;
		}

		if (innobase_dropping_foreign(foreign, drop_fk, n_drop_fk)) {
			continue;
		}

		for (unsigned f = 0; f < foreign->n_fields; f++) {
			if (!strcmp(foreign->foreign_col_names[f],
				    col_name)) {
				my_error(drop
					 ? ER_FK_COLUMN_CANNOT_DROP
					 : ER_FK_COLUMN_NOT_NULL, MYF(0),
					 col_name, foreign->id);
				return(true);
			}
		}
	}

	if (!drop) {
		/* SET NULL clauses on foreign key constraints of
		child tables affect the child tables, not the parent table.
		The column can be NOT NULL in the parent table. */
		return(false);
	}

	/* Check if any FOREIGN KEY constraints in other tables are
	referring to the column that is being dropped. */
	for (dict_foreign_set::const_iterator it
		= user_table->referenced_set.begin();
	     it != user_table->referenced_set.end();
	     ++it) {

		foreign = *it;

		if (innobase_dropping_foreign(foreign, drop_fk, n_drop_fk)) {
			continue;
		}

		for (unsigned f = 0; f < foreign->n_fields; f++) {
			char display_name[FN_REFLEN];

			if (strcmp(foreign->referenced_col_names[f],
				   col_name)) {
				continue;
			}

			char* buf_end = innobase_convert_name(
				display_name, (sizeof display_name) - 1,
				foreign->foreign_table_name,
				strlen(foreign->foreign_table_name),
				NULL);
			*buf_end = '\0';
			my_error(ER_FK_COLUMN_CANNOT_DROP_CHILD,
				 MYF(0), col_name, foreign->id,
				 display_name);

			return(true);
		}
	}

	return(false);
}

/** Determines if an InnoDB FOREIGN KEY constraint depends on a
column that is being dropped or modified to NOT NULL.
@param ha_alter_info Data used during in-place alter
@param altered_table MySQL table that is being altered
@param old_table MySQL table as it is before the ALTER operation
@param user_table InnoDB table as it is before the ALTER operation
@param drop_fk constraints being dropped
@param n_drop_fk number of constraints that are being dropped
@retval true Not allowed (will call my_error())
@retval false Allowed
*/
MY_ATTRIBUTE((pure, nonnull(1,2,3), warn_unused_result))
static
bool
innobase_check_foreigns(
	Alter_inplace_info*	ha_alter_info,
	const TABLE*		old_table,
	const dict_table_t*	user_table,
	dict_foreign_t**	drop_fk,
	ulint			n_drop_fk)
{
	List_iterator_fast<Create_field> cf_it(
		ha_alter_info->alter_info->create_list);

	for (Field** fp = old_table->field; *fp; fp++) {
		cf_it.rewind();
		const Create_field* new_field;

		ut_ad(!(*fp)->real_maybe_null()
		      == !!((*fp)->flags & NOT_NULL_FLAG));

		while ((new_field = cf_it++)) {
			if (new_field->field == *fp) {
				break;
			}
		}

		if (!new_field || (new_field->flags & NOT_NULL_FLAG)) {
			if (innobase_check_foreigns_low(
				    user_table, drop_fk, n_drop_fk,
				    (*fp)->field_name.str, !new_field)) {
				return(true);
			}
		}
	}

	return(false);
}

/** Convert a default value for ADD COLUMN.

@param heap Memory heap where allocated
@param dfield InnoDB data field to copy to
@param field MySQL value for the column
@param comp nonzero if in compact format */
static MY_ATTRIBUTE((nonnull))
void
innobase_build_col_map_add(
/*=======================*/
	mem_heap_t*	heap,
	dfield_t*	dfield,
	const Field*	field,
	ulint		comp)
{
	if (field->is_real_null()) {
		dfield_set_null(dfield);
		return;
	}

	ulint	size	= field->pack_length();

	byte*	buf	= static_cast<byte*>(mem_heap_alloc(heap, size));

	const byte*	mysql_data = field->ptr;

	row_mysql_store_col_in_innobase_format(
		dfield, buf, true, mysql_data, size, comp);
}

/** Construct the translation table for reordering, dropping or
adding columns.

@param ha_alter_info Data used during in-place alter
@param altered_table MySQL table that is being altered
@param table MySQL table as it is before the ALTER operation
@param new_table InnoDB table corresponding to MySQL altered_table
@param old_table InnoDB table corresponding to MYSQL table
@param defaults Default values for ADD COLUMN, or NULL if no ADD COLUMN
@param heap Memory heap where allocated
@return array of integers, mapping column numbers in the table
to column numbers in altered_table */
static MY_ATTRIBUTE((nonnull(1,2,3,4,5,7), warn_unused_result))
const ulint*
innobase_build_col_map(
/*===================*/
	Alter_inplace_info*	ha_alter_info,
	const TABLE*		altered_table,
	const TABLE*		table,
	const dict_table_t*	new_table,
	const dict_table_t*	old_table,
	dtuple_t*		defaults,
	mem_heap_t*		heap)
{
	DBUG_ENTER("innobase_build_col_map");
	DBUG_ASSERT(altered_table != table);
	DBUG_ASSERT(new_table != old_table);
	DBUG_ASSERT(dict_table_get_n_cols(new_table)
		    + dict_table_get_n_v_cols(new_table)
		    >= altered_table->s->fields + DATA_N_SYS_COLS);
	DBUG_ASSERT(dict_table_get_n_cols(old_table)
		    + dict_table_get_n_v_cols(old_table)
		    >= table->s->fields + DATA_N_SYS_COLS);
	DBUG_ASSERT(!!defaults == !!(ha_alter_info->handler_flags
				     & (ALTER_ADD_COLUMN
				        | ALTER_COLUMN_NOT_NULLABLE)));
	DBUG_ASSERT(!defaults || dtuple_get_n_fields(defaults)
		    == dict_table_get_n_cols(new_table));

	ulint*	col_map = static_cast<ulint*>(
		mem_heap_alloc(
			heap, unsigned(old_table->n_cols + old_table->n_v_cols)
			* sizeof *col_map));

	List_iterator_fast<Create_field> cf_it(
		ha_alter_info->alter_info->create_list);
	uint	i = 0;
	uint	num_v = 0;

	/* Any dropped columns will map to ULINT_UNDEFINED. */
	for (uint old_i = 0; old_i + DATA_N_SYS_COLS < old_table->n_cols;
	     old_i++) {
		col_map[old_i] = ULINT_UNDEFINED;
	}

	for (uint old_i = 0; old_i < old_table->n_v_cols; old_i++) {
		col_map[old_i + old_table->n_cols] = ULINT_UNDEFINED;
	}

	while (const Create_field* new_field = cf_it++) {
		bool	is_v = innobase_is_v_fld(new_field);

		ulint	num_old_v = 0;

		for (uint old_i = 0; table->field[old_i]; old_i++) {
			const Field* field = table->field[old_i];
			if (innobase_is_v_fld(field)) {
				if (is_v && new_field->field == field) {
					col_map[old_table->n_cols + num_v]
						= num_old_v;
					num_old_v++;
					goto found_col;
				}
				num_old_v++;
				continue;
			}

			if (new_field->field == field) {

				const Field* altered_field =
					altered_table->field[i + num_v];

				if (field->real_maybe_null()
				    && !altered_field->real_maybe_null()) {
					/* Don't consider virtual column.
					NULL to NOT NULL is not applicable
					for virtual column. */
					innobase_build_col_map_add(
						heap, dtuple_get_nth_field(
							defaults, i),
						altered_field,
						dict_table_is_comp(new_table));
				}

				col_map[old_i - num_old_v] = i;
				goto found_col;
			}
		}

		ut_ad(!is_v);
		innobase_build_col_map_add(
			heap, dtuple_get_nth_field(defaults, i),
			altered_table->field[i + num_v],
			dict_table_is_comp(new_table));
found_col:
		if (is_v) {
			num_v++;
		} else {
			i++;
		}
	}

	DBUG_ASSERT(i == altered_table->s->fields - num_v);

	i = table->s->fields - old_table->n_v_cols;

	/* Add the InnoDB hidden FTS_DOC_ID column, if any. */
	if (i + DATA_N_SYS_COLS < old_table->n_cols) {
		/* There should be exactly one extra field,
		the FTS_DOC_ID. */
		DBUG_ASSERT(DICT_TF2_FLAG_IS_SET(old_table,
						 DICT_TF2_FTS_HAS_DOC_ID));
		DBUG_ASSERT(i + DATA_N_SYS_COLS + 1 == old_table->n_cols);
		DBUG_ASSERT(!strcmp(dict_table_get_col_name(
					    old_table, i),
				    FTS_DOC_ID_COL_NAME));
		if (altered_table->s->fields + DATA_N_SYS_COLS
		    - new_table->n_v_cols
		    < new_table->n_cols) {
			DBUG_ASSERT(DICT_TF2_FLAG_IS_SET(
					    new_table,
					    DICT_TF2_FTS_HAS_DOC_ID));
			DBUG_ASSERT(altered_table->s->fields
				    + DATA_N_SYS_COLS + 1
				    == static_cast<ulint>(
					new_table->n_cols
					+ new_table->n_v_cols));
			col_map[i] = altered_table->s->fields
				     - new_table->n_v_cols;
		} else {
			DBUG_ASSERT(!DICT_TF2_FLAG_IS_SET(
					    new_table,
					    DICT_TF2_FTS_HAS_DOC_ID));
			col_map[i] = ULINT_UNDEFINED;
		}

		i++;
	} else {
		DBUG_ASSERT(!DICT_TF2_FLAG_IS_SET(
				    old_table,
				    DICT_TF2_FTS_HAS_DOC_ID));
	}

	for (; i < old_table->n_cols; i++) {
		col_map[i] = i + new_table->n_cols - old_table->n_cols;
	}

	DBUG_RETURN(col_map);
}

/** Drop newly create FTS index related auxiliary table during
FIC create index process, before fts_add_index is called
@param table table that was being rebuilt online
@param trx transaction
@return DB_SUCCESS if successful, otherwise last error code
*/
static
dberr_t
innobase_drop_fts_index_table(
/*==========================*/
        dict_table_t*   table,
	trx_t*		trx)
{
	dberr_t		ret_err = DB_SUCCESS;

	for (dict_index_t* index = dict_table_get_first_index(table);
	     index != NULL;
	     index = dict_table_get_next_index(index)) {
		if (index->type & DICT_FTS) {
			dberr_t	err;

			err = fts_drop_index_tables(trx, index);

			if (err != DB_SUCCESS) {
				ret_err = err;
			}
		}
	}

	return(ret_err);
}

/** Get the new non-virtual column names if any columns were renamed
@param ha_alter_info	Data used during in-place alter
@param altered_table	MySQL table that is being altered
@param table		MySQL table as it is before the ALTER operation
@param user_table	InnoDB table as it is before the ALTER operation
@param heap		Memory heap for the allocation
@return array of new column names in rebuilt_table, or NULL if not renamed */
static MY_ATTRIBUTE((nonnull, warn_unused_result))
const char**
innobase_get_col_names(
	Alter_inplace_info*	ha_alter_info,
	const TABLE*		altered_table,
	const TABLE*		table,
	const dict_table_t*	user_table,
	mem_heap_t*		heap)
{
	const char**		cols;
	uint			i;

	DBUG_ENTER("innobase_get_col_names");
	DBUG_ASSERT(user_table->n_t_def > table->s->fields);
	DBUG_ASSERT(ha_alter_info->handler_flags
		    & ALTER_COLUMN_NAME);

	cols = static_cast<const char**>(
		mem_heap_zalloc(heap, user_table->n_def * sizeof *cols));

	i = 0;
	List_iterator_fast<Create_field> cf_it(
		ha_alter_info->alter_info->create_list);
	while (const Create_field* new_field = cf_it++) {
		ulint	num_v = 0;
		DBUG_ASSERT(i < altered_table->s->fields);

		if (innobase_is_v_fld(new_field)) {
			continue;
		}

		for (uint old_i = 0; table->field[old_i]; old_i++) {
			if (innobase_is_v_fld(table->field[old_i])) {
				num_v++;
			}

			if (new_field->field == table->field[old_i]) {
				cols[old_i - num_v] = new_field->field_name.str;
				break;
			}
		}

		i++;
	}

	/* Copy the internal column names. */
	i = table->s->fields - user_table->n_v_def;
	cols[i] = dict_table_get_col_name(user_table, i);

	while (++i < user_table->n_def) {
		cols[i] = cols[i - 1] + strlen(cols[i - 1]) + 1;
	}

	DBUG_RETURN(cols);
}

/** Check whether the column prefix is increased, decreased, or unchanged.
@param[in]	new_prefix_len	new prefix length
@param[in]	old_prefix_len	new prefix length
@retval	1	prefix is increased
@retval	0	prefix is unchanged
@retval	-1	prefix is decreased */
static inline
lint
innobase_pk_col_prefix_compare(
	ulint	new_prefix_len,
	ulint	old_prefix_len)
{
	ut_ad(new_prefix_len < COMPRESSED_REC_MAX_DATA_SIZE);
	ut_ad(old_prefix_len < COMPRESSED_REC_MAX_DATA_SIZE);

	if (new_prefix_len == old_prefix_len) {
		return(0);
	}

	if (new_prefix_len == 0) {
		new_prefix_len = ULINT_MAX;
	}

	if (old_prefix_len == 0) {
		old_prefix_len = ULINT_MAX;
	}

	if (new_prefix_len > old_prefix_len) {
		return(1);
	} else {
		return(-1);
	}
}

/** Check whether the column is existing in old table.
@param[in]	new_col_no	new column no
@param[in]	col_map		mapping of old column numbers to new ones
@param[in]	col_map_size	the column map size
@return true if the column is existing, otherwise false. */
static inline
bool
innobase_pk_col_is_existing(
	const ulint	new_col_no,
	const ulint*	col_map,
	const ulint	col_map_size)
{
	for (ulint i = 0; i < col_map_size; i++) {
		if (col_map[i] == new_col_no) {
			return(true);
		}
	}

	return(false);
}

/** Determine whether both the indexes have same set of primary key
fields arranged in the same order.

Rules when we cannot skip sorting:
(1) Removing existing PK columns somewhere else than at the end of the PK;
(2) Adding existing columns to the PK, except at the end of the PK when no
columns are removed from the PK;
(3) Changing the order of existing PK columns;
(4) Decreasing the prefix length just like removing existing PK columns
follows rule(1), Increasing the prefix length just like adding existing
PK columns follows rule(2).
@param[in]	col_map		mapping of old column numbers to new ones
@param[in]	ha_alter_info	Data used during in-place alter
@param[in]	old_clust_index	index to be compared
@param[in]	new_clust_index index to be compared
@retval true if both indexes have same order.
@retval false. */
static MY_ATTRIBUTE((warn_unused_result))
bool
innobase_pk_order_preserved(
	const ulint*		col_map,
	const dict_index_t*	old_clust_index,
	const dict_index_t*	new_clust_index)
{
	ulint	old_n_uniq
		= dict_index_get_n_ordering_defined_by_user(
			old_clust_index);
	ulint	new_n_uniq
		= dict_index_get_n_ordering_defined_by_user(
			new_clust_index);

	ut_ad(dict_index_is_clust(old_clust_index));
	ut_ad(dict_index_is_clust(new_clust_index));
	ut_ad(old_clust_index->table != new_clust_index->table);
	ut_ad(col_map != NULL);

	if (old_n_uniq == 0) {
		/* There was no PRIMARY KEY in the table.
		If there is no PRIMARY KEY after the ALTER either,
		no sorting is needed. */
		return(new_n_uniq == old_n_uniq);
	}

	/* DROP PRIMARY KEY is only allowed in combination with
	ADD PRIMARY KEY. */
	ut_ad(new_n_uniq > 0);

	/* The order of the last processed new_clust_index key field,
	not counting ADD COLUMN, which are constant. */
	lint	last_field_order = -1;
	ulint	existing_field_count = 0;
	ulint	old_n_cols = dict_table_get_n_cols(old_clust_index->table);
	for (ulint new_field = 0; new_field < new_n_uniq; new_field++) {
		ulint	new_col_no =
			new_clust_index->fields[new_field].col->ind;

		/* Check if there is a match in old primary key. */
		ulint	old_field = 0;
		while (old_field < old_n_uniq) {
			ulint	old_col_no =
				old_clust_index->fields[old_field].col->ind;

			if (col_map[old_col_no] == new_col_no) {
				break;
			}

			old_field++;
		}

		/* The order of key field in the new primary key.
		1. old PK column:      idx in old primary key
		2. existing column:    old_n_uniq + sequence no
		3. newly added column: no order */
		lint		new_field_order;
		const bool	old_pk_column = old_field < old_n_uniq;

		if (old_pk_column) {
			new_field_order = lint(old_field);
		} else if (innobase_pk_col_is_existing(new_col_no, col_map,
						       old_n_cols)) {
			new_field_order = lint(old_n_uniq
					       + existing_field_count++);
		} else {
			/* Skip newly added column. */
			continue;
		}

		if (last_field_order + 1 != new_field_order) {
			/* Old PK order is not kept, or existing column
			is not added at the end of old PK. */
			return(false);
		}

		last_field_order = new_field_order;

		if (!old_pk_column) {
			continue;
		}

		/* Check prefix length change. */
		const lint	prefix_change = innobase_pk_col_prefix_compare(
			new_clust_index->fields[new_field].prefix_len,
			old_clust_index->fields[old_field].prefix_len);

		if (prefix_change < 0) {
			/* If a column's prefix length is decreased, it should
			be the last old PK column in new PK.
			Note: we set last_field_order to -2, so that if	there
			are any old PK colmns or existing columns after it in
			new PK, the comparison to new_field_order will fail in
			the next round.*/
			last_field_order = -2;
		} else if (prefix_change > 0) {
			/* If a column's prefix length is increased, it	should
			be the last PK column in old PK. */
			if (old_field != old_n_uniq - 1) {
				return(false);
			}
		}
	}

	return(true);
}

/** Update the mtype from DATA_BLOB to DATA_GEOMETRY for a specified
GIS column of a table. This is used when we want to create spatial index
on legacy GIS columns coming from 5.6, where we store GIS data as DATA_BLOB
in innodb layer.
@param[in]	table_id	table id
@param[in]	col_name	column name
@param[in]	trx		data dictionary transaction
@retval true Failure
@retval false Success */
static
bool
innobase_update_gis_column_type(
	table_id_t	table_id,
	const char*	col_name,
	trx_t*		trx)
{
	pars_info_t*	info;
	dberr_t		error;

	DBUG_ENTER("innobase_update_gis_column_type");

	DBUG_ASSERT(trx_get_dict_operation(trx) == TRX_DICT_OP_INDEX);
	ut_ad(trx->dict_operation_lock_mode == RW_X_LATCH);
	ut_ad(mutex_own(&dict_sys->mutex));
	ut_ad(rw_lock_own(dict_operation_lock, RW_LOCK_X));

	info = pars_info_create();

	pars_info_add_ull_literal(info, "tableid", table_id);
	pars_info_add_str_literal(info, "name", col_name);
	pars_info_add_int4_literal(info, "mtype", DATA_GEOMETRY);

	trx->op_info = "update column type to DATA_GEOMETRY";

	error = que_eval_sql(
		info,
		"PROCEDURE UPDATE_SYS_COLUMNS_PROC () IS\n"
		"BEGIN\n"
		"UPDATE SYS_COLUMNS SET MTYPE=:mtype\n"
		"WHERE TABLE_ID=:tableid AND NAME=:name;\n"
		"END;\n",
		false, trx);

	trx->error_state = DB_SUCCESS;
	trx->op_info = "";

	DBUG_RETURN(error != DB_SUCCESS);
}

/** Check if we are creating spatial indexes on GIS columns, which are
legacy columns from earlier MySQL, such as 5.6. If so, we have to update
the mtypes of the old GIS columns to DATA_GEOMETRY.
In 5.6, we store GIS columns as DATA_BLOB in InnoDB layer, it will introduce
confusion when we run latest server on older data. That's why we need to
do the upgrade.
@param[in] ha_alter_info	Data used during in-place alter
@param[in] table		Table on which we want to add indexes
@param[in] trx			Transaction
@return DB_SUCCESS if update successfully or no columns need to be updated,
otherwise DB_ERROR, which means we can't update the mtype for some
column, and creating spatial index on it should be dangerous */
static
dberr_t
innobase_check_gis_columns(
	Alter_inplace_info*	ha_alter_info,
	dict_table_t*		table,
	trx_t*			trx)
{
	DBUG_ENTER("innobase_check_gis_columns");

	for (uint key_num = 0;
	     key_num < ha_alter_info->index_add_count;
	     key_num++) {

		const KEY&	key = ha_alter_info->key_info_buffer[
			ha_alter_info->index_add_buffer[key_num]];

		if (!(key.flags & HA_SPATIAL)) {
			continue;
		}

		ut_ad(key.user_defined_key_parts == 1);
		const KEY_PART_INFO&    key_part = key.key_part[0];

		/* Does not support spatial index on virtual columns */
		if (innobase_is_v_fld(key_part.field)) {
			DBUG_RETURN(DB_UNSUPPORTED);
		}

		ulint col_nr = dict_table_has_column(
			table,
			key_part.field->field_name.str,
			key_part.fieldnr);
		ut_ad(col_nr != table->n_def);
		dict_col_t*	col = &table->cols[col_nr];

		if (col->mtype != DATA_BLOB) {
			ut_ad(DATA_GEOMETRY_MTYPE(col->mtype));
			continue;
		}

		const char* col_name = dict_table_get_col_name(
			table, col_nr);

		if (innobase_update_gis_column_type(
			table->id, col_name, trx)) {

			DBUG_RETURN(DB_ERROR);
		} else {
			col->mtype = DATA_GEOMETRY;

			ib::info() << "Updated mtype of column" << col_name
				<< " in table " << table->name
				<< ", whose id is " << table->id
				<< " to DATA_GEOMETRY";
		}
	}

	DBUG_RETURN(DB_SUCCESS);
}

/** Collect virtual column info for its addition
@param[in] ha_alter_info	Data used during in-place alter
@param[in] altered_table	MySQL table that is being altered to
@param[in] table		MySQL table as it is before the ALTER operation
@retval true Failure
@retval false Success */
static
bool
prepare_inplace_add_virtual(
	Alter_inplace_info*	ha_alter_info,
	const TABLE*		altered_table,
	const TABLE*		table)
{
	ha_innobase_inplace_ctx*	ctx;
	ulint				i = 0;
	ulint				j = 0;
	const Create_field*		new_field;

	ctx = static_cast<ha_innobase_inplace_ctx*>
		(ha_alter_info->handler_ctx);

	ctx->num_to_add_vcol = altered_table->s->fields
			       + ctx->num_to_drop_vcol - table->s->fields;

	ctx->add_vcol = static_cast<dict_v_col_t*>(
		 mem_heap_zalloc(ctx->heap, ctx->num_to_add_vcol
				 * sizeof *ctx->add_vcol));
	ctx->add_vcol_name = static_cast<const char**>(
		 mem_heap_alloc(ctx->heap, ctx->num_to_add_vcol
				* sizeof *ctx->add_vcol_name));

	List_iterator_fast<Create_field> cf_it(
		ha_alter_info->alter_info->create_list);

	while ((new_field = (cf_it++)) != NULL) {
		const Field* field = new_field->field;
		ulint	old_i;

		for (old_i = 0; table->field[old_i]; old_i++) {
			const Field* n_field = table->field[old_i];
			if (field == n_field) {
				break;
			}
		}

		i++;

		if (table->field[old_i]) {
			continue;
		}

		ut_ad(!field);

		ulint	col_len;
		ulint	is_unsigned;
		ulint	field_type;
		ulint	charset_no;

		field =  altered_table->field[i - 1];

		ulint	col_type
				= get_innobase_type_from_mysql_type(
					&is_unsigned, field);


		if (!innobase_is_v_fld(field)) {
			continue;
		}

		col_len = field->pack_length();
		field_type = (ulint) field->type();

		if (!field->real_maybe_null()) {
			field_type |= DATA_NOT_NULL;
		}

		if (field->binary()) {
			field_type |= DATA_BINARY_TYPE;
		}

		if (is_unsigned) {
			field_type |= DATA_UNSIGNED;
		}

		if (dtype_is_string_type(col_type)) {
			charset_no = (ulint) field->charset()->number;

			DBUG_EXECUTE_IF(
				"ib_alter_add_virtual_fail",
				charset_no += MAX_CHAR_COLL_NUM;);

			if (charset_no > MAX_CHAR_COLL_NUM) {
				my_error(ER_WRONG_KEY_COLUMN, MYF(0), "InnoDB",
					 field->field_name.str);
				return(true);
			}
		} else {
			charset_no = 0;
		}

		if (field->type() == MYSQL_TYPE_VARCHAR) {
			uint32  length_bytes
				= static_cast<const Field_varstring*>(
					field)->length_bytes;

			col_len -= length_bytes;

			if (length_bytes == 2) {
				field_type |= DATA_LONG_TRUE_VARCHAR;
			}
		}


		ctx->add_vcol[j].m_col.prtype = dtype_form_prtype(
						field_type, charset_no);

		ctx->add_vcol[j].m_col.prtype |= DATA_VIRTUAL;

		ctx->add_vcol[j].m_col.mtype = col_type;

		ctx->add_vcol[j].m_col.len = col_len;

		ctx->add_vcol[j].m_col.ind = i - 1;
		ctx->add_vcol[j].num_base = 0;
		ctx->add_vcol_name[j] = field->field_name.str;
		ctx->add_vcol[j].base_col = NULL;
		ctx->add_vcol[j].v_pos = ctx->old_table->n_v_cols
					 - ctx->num_to_drop_vcol + j;

		/* No need to track the list */
		ctx->add_vcol[j].v_indexes = NULL;
		innodb_base_col_setup(ctx->old_table, field, &ctx->add_vcol[j]);
		j++;
	}

	return(false);
}

/** Collect virtual column info for its addition
@param[in] ha_alter_info	Data used during in-place alter
@param[in] table		MySQL table as it is before the ALTER operation
@retval true Failure
@retval false Success */
static
bool
prepare_inplace_drop_virtual(
	Alter_inplace_info*	ha_alter_info,
	const TABLE*		table)
{
	ha_innobase_inplace_ctx*	ctx;
	ulint				i = 0;
	ulint				j = 0;

	ctx = static_cast<ha_innobase_inplace_ctx*>
		(ha_alter_info->handler_ctx);

	ctx->num_to_drop_vcol = 0;
	for (i = 0; table->field[i]; i++) {
		const Field* field = table->field[i];
		if (field->flags & FIELD_IS_DROPPED && !field->stored_in_db()) {
			ctx->num_to_drop_vcol++;
		}
	}

	ctx->drop_vcol = static_cast<dict_v_col_t*>(
		 mem_heap_alloc(ctx->heap, ctx->num_to_drop_vcol
				* sizeof *ctx->drop_vcol));
	ctx->drop_vcol_name = static_cast<const char**>(
		 mem_heap_alloc(ctx->heap, ctx->num_to_drop_vcol
				* sizeof *ctx->drop_vcol_name));

	for (i = 0; table->field[i]; i++) {
		Field *field =  table->field[i];
		if (!(field->flags & FIELD_IS_DROPPED) || field->stored_in_db()) {
			continue;
		}

		ulint	col_len;
		ulint	is_unsigned;
		ulint	field_type;
		ulint	charset_no;

		ulint           col_type
                                = get_innobase_type_from_mysql_type(
                                        &is_unsigned, field);

		col_len = field->pack_length();
		field_type = (ulint) field->type();

		if (!field->real_maybe_null()) {
			field_type |= DATA_NOT_NULL;
		}

		if (field->binary()) {
			field_type |= DATA_BINARY_TYPE;
		}

		if (is_unsigned) {
			field_type |= DATA_UNSIGNED;
		}

		if (dtype_is_string_type(col_type)) {
			charset_no = (ulint) field->charset()->number;

			DBUG_EXECUTE_IF(
				"ib_alter_add_virtual_fail",
				charset_no += MAX_CHAR_COLL_NUM;);

			if (charset_no > MAX_CHAR_COLL_NUM) {
				my_error(ER_WRONG_KEY_COLUMN, MYF(0), "InnoDB",
					 field->field_name.str);
				return(true);
			}
		} else {
			charset_no = 0;
		}

		if (field->type() == MYSQL_TYPE_VARCHAR) {
			uint32  length_bytes
				= static_cast<const Field_varstring*>(
					field)->length_bytes;

			col_len -= length_bytes;

			if (length_bytes == 2) {
				field_type |= DATA_LONG_TRUE_VARCHAR;
			}
		}


		ctx->drop_vcol[j].m_col.prtype = dtype_form_prtype(
						field_type, charset_no);

		ctx->drop_vcol[j].m_col.prtype |= DATA_VIRTUAL;

		ctx->drop_vcol[j].m_col.mtype = col_type;

		ctx->drop_vcol[j].m_col.len = col_len;

		ctx->drop_vcol[j].m_col.ind = i;

		ctx->drop_vcol_name[j] = field->field_name.str;

		dict_v_col_t*	v_col = dict_table_get_nth_v_col_mysql(
					ctx->old_table, i);
		ctx->drop_vcol[j].v_pos = v_col->v_pos;
		j++;
	}

	return(false);
}

/** Insert a new record to INNODB SYS_VIRTUAL
@param[in] table	InnoDB table
@param[in] pos		virtual column column no
@param[in] base_pos	base column pos
@param[in] trx		transaction
@return DB_SUCCESS if successful, otherwise error code */
static
dberr_t
innobase_insert_sys_virtual(
	const dict_table_t*	table,
	ulint			pos,
	ulint			base_pos,
	trx_t*			trx)
{
	pars_info_t*    info = pars_info_create();

	pars_info_add_ull_literal(info, "id", table->id);

	pars_info_add_int4_literal(info, "pos", pos);

	pars_info_add_int4_literal(info, "base_pos", base_pos);

	dberr_t error = que_eval_sql(
			info,
			"PROCEDURE P () IS\n"
			"BEGIN\n"
			"INSERT INTO SYS_VIRTUAL VALUES"
			"(:id, :pos, :base_pos);\n"
			"END;\n",
			FALSE, trx);

	return(error);
}

/** Update INNODB SYS_COLUMNS on new virtual columns
@param[in] table	InnoDB table
@param[in] col_name	column name
@param[in] vcol		virtual column
@param[in] trx		transaction
@return DB_SUCCESS if successful, otherwise error code */
static
dberr_t
innobase_add_one_virtual(
	const dict_table_t*	table,
	const char*		col_name,
	dict_v_col_t*		vcol,
	trx_t*			trx)
{
	ulint		pos = dict_create_v_col_pos(vcol->v_pos,
						    vcol->m_col.ind);
	ulint		mtype =	vcol->m_col.mtype;
	ulint		prtype = vcol->m_col.prtype;
	ulint		len = vcol->m_col.len;
	pars_info_t*    info = pars_info_create();

	pars_info_add_ull_literal(info, "id", table->id);

	pars_info_add_int4_literal(info, "pos", pos);

	pars_info_add_str_literal(info, "name", col_name);
	pars_info_add_int4_literal(info, "mtype", mtype);
	pars_info_add_int4_literal(info, "prtype", prtype);
	pars_info_add_int4_literal(info, "len", len);
	pars_info_add_int4_literal(info, "prec", vcol->num_base);

	dberr_t error = que_eval_sql(
			info,
			"PROCEDURE P () IS\n"
			"BEGIN\n"
			"INSERT INTO SYS_COLUMNS VALUES"
			"(:id, :pos, :name, :mtype, :prtype, :len, :prec);\n"
			"END;\n",
			FALSE, trx);

	if (error != DB_SUCCESS) {
		return(error);
	}

	for (ulint i = 0; i < vcol->num_base; i++) {
		error = innobase_insert_sys_virtual(
			table, pos, vcol->base_col[i]->ind, trx);
		if (error != DB_SUCCESS) {
			return(error);
		}
	}

	return(error);
}

/** Update SYS_TABLES.N_COLS in the data dictionary.
@param[in] user_table	InnoDB table
@param[in] n_cols	the new value of SYS_TABLES.N_COLS
@param[in] trx		transaction
@return whether the operation failed */
static
bool
innodb_update_n_cols(const dict_table_t* table, ulint n_cols, trx_t* trx)
{
	pars_info_t*    info = pars_info_create();

	pars_info_add_int4_literal(info, "n", n_cols);
	pars_info_add_ull_literal(info, "id", table->id);

	dberr_t err = que_eval_sql(info,
				   "PROCEDURE UPDATE_N_COLS () IS\n"
				   "BEGIN\n"
				   "UPDATE SYS_TABLES SET N_COLS = :n"
				   " WHERE ID = :id;\n"
				   "END;\n", FALSE, trx);

	if (err != DB_SUCCESS) {
		my_error(ER_INTERNAL_ERROR, MYF(0),
			 "InnoDB: Updating SYS_TABLES.N_COLS failed");
		return true;
	}

	return false;
}

/** Update system table for adding virtual column(s)
@param[in]	ha_alter_info	Data used during in-place alter
@param[in]	user_table	InnoDB table
@param[in]	trx		transaction
@retval true Failure
@retval false Success */
static
bool
innobase_add_virtual_try(
	Alter_inplace_info*	ha_alter_info,
	const dict_table_t*     user_table,
	trx_t*			trx)
{
	ha_innobase_inplace_ctx*	ctx;
	dberr_t				err = DB_SUCCESS;

	ctx = static_cast<ha_innobase_inplace_ctx*>(
		ha_alter_info->handler_ctx);

	for (ulint i = 0; i < ctx->num_to_add_vcol; i++) {

		err = innobase_add_one_virtual(
			user_table, ctx->add_vcol_name[i],
			&ctx->add_vcol[i], trx);

		if (err != DB_SUCCESS) {
			my_error(ER_INTERNAL_ERROR, MYF(0),
				 "InnoDB: ADD COLUMN...VIRTUAL");
			return(true);
		}
	}


	ulint	n_col = unsigned(user_table->n_cols) - DATA_N_SYS_COLS;
	ulint	n_v_col = unsigned(user_table->n_v_cols)
		+ ctx->num_to_add_vcol - ctx->num_to_drop_vcol;
	ulint	new_n = dict_table_encode_n_col(n_col, n_v_col)
		+ (unsigned(user_table->flags & DICT_TF_COMPACT) << 31);

	return innodb_update_n_cols(user_table, new_n, trx);
}

/** Insert into SYS_COLUMNS and insert/update the 'default row'
for instant ADD COLUMN.
@param[in,out]	ctx		ALTER TABLE context for the current partition
@param[in]	altered_table	MySQL table that is being altered
@param[in]	table		MySQL table as it is before the ALTER operation
@param[in,out]	trx		dictionary transaction
@retval	true	failure
@retval	false	success */
static
bool
innobase_add_instant_try(
	ha_innobase_inplace_ctx*ctx,
	const TABLE*		altered_table,
	const TABLE*		table,
	trx_t*			trx)
{
	DBUG_ASSERT(!ctx->need_rebuild());

	if (!ctx->is_instant()) return false;

	DBUG_ASSERT(altered_table->s->fields > table->s->fields);
	DBUG_ASSERT(ctx->old_table->n_cols == ctx->old_n_cols);

	dict_table_t* user_table = ctx->old_table;
	user_table->instant_add_column(*ctx->instant_table);
	dict_index_t* index = dict_table_get_first_index(user_table);
	/* The table may have been emptied and may have lost its
	'instant-add-ness' during this instant ADD COLUMN. */

	/* Construct a table row of default values for the stored columns. */
	dtuple_t* row = dtuple_create(ctx->heap, user_table->n_cols);
	dict_table_copy_types(row, user_table);
	Field** af = altered_table->field;
	Field** const end = altered_table->field + altered_table->s->fields;

	for (uint i = 0; af < end; af++) {
		if (!(*af)->stored_in_db()) {
			continue;
		}

		dict_col_t* col = dict_table_get_nth_col(user_table, i);
		DBUG_ASSERT(!strcmp((*af)->field_name.str,
				    dict_table_get_col_name(user_table, i)));

		dfield_t* d = dtuple_get_nth_field(row, i);

		if (col->is_instant()) {
			dfield_set_data(d, col->def_val.data,
					col->def_val.len);
		} else if ((*af)->real_maybe_null()) {
			/* Store NULL for nullable 'core' columns. */
			dfield_set_null(d);
		} else {
			switch ((*af)->type()) {
			case MYSQL_TYPE_VARCHAR:
			case MYSQL_TYPE_GEOMETRY:
			case MYSQL_TYPE_TINY_BLOB:
			case MYSQL_TYPE_MEDIUM_BLOB:
			case MYSQL_TYPE_BLOB:
			case MYSQL_TYPE_LONG_BLOB:
				/* Store the empty string for 'core'
				variable-length NOT NULL columns. */
				dfield_set_data(d, field_ref_zero, 0);
				break;
			default:
				/* For fixed-length NOT NULL 'core' columns,
				get a dummy default value from SQL. Note that
				we will preserve the old values of these
				columns when updating the 'default row'
				record, to avoid unnecessary updates. */
				ulint len = (*af)->pack_length();
				DBUG_ASSERT(d->type.mtype != DATA_INT
					    || len <= 8);
				row_mysql_store_col_in_innobase_format(
					d, d->type.mtype == DATA_INT
					? static_cast<byte*>(
						mem_heap_alloc(ctx->heap, len))
					: NULL, true, (*af)->ptr, len,
					dict_table_is_comp(user_table));
			}
		}

		if (i + DATA_N_SYS_COLS < ctx->old_n_cols) {
			i++;
			continue;
		}

		pars_info_t*    info = pars_info_create();
		pars_info_add_ull_literal(info, "id", user_table->id);
		pars_info_add_int4_literal(info, "pos", i);
		pars_info_add_str_literal(info, "name", (*af)->field_name.str);
		pars_info_add_int4_literal(info, "mtype", d->type.mtype);
		pars_info_add_int4_literal(info, "prtype", d->type.prtype);
		pars_info_add_int4_literal(info, "len", d->type.len);

		dberr_t err = que_eval_sql(
			info,
			"PROCEDURE ADD_COL () IS\n"
			"BEGIN\n"
			"INSERT INTO SYS_COLUMNS VALUES"
			"(:id,:pos,:name,:mtype,:prtype,:len,0);\n"
			"END;\n", FALSE, trx);
		if (err != DB_SUCCESS) {
			my_error(ER_INTERNAL_ERROR, MYF(0),
				 "InnoDB: Insert into SYS_COLUMNS failed");
			return(true);
		}

		i++;
	}

	if (innodb_update_n_cols(user_table, dict_table_encode_n_col(
					 unsigned(user_table->n_cols)
					 - DATA_N_SYS_COLS,
					 user_table->n_v_cols)
				 | (user_table->flags & DICT_TF_COMPACT) << 31,
				 trx)) {
		return true;
	}

	unsigned i = unsigned(user_table->n_cols) - DATA_N_SYS_COLS;
	byte trx_id[DATA_TRX_ID_LEN], roll_ptr[DATA_ROLL_PTR_LEN];
	dfield_set_data(dtuple_get_nth_field(row, i++), field_ref_zero,
			DATA_ROW_ID_LEN);
	dfield_set_data(dtuple_get_nth_field(row, i++), trx_id, sizeof trx_id);
	dfield_set_data(dtuple_get_nth_field(row, i),roll_ptr,sizeof roll_ptr);
	DBUG_ASSERT(i + 1 == user_table->n_cols);

	trx_write_trx_id(trx_id, trx->id);
	/* The DB_ROLL_PTR will be assigned later, when allocating undo log.
	Silence a Valgrind warning in dtuple_validate() when
	row_ins_clust_index_entry_low() searches for the insert position. */
	memset(roll_ptr, 0, sizeof roll_ptr);

	dtuple_t* entry = row_build_index_entry(row, NULL, index, ctx->heap);
	entry->info_bits = REC_INFO_DEFAULT_ROW;

	mtr_t mtr;
	mtr.start();
	index->set_modified(mtr);
	btr_pcur_t pcur;
	btr_pcur_open_at_index_side(true, index, BTR_MODIFY_TREE, &pcur, true,
				    0, &mtr);
	ut_ad(btr_pcur_is_before_first_on_page(&pcur));
	btr_pcur_move_to_next_on_page(&pcur);

	buf_block_t* block = btr_pcur_get_block(&pcur);
	ut_ad(page_is_leaf(block->frame));
	ut_ad(!page_has_prev(block->frame));
	ut_ad(!buf_block_get_page_zip(block));
	const rec_t* rec = btr_pcur_get_rec(&pcur);
	que_thr_t* thr = pars_complete_graph_for_exec(
		NULL, trx, ctx->heap, NULL);

	if (rec_is_default_row(rec, index)) {
		ut_ad(page_rec_is_user_rec(rec));
		if (!page_has_next(block->frame)
		    && page_rec_is_last(rec, block->frame)) {
			goto empty_table;
		}
		/* Extend the record with the instantly added columns. */
		const unsigned n = user_table->n_cols - ctx->old_n_cols;
		/* Reserve room for DB_TRX_ID,DB_ROLL_PTR and any
		non-updated off-page columns in case they are moved off
		page as a result of the update. */
		upd_t* update = upd_create(index->n_fields, ctx->heap);
		update->n_fields = n;
		update->info_bits = REC_INFO_DEFAULT_ROW;
		/* Add the default values for instantly added columns */
		for (unsigned i = 0; i < n; i++) {
			upd_field_t* uf = upd_get_nth_field(update, i);
			unsigned f = index->n_fields - n + i;
			uf->field_no = f;
			uf->new_val = entry->fields[f];
		}
		ulint* offsets = NULL;
		mem_heap_t* offsets_heap = NULL;
		big_rec_t* big_rec;
		dberr_t error = btr_cur_pessimistic_update(
			BTR_NO_LOCKING_FLAG, btr_pcur_get_btr_cur(&pcur),
			&offsets, &offsets_heap, ctx->heap,
			&big_rec, update, UPD_NODE_NO_ORD_CHANGE,
			thr, trx->id, &mtr);
		if (big_rec) {
			if (error == DB_SUCCESS) {
				error = btr_store_big_rec_extern_fields(
					&pcur, offsets, big_rec, &mtr,
					BTR_STORE_UPDATE);
			}

			dtuple_big_rec_free(big_rec);
		}
		if (offsets_heap) {
			mem_heap_free(offsets_heap);
		}
		btr_pcur_close(&pcur);
		mtr.commit();
		return error != DB_SUCCESS;
	} else if (page_rec_is_supremum(rec)) {
empty_table:
		/* The table is empty. */
		ut_ad(page_is_root(block->frame));
		btr_page_empty(block, NULL, index, 0, &mtr);
		index->remove_instant();
		mtr.commit();
		return false;
	}

	/* Convert the table to the instant ADD COLUMN format. */
	ut_ad(user_table->is_instant());
	mtr.commit();
	mtr.start();
	index->set_modified(mtr);
	dberr_t err;
	if (page_t* root = btr_root_get(index, &mtr)) {
		switch (fil_page_get_type(root)) {
		case FIL_PAGE_TYPE_INSTANT:
			DBUG_ASSERT(page_get_instant(root)
				    == index->n_core_fields);
			break;
		case FIL_PAGE_INDEX:
			DBUG_ASSERT(!page_is_comp(root)
				    || !page_get_instant(root));
			break;
		default:
			DBUG_ASSERT(!"wrong page type");
			mtr.commit();
			return true;
		}

		mlog_write_ulint(root + FIL_PAGE_TYPE,
				 FIL_PAGE_TYPE_INSTANT, MLOG_2BYTES,
				 &mtr);
		page_set_instant(root, index->n_core_fields, &mtr);
		mtr.commit();
		mtr.start();
		index->set_modified(mtr);
		err = row_ins_clust_index_entry_low(
			BTR_NO_LOCKING_FLAG, BTR_MODIFY_TREE, index,
			index->n_uniq, entry, 0, thr, false);
	} else {
		err = DB_CORRUPTION;
	}

	mtr.commit();
	return err != DB_SUCCESS;
}

/** Update INNODB SYS_COLUMNS on new virtual column's position
@param[in]	table	InnoDB table
@param[in]	old_pos	old position
@param[in]	new_pos	new position
@param[in]	trx	transaction
@return DB_SUCCESS if successful, otherwise error code */
static
dberr_t
innobase_update_v_pos_sys_columns(
	const dict_table_t*	table,
	ulint			old_pos,
	ulint			new_pos,
	trx_t*			trx)
{
	pars_info_t*    info = pars_info_create();

	pars_info_add_int4_literal(info, "pos", old_pos);
	pars_info_add_int4_literal(info, "val", new_pos);
	pars_info_add_ull_literal(info, "id", table->id);

	dberr_t error = que_eval_sql(
			info,
			"PROCEDURE P () IS\n"
			"BEGIN\n"
			"UPDATE SYS_COLUMNS\n"
			"SET POS = :val\n"
			"WHERE POS = :pos\n"
			"AND TABLE_ID = :id;\n"
			"END;\n",
			FALSE, trx);

	return(error);
}

/** Update INNODB SYS_VIRTUAL table with new virtual column position
@param[in]	table		InnoDB table
@param[in]	old_pos		old position
@param[in]	new_pos		new position
@param[in]	trx		transaction
@return DB_SUCCESS if successful, otherwise error code */
static
dberr_t
innobase_update_v_pos_sys_virtual(
	const dict_table_t*	table,
	ulint			old_pos,
	ulint			new_pos,
	trx_t*			trx)
{
	pars_info_t*    info = pars_info_create();

	pars_info_add_int4_literal(info, "pos", old_pos);
	pars_info_add_int4_literal(info, "val", new_pos);
	pars_info_add_ull_literal(info, "id", table->id);

	dberr_t error = que_eval_sql(
			info,
			"PROCEDURE P () IS\n"
			"BEGIN\n"
			"UPDATE SYS_VIRTUAL\n"
			"SET POS = :val\n"
			"WHERE POS = :pos\n"
			"AND TABLE_ID = :id;\n"
			"END;\n",
			FALSE, trx);

	return(error);
}

/** Update InnoDB system tables on dropping a virtual column
@param[in]	table		InnoDB table
@param[in]	col_name	column name of the dropping column
@param[in]	drop_col	col information for the dropping column
@param[in]	n_prev_dropped	number of previously dropped columns in the
				same alter clause
@param[in]	trx		transaction
@return DB_SUCCESS if successful, otherwise error code */
static
dberr_t
innobase_drop_one_virtual_sys_columns(
	const dict_table_t*	table,
	const char*		col_name,
	dict_col_t*		drop_col,
	ulint			n_prev_dropped,
	trx_t*			trx)
{
	pars_info_t*    info = pars_info_create();
	pars_info_add_ull_literal(info, "id", table->id);

	pars_info_add_str_literal(info, "name", col_name);

	dberr_t error = que_eval_sql(
			info,
			"PROCEDURE P () IS\n"
			"BEGIN\n"
			"DELETE FROM SYS_COLUMNS\n"
			"WHERE TABLE_ID = :id\n"
			"AND NAME = :name;\n"
			"END;\n",
			FALSE, trx);

	if (error != DB_SUCCESS) {
		return(error);
	}

	dict_v_col_t*	v_col = dict_table_get_nth_v_col_mysql(
				table, drop_col->ind);

	/* Adjust column positions for all subsequent columns */
	for (ulint i = v_col->v_pos + 1; i < table->n_v_cols; i++) {
		dict_v_col_t*   t_col = dict_table_get_nth_v_col(table, i);
		ulint		old_p = dict_create_v_col_pos(
			t_col->v_pos - n_prev_dropped,
			t_col->m_col.ind - n_prev_dropped);
		ulint		new_p = dict_create_v_col_pos(
			t_col->v_pos - 1 - n_prev_dropped,
			ulint(t_col->m_col.ind) - 1 - n_prev_dropped);

		error = innobase_update_v_pos_sys_columns(
			table, old_p, new_p, trx);
		if (error != DB_SUCCESS) {
			return(error);
		}
		error = innobase_update_v_pos_sys_virtual(
			table, old_p, new_p, trx);
		if (error != DB_SUCCESS) {
			return(error);
		}
	}

	return(error);
}

/** Delete virtual column's info from INNODB SYS_VIRTUAL
@param[in]	table	InnoDB table
@param[in]	pos	position of the virtual column to be deleted
@param[in]	trx	transaction
@return DB_SUCCESS if successful, otherwise error code */
static
dberr_t
innobase_drop_one_virtual_sys_virtual(
	const dict_table_t*	table,
	ulint			pos,
	trx_t*			trx)
{
	pars_info_t*    info = pars_info_create();
	pars_info_add_ull_literal(info, "id", table->id);

	pars_info_add_int4_literal(info, "pos", pos);

	dberr_t error = que_eval_sql(
			info,
			"PROCEDURE P () IS\n"
			"BEGIN\n"
			"DELETE FROM SYS_VIRTUAL\n"
			"WHERE TABLE_ID = :id\n"
			"AND POS = :pos;\n"
			"END;\n",
			FALSE, trx);

	return(error);
}

/** Update system table for dropping virtual column(s)
@param[in]	ha_alter_info	Data used during in-place alter
@param[in]	user_table	InnoDB table
@param[in]	trx		transaction
@retval true Failure
@retval false Success */
static
bool
innobase_drop_virtual_try(
	Alter_inplace_info*	ha_alter_info,
	const dict_table_t*     user_table,
	trx_t*			trx)
{
	ha_innobase_inplace_ctx*	ctx;
	dberr_t				err = DB_SUCCESS;

	ctx = static_cast<ha_innobase_inplace_ctx*>
		(ha_alter_info->handler_ctx);

	for (ulint i = 0; i < ctx->num_to_drop_vcol; i++) {

		ulint	pos = dict_create_v_col_pos(
			ctx->drop_vcol[i].v_pos - i,
			ctx->drop_vcol[i].m_col.ind - i);
		err = innobase_drop_one_virtual_sys_virtual(
			user_table, pos, trx);

		if (err != DB_SUCCESS) {
			my_error(ER_INTERNAL_ERROR, MYF(0),
				 "InnoDB: DROP COLUMN...VIRTUAL");
			return(true);
		}

		err = innobase_drop_one_virtual_sys_columns(
			user_table, ctx->drop_vcol_name[i],
			&(ctx->drop_vcol[i].m_col), i, trx);

		if (err != DB_SUCCESS) {
			my_error(ER_INTERNAL_ERROR, MYF(0),
				 "InnoDB: DROP COLUMN...VIRTUAL");
			return(true);
		}
	}


	ulint	n_col = unsigned(user_table->n_cols) - DATA_N_SYS_COLS;
	ulint	n_v_col = unsigned(user_table->n_v_cols)
		- ctx->num_to_drop_vcol;
	ulint	new_n = dict_table_encode_n_col(n_col, n_v_col)
		| ((user_table->flags & DICT_TF_COMPACT) << 31);

	return innodb_update_n_cols(user_table, new_n, trx);
}

/** Adjust the create index column number from "New table" to
"old InnoDB table" while we are doing dropping virtual column. Since we do
not create separate new table for the dropping/adding virtual columns.
To correctly find the indexed column, we will need to find its col_no
in the "Old Table", not the "New table".
@param[in]	ha_alter_info	Data used during in-place alter
@param[in]	old_table	MySQL table as it is before the ALTER operation
@param[in]	num_v_dropped	number of virtual column dropped
@param[in,out]	index_def	index definition */
static
void
innodb_v_adjust_idx_col(
	const Alter_inplace_info*	ha_alter_info,
	const TABLE*			old_table,
	ulint				num_v_dropped,
	index_def_t*			index_def)
{
	List_iterator_fast<Create_field> cf_it(
		ha_alter_info->alter_info->create_list);
	for (ulint i = 0; i < index_def->n_fields; i++) {
#ifdef UNIV_DEBUG
		bool	col_found = false;
#endif /* UNIV_DEBUG */
		ulint	num_v = 0;

		index_field_t*	index_field = &index_def->fields[i];

		/* Only adjust virtual column col_no, since non-virtual
		column position (in non-vcol list) won't change unless
		table rebuild */
		if (!index_field->is_v_col) {
			continue;
		}

		const Field*	field = NULL;

		cf_it.rewind();

		/* Found the field in the new table */
		while (const Create_field* new_field = cf_it++) {
			if (!innobase_is_v_fld(new_field)) {
				continue;
			}

			field = new_field->field;

			if (num_v == index_field->col_no) {
				break;
			}
			num_v++;
		}

		if (!field) {
			/* this means the field is a newly added field, this
			should have been blocked when we drop virtual column
			at the same time */
			ut_ad(num_v_dropped > 0);
			ut_a(0);
		}

		ut_ad(innobase_is_v_fld(field));

		num_v = 0;

		/* Look for its position in old table */
		for (uint old_i = 0; old_table->field[old_i]; old_i++) {
			if (old_table->field[old_i] == field) {
				/* Found it, adjust its col_no to its position
				in old table */
				index_def->fields[i].col_no = num_v;
				ut_d(col_found = true);
				break;
			}

			if (innobase_is_v_fld(old_table->field[old_i])) {
				num_v++;
			}
		}

		ut_ad(col_found);
	}
}

/** Create index metadata in the data dictionary.
@param[in,out]	trx	dictionary transaction
@param[in,out]	index	index being created
@param[in]	add_v	virtual columns that are being added, or NULL
@return the created index */
MY_ATTRIBUTE((nonnull(1,2), warn_unused_result))
static
dict_index_t*
create_index_dict(
	trx_t*			trx,
	dict_index_t*		index,
	const dict_add_v_col_t* add_v)
{
	DBUG_ENTER("create_index_dict");

	mem_heap_t* heap = mem_heap_create(512);
	ind_node_t* node = ind_create_graph_create(
		index, index->table->name.m_name, heap, add_v);
	que_thr_t* thr = pars_complete_graph_for_exec(node, trx, heap, NULL);

	que_fork_start_command(
		static_cast<que_fork_t*>(que_node_get_parent(thr)));

	que_run_threads(thr);

	index = node->index;

	que_graph_free((que_t*) que_node_get_parent(thr));

	DBUG_RETURN(trx->error_state == DB_SUCCESS ? index : NULL);
}

/** Update internal structures with concurrent writes blocked,
while preparing ALTER TABLE.

@param ha_alter_info Data used during in-place alter
@param altered_table MySQL table that is being altered
@param old_table MySQL table as it is before the ALTER operation
@param table_name Table name in MySQL
@param flags Table and tablespace flags
@param flags2 Additional table flags
@param fts_doc_id_col The column number of FTS_DOC_ID
@param add_fts_doc_id Flag: add column FTS_DOC_ID?
@param add_fts_doc_id_idx Flag: add index FTS_DOC_ID_INDEX (FTS_DOC_ID)?

@retval true Failure
@retval false Success
*/
static MY_ATTRIBUTE((warn_unused_result, nonnull(1,2,3,4)))
bool
prepare_inplace_alter_table_dict(
/*=============================*/
	Alter_inplace_info*	ha_alter_info,
	const TABLE*		altered_table,
	const TABLE*		old_table,
	const char*		table_name,
	ulint			flags,
	ulint			flags2,
	ulint			fts_doc_id_col,
	bool			add_fts_doc_id,
	bool			add_fts_doc_id_idx)
{
	bool			dict_locked	= false;
	ulint*			add_key_nums;	/* MySQL key numbers */
	index_def_t*		index_defs;	/* index definitions */
	dict_table_t*		user_table;
	dict_index_t*		fts_index	= NULL;
	bool			new_clustered	= false;
	dberr_t			error;
	ulint			num_fts_index;
	dict_add_v_col_t*	add_v = NULL;
	ha_innobase_inplace_ctx*ctx;

	DBUG_ENTER("prepare_inplace_alter_table_dict");

	ctx = static_cast<ha_innobase_inplace_ctx*>
		(ha_alter_info->handler_ctx);

	DBUG_ASSERT((ctx->add_autoinc != ULINT_UNDEFINED)
		    == (ctx->sequence.m_max_value > 0));
	DBUG_ASSERT(!ctx->num_to_drop_index == !ctx->drop_index);
	DBUG_ASSERT(!ctx->num_to_drop_fk == !ctx->drop_fk);
	DBUG_ASSERT(!add_fts_doc_id || add_fts_doc_id_idx);
	DBUG_ASSERT(!add_fts_doc_id_idx
		    || innobase_fulltext_exist(altered_table));
	DBUG_ASSERT(!ctx->defaults);
	DBUG_ASSERT(!ctx->add_index);
	DBUG_ASSERT(!ctx->add_key_numbers);
	DBUG_ASSERT(!ctx->num_to_add_index);

	user_table = ctx->new_table;

	trx_start_if_not_started_xa(ctx->prebuilt->trx, true);

	if (ha_alter_info->handler_flags
	    & ALTER_DROP_VIRTUAL_COLUMN) {
		if (prepare_inplace_drop_virtual(ha_alter_info, old_table)) {
			DBUG_RETURN(true);
		}
	}

	if (ha_alter_info->handler_flags
	    & ALTER_ADD_VIRTUAL_COLUMN) {
		if (prepare_inplace_add_virtual(
			    ha_alter_info, altered_table, old_table)) {
			DBUG_RETURN(true);
		}

		/* Need information for newly added virtual columns
		for create index */

		if (ha_alter_info->handler_flags
		    & ALTER_ADD_NON_UNIQUE_NON_PRIM_INDEX) {
			add_v = static_cast<dict_add_v_col_t*>(
				mem_heap_alloc(ctx->heap, sizeof *add_v));
			add_v->n_v_col = ctx->num_to_add_vcol;
			add_v->v_col = ctx->add_vcol;
			add_v->v_col_name = ctx->add_vcol_name;
		}
	}

	/* There should be no order change for virtual columns coming in
	here */
	ut_ad(check_v_col_in_order(old_table, altered_table, ha_alter_info));

	/* Create table containing all indexes to be built in this
	ALTER TABLE ADD INDEX so that they are in the correct order
	in the table. */

	ctx->num_to_add_index = ha_alter_info->index_add_count;

	ut_ad(ctx->prebuilt->trx->mysql_thd != NULL);
	const char*	path = thd_innodb_tmpdir(
		ctx->prebuilt->trx->mysql_thd);

	index_defs = innobase_create_key_defs(
		ctx->heap, ha_alter_info, altered_table, ctx->num_to_add_index,
		num_fts_index,
		dict_index_is_auto_gen_clust(dict_table_get_first_index(
						     ctx->new_table)),
		fts_doc_id_col, add_fts_doc_id, add_fts_doc_id_idx,
		old_table);

	new_clustered = (DICT_CLUSTERED & index_defs[0].ind_type) != 0;

	/* The primary index would be rebuilt if a FTS Doc ID
	column is to be added, and the primary index definition
	is just copied from old table and stored in indexdefs[0] */
	DBUG_ASSERT(!add_fts_doc_id || new_clustered);
	DBUG_ASSERT(!!new_clustered ==
		    (innobase_need_rebuild(ha_alter_info, old_table)
		     || add_fts_doc_id));

	/* Allocate memory for dictionary index definitions */

	ctx->add_index = static_cast<dict_index_t**>(
		mem_heap_zalloc(ctx->heap, ctx->num_to_add_index
			       * sizeof *ctx->add_index));
	ctx->add_key_numbers = add_key_nums = static_cast<ulint*>(
		mem_heap_alloc(ctx->heap, ctx->num_to_add_index
			       * sizeof *ctx->add_key_numbers));

	/* Acquire a lock on the table before creating any indexes. */

	if (ctx->online) {
		error = DB_SUCCESS;
	} else {
		error = row_merge_lock_table(
			ctx->prebuilt->trx, ctx->new_table, LOCK_S);

		if (error != DB_SUCCESS) {

			goto error_handling;
		}
	}

	/* Create a background transaction for the operations on
	the data dictionary tables. */
	ctx->trx = innobase_trx_allocate(ctx->prebuilt->trx->mysql_thd);

	trx_start_for_ddl(ctx->trx, TRX_DICT_OP_INDEX);

	/* Latch the InnoDB data dictionary exclusively so that no deadlocks
	or lock waits can happen in it during an index create operation. */

	row_mysql_lock_data_dictionary(ctx->trx);
	dict_locked = true;

	/* Wait for background stats processing to stop using the table that
	we are going to alter. We know bg stats will not start using it again
	until we are holding the data dict locked and we are holding it here
	at least until checking ut_ad(user_table->n_ref_count == 1) below.
	XXX what may happen if bg stats opens the table after we
	have unlocked data dictionary below? */
	dict_stats_wait_bg_to_stop_using_table(user_table, ctx->trx);

	online_retry_drop_indexes_low(ctx->new_table, ctx->trx);

	ut_d(dict_table_check_for_dup_indexes(
		     ctx->new_table, CHECK_ABORTED_OK));

	DBUG_EXECUTE_IF("innodb_OOM_prepare_inplace_alter",
			error = DB_OUT_OF_MEMORY;
			goto error_handling;);

	/* If a new clustered index is defined for the table we need
	to rebuild the table with a temporary name. */

	if (new_clustered) {
<<<<<<< HEAD
		if (innobase_check_foreigns(
			    ha_alter_info, old_table,
			    user_table, ctx->drop_fk, ctx->num_to_drop_fk)) {
new_clustered_failed:
			DBUG_ASSERT(ctx->trx != ctx->prebuilt->trx);
			trx_rollback_to_savepoint(ctx->trx, NULL);

			ut_ad(user_table->get_ref_count() == 1);

			online_retry_drop_indexes_with_trx(
				user_table, ctx->trx);

			if (ctx->need_rebuild()) {
				ut_ad(!ctx->new_table->cached);
				dict_mem_table_free(ctx->new_table);
				ctx->new_table = ctx->old_table;
=======
		const char*	new_table_name
			= dict_mem_create_temporary_tablename(
				ctx->heap,
				ctx->new_table->name.m_name,
				ctx->new_table->id);
		ulint		n_cols = 0;
		ulint		n_v_cols = 0;
		dtuple_t*	add_cols;
		ulint		space_id = 0;
		ulint		z = 0;
		uint32_t	key_id = FIL_DEFAULT_ENCRYPTION_KEY;
		fil_encryption_t mode = FIL_ENCRYPTION_DEFAULT;

		if (dict_table_is_discarded(ctx->prebuilt->table)) {
		} else if (fil_space_t* space
			   = fil_space_acquire(ctx->prebuilt->table->space)) {
			if (const fil_space_crypt_t* crypt_data
			    = space->crypt_data) {
				key_id = crypt_data->key_id;
				mode = crypt_data->encryption;
			}

			fil_space_release(space);
		}

		if (ha_alter_info->handler_flags
		    & Alter_inplace_info::CHANGE_CREATE_OPTION) {
			const ha_table_option_struct& alt_opt=
				*ha_alter_info->create_info->option_struct;
			const ha_table_option_struct& opt=
				*old_table->s->option_struct;
			if (alt_opt.encryption != opt.encryption
			    || alt_opt.encryption_key_id
			    != opt.encryption_key_id) {
				key_id = uint32_t(alt_opt.encryption_key_id);
				mode = fil_encryption_t(alt_opt.encryption);
>>>>>>> 77867c14
			}

			while (ctx->num_to_add_index--) {
				if (dict_index_t*& i = ctx->add_index[
					    ctx->num_to_add_index]) {
					dict_mem_index_free(i);
					i = NULL;
				}
			}

			goto err_exit;
		}

		size_t	dblen = ctx->old_table->name.dblen() + 1;
		size_t	tablen = altered_table->s->table_name.length;
		const char* part = ctx->old_table->name.part();
		size_t	partlen = part ? strlen(part) : 0;
		char*	new_table_name = static_cast<char*>(
			mem_heap_alloc(ctx->heap,
				       dblen + tablen + partlen + 1));
		memcpy(new_table_name, ctx->old_table->name.m_name, dblen);
		memcpy(new_table_name + dblen,
		       altered_table->s->table_name.str, tablen);
		memcpy(new_table_name + dblen + tablen,
		       part ? part : "", partlen + 1);
		ulint		n_cols = 0;
		ulint		n_v_cols = 0;
		dtuple_t*	defaults;
		ulint		z = 0;

		for (uint i = 0; i < altered_table->s->fields; i++) {
			const Field*	field = altered_table->field[i];

			if (innobase_is_v_fld(field)) {
				n_v_cols++;
			} else {
					n_cols++;
			}
		}

		ut_ad(n_cols + n_v_cols == altered_table->s->fields);

		if (add_fts_doc_id) {
			n_cols++;
			DBUG_ASSERT(flags2 & DICT_TF2_FTS);
			DBUG_ASSERT(add_fts_doc_id_idx);
			flags2 |= DICT_TF2_FTS_ADD_DOC_ID
				| DICT_TF2_FTS_HAS_DOC_ID
				| DICT_TF2_FTS;
		}

		DBUG_ASSERT(!add_fts_doc_id_idx || (flags2 & DICT_TF2_FTS));

		ctx->new_table = dict_mem_table_create(
			new_table_name, NULL, n_cols + n_v_cols, n_v_cols,
			flags, flags2);

		/* The rebuilt indexed_table will use the renamed
		column names. */
		ctx->col_names = NULL;

		if (DICT_TF_HAS_DATA_DIR(flags)) {
			ctx->new_table->data_dir_path =
				mem_heap_strdup(ctx->new_table->heap,
				user_table->data_dir_path);
		}

		for (uint i = 0; i < altered_table->s->fields; i++) {
			const Field*	field = altered_table->field[i];
			ulint		is_unsigned;
			ulint		field_type
				= (ulint) field->type();
			ulint		col_type
				= get_innobase_type_from_mysql_type(
					&is_unsigned, field);
			ulint		charset_no;
			ulint		col_len;
			bool		is_virtual = innobase_is_v_fld(field);

			/* we assume in dtype_form_prtype() that this
			fits in two bytes */
			ut_a(field_type <= MAX_CHAR_COLL_NUM);

			if (!field->real_maybe_null()) {
				field_type |= DATA_NOT_NULL;
			}

			if (field->binary()) {
				field_type |= DATA_BINARY_TYPE;
			}

			if (is_unsigned) {
				field_type |= DATA_UNSIGNED;
			}

			if (altered_table->versioned()) {
				if (i == altered_table->s->row_start_field) {
					field_type |= DATA_VERS_START;
				} else if (i ==
					   altered_table->s->row_end_field) {
					field_type |= DATA_VERS_END;
				} else if (!(field->flags
					     & VERS_UPDATE_UNVERSIONED_FLAG)) {
					field_type |= DATA_VERSIONED;
				}
			}

			if (dtype_is_string_type(col_type)) {
				charset_no = (ulint) field->charset()->number;

				if (charset_no > MAX_CHAR_COLL_NUM) {
					my_error(ER_WRONG_KEY_COLUMN, MYF(0), "InnoDB",
						 field->field_name.str);
					goto new_clustered_failed;
				}
			} else {
				charset_no = 0;
			}

			col_len = field->pack_length();

			/* The MySQL pack length contains 1 or 2 bytes
			length field for a true VARCHAR. Let us
			subtract that, so that the InnoDB column
			length in the InnoDB data dictionary is the
			real maximum byte length of the actual data. */

			if (field->type() == MYSQL_TYPE_VARCHAR) {
				uint32	length_bytes
					= static_cast<const Field_varstring*>(
						field)->length_bytes;

				col_len -= length_bytes;

				if (length_bytes == 2) {
					field_type |= DATA_LONG_TRUE_VARCHAR;
				}

			}

			if (dict_col_name_is_reserved(field->field_name.str)) {
				dict_mem_table_free(ctx->new_table);
				ctx->new_table = ctx->old_table;
				my_error(ER_WRONG_COLUMN_NAME, MYF(0),
					 field->field_name.str);
				goto new_clustered_failed;
			}

			if (is_virtual) {
				dict_mem_table_add_v_col(
					ctx->new_table, ctx->heap,
					field->field_name.str,
					col_type,
					dtype_form_prtype(
						field_type, charset_no)
					| DATA_VIRTUAL,
					col_len, i, 0);
			} else {
				dict_mem_table_add_col(
					ctx->new_table, ctx->heap,
					field->field_name.str,
					col_type,
					dtype_form_prtype(
						field_type, charset_no),
					col_len);
			}
		}

		if (n_v_cols) {
			for (uint i = 0; i < altered_table->s->fields; i++) {
				dict_v_col_t*	v_col;
				const Field*	field = altered_table->field[i];

				if (!innobase_is_v_fld(field)) {
					continue;
				}
				v_col = dict_table_get_nth_v_col(
					ctx->new_table, z);
				z++;
				innodb_base_col_setup(
					ctx->new_table, field, v_col);
			}
		}

		if (add_fts_doc_id) {
			fts_add_doc_id_column(ctx->new_table, ctx->heap);
			ctx->new_table->fts->doc_col = fts_doc_id_col;
			ut_ad(fts_doc_id_col
			      == altered_table->s->fields - n_v_cols);
		} else if (ctx->new_table->fts) {
			ctx->new_table->fts->doc_col = fts_doc_id_col;
		}

		dict_table_add_system_columns(ctx->new_table, ctx->heap);

		if (ha_alter_info->handler_flags & INNOBASE_DEFAULTS) {
			defaults = dtuple_create_with_vcol(
				ctx->heap,
				dict_table_get_n_cols(ctx->new_table),
				dict_table_get_n_v_cols(ctx->new_table));

			dict_table_copy_types(defaults, ctx->new_table);
		} else {
			defaults = NULL;
		}

		ctx->col_map = innobase_build_col_map(
			ha_alter_info, altered_table, old_table,
			ctx->new_table, user_table, defaults, ctx->heap);
		ctx->defaults = defaults;
	} else {
		DBUG_ASSERT(!innobase_need_rebuild(ha_alter_info, old_table));
		DBUG_ASSERT(old_table->s->primary_key
			    == altered_table->s->primary_key);

		for (dict_index_t* index
			     = dict_table_get_first_index(user_table);
		     index != NULL;
		     index = dict_table_get_next_index(index)) {
			if (!index->to_be_dropped && index->is_corrupted()) {
				my_error(ER_CHECK_NO_SUCH_TABLE, MYF(0));
				goto error_handled;
			}
		}

		for (dict_index_t* index
			     = dict_table_get_first_index(user_table);
		     index != NULL;
		     index = dict_table_get_next_index(index)) {
			if (!index->to_be_dropped && index->is_corrupted()) {
				my_error(ER_CHECK_NO_SUCH_TABLE, MYF(0));
				goto error_handled;
			}
		}

		if (!ctx->new_table->fts
		    && innobase_fulltext_exist(altered_table)) {
			ctx->new_table->fts = fts_create(
				ctx->new_table);
			ctx->new_table->fts->doc_col = fts_doc_id_col;
		}

		/* Check if we need to update mtypes of legacy GIS columns.
		This check is only needed when we don't have to rebuild
		the table, since rebuild would update all mtypes for GIS
		columns */
		error = innobase_check_gis_columns(
			ha_alter_info, ctx->new_table, ctx->trx);
		if (error != DB_SUCCESS) {
			ut_ad(error == DB_ERROR);
			error = DB_UNSUPPORTED;
			goto error_handling;
		}
	}

	ut_ad(new_clustered == ctx->need_rebuild());

	/* Create the index metadata. */
	for (ulint a = 0; a < ctx->num_to_add_index; a++) {
		if (index_defs[a].ind_type & DICT_VIRTUAL
		    && ctx->num_to_drop_vcol > 0 && !new_clustered) {
			innodb_v_adjust_idx_col(ha_alter_info, old_table,
						ctx->num_to_drop_vcol,
						&index_defs[a]);
		}

		ctx->add_index[a] = row_merge_create_index(
			ctx->new_table, &index_defs[a], add_v);

		add_key_nums[a] = index_defs[a].key_number;

		DBUG_ASSERT(ctx->add_index[a]->is_committed()
			    == !!new_clustered);
	}

	if (ctx->need_rebuild() && user_table->supports_instant()) {
		if (!instant_alter_column_possible(ha_alter_info, old_table)) {
			goto not_instant_add_column;
		}

		for (uint i = uint(ctx->old_table->n_cols) - DATA_N_SYS_COLS;
		     i--; ) {
			if (ctx->col_map[i] != i) {
				goto not_instant_add_column;
			}
		}

		DBUG_ASSERT(ctx->new_table->n_cols > ctx->old_table->n_cols);

		for (uint a = 0; a < ctx->num_to_add_index; a++) {
			ctx->add_index[a]->table = ctx->new_table;
			ctx->add_index[a] = dict_index_add_to_cache(
				ctx->add_index[a], FIL_NULL, false,
				&error, add_v);
			ut_a(error == DB_SUCCESS);
		}
		DBUG_ASSERT(ha_alter_info->key_count
			    /* hidden GEN_CLUST_INDEX in InnoDB */
			    + dict_index_is_auto_gen_clust(
				    dict_table_get_first_index(ctx->new_table))
			    /* hidden FTS_DOC_ID_INDEX in InnoDB */
			    + (ctx->old_table->fts_doc_id_index
			       && innobase_fts_check_doc_id_index_in_def(
				       altered_table->s->keys,
				       altered_table->key_info)
			       != FTS_EXIST_DOC_ID_INDEX)
			    == ctx->num_to_add_index);
		ctx->num_to_add_index = 0;
		ctx->add_index = NULL;

		uint i = 0; // index of stored columns ctx->new_table->cols[]
		Field **af = altered_table->field;

		List_iterator_fast<Create_field> cf_it(
			ha_alter_info->alter_info->create_list);

		while (const Create_field* new_field = cf_it++) {
			DBUG_ASSERT(!new_field->field
				    || std::find(old_table->field,
						 old_table->field
						 + old_table->s->fields,
						 new_field->field) !=
				    old_table->field + old_table->s->fields);
			DBUG_ASSERT(new_field->field
				    || !strcmp(new_field->field_name.str,
					       (*af)->field_name.str));

			if (!(*af)->stored_in_db()) {
				af++;
				continue;
			}

			dict_col_t* col = dict_table_get_nth_col(
				ctx->new_table, i);
			DBUG_ASSERT(!strcmp((*af)->field_name.str,
				    dict_table_get_col_name(ctx->new_table,
							    i)));
			DBUG_ASSERT(!col->is_instant());

			if (new_field->field) {
				ut_d(const dict_col_t* old_col
				     = dict_table_get_nth_col(user_table, i));
				ut_d(const dict_index_t* index
				     = user_table->indexes.start);
				DBUG_ASSERT(col->mtype == old_col->mtype);
				DBUG_ASSERT(col->prtype == old_col->prtype);
				DBUG_ASSERT(col->mbminlen
					    == old_col->mbminlen);
				DBUG_ASSERT(col->mbmaxlen
					    == old_col->mbmaxlen);
				DBUG_ASSERT(col->len >= old_col->len);
				DBUG_ASSERT(old_col->is_instant()
					    == (dict_col_get_clust_pos(
							old_col, index)
						>= index->n_core_fields));
			} else if ((*af)->is_real_null()) {
				/* DEFAULT NULL */
				col->def_val.len = UNIV_SQL_NULL;
			} else {
				switch ((*af)->type()) {
				case MYSQL_TYPE_VARCHAR:
					col->def_val.len = reinterpret_cast
						<const Field_varstring*>
						((*af))->get_length();
					col->def_val.data = reinterpret_cast
						<const Field_varstring*>
						((*af))->get_data();
					break;
				case MYSQL_TYPE_GEOMETRY:
				case MYSQL_TYPE_TINY_BLOB:
				case MYSQL_TYPE_MEDIUM_BLOB:
				case MYSQL_TYPE_BLOB:
				case MYSQL_TYPE_LONG_BLOB:
					col->def_val.len = reinterpret_cast
						<const Field_blob*>
						((*af))->get_length();
					col->def_val.data = reinterpret_cast
						<const Field_blob*>
						((*af))->get_ptr();
					break;
				default:
					dfield_t d;
					dict_col_copy_type(col, &d.type);
					ulint len = (*af)->pack_length();
					DBUG_ASSERT(len <= 8
						    || d.type.mtype
						    != DATA_INT);
					row_mysql_store_col_in_innobase_format(
						&d,
						d.type.mtype == DATA_INT
						? static_cast<byte*>(
							mem_heap_alloc(
								ctx->heap,
								len))
						: NULL,
						true, (*af)->ptr, len,
						dict_table_is_comp(
							user_table));
					col->def_val.len = d.len;
					col->def_val.data = d.data;
				}
			}

			i++;
			af++;
		}

		DBUG_ASSERT(af == altered_table->field
			    + altered_table->s->fields);
		/* There might exist a hidden FTS_DOC_ID column for
		FULLTEXT INDEX. If it exists, the columns should have
		been implicitly added by ADD FULLTEXT INDEX together
		with instant ADD COLUMN. (If a hidden FTS_DOC_ID pre-existed,
		then the ctx->col_map[] check should have prevented
		adding visible user columns after that.) */
		DBUG_ASSERT(DATA_N_SYS_COLS + i == ctx->new_table->n_cols
			    || (1 + DATA_N_SYS_COLS + i
				== ctx->new_table->n_cols
				&& !strcmp(dict_table_get_col_name(
						   ctx->new_table, i),
				   FTS_DOC_ID_COL_NAME)));

		ctx->prepare_instant();
	}

	if (ctx->need_rebuild()) {
not_instant_add_column:
		DBUG_ASSERT(ctx->need_rebuild());
		DBUG_ASSERT(!ctx->is_instant());
		DBUG_ASSERT(num_fts_index <= 1);
		DBUG_ASSERT(!ctx->online || num_fts_index == 0);
		DBUG_ASSERT(!ctx->online
			    || ctx->add_autoinc == ULINT_UNDEFINED);
		DBUG_ASSERT(!ctx->online
			    || !innobase_need_rebuild(ha_alter_info, old_table)
			    || !innobase_fulltext_exist(altered_table));

		uint32_t		key_id	= FIL_DEFAULT_ENCRYPTION_KEY;
		fil_encryption_t	mode	= FIL_ENCRYPTION_DEFAULT;

		if (fil_space_t* s = user_table->space) {
			if (const fil_space_crypt_t* c = s->crypt_data) {
				key_id = c->key_id;
				mode = c->encryption;
			}
		}

		if (ha_alter_info->handler_flags
		    & ALTER_CHANGE_CREATE_OPTION) {
			const ha_table_option_struct& alt_opt=
				*ha_alter_info->create_info->option_struct;
			const ha_table_option_struct& opt=
				*old_table->s->option_struct;
			if (alt_opt.encryption != opt.encryption
			    || alt_opt.encryption_key_id
			    != opt.encryption_key_id) {
				key_id = uint32_t(alt_opt.encryption_key_id);
				mode = fil_encryption_t(alt_opt.encryption);
			}
		}

		if (dict_table_get_low(ctx->new_table->name.m_name)) {
			my_error(ER_TABLE_EXISTS_ERROR, MYF(0),
				 ctx->new_table->name.m_name);
			goto new_clustered_failed;
		}

		/* Create the table. */
		trx_set_dict_operation(ctx->trx, TRX_DICT_OP_TABLE);

		error = row_create_table_for_mysql(
			ctx->new_table, ctx->trx, mode, key_id);

		switch (error) {
			dict_table_t*	temp_table;
		case DB_SUCCESS:
			/* We need to bump up the table ref count and
			before we can use it we need to open the
			table. The new_table must be in the data
			dictionary cache, because we are still holding
			the dict_sys->mutex. */
			ut_ad(mutex_own(&dict_sys->mutex));
			temp_table = dict_table_open_on_name(
				ctx->new_table->name.m_name, TRUE, FALSE,
				DICT_ERR_IGNORE_NONE);
			ut_a(ctx->new_table == temp_table);
			/* n_ref_count must be 1, because purge cannot
			be executing on this very table as we are
			holding dict_operation_lock X-latch. */
			DBUG_ASSERT(ctx->new_table->get_ref_count() == 1);
			DBUG_ASSERT(ctx->new_table->id != 0);
			DBUG_ASSERT(ctx->new_table->id == ctx->trx->table_id);
			break;
		case DB_TABLESPACE_EXISTS:
			my_error(ER_TABLESPACE_EXISTS, MYF(0),
				 ctx->new_table->name.m_name);
			goto new_table_failed;
		case DB_DUPLICATE_KEY:
			my_error(HA_ERR_TABLE_EXIST, MYF(0),
				 altered_table->s->table_name.str);
			goto new_table_failed;
		case DB_UNSUPPORTED:
			my_error(ER_UNSUPPORTED_EXTENSION, MYF(0),
				 ctx->new_table->name.m_name);
			goto new_table_failed;
		default:
			my_error_innodb(error, table_name, flags);
new_table_failed:
			DBUG_ASSERT(ctx->trx != ctx->prebuilt->trx);
			goto new_clustered_failed;
		}

		for (ulint a = 0; a < ctx->num_to_add_index; a++) {
			dict_index_t*& index = ctx->add_index[a];
			const bool has_new_v_col = index->has_new_v_col;
			index = create_index_dict(ctx->trx, index, add_v);
			if (!index) {
				error = ctx->trx->error_state;
				ut_ad(error != DB_SUCCESS);
				while (++a < ctx->num_to_add_index) {
					dict_mem_index_free(ctx->add_index[a]);
				}
				goto error_handling;
			}

			index->parser = index_defs[a].parser;
			index->has_new_v_col = has_new_v_col;
			/* Note the id of the transaction that created this
			index, we use it to restrict readers from accessing
			this index, to ensure read consistency. */
			ut_ad(index->trx_id == ctx->trx->id);

			if (index->type & DICT_FTS) {
				DBUG_ASSERT(num_fts_index == 1);
				DBUG_ASSERT(!fts_index);
				DBUG_ASSERT(index->type == DICT_FTS);
				fts_index = ctx->add_index[a];
			}
		}

		dict_index_t*	clust_index = dict_table_get_first_index(
			user_table);
		dict_index_t*	new_clust_index = dict_table_get_first_index(
			ctx->new_table);
		ctx->skip_pk_sort = innobase_pk_order_preserved(
			ctx->col_map, clust_index, new_clust_index);

		DBUG_EXECUTE_IF("innodb_alter_table_pk_assert_no_sort",
			DBUG_ASSERT(ctx->skip_pk_sort););

		ut_ad(!new_clust_index->is_instant());
		/* row_merge_build_index() depends on the correct value */
		ut_ad(new_clust_index->n_core_null_bytes
		      == UT_BITS_IN_BYTES(new_clust_index->n_nullable));

		DBUG_ASSERT(!ctx->new_table->persistent_autoinc);
		if (const Field* ai = altered_table->found_next_number_field) {
			const unsigned	col_no = innodb_col_no(ai);

			ctx->new_table->persistent_autoinc = 1
				+ dict_table_get_nth_col_pos(
					ctx->new_table, col_no, NULL);

			/* Initialize the AUTO_INCREMENT sequence
			to the rebuilt table from the old one. */
			if (!old_table->found_next_number_field
			    || dict_table_is_discarded(user_table)) {
			} else if (ib_uint64_t autoinc
				   = btr_read_autoinc(clust_index)) {
				btr_write_autoinc(new_clust_index, autoinc);
			}
		}

		if (ctx->online) {
			/* Allocate a log for online table rebuild. */
			rw_lock_x_lock(&clust_index->lock);
			bool ok = row_log_allocate(
				ctx->prebuilt->trx,
				clust_index, ctx->new_table,
				!(ha_alter_info->handler_flags
				  & ALTER_ADD_PK_INDEX),
				ctx->defaults, ctx->col_map, path,
				ctx->ignore);
			rw_lock_x_unlock(&clust_index->lock);

			if (!ok) {
				error = DB_OUT_OF_MEMORY;
				goto error_handling;
			}
		}
	} else if (ctx->num_to_add_index) {
		ut_ad(!ctx->is_instant());
		ctx->trx->table_id = user_table->id;

		for (ulint a = 0; a < ctx->num_to_add_index; a++) {
			dict_index_t*& index = ctx->add_index[a];
			const bool has_new_v_col = index->has_new_v_col;
			index = create_index_dict(ctx->trx, index, add_v);
			if (!index) {
				error = ctx->trx->error_state;
				ut_ad(error != DB_SUCCESS);
error_handling_drop_uncached:
				while (++a < ctx->num_to_add_index) {
					dict_mem_index_free(ctx->add_index[a]);
				}
				goto error_handling;
			}

			index->parser = index_defs[a].parser;
			index->has_new_v_col = has_new_v_col;
			/* Note the id of the transaction that created this
			index, we use it to restrict readers from accessing
			this index, to ensure read consistency. */
			ut_ad(index->trx_id == ctx->trx->id);

			/* If ADD INDEX with LOCK=NONE has been
			requested, allocate a modification log. */
			if (index->type & DICT_FTS) {
				DBUG_ASSERT(num_fts_index == 1);
				DBUG_ASSERT(!fts_index);
				DBUG_ASSERT(index->type == DICT_FTS);
				fts_index = ctx->add_index[a];
				/* Fulltext indexes are not covered
				by a modification log. */
			} else if (!ctx->online
				   || !user_table->is_readable()
				   || !user_table->space) {
				/* No need to allocate a modification log. */
				DBUG_ASSERT(!index->online_log);
			} else {
				DBUG_EXECUTE_IF(
					"innodb_OOM_prepare_inplace_alter",
					error = DB_OUT_OF_MEMORY;
					goto error_handling_drop_uncached;);
				rw_lock_x_lock(&ctx->add_index[a]->lock);

				bool ok = row_log_allocate(
					ctx->prebuilt->trx,
					index,
					NULL, true, NULL, NULL,
					path, ctx->ignore);
				rw_lock_x_unlock(&index->lock);

				if (!ok) {
					error = DB_OUT_OF_MEMORY;
					goto error_handling_drop_uncached;
				}
			}
		}
	}

	if (ctx->online && ctx->num_to_add_index) {
		/* Assign a consistent read view for
		row_merge_read_clustered_index(). */
		ctx->prebuilt->trx->read_view.open(ctx->prebuilt->trx);
	}

	if (fts_index) {
		/* Ensure that the dictionary operation mode will
		not change while creating the auxiliary tables. */
		trx_dict_op_t	op = trx_get_dict_operation(ctx->trx);

#ifdef UNIV_DEBUG
		switch (op) {
		case TRX_DICT_OP_NONE:
			break;
		case TRX_DICT_OP_TABLE:
		case TRX_DICT_OP_INDEX:
			goto op_ok;
		}
		ut_error;
op_ok:
#endif /* UNIV_DEBUG */
		ut_ad(ctx->trx->dict_operation_lock_mode == RW_X_LATCH);
		ut_ad(mutex_own(&dict_sys->mutex));
		ut_ad(rw_lock_own(dict_operation_lock, RW_LOCK_X));

		DICT_TF2_FLAG_SET(ctx->new_table, DICT_TF2_FTS);
		if (ctx->need_rebuild()) {
			/* For !ctx->need_rebuild(), this will be set at
			commit_cache_norebuild(). */
			ctx->new_table->fts_doc_id_index
				= dict_table_get_index_on_name(
					ctx->new_table, FTS_DOC_ID_INDEX_NAME);
			DBUG_ASSERT(ctx->new_table->fts_doc_id_index != NULL);
		}

		error = fts_create_index_tables(ctx->trx, fts_index,
						ctx->new_table->id);

		DBUG_EXECUTE_IF("innodb_test_fail_after_fts_index_table",
				error = DB_LOCK_WAIT_TIMEOUT;
				goto error_handling;);

		if (error != DB_SUCCESS) {
			goto error_handling;
		}

		trx_commit(ctx->trx);
		trx_start_for_ddl(ctx->trx, op);

		if (!ctx->new_table->fts
		    || ib_vector_size(ctx->new_table->fts->indexes) == 0) {
			error = fts_create_common_tables(
				ctx->trx, ctx->new_table, true);

			DBUG_EXECUTE_IF(
				"innodb_test_fail_after_fts_common_table",
				error = DB_LOCK_WAIT_TIMEOUT;);

			if (error != DB_SUCCESS) {
				goto error_handling;
			}

			ctx->new_table->fts->fts_status
				|= TABLE_DICT_LOCKED;

			error = innobase_fts_load_stopword(
				ctx->new_table, ctx->trx,
				ctx->prebuilt->trx->mysql_thd)
				? DB_SUCCESS : DB_ERROR;
			ctx->new_table->fts->fts_status
				&= ulint(~TABLE_DICT_LOCKED);

			if (error != DB_SUCCESS) {
				goto error_handling;
			}
		}

		ut_ad(trx_get_dict_operation(ctx->trx) == op);
	}

	DBUG_ASSERT(error == DB_SUCCESS);

	/* Commit the data dictionary transaction in order to release
	the table locks on the system tables.  This means that if
	MySQL crashes while creating a new primary key inside
	row_merge_build_indexes(), ctx->new_table will not be dropped
	by trx_rollback_active().  It will have to be recovered or
	dropped by the database administrator. */
	trx_commit_for_mysql(ctx->trx);

	row_mysql_unlock_data_dictionary(ctx->trx);
	dict_locked = false;

	ut_a(ctx->trx->lock.n_active_thrs == 0);

error_handling:
	/* After an error, remove all those index definitions from the
	dictionary which were defined. */

	switch (error) {
	case DB_SUCCESS:
		ut_a(!dict_locked);

		ut_d(mutex_enter(&dict_sys->mutex));
		ut_d(dict_table_check_for_dup_indexes(
			     user_table, CHECK_PARTIAL_OK));
		ut_d(mutex_exit(&dict_sys->mutex));
		DBUG_RETURN(false);
	case DB_TABLESPACE_EXISTS:
		my_error(ER_TABLESPACE_EXISTS, MYF(0), "(unknown)");
		break;
	case DB_DUPLICATE_KEY:
		my_error(ER_DUP_KEY, MYF(0), "SYS_INDEXES");
		break;
	case DB_UNSUPPORTED:
		my_error(ER_TABLE_CANT_HANDLE_SPKEYS, MYF(0), "SYS_COLUMNS");
		break;
	default:
		my_error_innodb(error, table_name, user_table->flags);
	}

error_handled:

	ctx->prebuilt->trx->error_info = NULL;

	if (!ctx->trx) {
		goto err_exit;
	}

	ctx->trx->error_state = DB_SUCCESS;

	if (!dict_locked) {
		row_mysql_lock_data_dictionary(ctx->trx);
	}

	if (new_clustered) {
		if (ctx->need_rebuild()) {

			if (DICT_TF2_FLAG_IS_SET(
				    ctx->new_table, DICT_TF2_FTS)) {
				innobase_drop_fts_index_table(
					ctx->new_table, ctx->trx);
			}

			dict_table_close_and_drop(ctx->trx, ctx->new_table);

			/* Free the log for online table rebuild, if
			one was allocated. */

			dict_index_t* clust_index = dict_table_get_first_index(
				user_table);

			rw_lock_x_lock(&clust_index->lock);

			if (clust_index->online_log) {
				ut_ad(ctx->online);
				row_log_abort_sec(clust_index);
				clust_index->online_status
					= ONLINE_INDEX_COMPLETE;
			}

			rw_lock_x_unlock(&clust_index->lock);
		}

		trx_commit_for_mysql(ctx->trx);
		/* n_ref_count must be 1, because purge cannot
		be executing on this very table as we are
		holding dict_operation_lock X-latch. */
		DBUG_ASSERT(user_table->get_ref_count() == 1 || ctx->online);

		online_retry_drop_indexes_with_trx(user_table, ctx->trx);
	} else {
		ut_ad(!ctx->need_rebuild());
		row_merge_drop_indexes(ctx->trx, user_table, TRUE);
		trx_commit_for_mysql(ctx->trx);
	}

	ut_d(dict_table_check_for_dup_indexes(user_table, CHECK_ALL_COMPLETE));
	ut_ad(!user_table->drop_aborted);

err_exit:
#ifdef UNIV_DEBUG
	/* Clear the to_be_dropped flag in the data dictionary cache. */
	for (ulint i = 0; i < ctx->num_to_drop_index; i++) {
		DBUG_ASSERT(ctx->drop_index[i]->is_committed());
		DBUG_ASSERT(ctx->drop_index[i]->to_be_dropped);
		ctx->drop_index[i]->to_be_dropped = 0;
	}
#endif /* UNIV_DEBUG */

	if (ctx->trx) {
		row_mysql_unlock_data_dictionary(ctx->trx);

		trx_free(ctx->trx);
	}
	trx_commit_for_mysql(ctx->prebuilt->trx);

	delete ctx;
	ha_alter_info->handler_ctx = NULL;

	DBUG_RETURN(true);
}

/* Check whether an index is needed for the foreign key constraint.
If so, if it is dropped, is there an equivalent index can play its role.
@return true if the index is needed and can't be dropped */
static MY_ATTRIBUTE((nonnull(1,2,3,5), warn_unused_result))
bool
innobase_check_foreign_key_index(
/*=============================*/
	Alter_inplace_info*	ha_alter_info,	/*!< in: Structure describing
						changes to be done by ALTER
						TABLE */
	dict_index_t*		index,		/*!< in: index to check */
	dict_table_t*		indexed_table,	/*!< in: table that owns the
						foreign keys */
	const char**		col_names,	/*!< in: column names, or NULL
						for indexed_table->col_names */
	trx_t*			trx,		/*!< in/out: transaction */
	dict_foreign_t**	drop_fk,	/*!< in: Foreign key constraints
						to drop */
	ulint			n_drop_fk)	/*!< in: Number of foreign keys
						to drop */
{
	const dict_foreign_set*	fks = &indexed_table->referenced_set;

	/* Check for all FK references from other tables to the index. */
	for (dict_foreign_set::const_iterator it = fks->begin();
	     it != fks->end(); ++it) {

		dict_foreign_t*	foreign = *it;
		if (foreign->referenced_index != index) {
			continue;
		}
		ut_ad(indexed_table == foreign->referenced_table);

		if (NULL == dict_foreign_find_index(
			    indexed_table, col_names,
			    foreign->referenced_col_names,
			    foreign->n_fields, index,
			    /*check_charsets=*/TRUE,
			    /*check_null=*/FALSE,
			    NULL, NULL, NULL)
		    && NULL == innobase_find_equiv_index(
			    foreign->referenced_col_names,
			    foreign->n_fields,
			    ha_alter_info->key_info_buffer,
			    ha_alter_info->index_add_buffer,
			    ha_alter_info->index_add_count)) {

			/* Index cannot be dropped. */
			trx->error_info = index;
			return(true);
		}
	}

	fks = &indexed_table->foreign_set;

	/* Check for all FK references in current table using the index. */
	for (dict_foreign_set::const_iterator it = fks->begin();
	     it != fks->end(); ++it) {

		dict_foreign_t*	foreign = *it;
		if (foreign->foreign_index != index) {
			continue;
		}

		ut_ad(indexed_table == foreign->foreign_table);

		if (!innobase_dropping_foreign(
			    foreign, drop_fk, n_drop_fk)
		    && NULL == dict_foreign_find_index(
			    indexed_table, col_names,
			    foreign->foreign_col_names,
			    foreign->n_fields, index,
			    /*check_charsets=*/TRUE,
			    /*check_null=*/FALSE,
			    NULL, NULL, NULL)
		    && NULL == innobase_find_equiv_index(
			    foreign->foreign_col_names,
			    foreign->n_fields,
			    ha_alter_info->key_info_buffer,
			    ha_alter_info->index_add_buffer,
			    ha_alter_info->index_add_count)) {

			/* Index cannot be dropped. */
			trx->error_info = index;
			return(true);
		}
	}

	return(false);
}

#ifdef MYSQL_RENAME_INDEX
/**
Rename a given index in the InnoDB data dictionary.

@param index index to rename
@param new_name new name of the index
@param[in,out] trx dict transaction to use, not going to be committed here

@retval true Failure
@retval false Success */
static MY_ATTRIBUTE((warn_unused_result))
bool
rename_index_in_data_dictionary(
/*============================*/
	const dict_index_t*	index,
	const char*		new_name,
	trx_t*			trx)
{
	DBUG_ENTER("rename_index_in_data_dictionary");

	ut_ad(mutex_own(&dict_sys->mutex));
	ut_ad(rw_lock_own(dict_operation_lock, RW_LOCK_X));
	ut_ad(trx->dict_operation_lock_mode == RW_X_LATCH);

	pars_info_t*	pinfo;
	dberr_t		err;

	pinfo = pars_info_create();

	pars_info_add_ull_literal(pinfo, "table_id", index->table->id);
	pars_info_add_ull_literal(pinfo, "index_id", index->id);
	pars_info_add_str_literal(pinfo, "new_name", new_name);

	trx->op_info = "Renaming an index in SYS_INDEXES";

	DBUG_EXECUTE_IF(
		"ib_rename_index_fail1",
		DBUG_SET("+d,innodb_report_deadlock");
	);

	err = que_eval_sql(
		pinfo,
		"PROCEDURE RENAME_INDEX_IN_SYS_INDEXES () IS\n"
		"BEGIN\n"
		"UPDATE SYS_INDEXES SET\n"
		"NAME = :new_name\n"
		"WHERE\n"
		"ID = :index_id AND\n"
		"TABLE_ID = :table_id;\n"
		"END;\n",
		FALSE, trx); /* pinfo is freed by que_eval_sql() */

	DBUG_EXECUTE_IF(
		"ib_rename_index_fail1",
		DBUG_SET("-d,innodb_report_deadlock");
	);

	trx->op_info = "";

	if (err != DB_SUCCESS) {
		my_error_innodb(err, index->table->name.m_name, 0);
		DBUG_RETURN(true);
	}

	DBUG_RETURN(false);
}

/**
Rename all indexes in data dictionary of a given table that are
specified in ha_alter_info.

@param ctx alter context, used to fetch the list of indexes to
rename
@param ha_alter_info fetch the new names from here
@param[in,out] trx dict transaction to use, not going to be committed here

@retval true Failure
@retval false Success */
static MY_ATTRIBUTE((warn_unused_result))
bool
rename_indexes_in_data_dictionary(
/*==============================*/
	const ha_innobase_inplace_ctx*	ctx,
	const Alter_inplace_info*	ha_alter_info,
	trx_t*				trx)
{
	DBUG_ENTER("rename_indexes_in_data_dictionary");

	ut_ad(ctx->num_to_rename == ha_alter_info->index_rename_count);

	for (ulint i = 0; i < ctx->num_to_rename; i++) {

		KEY_PAIR*	pair = &ha_alter_info->index_rename_buffer[i];
		dict_index_t*	index;

		index = ctx->rename[i];

		ut_ad(strcmp(index->name, pair->old_key->name) == 0);

		if (rename_index_in_data_dictionary(index,
						    pair->new_key->name,
						    trx)) {
			/* failed */
			DBUG_RETURN(true);
		}
	}

	DBUG_RETURN(false);
}

/**
Rename a given index in the InnoDB data dictionary cache.

@param[in,out] index index to rename
@param new_name new index name
*/
static
void
rename_index_in_cache(
/*==================*/
	dict_index_t*	index,
	const char*	new_name)
{
	DBUG_ENTER("rename_index_in_cache");

	ut_ad(mutex_own(&dict_sys->mutex));
	ut_ad(rw_lock_own(dict_operation_lock, RW_LOCK_X));

	size_t	old_name_len = strlen(index->name);
	size_t	new_name_len = strlen(new_name);

	if (old_name_len >= new_name_len) {
		/* reuse the old buffer for the name if it is large enough */
		memcpy(const_cast<char*>(index->name()), new_name,
		       new_name_len + 1);
	} else {
		/* Free the old chunk of memory if it is at the topmost
		place in the heap, otherwise the old chunk will be freed
		when the index is evicted from the cache. This code will
		kick-in in a repeated ALTER sequences where the old name is
		alternately longer/shorter than the new name:
		1. ALTER TABLE t RENAME INDEX a TO aa;
		2. ALTER TABLE t RENAME INDEX aa TO a;
		3. go to 1. */
		index->name = mem_heap_strdup_replace(
			index->heap,
			/* Presumed topmost element of the heap: */
			index->name, old_name_len + 1,
			new_name);
	}

	DBUG_VOID_RETURN;
}

/**
Rename all indexes in data dictionary cache of a given table that are
specified in ha_alter_info.

@param ctx alter context, used to fetch the list of indexes to rename
@param ha_alter_info fetch the new names from here
*/
static
void
rename_indexes_in_cache(
/*====================*/
	const ha_innobase_inplace_ctx*	ctx,
	const Alter_inplace_info*	ha_alter_info)
{
	DBUG_ENTER("rename_indexes_in_cache");

	ut_ad(ctx->num_to_rename == ha_alter_info->index_rename_count);

	for (ulint i = 0; i < ctx->num_to_rename; i++) {
		KEY_PAIR*	pair = &ha_alter_info->index_rename_buffer[i];
		dict_index_t*	index;

		index = ctx->rename[i];

		ut_ad(strcmp(index->name, pair->old_key->name) == 0);

		rename_index_in_cache(index, pair->new_key->name);
	}

	DBUG_VOID_RETURN;
}
#endif /* MYSQL_RENAME_INDEX */

/** Fill the stored column information in s_cols list.
@param[in]	altered_table	mysql table object
@param[in]	table		innodb table object
@param[out]	s_cols		list of stored column
@param[out]	s_heap		heap for storing stored
column information. */
static
void
alter_fill_stored_column(
	const TABLE*		altered_table,
	dict_table_t*		table,
	dict_s_col_list**	s_cols,
	mem_heap_t**		s_heap)
{
	ulint	n_cols = altered_table->s->fields;
	ulint	stored_col_no = 0;

	for (ulint i = 0; i < n_cols; i++) {
		Field* field = altered_table->field[i];
		dict_s_col_t	s_col;

		if (!innobase_is_v_fld(field)) {
			stored_col_no++;
		}

		if (!innobase_is_s_fld(field)) {
			continue;
		}

		ulint	num_base = 0;
		dict_col_t*	col = dict_table_get_nth_col(table,
							     stored_col_no);

		s_col.m_col = col;
		s_col.s_pos = i;

		if (*s_cols == NULL) {
			*s_cols = UT_NEW_NOKEY(dict_s_col_list());
			*s_heap = mem_heap_create(1000);
		}

		if (num_base != 0) {
			s_col.base_col = static_cast<dict_col_t**>(mem_heap_zalloc(
						*s_heap, num_base * sizeof(dict_col_t*)));
		} else {
			s_col.base_col = NULL;
		}

		s_col.num_base = num_base;
		innodb_base_col_setup_for_stored(table, field, &s_col);
		(*s_cols)->push_back(s_col);
	}
}


/** Allows InnoDB to update internal structures with concurrent
writes blocked (provided that check_if_supported_inplace_alter()
did not return HA_ALTER_INPLACE_NO_LOCK).
This will be invoked before inplace_alter_table().

@param altered_table TABLE object for new version of table.
@param ha_alter_info Structure describing changes to be done
by ALTER TABLE and holding data used during in-place alter.

@retval true Failure
@retval false Success
*/

bool
ha_innobase::prepare_inplace_alter_table(
/*=====================================*/
	TABLE*			altered_table,
	Alter_inplace_info*	ha_alter_info)
{
	dict_index_t**	drop_index;	/*!< Index to be dropped */
	ulint		n_drop_index;	/*!< Number of indexes to drop */
	dict_index_t**	rename_index;	/*!< Indexes to be dropped */
	ulint		n_rename_index;	/*!< Number of indexes to rename */
	dict_foreign_t**drop_fk;	/*!< Foreign key constraints to drop */
	ulint		n_drop_fk;	/*!< Number of foreign keys to drop */
	dict_foreign_t**add_fk = NULL;	/*!< Foreign key constraints to drop */
	ulint		n_add_fk;	/*!< Number of foreign keys to drop */
	dict_table_t*	indexed_table;	/*!< Table where indexes are created */
	mem_heap_t*	heap;
	const char**	col_names;
	int		error;
	ulint		max_col_len;
	ulint		add_autoinc_col_no	= ULINT_UNDEFINED;
	ulonglong	autoinc_col_max_value	= 0;
	ulint		fts_doc_col_no		= ULINT_UNDEFINED;
	bool		add_fts_doc_id		= false;
	bool		add_fts_doc_id_idx	= false;
	bool		add_fts_idx		= false;
	dict_s_col_list*s_cols			= NULL;
	mem_heap_t*	s_heap			= NULL;

	DBUG_ENTER("prepare_inplace_alter_table");
	DBUG_ASSERT(!ha_alter_info->handler_ctx);
	DBUG_ASSERT(ha_alter_info->create_info);
	DBUG_ASSERT(!srv_read_only_mode);

	/* Init online ddl status variables */
	onlineddl_rowlog_rows = 0;
	onlineddl_rowlog_pct_used = 0;
	onlineddl_pct_progress = 0;

	MONITOR_ATOMIC_INC(MONITOR_PENDING_ALTER_TABLE);

#ifdef UNIV_DEBUG
	for (dict_index_t* index = dict_table_get_first_index(m_prebuilt->table);
	     index;
	     index = dict_table_get_next_index(index)) {
		ut_ad(!index->to_be_dropped);
	}
#endif /* UNIV_DEBUG */

	ut_d(mutex_enter(&dict_sys->mutex));
	ut_d(dict_table_check_for_dup_indexes(
		     m_prebuilt->table, CHECK_ABORTED_OK));
	ut_d(mutex_exit(&dict_sys->mutex));

	if (!(ha_alter_info->handler_flags & ~INNOBASE_INPLACE_IGNORE)) {
		/* Nothing to do */
		DBUG_ASSERT(m_prebuilt->trx->dict_operation_lock_mode == 0);
		if (ha_alter_info->handler_flags & ~INNOBASE_INPLACE_IGNORE) {

			online_retry_drop_indexes(
				m_prebuilt->table, m_user_thd);

		}
		DBUG_RETURN(false);
	}

	indexed_table = m_prebuilt->table;

	/* ALTER TABLE will not implicitly move a table from a single-table
	tablespace to the system tablespace when innodb_file_per_table=OFF.
	But it will implicitly move a table from the system tablespace to a
	single-table tablespace if innodb_file_per_table = ON. */

	create_table_info_t	info(m_user_thd,
				     altered_table,
				     ha_alter_info->create_info,
				     NULL,
				     NULL);

	info.set_tablespace_type(indexed_table->space != fil_system.sys_space);

	if (ha_alter_info->handler_flags & ALTER_ADD_NON_UNIQUE_NON_PRIM_INDEX) {
		if (info.gcols_in_fulltext_or_spatial()) {
			goto err_exit_no_heap;
		}
	}

	if (indexed_table->is_readable()) {
	} else {
		if (indexed_table->corrupted) {
			/* Handled below */
		} else {
			if (const fil_space_t* space = indexed_table->space) {
				String str;
				const char* engine= table_type();

				push_warning_printf(
					m_user_thd,
					Sql_condition::WARN_LEVEL_WARN,
					HA_ERR_DECRYPTION_FAILED,
					"Table %s in file %s is encrypted but encryption service or"
					" used key_id is not available. "
					" Can't continue reading table.",
					table_share->table_name.str,
					space->chain.start->name);

				my_error(ER_GET_ERRMSG, MYF(0), HA_ERR_DECRYPTION_FAILED, str.c_ptr(), engine);
				DBUG_RETURN(true);
			}
		}
	}

	if (indexed_table->corrupted
	    || dict_table_get_first_index(indexed_table) == NULL
	    || dict_table_get_first_index(indexed_table)->is_corrupted()) {
		/* The clustered index is corrupted. */
		my_error(ER_CHECK_NO_SUCH_TABLE, MYF(0));
		DBUG_RETURN(true);
	} else {
		const char* invalid_opt = info.create_options_are_invalid();

		/* Check engine specific table options */
		if (const char* invalid_tbopt = info.check_table_options()) {
			my_error(ER_ILLEGAL_HA_CREATE_OPTION, MYF(0),
				 table_type(), invalid_tbopt);
			goto err_exit_no_heap;
		}

		if (invalid_opt) {
			my_error(ER_ILLEGAL_HA_CREATE_OPTION, MYF(0),
				 table_type(), invalid_opt);
			goto err_exit_no_heap;
		}
	}

	/* Check if any index name is reserved. */
	if (innobase_index_name_is_reserved(
		    m_user_thd,
		    ha_alter_info->key_info_buffer,
		    ha_alter_info->key_count)) {
err_exit_no_heap:
		DBUG_ASSERT(m_prebuilt->trx->dict_operation_lock_mode == 0);
		if (ha_alter_info->handler_flags & ~INNOBASE_INPLACE_IGNORE) {

			online_retry_drop_indexes(
				m_prebuilt->table, m_user_thd);
		}
		DBUG_RETURN(true);
	}

	indexed_table = m_prebuilt->table;

	/* Check that index keys are sensible */
	error = innobase_check_index_keys(ha_alter_info, indexed_table);

	if (error) {
		goto err_exit_no_heap;
	}

	/* Prohibit renaming a column to something that the table
	already contains. */
	if (ha_alter_info->handler_flags
	    & ALTER_COLUMN_NAME) {
		List_iterator_fast<Create_field> cf_it(
			ha_alter_info->alter_info->create_list);

		for (Field** fp = table->field; *fp; fp++) {
			if (!((*fp)->flags & FIELD_IS_RENAMED)) {
				continue;
			}

			const char* name = 0;

			cf_it.rewind();
			while (Create_field* cf = cf_it++) {
				if (cf->field == *fp) {
					name = cf->field_name.str;
					goto check_if_ok_to_rename;
				}
			}

			ut_error;
check_if_ok_to_rename:
			/* Prohibit renaming a column from FTS_DOC_ID
			if full-text indexes exist. */
			if (!my_strcasecmp(system_charset_info,
					   (*fp)->field_name.str,
					   FTS_DOC_ID_COL_NAME)
			    && innobase_fulltext_exist(altered_table)) {
				my_error(ER_INNODB_FT_WRONG_DOCID_COLUMN,
					 MYF(0), name);
				goto err_exit_no_heap;
			}

			/* Prohibit renaming a column to an internal column. */
			const char*	s = m_prebuilt->table->col_names;
			unsigned j;
			/* Skip user columns.
			MySQL should have checked these already.
			We want to allow renaming of c1 to c2, c2 to c1. */
			for (j = 0; j < table->s->fields; j++) {
				if (!innobase_is_v_fld(table->field[j])) {
					s += strlen(s) + 1;
				}
			}

			for (; j < m_prebuilt->table->n_def; j++) {
				if (!my_strcasecmp(
					    system_charset_info, name, s)) {
					my_error(ER_WRONG_COLUMN_NAME, MYF(0),
						 s);
					goto err_exit_no_heap;
				}

				s += strlen(s) + 1;
			}
		}
	}

	if (!info.innobase_table_flags()) {
		goto err_exit_no_heap;
	}

	max_col_len = DICT_MAX_FIELD_LEN_BY_FORMAT_FLAG(info.flags());

	/* Check each index's column length to make sure they do not
	exceed limit */
	for (ulint i = 0; i < ha_alter_info->index_add_count; i++) {
		const KEY* key = &ha_alter_info->key_info_buffer[
			ha_alter_info->index_add_buffer[i]];

		if (key->flags & HA_FULLTEXT) {
			/* The column length does not matter for
			fulltext search indexes. But, UNIQUE
			fulltext indexes are not supported. */
			DBUG_ASSERT(!(key->flags & HA_NOSAME));
			DBUG_ASSERT(!(key->flags & HA_KEYFLAG_MASK
				      & ~(HA_FULLTEXT
					  | HA_PACK_KEY
					  | HA_BINARY_PACK_KEY)));
			add_fts_idx = true;
			continue;
		}

		if (innobase_check_column_length(max_col_len, key)) {
			my_error(ER_INDEX_COLUMN_TOO_LONG, MYF(0),
				 max_col_len);
			goto err_exit_no_heap;
		}
	}

	/* We won't be allowed to add fts index to a table with
	fts indexes already but without AUX_HEX_NAME set.
	This means the aux tables of the table failed to
	rename to hex format but new created aux tables
	shall be in hex format, which is contradictory. */
	if (!DICT_TF2_FLAG_IS_SET(indexed_table, DICT_TF2_FTS_AUX_HEX_NAME)
	    && indexed_table->fts != NULL && add_fts_idx) {
		my_error(ER_INNODB_FT_AUX_NOT_HEX_ID, MYF(0));
		goto err_exit_no_heap;
	}

	/* Check existing index definitions for too-long column
	prefixes as well, in case max_col_len shrunk. */
	for (const dict_index_t* index
		     = dict_table_get_first_index(indexed_table);
	     index;
	     index = dict_table_get_next_index(index)) {
		if (index->type & DICT_FTS) {
			DBUG_ASSERT(index->type == DICT_FTS
				    || (index->type & DICT_CORRUPT));

			/* We need to drop any corrupted fts indexes
			before we add a new fts index. */
			if (add_fts_idx && index->type & DICT_CORRUPT) {
				ib_errf(m_user_thd, IB_LOG_LEVEL_ERROR,
					ER_INNODB_INDEX_CORRUPT,
					"Fulltext index '%s' is corrupt. "
					"you should drop this index first.",
					index->name());

				goto err_exit_no_heap;
			}

			continue;
		}

		for (ulint i = 0; i < dict_index_get_n_fields(index); i++) {
			const dict_field_t* field
				= dict_index_get_nth_field(index, i);
			if (field->prefix_len > max_col_len) {
				my_error(ER_INDEX_COLUMN_TOO_LONG, MYF(0),
					 max_col_len);
				goto err_exit_no_heap;
			}
		}
	}

	n_drop_index = 0;
	n_drop_fk = 0;

	if (ha_alter_info->handler_flags
	    & (INNOBASE_ALTER_NOREBUILD | INNOBASE_ALTER_REBUILD
	       | INNOBASE_ALTER_INSTANT)) {
		heap = mem_heap_create(1024);

		if (ha_alter_info->handler_flags
		    & ALTER_COLUMN_NAME) {
			col_names = innobase_get_col_names(
				ha_alter_info, altered_table, table,
				indexed_table, heap);
		} else {
			col_names = NULL;
		}
	} else {
		heap = NULL;
		col_names = NULL;
	}

	if (ha_alter_info->handler_flags
	    & ALTER_DROP_FOREIGN_KEY) {
		DBUG_ASSERT(ha_alter_info->alter_info->drop_list.elements > 0);

		drop_fk = static_cast<dict_foreign_t**>(
			mem_heap_alloc(
				heap,
				ha_alter_info->alter_info->drop_list.elements
				* sizeof(dict_foreign_t*)));

		List_iterator<Alter_drop> drop_it(
			ha_alter_info->alter_info->drop_list);

		while (Alter_drop* drop = drop_it++) {
			if (drop->type != Alter_drop::FOREIGN_KEY) {
				continue;
			}

			for (dict_foreign_set::iterator it
				= m_prebuilt->table->foreign_set.begin();
			     it != m_prebuilt->table->foreign_set.end();
			     ++it) {

				dict_foreign_t*	foreign = *it;
				const char* fid = strchr(foreign->id, '/');

				DBUG_ASSERT(fid);
				/* If no database/ prefix was present in
				the FOREIGN KEY constraint name, compare
				to the full constraint name. */
				fid = fid ? fid + 1 : foreign->id;

				if (!my_strcasecmp(system_charset_info,
						   fid, drop->name)) {
					drop_fk[n_drop_fk++] = foreign;
					goto found_fk;
				}
			}

			my_error(ER_CANT_DROP_FIELD_OR_KEY, MYF(0),
				drop->type_name(), drop->name);
			goto err_exit;
found_fk:
			continue;
		}

		DBUG_ASSERT(n_drop_fk > 0);

		DBUG_ASSERT(n_drop_fk
			    == ha_alter_info->alter_info->drop_list.elements);
	} else {
		drop_fk = NULL;
	}

	if (ha_alter_info->index_drop_count) {
		dict_index_t*	drop_primary = NULL;

		DBUG_ASSERT(ha_alter_info->handler_flags
			    & (ALTER_DROP_NON_UNIQUE_NON_PRIM_INDEX
			       | ALTER_DROP_UNIQUE_INDEX
			       | ALTER_DROP_PK_INDEX));
		/* Check which indexes to drop. */
		drop_index = static_cast<dict_index_t**>(
			mem_heap_alloc(
				heap, (ha_alter_info->index_drop_count + 1)
				* sizeof *drop_index));

		for (uint i = 0; i < ha_alter_info->index_drop_count; i++) {
			const KEY*	key
				= ha_alter_info->index_drop_buffer[i];
			dict_index_t*	index
				= dict_table_get_index_on_name(
					indexed_table, key->name.str);

			if (!index) {
				push_warning_printf(
					m_user_thd,
					Sql_condition::WARN_LEVEL_WARN,
					HA_ERR_WRONG_INDEX,
					"InnoDB could not find key"
					" with name %s", key->name);
			} else {
				ut_ad(!index->to_be_dropped);
				if (!index->is_primary()) {
					drop_index[n_drop_index++] = index;
				} else {
					drop_primary = index;
				}
			}
		}

		/* If all FULLTEXT indexes were removed, drop an
		internal FTS_DOC_ID_INDEX as well, unless it exists in
		the table. */

		if (innobase_fulltext_exist(table)
		    && !innobase_fulltext_exist(altered_table)
		    && !DICT_TF2_FLAG_IS_SET(
			indexed_table, DICT_TF2_FTS_HAS_DOC_ID)) {
			dict_index_t*	fts_doc_index
				= indexed_table->fts_doc_id_index;
			ut_ad(fts_doc_index);

			// Add some fault tolerance for non-debug builds.
			if (fts_doc_index == NULL) {
				goto check_if_can_drop_indexes;
			}

			DBUG_ASSERT(!fts_doc_index->to_be_dropped);

			for (uint i = 0; i < table->s->keys; i++) {
				if (!my_strcasecmp(
					    system_charset_info,
					    FTS_DOC_ID_INDEX_NAME,
					    table->key_info[i].name.str)) {
					/* The index exists in the MySQL
					data dictionary. Do not drop it,
					even though it is no longer needed
					by InnoDB fulltext search. */
					goto check_if_can_drop_indexes;
				}
			}

			drop_index[n_drop_index++] = fts_doc_index;
		}

check_if_can_drop_indexes:
		/* Check if the indexes can be dropped. */

		/* Prevent a race condition between DROP INDEX and
		CREATE TABLE adding FOREIGN KEY constraints. */
		row_mysql_lock_data_dictionary(m_prebuilt->trx);

		if (!n_drop_index) {
			drop_index = NULL;
		} else {
			/* Flag all indexes that are to be dropped. */
			for (ulint i = 0; i < n_drop_index; i++) {
				ut_ad(!drop_index[i]->to_be_dropped);
				drop_index[i]->to_be_dropped = 1;
			}
		}

		if (m_prebuilt->trx->check_foreigns) {
			for (uint i = 0; i < n_drop_index; i++) {
				dict_index_t*	index = drop_index[i];

				if (innobase_check_foreign_key_index(
						ha_alter_info, index,
						indexed_table, col_names,
						m_prebuilt->trx, drop_fk, n_drop_fk)) {
					row_mysql_unlock_data_dictionary(
						m_prebuilt->trx);
					m_prebuilt->trx->error_info = index;
					print_error(HA_ERR_DROP_INDEX_FK,
						MYF(0));
					goto err_exit;
				}
			}

			/* If a primary index is dropped, need to check
			any depending foreign constraints get affected */
			if (drop_primary
				&& innobase_check_foreign_key_index(
					ha_alter_info, drop_primary,
					indexed_table, col_names,
					m_prebuilt->trx, drop_fk, n_drop_fk)) {
				row_mysql_unlock_data_dictionary(m_prebuilt->trx);
				print_error(HA_ERR_DROP_INDEX_FK, MYF(0));
				goto err_exit;
			}
		}

		row_mysql_unlock_data_dictionary(m_prebuilt->trx);
	} else {
		drop_index = NULL;
	}

	/* Check if any of the existing indexes are marked as corruption
	and if they are, refuse adding more indexes. */
	if (ha_alter_info->handler_flags & ALTER_ADD_NON_UNIQUE_NON_PRIM_INDEX) {
		for (dict_index_t* index = dict_table_get_first_index(indexed_table);
		     index != NULL; index = dict_table_get_next_index(index)) {

			if (!index->to_be_dropped && index->is_corrupted()) {
				my_error(ER_INDEX_CORRUPT, MYF(0), index->name());
				goto err_exit;
			}
		}
	}

	n_rename_index = 0;
	rename_index = NULL;

#ifdef MYSQL_RENAME_INDEX

	n_rename_index = ha_alter_info->index_rename_count;

	/* Create a list of dict_index_t objects that are to be renamed,
	also checking for requests to rename nonexistent indexes. If
	the table is going to be rebuilt (new_clustered == true in
	prepare_inplace_alter_table_dict()), then this can be skipped,
	but we don't for simplicity (we have not determined the value of
	new_clustered yet). */
	if (n_rename_index > 0) {
		rename_index = static_cast<dict_index_t**>(
			mem_heap_alloc(
				heap,
				n_rename_index * sizeof(*rename_index)));
		for (ulint i = 0; i < n_rename_index; i++) {
			dict_index_t*	index = NULL;
			const char*	old_name = NULL;

			const char*	old_name = ha_alter_info
				->index_rename_buffer[i].old_key->name;

			index = dict_table_get_index_on_name(indexed_table,
							     old_name);

			if (index == NULL) {
				my_error(ER_KEY_DOES_NOT_EXITS, MYF(0),
					 old_name,
					 m_prebuilt->table->name.m_name);
				goto err_exit;
			}

			rename_index[i] = index;
		}
	}
#endif /* MYSQL_RENAME_INDEX */

	n_add_fk = 0;

	if (ha_alter_info->handler_flags
	    & ALTER_ADD_FOREIGN_KEY) {
		ut_ad(!m_prebuilt->trx->check_foreigns);

		alter_fill_stored_column(altered_table, m_prebuilt->table,
					 &s_cols, &s_heap);

		add_fk = static_cast<dict_foreign_t**>(
			mem_heap_zalloc(
				heap,
				ha_alter_info->alter_info->key_list.elements
				* sizeof(dict_foreign_t*)));

		if (!innobase_get_foreign_key_info(
			    ha_alter_info, table_share,
			    m_prebuilt->table, col_names,
			    drop_index, n_drop_index,
			    add_fk, &n_add_fk, m_prebuilt->trx, s_cols)) {
err_exit:
			if (n_drop_index) {
				row_mysql_lock_data_dictionary(m_prebuilt->trx);

				/* Clear the to_be_dropped flags, which might
				have been set at this point. */
				for (ulint i = 0; i < n_drop_index; i++) {
					ut_ad(drop_index[i]->is_committed());
					drop_index[i]->to_be_dropped = 0;
				}

				row_mysql_unlock_data_dictionary(
					m_prebuilt->trx);
			}

			if (heap) {
				mem_heap_free(heap);
			}

			if (s_cols != NULL) {
				UT_DELETE(s_cols);
				mem_heap_free(s_heap);
			}

			goto err_exit_no_heap;
		}

		if (s_cols != NULL) {
			UT_DELETE(s_cols);
			mem_heap_free(s_heap);
		}
	}

	if (!(ha_alter_info->handler_flags & INNOBASE_ALTER_DATA)
	    || ((ha_alter_info->handler_flags & ~(INNOBASE_INPLACE_IGNORE
						  | INNOBASE_ALTER_INSTANT))
		== ALTER_CHANGE_CREATE_OPTION
		&& !create_option_need_rebuild(ha_alter_info, table))) {

		if (heap) {
			ha_alter_info->handler_ctx
				= new ha_innobase_inplace_ctx(
					(*m_prebuilt_ptr),
					drop_index, n_drop_index,
					rename_index, n_rename_index,
					drop_fk, n_drop_fk,
					add_fk, n_add_fk,
					ha_alter_info->online,
					heap, indexed_table,
					col_names, ULINT_UNDEFINED, 0, 0,
					ha_alter_info->ignore);
		}

		DBUG_ASSERT(m_prebuilt->trx->dict_operation_lock_mode == 0);
		if (ha_alter_info->handler_flags & ~(INNOBASE_INPLACE_IGNORE)) {

			online_retry_drop_indexes(
				m_prebuilt->table, m_user_thd);

		}

		if ((ha_alter_info->handler_flags
		     & ALTER_DROP_VIRTUAL_COLUMN)
		    && prepare_inplace_drop_virtual(ha_alter_info, table)) {
			DBUG_RETURN(true);
		}

		if ((ha_alter_info->handler_flags
		     & ALTER_ADD_VIRTUAL_COLUMN)
		    && prepare_inplace_add_virtual(
			    ha_alter_info, altered_table, table)) {
			DBUG_RETURN(true);
		}

		DBUG_RETURN(false);
	}

	/* If we are to build a full-text search index, check whether
	the table already has a DOC ID column.  If not, we will need to
	add a Doc ID hidden column and rebuild the primary index */
	if (innobase_fulltext_exist(altered_table)) {
		ulint	doc_col_no;
		ulint	num_v = 0;

		if (!innobase_fts_check_doc_id_col(
			    m_prebuilt->table,
			    altered_table, &fts_doc_col_no, &num_v)) {

			fts_doc_col_no = altered_table->s->fields - num_v;
			add_fts_doc_id = true;
			add_fts_doc_id_idx = true;

		} else if (fts_doc_col_no == ULINT_UNDEFINED) {
			goto err_exit;
		}

		switch (innobase_fts_check_doc_id_index(
				m_prebuilt->table, altered_table,
				&doc_col_no)) {
		case FTS_NOT_EXIST_DOC_ID_INDEX:
			add_fts_doc_id_idx = true;
			break;
		case FTS_INCORRECT_DOC_ID_INDEX:
			my_error(ER_INNODB_FT_WRONG_DOCID_INDEX, MYF(0),
				 FTS_DOC_ID_INDEX_NAME);
			goto err_exit;
		case FTS_EXIST_DOC_ID_INDEX:
			DBUG_ASSERT(
				doc_col_no == fts_doc_col_no
				|| doc_col_no == ULINT_UNDEFINED
				|| (ha_alter_info->handler_flags
				    & (ALTER_STORED_COLUMN_ORDER
				       | ALTER_DROP_STORED_COLUMN
				       | ALTER_ADD_STORED_BASE_COLUMN)));
		}
	}

	/* See if an AUTO_INCREMENT column was added. */
	uint	i = 0;
	ulint	num_v = 0;
	List_iterator_fast<Create_field> cf_it(
		ha_alter_info->alter_info->create_list);
	while (const Create_field* new_field = cf_it++) {
		const Field*	field;

		DBUG_ASSERT(i < altered_table->s->fields);

		for (uint old_i = 0; table->field[old_i]; old_i++) {
			if (new_field->field == table->field[old_i]) {
				goto found_col;
			}
		}

		/* This is an added column. */
		DBUG_ASSERT(!new_field->field);
		DBUG_ASSERT(ha_alter_info->handler_flags
			    & ALTER_ADD_COLUMN);

		field = altered_table->field[i];

		DBUG_ASSERT((MTYP_TYPENR(field->unireg_check)
			     == Field::NEXT_NUMBER)
			    == !!(field->flags & AUTO_INCREMENT_FLAG));

		if (field->flags & AUTO_INCREMENT_FLAG) {
			if (add_autoinc_col_no != ULINT_UNDEFINED) {
				/* This should have been blocked earlier. */
				ut_ad(0);
				my_error(ER_WRONG_AUTO_KEY, MYF(0));
				goto err_exit;
			}

			/* Get the col no of the old table non-virtual column array */
			add_autoinc_col_no = i - num_v;

			autoinc_col_max_value = innobase_get_int_col_max_value(field);
		}
found_col:
		if (innobase_is_v_fld(new_field)) {
			++num_v;
		}

		i++;
	}

	DBUG_ASSERT(heap);
	DBUG_ASSERT(m_user_thd == m_prebuilt->trx->mysql_thd);
	DBUG_ASSERT(!ha_alter_info->handler_ctx);

	ha_alter_info->handler_ctx = new ha_innobase_inplace_ctx(
		(*m_prebuilt_ptr),
		drop_index, n_drop_index,
		rename_index, n_rename_index,
		drop_fk, n_drop_fk, add_fk, n_add_fk,
		ha_alter_info->online,
		heap, m_prebuilt->table, col_names,
		add_autoinc_col_no,
		ha_alter_info->create_info->auto_increment_value,
		autoinc_col_max_value, ha_alter_info->ignore);

	DBUG_RETURN(prepare_inplace_alter_table_dict(
			    ha_alter_info, altered_table, table,
			    table_share->table_name.str,
			    info.flags(), info.flags2(),
			    fts_doc_col_no, add_fts_doc_id,
			    add_fts_doc_id_idx));
}

/** Check that the column is part of a virtual index(index contains
virtual column) in the table
@param[in]	table		Table containing column
@param[in]	col		column to be checked
@return true if this column is indexed with other virtual columns */
static
bool
dict_col_in_v_indexes(
	dict_table_t*	table,
	dict_col_t*	col)
{
	for (dict_index_t* index = dict_table_get_next_index(
		dict_table_get_first_index(table)); index != NULL;
		index = dict_table_get_next_index(index)) {
		if (!dict_index_has_virtual(index)) {
			continue;
		}
		for (ulint k = 0; k < index->n_fields; k++) {
			dict_field_t*   field
				= dict_index_get_nth_field(index, k);
			if (field->col->ind == col->ind) {
				return(true);
			}
		}
	}

	return(false);
}

/* Check whether a columnn length change alter operation requires
to rebuild the template.
@param[in]	altered_table	TABLE object for new version of table.
@param[in]	ha_alter_info	Structure describing changes to be done
				by ALTER TABLE and holding data used
				during in-place alter.
@param[in]	table		table being altered
@return TRUE if needs rebuild. */
static
bool
alter_templ_needs_rebuild(
	TABLE*                  altered_table,
	Alter_inplace_info*     ha_alter_info,
	dict_table_t*		table)
{
        ulint	i = 0;
        List_iterator_fast<Create_field>  cf_it(
                ha_alter_info->alter_info->create_list);

	for (Field** fp = altered_table->field; *fp; fp++, i++) {
		cf_it.rewind();
		while (const Create_field* cf = cf_it++) {
			for (ulint j=0; j < table->n_cols; j++) {
				dict_col_t* cols
                                   = dict_table_get_nth_col(table, j);
				if (cf->length > cols->len
				    && dict_col_in_v_indexes(table, cols)) {
					return(true);
				}
			}
		}
	}

	return(false);
}

/** Get the name of an erroneous key.
@param[in]	error_key_num	InnoDB number of the erroneus key
@param[in]	ha_alter_info	changes that were being performed
@param[in]	table		InnoDB table
@return	the name of the erroneous key */
static
const char*
get_error_key_name(
	ulint				error_key_num,
	const Alter_inplace_info*	ha_alter_info,
	const dict_table_t*		table)
{
	if (error_key_num == ULINT_UNDEFINED) {
		return(FTS_DOC_ID_INDEX_NAME);
	} else if (ha_alter_info->key_count == 0) {
		return(dict_table_get_first_index(table)->name);
	} else {
		return(ha_alter_info->key_info_buffer[error_key_num].name.str);
	}
}

/** Alter the table structure in-place with operations
specified using Alter_inplace_info.
The level of concurrency allowed during this operation depends
on the return value from check_if_supported_inplace_alter().

@param altered_table TABLE object for new version of table.
@param ha_alter_info Structure describing changes to be done
by ALTER TABLE and holding data used during in-place alter.

@retval true Failure
@retval false Success
*/

bool
ha_innobase::inplace_alter_table(
/*=============================*/
	TABLE*			altered_table,
	Alter_inplace_info*	ha_alter_info)
{
	dberr_t			error;
	dict_add_v_col_t*	add_v = NULL;
	dict_vcol_templ_t*	s_templ = NULL;
	dict_vcol_templ_t*	old_templ = NULL;
	struct TABLE*		eval_table = altered_table;
	bool			rebuild_templ = false;
	DBUG_ENTER("inplace_alter_table");
	DBUG_ASSERT(!srv_read_only_mode);

	ut_ad(!sync_check_iterate(sync_check()));
	ut_ad(!rw_lock_own(dict_operation_lock, RW_LOCK_X));
	ut_ad(!rw_lock_own(dict_operation_lock, RW_LOCK_S));

	DEBUG_SYNC(m_user_thd, "innodb_inplace_alter_table_enter");

	if (!(ha_alter_info->handler_flags & INNOBASE_ALTER_DATA)) {
ok_exit:
		DEBUG_SYNC(m_user_thd, "innodb_after_inplace_alter_table");
		DBUG_RETURN(false);
	}

	if ((ha_alter_info->handler_flags & ~INNOBASE_INPLACE_IGNORE)
	    == ALTER_CHANGE_CREATE_OPTION
	    && !create_option_need_rebuild(ha_alter_info, table)) {
		goto ok_exit;
	}

	ha_innobase_inplace_ctx*	ctx
		= static_cast<ha_innobase_inplace_ctx*>
		(ha_alter_info->handler_ctx);

	DBUG_ASSERT(ctx);
	DBUG_ASSERT(ctx->trx);
	DBUG_ASSERT(ctx->prebuilt == m_prebuilt);

	if (ctx->is_instant()) goto ok_exit;

	dict_index_t*	pk = dict_table_get_first_index(m_prebuilt->table);
	ut_ad(pk != NULL);

	/* For partitioned tables this could be already allocated from a
	previous partition invocation. For normal tables this is NULL. */
	UT_DELETE(ctx->m_stage);

	ctx->m_stage = UT_NEW_NOKEY(ut_stage_alter_t(pk));

	if (!m_prebuilt->table->is_readable()) {
		goto all_done;
	}

	/* If we are doing a table rebuilding or having added virtual
	columns in the same clause, we will need to build a table template
	that carries translation information between MySQL TABLE and InnoDB
	table, which indicates the virtual columns and their base columns
	info. This is used to do the computation callback, so that the
	data in base columns can be extracted send to server.
	If the Column length changes and it is a part of virtual
	index then we need to rebuild the template. */
	rebuild_templ
	     = ctx->need_rebuild()
	       || ((ha_alter_info->handler_flags
		& ALTER_COLUMN_EQUAL_PACK_LENGTH)
		&& alter_templ_needs_rebuild(
		   altered_table, ha_alter_info, ctx->new_table));

	if ((ctx->new_table->n_v_cols > 0) && rebuild_templ) {
		/* Save the templ if isn't NULL so as to restore the
		original state in case of alter operation failures. */
		if (ctx->new_table->vc_templ != NULL && !ctx->need_rebuild()) {
			old_templ = ctx->new_table->vc_templ;
		}
		s_templ = UT_NEW_NOKEY(dict_vcol_templ_t());

		innobase_build_v_templ(
			altered_table, ctx->new_table, s_templ, NULL, false);

		ctx->new_table->vc_templ = s_templ;
	} else if (ctx->num_to_add_vcol > 0 && ctx->num_to_drop_vcol == 0) {
		/* if there is ongoing drop virtual column, then we disallow
		inplace add index on newly added virtual column, so it does
		not need to come in here to rebuild template with add_v.
		Please also see the assertion in innodb_v_adjust_idx_col() */

		s_templ = UT_NEW_NOKEY(dict_vcol_templ_t());

		add_v = static_cast<dict_add_v_col_t*>(
			mem_heap_alloc(ctx->heap, sizeof *add_v));
		add_v->n_v_col = ctx->num_to_add_vcol;
		add_v->v_col = ctx->add_vcol;
		add_v->v_col_name = ctx->add_vcol_name;

		innobase_build_v_templ(
			altered_table, ctx->new_table, s_templ, add_v, false);
		old_templ = ctx->new_table->vc_templ;
		ctx->new_table->vc_templ = s_templ;
	}

	/* Drop virtual column without rebuild will keep dict table
	unchanged, we use old table to evaluate virtual column value
	in innobase_get_computed_value(). */
	if (!ctx->need_rebuild() && ctx->num_to_drop_vcol > 0) {
		eval_table = table;
	}

	/* Read the clustered index of the table and build
	indexes based on this information using temporary
	files and merge sort. */
	DBUG_EXECUTE_IF("innodb_OOM_inplace_alter",
			error = DB_OUT_OF_MEMORY; goto oom;);

	error = row_merge_build_indexes(
		m_prebuilt->trx,
		m_prebuilt->table, ctx->new_table,
		ctx->online,
		ctx->add_index, ctx->add_key_numbers, ctx->num_to_add_index,
		altered_table, ctx->defaults, ctx->col_map,
		ctx->add_autoinc, ctx->sequence, ctx->skip_pk_sort,
		ctx->m_stage, add_v, eval_table,
		ha_alter_info->handler_flags & ALTER_DROP_HISTORICAL);

#ifndef DBUG_OFF
oom:
#endif /* !DBUG_OFF */
	if (error == DB_SUCCESS && ctx->online && ctx->need_rebuild()) {
		DEBUG_SYNC_C("row_log_table_apply1_before");
		error = row_log_table_apply(
			ctx->thr, m_prebuilt->table, altered_table,
			ctx->m_stage);
	}

	/* Init online ddl status variables */
	onlineddl_rowlog_rows = 0;
	onlineddl_rowlog_pct_used = 0;
	onlineddl_pct_progress = 0;

	if (s_templ) {
		ut_ad(ctx->need_rebuild() || ctx->num_to_add_vcol > 0
		      || rebuild_templ);
		dict_free_vc_templ(s_templ);
		UT_DELETE(s_templ);

		ctx->new_table->vc_templ = old_templ;
	}

	DEBUG_SYNC_C("inplace_after_index_build");

	DBUG_EXECUTE_IF("create_index_fail",
			error = DB_DUPLICATE_KEY;
			m_prebuilt->trx->error_key_num = ULINT_UNDEFINED;);

	/* After an error, remove all those index definitions
	from the dictionary which were defined. */

	switch (error) {
		KEY*	dup_key;
	all_done:
	case DB_SUCCESS:
		ut_d(mutex_enter(&dict_sys->mutex));
		ut_d(dict_table_check_for_dup_indexes(
			     m_prebuilt->table, CHECK_PARTIAL_OK));
		ut_d(mutex_exit(&dict_sys->mutex));
		/* prebuilt->table->n_ref_count can be anything here,
		given that we hold at most a shared lock on the table. */
		goto ok_exit;
	case DB_DUPLICATE_KEY:
		if (m_prebuilt->trx->error_key_num == ULINT_UNDEFINED
		    || ha_alter_info->key_count == 0) {
			/* This should be the hidden index on
			FTS_DOC_ID, or there is no PRIMARY KEY in the
			table. Either way, we should be seeing and
			reporting a bogus duplicate key error. */
			dup_key = NULL;
		} else {
			DBUG_ASSERT(m_prebuilt->trx->error_key_num
				    < ha_alter_info->key_count);
			dup_key = &ha_alter_info->key_info_buffer[
				m_prebuilt->trx->error_key_num];
		}
		print_keydup_error(altered_table, dup_key, MYF(0));
		break;
	case DB_ONLINE_LOG_TOO_BIG:
		DBUG_ASSERT(ctx->online);
		my_error(ER_INNODB_ONLINE_LOG_TOO_BIG, MYF(0),
			 get_error_key_name(m_prebuilt->trx->error_key_num,
					    ha_alter_info, m_prebuilt->table));
		break;
	case DB_INDEX_CORRUPT:
		my_error(ER_INDEX_CORRUPT, MYF(0),
			 get_error_key_name(m_prebuilt->trx->error_key_num,
					    ha_alter_info, m_prebuilt->table));
		break;
	case DB_DECRYPTION_FAILED: {
		String str;
		const char* engine= table_type();
		get_error_message(HA_ERR_DECRYPTION_FAILED, &str);
		my_error(ER_GET_ERRMSG, MYF(0), HA_ERR_DECRYPTION_FAILED, str.c_ptr(), engine);
		break;
	}
	default:
		my_error_innodb(error,
				table_share->table_name.str,
				m_prebuilt->table->flags);
	}

	/* prebuilt->table->n_ref_count can be anything here, given
	that we hold at most a shared lock on the table. */
	m_prebuilt->trx->error_info = NULL;
	ctx->trx->error_state = DB_SUCCESS;

	DBUG_RETURN(true);
}

/** Free the modification log for online table rebuild.
@param table table that was being rebuilt online */
static
void
innobase_online_rebuild_log_free(
/*=============================*/
	dict_table_t*	table)
{
	dict_index_t* clust_index = dict_table_get_first_index(table);

	ut_ad(mutex_own(&dict_sys->mutex));
	ut_ad(rw_lock_own(dict_operation_lock, RW_LOCK_X));

	rw_lock_x_lock(&clust_index->lock);

	if (clust_index->online_log) {
		ut_ad(dict_index_get_online_status(clust_index)
		      == ONLINE_INDEX_CREATION);
		clust_index->online_status = ONLINE_INDEX_COMPLETE;
		row_log_free(clust_index->online_log);
		DEBUG_SYNC_C("innodb_online_rebuild_log_free_aborted");
	}

	DBUG_ASSERT(dict_index_get_online_status(clust_index)
		    == ONLINE_INDEX_COMPLETE);
	rw_lock_x_unlock(&clust_index->lock);
}

/** For each user column, which is part of an index which is not going to be
dropped, it checks if the column number of the column is same as col_no
argument passed.
@param[in]	table		table
@param[in]	col_no		column number
@param[in]	is_v		if this is a virtual column
@param[in]	only_committed	whether to consider only committed indexes
@retval true column exists
@retval false column does not exist, true if column is system column or
it is in the index. */
static
bool
check_col_exists_in_indexes(
	const dict_table_t*	table,
	ulint			col_no,
	bool			is_v,
	bool			only_committed = false)
{
	/* This function does not check system columns */
	if (!is_v && dict_table_get_nth_col(table, col_no)->mtype == DATA_SYS) {
		return(true);
	}

	for (const dict_index_t* index = dict_table_get_first_index(table);
	     index;
	     index = dict_table_get_next_index(index)) {

		if (only_committed
		    ? !index->is_committed()
		    : index->to_be_dropped) {
			continue;
		}

		for (ulint i = 0; i < index->n_user_defined_cols; i++) {
			const dict_col_t* idx_col
				= dict_index_get_nth_col(index, i);

			if (is_v && idx_col->is_virtual()) {
				const dict_v_col_t*   v_col = reinterpret_cast<
					const dict_v_col_t*>(idx_col);
				if (v_col->v_pos == col_no) {
					return(true);
				}
			}

			if (!is_v && !idx_col->is_virtual()
			    && dict_col_get_no(idx_col) == col_no) {
				return(true);
			}
		}
	}

	return(false);
}

/** Rollback a secondary index creation, drop the indexes with
temparary index prefix
@param user_table InnoDB table
@param table the TABLE
@param locked TRUE=table locked, FALSE=may need to do a lazy drop
@param trx the transaction
*/
static MY_ATTRIBUTE((nonnull))
void
innobase_rollback_sec_index(
/*========================*/
	dict_table_t*		user_table,
	const TABLE*		table,
	ibool			locked,
	trx_t*			trx)
{
	row_merge_drop_indexes(trx, user_table, locked);

	/* Free the table->fts only if there is no FTS_DOC_ID
	in the table */
	if (user_table->fts
	    && !DICT_TF2_FLAG_IS_SET(user_table,
				     DICT_TF2_FTS_HAS_DOC_ID)
	    && !innobase_fulltext_exist(table)) {
		fts_free(user_table);
	}
}

/** Roll back the changes made during prepare_inplace_alter_table()
and inplace_alter_table() inside the storage engine. Note that the
allowed level of concurrency during this operation will be the same as
for inplace_alter_table() and thus might be higher than during
prepare_inplace_alter_table(). (E.g concurrent writes were blocked
during prepare, but might not be during commit).

@param ha_alter_info Data used during in-place alter.
@param table the TABLE
@param prebuilt the prebuilt struct
@retval true Failure
@retval false Success
*/
inline MY_ATTRIBUTE((nonnull, warn_unused_result))
bool
rollback_inplace_alter_table(
/*=========================*/
	Alter_inplace_info*	ha_alter_info,
	const TABLE*		table,
	row_prebuilt_t*		prebuilt)
{
	bool	fail	= false;

	ha_innobase_inplace_ctx*	ctx
		= static_cast<ha_innobase_inplace_ctx*>
		(ha_alter_info->handler_ctx);

	DBUG_ENTER("rollback_inplace_alter_table");

	if (!ctx || !ctx->trx) {
		/* If we have not started a transaction yet,
		(almost) nothing has been or needs to be done. */
		goto func_exit;
	}

	trx_start_for_ddl(ctx->trx, ctx->need_rebuild()
			  ? TRX_DICT_OP_TABLE : TRX_DICT_OP_INDEX);
	row_mysql_lock_data_dictionary(ctx->trx);

	if (ctx->need_rebuild()) {
		/* DML threads can access ctx->new_table via the
		online rebuild log. Free it first. */
		innobase_online_rebuild_log_free(prebuilt->table);
	}

	if (!ctx->new_table) {
		ut_ad(ctx->need_rebuild());
	} else if (ctx->need_rebuild()) {
		dberr_t	err= DB_SUCCESS;
		ulint	flags	= ctx->new_table->flags;

		/* Since the FTS index specific auxiliary tables has
		not yet registered with "table->fts" by fts_add_index(),
		we will need explicitly delete them here */
		if (dict_table_has_fts_index(ctx->new_table)) {

			err = innobase_drop_fts_index_table(
				ctx->new_table, ctx->trx);

			if (err != DB_SUCCESS) {
				my_error_innodb(
					err, table->s->table_name.str,
					flags);
				fail = true;
			}
		}

		dict_table_close_and_drop(ctx->trx, ctx->new_table);

		switch (err) {
		case DB_SUCCESS:
			break;
		default:
			my_error_innodb(err, table->s->table_name.str,
					flags);
			fail = true;
		}
	} else {
		DBUG_ASSERT(!(ha_alter_info->handler_flags
			      & ALTER_ADD_PK_INDEX));
		DBUG_ASSERT(ctx->new_table == prebuilt->table);

		innobase_rollback_sec_index(
			prebuilt->table, table, FALSE, ctx->trx);
	}

	trx_commit_for_mysql(ctx->trx);
	row_mysql_unlock_data_dictionary(ctx->trx);
	trx_free(ctx->trx);

func_exit:
#ifndef DBUG_OFF
	dict_index_t* clust_index = dict_table_get_first_index(
		prebuilt->table);
	DBUG_ASSERT(!clust_index->online_log);
	DBUG_ASSERT(dict_index_get_online_status(clust_index)
		    == ONLINE_INDEX_COMPLETE);
#endif /* !DBUG_OFF */

	if (ctx) {
		DBUG_ASSERT(ctx->prebuilt == prebuilt);

		if (ctx->num_to_add_fk) {
			for (ulint i = 0; i < ctx->num_to_add_fk; i++) {
				dict_foreign_free(ctx->add_fk[i]);
			}
		}

		if (ctx->num_to_drop_index) {
			row_mysql_lock_data_dictionary(prebuilt->trx);

			/* Clear the to_be_dropped flags
			in the data dictionary cache.
			The flags may already have been cleared,
			in case an error was detected in
			commit_inplace_alter_table(). */
			for (ulint i = 0; i < ctx->num_to_drop_index; i++) {
				dict_index_t*	index = ctx->drop_index[i];
				DBUG_ASSERT(index->is_committed());
				index->to_be_dropped = 0;
			}

			row_mysql_unlock_data_dictionary(prebuilt->trx);
		}
	}

	/* Reset dict_col_t::ord_part for those columns fail to be indexed,
	we do this by checking every existing column, if any current
	index would index them */
	for (ulint i = 0; i < dict_table_get_n_cols(prebuilt->table); i++) {
		dict_col_t& col = prebuilt->table->cols[i];
		if (!col.ord_part) {
			continue;
		}
		if (!check_col_exists_in_indexes(prebuilt->table, i, false,
						 true)) {
			col.ord_part = 0;
		}
	}

	for (ulint i = 0; i < dict_table_get_n_v_cols(prebuilt->table); i++) {
		dict_col_t& col = prebuilt->table->v_cols[i].m_col;
		if (!col.ord_part) {
			continue;
		}
		if (!check_col_exists_in_indexes(prebuilt->table, i, true,
						 true)) {
			col.ord_part = 0;
		}
	}

	trx_commit_for_mysql(prebuilt->trx);
	MONITOR_ATOMIC_DEC(MONITOR_PENDING_ALTER_TABLE);
	DBUG_RETURN(fail);
}

/** Drop a FOREIGN KEY constraint from the data dictionary tables.
@param trx data dictionary transaction
@param table_name Table name in MySQL
@param foreign_id Foreign key constraint identifier
@retval true Failure
@retval false Success */
static MY_ATTRIBUTE((nonnull, warn_unused_result))
bool
innobase_drop_foreign_try(
/*======================*/
	trx_t*			trx,
	const char*		table_name,
	const char*		foreign_id)
{
	DBUG_ENTER("innobase_drop_foreign_try");

	DBUG_ASSERT(trx_get_dict_operation(trx) == TRX_DICT_OP_INDEX);
	ut_ad(trx->dict_operation_lock_mode == RW_X_LATCH);
	ut_ad(mutex_own(&dict_sys->mutex));
	ut_ad(rw_lock_own(dict_operation_lock, RW_LOCK_X));

	/* Drop the constraint from the data dictionary. */
	static const char sql[] =
		"PROCEDURE DROP_FOREIGN_PROC () IS\n"
		"BEGIN\n"
		"DELETE FROM SYS_FOREIGN WHERE ID=:id;\n"
		"DELETE FROM SYS_FOREIGN_COLS WHERE ID=:id;\n"
		"END;\n";

	dberr_t		error;
	pars_info_t*	info;

	info = pars_info_create();
	pars_info_add_str_literal(info, "id", foreign_id);

	trx->op_info = "dropping foreign key constraint from dictionary";
	error = que_eval_sql(info, sql, FALSE, trx);
	trx->op_info = "";

	DBUG_EXECUTE_IF("ib_drop_foreign_error",
			error = DB_OUT_OF_FILE_SPACE;);

	if (error != DB_SUCCESS) {
		my_error_innodb(error, table_name, 0);
		trx->error_state = DB_SUCCESS;
		DBUG_RETURN(true);
	}

	DBUG_RETURN(false);
}

/** Rename a column in the data dictionary tables.
@param[in] user_table	InnoDB table that was being altered
@param[in] trx		data dictionary transaction
@param[in] table_name	Table name in MySQL
@param[in] nth_col	0-based index of the column
@param[in] from		old column name
@param[in] to		new column name
@param[in] new_clustered whether the table has been rebuilt
@param[in] is_virtual	whether it is a virtual column
@retval true Failure
@retval false Success */
static MY_ATTRIBUTE((nonnull, warn_unused_result))
bool
innobase_rename_column_try(
	const dict_table_t*	user_table,
	trx_t*			trx,
	const char*		table_name,
	ulint			nth_col,
	const char*		from,
	const char*		to,
	bool			new_clustered)
{
	pars_info_t*	info;
	dberr_t		error;

	DBUG_ENTER("innobase_rename_column_try");

	DBUG_ASSERT(trx_get_dict_operation(trx) == TRX_DICT_OP_INDEX);
	ut_ad(trx->dict_operation_lock_mode == RW_X_LATCH);
	ut_ad(mutex_own(&dict_sys->mutex));
	ut_ad(rw_lock_own(dict_operation_lock, RW_LOCK_X));

	if (new_clustered) {
		goto rename_foreign;
	}

	info = pars_info_create();

	pars_info_add_ull_literal(info, "tableid", user_table->id);
	pars_info_add_int4_literal(info, "nth", nth_col);
	pars_info_add_str_literal(info, "old", from);
	pars_info_add_str_literal(info, "new", to);

	trx->op_info = "renaming column in SYS_COLUMNS";

	error = que_eval_sql(
		info,
		"PROCEDURE RENAME_SYS_COLUMNS_PROC () IS\n"
		"BEGIN\n"
		"UPDATE SYS_COLUMNS SET NAME=:new\n"
		"WHERE TABLE_ID=:tableid AND NAME=:old\n"
		"AND POS=:nth;\n"
		"END;\n",
		FALSE, trx);

	DBUG_EXECUTE_IF("ib_rename_column_error",
			error = DB_OUT_OF_FILE_SPACE;);

	if (error != DB_SUCCESS) {
err_exit:
		my_error_innodb(error, table_name, 0);
		trx->error_state = DB_SUCCESS;
		trx->op_info = "";
		DBUG_RETURN(true);
	}

	trx->op_info = "renaming column in SYS_FIELDS";

	for (const dict_index_t* index = dict_table_get_first_index(
		     user_table);
	     index != NULL;
	     index = dict_table_get_next_index(index)) {

		for (ulint i = 0; i < dict_index_get_n_fields(index); i++) {
			if (strcmp(dict_index_get_nth_field(index, i)->name,
				   from)) {
				continue;
			}

			info = pars_info_create();

			pars_info_add_ull_literal(info, "indexid", index->id);
			pars_info_add_int4_literal(info, "nth", i);
			pars_info_add_str_literal(info, "old", from);
			pars_info_add_str_literal(info, "new", to);

			error = que_eval_sql(
				info,
				"PROCEDURE RENAME_SYS_FIELDS_PROC () IS\n"
				"BEGIN\n"

				"UPDATE SYS_FIELDS SET COL_NAME=:new\n"
				"WHERE INDEX_ID=:indexid AND COL_NAME=:old\n"
				"AND POS=:nth;\n"

				/* Try again, in case there is a prefix_len
				encoded in SYS_FIELDS.POS */

				"UPDATE SYS_FIELDS SET COL_NAME=:new\n"
				"WHERE INDEX_ID=:indexid AND COL_NAME=:old\n"
				"AND POS>=65536*:nth AND POS<65536*(:nth+1);\n"

				"END;\n",
				FALSE, trx);

			if (error != DB_SUCCESS) {
				goto err_exit;
			}
		}
	}

rename_foreign:
	trx->op_info = "renaming column in SYS_FOREIGN_COLS";

	std::list<dict_foreign_t*>	fk_evict;
	bool		foreign_modified;

	for (dict_foreign_set::const_iterator it = user_table->foreign_set.begin();
	     it != user_table->foreign_set.end();
	     ++it) {

		dict_foreign_t*	foreign = *it;
		foreign_modified = false;

		for (unsigned i = 0; i < foreign->n_fields; i++) {
			if (strcmp(foreign->foreign_col_names[i], from)) {
				continue;
			}

			info = pars_info_create();

			pars_info_add_str_literal(info, "id", foreign->id);
			pars_info_add_int4_literal(info, "nth", i);
			pars_info_add_str_literal(info, "old", from);
			pars_info_add_str_literal(info, "new", to);

			error = que_eval_sql(
				info,
				"PROCEDURE RENAME_SYS_FOREIGN_F_PROC () IS\n"
				"BEGIN\n"
				"UPDATE SYS_FOREIGN_COLS\n"
				"SET FOR_COL_NAME=:new\n"
				"WHERE ID=:id AND POS=:nth\n"
				"AND FOR_COL_NAME=:old;\n"
				"END;\n",
				FALSE, trx);

			if (error != DB_SUCCESS) {
				goto err_exit;
			}
			foreign_modified = true;
		}

		if (foreign_modified) {
			fk_evict.push_back(foreign);
		}
	}

	for (dict_foreign_set::const_iterator it
		= user_table->referenced_set.begin();
	     it != user_table->referenced_set.end();
	     ++it) {

		foreign_modified = false;
		dict_foreign_t*	foreign = *it;

		for (unsigned i = 0; i < foreign->n_fields; i++) {
			if (strcmp(foreign->referenced_col_names[i], from)) {
				continue;
			}

			info = pars_info_create();

			pars_info_add_str_literal(info, "id", foreign->id);
			pars_info_add_int4_literal(info, "nth", i);
			pars_info_add_str_literal(info, "old", from);
			pars_info_add_str_literal(info, "new", to);

			error = que_eval_sql(
				info,
				"PROCEDURE RENAME_SYS_FOREIGN_R_PROC () IS\n"
				"BEGIN\n"
				"UPDATE SYS_FOREIGN_COLS\n"
				"SET REF_COL_NAME=:new\n"
				"WHERE ID=:id AND POS=:nth\n"
				"AND REF_COL_NAME=:old;\n"
				"END;\n",
				FALSE, trx);

			if (error != DB_SUCCESS) {
				goto err_exit;
			}
			foreign_modified = true;
		}

		if (foreign_modified) {
			fk_evict.push_back(foreign);
		}
	}

	if (new_clustered) {
		std::for_each(fk_evict.begin(), fk_evict.end(),
			      dict_foreign_remove_from_cache);
	}

	trx->op_info = "";
	DBUG_RETURN(false);
}

/** Rename columns in the data dictionary tables.
@param ha_alter_info Data used during in-place alter.
@param ctx In-place ALTER TABLE context
@param table the TABLE
@param trx data dictionary transaction
@param table_name Table name in MySQL
@retval true Failure
@retval false Success */
static MY_ATTRIBUTE((nonnull, warn_unused_result))
bool
innobase_rename_columns_try(
/*========================*/
	Alter_inplace_info*	ha_alter_info,
	ha_innobase_inplace_ctx*ctx,
	const TABLE*		table,
	trx_t*			trx,
	const char*		table_name)
{
	List_iterator_fast<Create_field> cf_it(
		ha_alter_info->alter_info->create_list);
	uint	i = 0;
	ulint	num_v = 0;

	DBUG_ASSERT(ctx);
	DBUG_ASSERT(ha_alter_info->handler_flags
		    & ALTER_COLUMN_NAME);

	for (Field** fp = table->field; *fp; fp++, i++) {
		bool	is_virtual = innobase_is_v_fld(*fp);

		if (!((*fp)->flags & FIELD_IS_RENAMED)) {
			goto processed_field;
		}

		cf_it.rewind();
		while (Create_field* cf = cf_it++) {
			if (cf->field == *fp) {
				ulint	col_n = is_virtual
						? dict_create_v_col_pos(
							num_v, i)
						: i - num_v;

				if (innobase_rename_column_try(
					    ctx->old_table, trx, table_name,
					    col_n,
					    cf->field->field_name.str,
					    cf->field_name.str,
					    ctx->need_rebuild())) {
					return(true);
				}
				goto processed_field;
			}
		}

		ut_error;
processed_field:
		if (is_virtual) {
			num_v++;
		}

		continue;
	}

	return(false);
}

/** Enlarge a column in the data dictionary tables.
@param user_table InnoDB table that was being altered
@param trx data dictionary transaction
@param table_name Table name in MySQL
@param nth_col 0-based index of the column
@param new_len new column length, in bytes
@param is_v if it's a virtual column
@retval true Failure
@retval false Success */
static MY_ATTRIBUTE((nonnull, warn_unused_result))
bool
innobase_enlarge_column_try(
/*========================*/
	const dict_table_t*	user_table,
	trx_t*			trx,
	const char*		table_name,
	ulint			nth_col,
	ulint			new_len,
	bool			is_v)
{
	pars_info_t*	info;
	dberr_t		error;
#ifdef UNIV_DEBUG
	dict_col_t*	col;
#endif /* UNIV_DEBUG */
	dict_v_col_t*	v_col;
	ulint		pos;

	DBUG_ENTER("innobase_enlarge_column_try");

	DBUG_ASSERT(trx_get_dict_operation(trx) == TRX_DICT_OP_INDEX);
	ut_ad(trx->dict_operation_lock_mode == RW_X_LATCH);
	ut_ad(mutex_own(&dict_sys->mutex));
	ut_ad(rw_lock_own(dict_operation_lock, RW_LOCK_X));

	if (is_v) {
		v_col = dict_table_get_nth_v_col(user_table, nth_col);
		pos = dict_create_v_col_pos(v_col->v_pos, v_col->m_col.ind);
#ifdef UNIV_DEBUG
		col = &v_col->m_col;
#endif /* UNIV_DEBUG */
	} else {
#ifdef UNIV_DEBUG
		col = dict_table_get_nth_col(user_table, nth_col);
#endif /* UNIV_DEBUG */
		pos = nth_col;
	}

#ifdef UNIV_DEBUG
	ut_ad(col->len < new_len);
	switch (col->mtype) {
	case DATA_MYSQL:
		/* NOTE: we could allow this when !(prtype & DATA_BINARY_TYPE)
		and ROW_FORMAT is not REDUNDANT and mbminlen<mbmaxlen.
		That is, we treat a UTF-8 CHAR(n) column somewhat like
		a VARCHAR. */
		ut_error;
	case DATA_BINARY:
	case DATA_VARCHAR:
	case DATA_VARMYSQL:
	case DATA_DECIMAL:
	case DATA_BLOB:
		break;
	default:
		ut_error;
	}
#endif /* UNIV_DEBUG */
	info = pars_info_create();

	pars_info_add_ull_literal(info, "tableid", user_table->id);
	pars_info_add_int4_literal(info, "nth", pos);
	pars_info_add_int4_literal(info, "new", new_len);

	trx->op_info = "resizing column in SYS_COLUMNS";

	error = que_eval_sql(
		info,
		"PROCEDURE RESIZE_SYS_COLUMNS_PROC () IS\n"
		"BEGIN\n"
		"UPDATE SYS_COLUMNS SET LEN=:new\n"
		"WHERE TABLE_ID=:tableid AND POS=:nth;\n"
		"END;\n",
		FALSE, trx);

	DBUG_EXECUTE_IF("ib_resize_column_error",
			error = DB_OUT_OF_FILE_SPACE;);

	trx->op_info = "";
	trx->error_state = DB_SUCCESS;

	if (error != DB_SUCCESS) {
		my_error_innodb(error, table_name, 0);
		DBUG_RETURN(true);
	}

	DBUG_RETURN(false);
}

/** Enlarge columns in the data dictionary tables.
@param ha_alter_info Data used during in-place alter.
@param table the TABLE
@param user_table InnoDB table that was being altered
@param trx data dictionary transaction
@param table_name Table name in MySQL
@retval true Failure
@retval false Success */
static MY_ATTRIBUTE((nonnull, warn_unused_result))
bool
innobase_enlarge_columns_try(
/*=========================*/
	Alter_inplace_info*	ha_alter_info,
	const TABLE*		table,
	const dict_table_t*	user_table,
	trx_t*			trx,
	const char*		table_name)
{
	List_iterator_fast<Create_field> cf_it(
		ha_alter_info->alter_info->create_list);
	ulint	i = 0;
	ulint	num_v = 0;
	bool	is_v;

	for (Field** fp = table->field; *fp; fp++, i++) {
		ulint	idx;

		if (innobase_is_v_fld(*fp)) {
			is_v = true;
			idx = num_v;
			num_v++;
		} else {
			idx = i - num_v;
			is_v = false;
		}

		cf_it.rewind();
		while (Create_field* cf = cf_it++) {
			if (cf->field == *fp) {
				if ((*fp)->is_equal(cf)
				    == IS_EQUAL_PACK_LENGTH
				    && innobase_enlarge_column_try(
					    user_table, trx, table_name,
					    idx, static_cast<ulint>(cf->length), is_v)) {
					return(true);
				}

				break;
			}
		}
	}

	return(false);
}

/** Rename or enlarge columns in the data dictionary cache
as part of commit_cache_norebuild().
@param ha_alter_info Data used during in-place alter.
@param table the TABLE
@param user_table InnoDB table that was being altered */
static MY_ATTRIBUTE((nonnull))
void
innobase_rename_or_enlarge_columns_cache(
/*=====================================*/
	Alter_inplace_info*	ha_alter_info,
	const TABLE*		table,
	dict_table_t*		user_table)
{
	if (!(ha_alter_info->handler_flags
	      & (ALTER_COLUMN_EQUAL_PACK_LENGTH
		 | ALTER_COLUMN_NAME))) {
		return;
	}

	List_iterator_fast<Create_field> cf_it(
		ha_alter_info->alter_info->create_list);
	uint	i = 0;
	ulint	num_v = 0;

	for (Field** fp = table->field; *fp; fp++, i++) {
		bool	is_virtual = innobase_is_v_fld(*fp);

		cf_it.rewind();
		while (Create_field* cf = cf_it++) {
			if (cf->field != *fp) {
				continue;
			}

			ulint	col_n = is_virtual ? num_v : i - num_v;

			if ((*fp)->is_equal(cf) == IS_EQUAL_PACK_LENGTH) {
				if (is_virtual) {
					dict_table_get_nth_v_col(
						user_table, col_n)->m_col.len
					= cf->length;
				} else {
					dict_table_get_nth_col(
						user_table, col_n)->len
					= cf->length;
				}
			}

			if ((*fp)->flags & FIELD_IS_RENAMED) {
				dict_mem_table_col_rename(
					user_table, col_n,
					cf->field->field_name.str,
					cf->field_name.str, is_virtual);
			}

			break;
		}

		if (is_virtual) {
			num_v++;
		}
	}
}

/** Set the auto-increment value of the table on commit.
@param ha_alter_info Data used during in-place alter
@param ctx In-place ALTER TABLE context
@param altered_table MySQL table that is being altered
@param old_table MySQL table as it is before the ALTER operation
@return whether the operation failed (and my_error() was called) */
static MY_ATTRIBUTE((nonnull))
bool
commit_set_autoinc(
	Alter_inplace_info*	ha_alter_info,
	ha_innobase_inplace_ctx*ctx,
	const TABLE*		altered_table,
	const TABLE*		old_table)
{
	DBUG_ENTER("commit_set_autoinc");

	if (!altered_table->found_next_number_field) {
		/* There is no AUTO_INCREMENT column in the table
		after the ALTER operation. */
	} else if (ctx->add_autoinc != ULINT_UNDEFINED) {
		ut_ad(ctx->need_rebuild());
		/* An AUTO_INCREMENT column was added. Get the last
		value from the sequence, which may be based on a
		supplied AUTO_INCREMENT value. */
		ib_uint64_t autoinc = ctx->sequence.last();
		ctx->new_table->autoinc = autoinc;
		/* Bulk index creation does not update
		PAGE_ROOT_AUTO_INC, so we must persist the "last used"
		value here. */
		btr_write_autoinc(dict_table_get_first_index(ctx->new_table),
				  autoinc - 1, true);
	} else if ((ha_alter_info->handler_flags
		    & ALTER_CHANGE_CREATE_OPTION)
		   && (ha_alter_info->create_info->used_fields
		       & HA_CREATE_USED_AUTO)) {

		if (dict_table_is_discarded(ctx->old_table)) {
			my_error(ER_TABLESPACE_DISCARDED, MYF(0),
				 old_table->s->table_name.str);
			DBUG_RETURN(true);
		}

		/* An AUTO_INCREMENT value was supplied by the user.
		It must be persisted to the data file. */
		const Field*	ai	= old_table->found_next_number_field;
		ut_ad(!strcmp(dict_table_get_col_name(ctx->old_table,
						      innodb_col_no(ai)),
			      ai->field_name.str));

		ib_uint64_t	autoinc
			= ha_alter_info->create_info->auto_increment_value;
		if (autoinc == 0) {
			autoinc = 1;
		}

		if (autoinc >= ctx->old_table->autoinc) {
			/* Persist the predecessor of the
			AUTO_INCREMENT value as the last used one. */
			ctx->new_table->autoinc = autoinc--;
		} else {
			/* Mimic ALGORITHM=COPY in the following scenario:

			CREATE TABLE t (a SERIAL);
			INSERT INTO t SET a=100;
			ALTER TABLE t AUTO_INCREMENT = 1;
			INSERT INTO t SET a=NULL;
			SELECT * FROM t;

			By default, ALGORITHM=INPLACE would reset the
			sequence to 1, while after ALGORITHM=COPY, the
			last INSERT would use a value larger than 100.

			We could only search the tree to know current
			max counter in the table and compare. */
			const dict_col_t*	autoinc_col
				= dict_table_get_nth_col(ctx->old_table,
							 innodb_col_no(ai));
			dict_index_t*		index
				= dict_table_get_first_index(ctx->old_table);
			while (index != NULL
			       && index->fields[0].col != autoinc_col) {
				index = dict_table_get_next_index(index);
			}

			ut_ad(index);

			ib_uint64_t	max_in_table = index
				? row_search_max_autoinc(index)
				: 0;

			if (autoinc <= max_in_table) {
				ctx->new_table->autoinc = innobase_next_autoinc(
					max_in_table, 1,
					ctx->prebuilt->autoinc_increment,
					ctx->prebuilt->autoinc_offset,
					innobase_get_int_col_max_value(ai));
				/* Persist the maximum value as the
				last used one. */
				autoinc = max_in_table;
			} else {
				/* Persist the predecessor of the
				AUTO_INCREMENT value as the last used one. */
				ctx->new_table->autoinc = autoinc--;
			}
		}

		btr_write_autoinc(dict_table_get_first_index(ctx->new_table),
				  autoinc, true);
	} else if (ctx->need_rebuild()) {
		/* No AUTO_INCREMENT value was specified.
		Copy it from the old table. */
		ctx->new_table->autoinc = ctx->old_table->autoinc;
		/* The persistent value was already copied in
		prepare_inplace_alter_table_dict() when ctx->new_table
		was created. If this was a LOCK=NONE operation, the
		AUTO_INCREMENT values would be updated during
		row_log_table_apply(). If this was LOCK!=NONE,
		the table contents could not possibly have changed
		between prepare_inplace and commit_inplace. */
	}

	DBUG_RETURN(false);
}

/** Add or drop foreign key constraints to the data dictionary tables,
but do not touch the data dictionary cache.
@param ha_alter_info Data used during in-place alter
@param ctx In-place ALTER TABLE context
@param trx Data dictionary transaction
@param table_name Table name in MySQL
@retval true Failure
@retval false Success
*/
static MY_ATTRIBUTE((nonnull, warn_unused_result))
bool
innobase_update_foreign_try(
/*========================*/
	ha_innobase_inplace_ctx*ctx,
	trx_t*			trx,
	const char*		table_name)
{
	ulint	foreign_id;
	ulint	i;

	DBUG_ENTER("innobase_update_foreign_try");
	DBUG_ASSERT(ctx);

	foreign_id = dict_table_get_highest_foreign_id(ctx->new_table);

	foreign_id++;

	for (i = 0; i < ctx->num_to_add_fk; i++) {
		dict_foreign_t*		fk = ctx->add_fk[i];

		ut_ad(fk->foreign_table == ctx->new_table
		      || fk->foreign_table == ctx->old_table);

		dberr_t error = dict_create_add_foreign_id(
			&foreign_id, ctx->old_table->name.m_name, fk);

		if (error != DB_SUCCESS) {
			my_error(ER_TOO_LONG_IDENT, MYF(0),
				 fk->id);
			DBUG_RETURN(true);
		}

		if (!fk->foreign_index) {
			fk->foreign_index = dict_foreign_find_index(
				ctx->new_table, ctx->col_names,
				fk->foreign_col_names,
				fk->n_fields, fk->referenced_index, TRUE,
				fk->type
				& (DICT_FOREIGN_ON_DELETE_SET_NULL
					| DICT_FOREIGN_ON_UPDATE_SET_NULL),
				NULL, NULL, NULL);
			if (!fk->foreign_index) {
				my_error(ER_FK_INCORRECT_OPTION,
					 MYF(0), table_name, fk->id);
				DBUG_RETURN(true);
			}
		}

		/* The fk->foreign_col_names[] uses renamed column
		names, while the columns in ctx->old_table have not
		been renamed yet. */
		error = dict_create_add_foreign_to_dictionary(
			ctx->old_table->name.m_name, fk, trx);

		DBUG_EXECUTE_IF(
			"innodb_test_cannot_add_fk_system",
			error = DB_ERROR;);

		if (error != DB_SUCCESS) {
			my_error(ER_FK_FAIL_ADD_SYSTEM, MYF(0),
				 fk->id);
			DBUG_RETURN(true);
		}
	}

	for (i = 0; i < ctx->num_to_drop_fk; i++) {
		dict_foreign_t* fk = ctx->drop_fk[i];

		DBUG_ASSERT(fk->foreign_table == ctx->old_table);

		if (innobase_drop_foreign_try(trx, table_name, fk->id)) {
			DBUG_RETURN(true);
		}
	}

	DBUG_RETURN(false);
}

/** Update the foreign key constraint definitions in the data dictionary cache
after the changes to data dictionary tables were committed.
@param ctx	In-place ALTER TABLE context
@param user_thd	MySQL connection
@return		InnoDB error code (should always be DB_SUCCESS) */
static MY_ATTRIBUTE((nonnull, warn_unused_result))
dberr_t
innobase_update_foreign_cache(
/*==========================*/
	ha_innobase_inplace_ctx*	ctx,
	THD*				user_thd)
{
	dict_table_t*	user_table;
	dberr_t		err = DB_SUCCESS;

	DBUG_ENTER("innobase_update_foreign_cache");

	ut_ad(mutex_own(&dict_sys->mutex));

	user_table = ctx->old_table;

	/* Discard the added foreign keys, because we will
	load them from the data dictionary. */
	for (ulint i = 0; i < ctx->num_to_add_fk; i++) {
		dict_foreign_t*	fk = ctx->add_fk[i];
		dict_foreign_free(fk);
	}

	if (ctx->need_rebuild()) {
		/* The rebuilt table is already using the renamed
		column names. No need to pass col_names or to drop
		constraints from the data dictionary cache. */
		DBUG_ASSERT(!ctx->col_names);
		DBUG_ASSERT(user_table->foreign_set.empty());
		DBUG_ASSERT(user_table->referenced_set.empty());
		user_table = ctx->new_table;
	} else {
		/* Drop the foreign key constraints if the
		table was not rebuilt. If the table is rebuilt,
		there would not be any foreign key contraints for
		it yet in the data dictionary cache. */
		for (ulint i = 0; i < ctx->num_to_drop_fk; i++) {
			dict_foreign_t* fk = ctx->drop_fk[i];
			dict_foreign_remove_from_cache(fk);
		}
	}

	/* Load the old or added foreign keys from the data dictionary
	and prevent the table from being evicted from the data
	dictionary cache (work around the lack of WL#6049). */
	dict_names_t	fk_tables;

	err = dict_load_foreigns(user_table->name.m_name,
				 ctx->col_names, false, true,
				 DICT_ERR_IGNORE_NONE,
				 fk_tables);

	if (err == DB_CANNOT_ADD_CONSTRAINT) {
		fk_tables.clear();

		/* It is possible there are existing foreign key are
		loaded with "foreign_key checks" off,
		so let's retry the loading with charset_check is off */
		err = dict_load_foreigns(user_table->name.m_name,
					 ctx->col_names, false, false,
					 DICT_ERR_IGNORE_NONE,
					 fk_tables);

		/* The load with "charset_check" off is successful, warn
		the user that the foreign key has loaded with mis-matched
		charset */
		if (err == DB_SUCCESS) {
			push_warning_printf(
				user_thd,
				Sql_condition::WARN_LEVEL_WARN,
				ER_ALTER_INFO,
				"Foreign key constraints for table '%s'"
				" are loaded with charset check off",
				user_table->name.m_name);
		}
	}

	/* For complete loading of foreign keys, all associated tables must
	also be loaded. */
	while (err == DB_SUCCESS && !fk_tables.empty()) {
		dict_table_t*	table = dict_load_table(
			fk_tables.front(), true, DICT_ERR_IGNORE_NONE);

		if (table == NULL) {
			table_name_t	table_name;
			table_name.m_name = const_cast<char*>(
						fk_tables.front());

			err = DB_TABLE_NOT_FOUND;
			ib::error()
				<< "Failed to load table '" << table_name
				<< "' which has a foreign key constraint with"
				<< " table '" << user_table->name << "'.";
			break;
		}

		fk_tables.pop_front();
	}

	DBUG_RETURN(err);
}

/** Commit the changes made during prepare_inplace_alter_table()
and inplace_alter_table() inside the data dictionary tables,
when rebuilding the table.
@param ha_alter_info Data used during in-place alter
@param ctx In-place ALTER TABLE context
@param altered_table MySQL table that is being altered
@param old_table MySQL table as it is before the ALTER operation
@param trx Data dictionary transaction
@param table_name Table name in MySQL
@retval true Failure
@retval false Success
*/
inline MY_ATTRIBUTE((nonnull, warn_unused_result))
bool
commit_try_rebuild(
/*===============*/
	Alter_inplace_info*	ha_alter_info,
	ha_innobase_inplace_ctx*ctx,
	TABLE*			altered_table,
	const TABLE*		old_table,
	trx_t*			trx,
	const char*		table_name)
{
	dict_table_t*	rebuilt_table	= ctx->new_table;
	dict_table_t*	user_table	= ctx->old_table;

	DBUG_ENTER("commit_try_rebuild");
	DBUG_ASSERT(ctx->need_rebuild());
	DBUG_ASSERT(trx->dict_operation_lock_mode == RW_X_LATCH);
	DBUG_ASSERT(!(ha_alter_info->handler_flags
		      & ALTER_DROP_FOREIGN_KEY)
		    || ctx->num_to_drop_fk > 0);

	for (dict_index_t* index = dict_table_get_first_index(rebuilt_table);
	     index;
	     index = dict_table_get_next_index(index)) {
		DBUG_ASSERT(dict_index_get_online_status(index)
			    == ONLINE_INDEX_COMPLETE);
		DBUG_ASSERT(index->is_committed());
		if (index->is_corrupted()) {
			my_error(ER_INDEX_CORRUPT, MYF(0), index->name());
			DBUG_RETURN(true);
		}
	}

	if (innobase_update_foreign_try(ctx, trx, table_name)) {
		DBUG_RETURN(true);
	}

	dberr_t	error;

	/* Clear the to_be_dropped flag in the data dictionary cache
	of user_table. */
	for (ulint i = 0; i < ctx->num_to_drop_index; i++) {
		dict_index_t*	index = ctx->drop_index[i];
		DBUG_ASSERT(index->table == user_table);
		DBUG_ASSERT(index->is_committed());
		DBUG_ASSERT(index->to_be_dropped);
		index->to_be_dropped = 0;
	}

	/* We copied the table. Any indexes that were requested to be
	dropped were not created in the copy of the table. Apply any
	last bit of the rebuild log and then rename the tables. */

	if (ctx->online) {
		DEBUG_SYNC_C("row_log_table_apply2_before");

		dict_vcol_templ_t* s_templ  = NULL;

		if (ctx->new_table->n_v_cols > 0) {
			s_templ = UT_NEW_NOKEY(
					dict_vcol_templ_t());
			s_templ->vtempl = NULL;

			innobase_build_v_templ(
				altered_table, ctx->new_table, s_templ,
				NULL, true);
			ctx->new_table->vc_templ = s_templ;
		}

		error = row_log_table_apply(
			ctx->thr, user_table, altered_table,
			static_cast<ha_innobase_inplace_ctx*>(
				ha_alter_info->handler_ctx)->m_stage);

		if (s_templ) {
			ut_ad(ctx->need_rebuild());
			dict_free_vc_templ(s_templ);
			UT_DELETE(s_templ);
			ctx->new_table->vc_templ = NULL;
		}

		ulint	err_key = thr_get_trx(ctx->thr)->error_key_num;

		switch (error) {
			KEY*	dup_key;
		case DB_SUCCESS:
			break;
		case DB_DUPLICATE_KEY:
			if (err_key == ULINT_UNDEFINED) {
				/* This should be the hidden index on
				FTS_DOC_ID. */
				dup_key = NULL;
			} else {
				DBUG_ASSERT(err_key <
					    ha_alter_info->key_count);
				dup_key = &ha_alter_info
					->key_info_buffer[err_key];
			}
			print_keydup_error(altered_table, dup_key, MYF(0));
			DBUG_RETURN(true);
		case DB_ONLINE_LOG_TOO_BIG:
			my_error(ER_INNODB_ONLINE_LOG_TOO_BIG, MYF(0),
				 get_error_key_name(err_key, ha_alter_info,
						    rebuilt_table));
			DBUG_RETURN(true);
		case DB_INDEX_CORRUPT:
			my_error(ER_INDEX_CORRUPT, MYF(0),
				 get_error_key_name(err_key, ha_alter_info,
						    rebuilt_table));
			DBUG_RETURN(true);
		default:
			my_error_innodb(error, table_name, user_table->flags);
			DBUG_RETURN(true);
		}
	}

	if ((ha_alter_info->handler_flags
	     & ALTER_COLUMN_NAME)
	    && innobase_rename_columns_try(ha_alter_info, ctx, old_table,
					   trx, table_name)) {
		DBUG_RETURN(true);
	}

	DBUG_EXECUTE_IF("ib_ddl_crash_before_rename", DBUG_SUICIDE(););

	/* The new table must inherit the flag from the
	"parent" table. */
	if (!user_table->space) {
		rebuilt_table->file_unreadable = true;
		rebuilt_table->flags2 |= DICT_TF2_DISCARDED;
	}

	/* We can now rename the old table as a temporary table,
	rename the new temporary table as the old table and drop the
	old table. First, we only do this in the data dictionary
	tables. The actual renaming will be performed in
	commit_cache_rebuild(), once the data dictionary transaction
	has been successfully committed. */

	error = row_merge_rename_tables_dict(
		user_table, rebuilt_table, ctx->tmp_name, trx);

	/* We must be still holding a table handle. */
	DBUG_ASSERT(user_table->get_ref_count() == 1);

	DBUG_EXECUTE_IF("ib_ddl_crash_after_rename", DBUG_SUICIDE(););
	DBUG_EXECUTE_IF("ib_rebuild_cannot_rename", error = DB_ERROR;);

	switch (error) {
	case DB_SUCCESS:
		DBUG_RETURN(false);
	case DB_TABLESPACE_EXISTS:
		ut_a(rebuilt_table->get_ref_count() == 1);
		my_error(ER_TABLESPACE_EXISTS, MYF(0), ctx->tmp_name);
		DBUG_RETURN(true);
	case DB_DUPLICATE_KEY:
		ut_a(rebuilt_table->get_ref_count() == 1);
		my_error(ER_TABLE_EXISTS_ERROR, MYF(0), ctx->tmp_name);
		DBUG_RETURN(true);
	default:
		my_error_innodb(error, table_name, user_table->flags);
		DBUG_RETURN(true);
	}
}

/** Apply the changes made during commit_try_rebuild(),
to the data dictionary cache and the file system.
@param ctx In-place ALTER TABLE context */
inline MY_ATTRIBUTE((nonnull))
void
commit_cache_rebuild(
/*=================*/
	ha_innobase_inplace_ctx*	ctx)
{
	dberr_t		error;

	DBUG_ENTER("commit_cache_rebuild");
	DEBUG_SYNC_C("commit_cache_rebuild");
	DBUG_ASSERT(ctx->need_rebuild());
	DBUG_ASSERT(!ctx->old_table->space == !ctx->new_table->space);

	const char* old_name = mem_heap_strdup(
		ctx->heap, ctx->old_table->name.m_name);

	/* We already committed and redo logged the renames,
	so this must succeed. */
	error = dict_table_rename_in_cache(
		ctx->old_table, ctx->tmp_name, FALSE);
	ut_a(error == DB_SUCCESS);

	error = dict_table_rename_in_cache(
		ctx->new_table, old_name, FALSE);
	ut_a(error == DB_SUCCESS);

	DBUG_VOID_RETURN;
}

/** Set of column numbers */
typedef std::set<ulint, std::less<ulint>, ut_allocator<ulint> >	col_set;

/** Store the column number of the columns in a list belonging
to indexes which are not being dropped.
@param[in]	ctx		In-place ALTER TABLE context
@param[in, out]	drop_col_list	list which will be set, containing columns
				which is part of index being dropped
@param[in, out]	drop_v_col_list	list which will be set, containing
				virtual columns which is part of index
				being dropped */
static
void
get_col_list_to_be_dropped(
	const ha_innobase_inplace_ctx*	ctx,
	col_set&			drop_col_list,
	col_set&			drop_v_col_list)
{
	for (ulint index_count = 0; index_count < ctx->num_to_drop_index;
	     index_count++) {
		const dict_index_t*	index = ctx->drop_index[index_count];

		for (ulint col = 0; col < index->n_user_defined_cols; col++) {
			const dict_col_t*	idx_col
				= dict_index_get_nth_col(index, col);

			if (idx_col->is_virtual()) {
				const dict_v_col_t*	v_col
					= reinterpret_cast<
						const dict_v_col_t*>(idx_col);
				drop_v_col_list.insert(v_col->v_pos);

			} else {
				ulint	col_no = dict_col_get_no(idx_col);
				drop_col_list.insert(col_no);
			}
		}
	}
}

/** Commit the changes made during prepare_inplace_alter_table()
and inplace_alter_table() inside the data dictionary tables,
when not rebuilding the table.
@param ha_alter_info Data used during in-place alter
@param ctx In-place ALTER TABLE context
@param old_table MySQL table as it is before the ALTER operation
@param trx Data dictionary transaction
@param table_name Table name in MySQL
@retval true Failure
@retval false Success
*/
inline MY_ATTRIBUTE((nonnull, warn_unused_result))
bool
commit_try_norebuild(
/*=================*/
	Alter_inplace_info*	ha_alter_info,
	ha_innobase_inplace_ctx*ctx,
	TABLE*			altered_table,
	const TABLE*		old_table,
	trx_t*			trx,
	const char*		table_name)
{
	DBUG_ENTER("commit_try_norebuild");
	DBUG_ASSERT(!ctx->need_rebuild());
	DBUG_ASSERT(trx->dict_operation_lock_mode == RW_X_LATCH);
	DBUG_ASSERT(!(ha_alter_info->handler_flags
		      & ALTER_DROP_FOREIGN_KEY)
		    || ctx->num_to_drop_fk > 0);
	DBUG_ASSERT(ctx->num_to_drop_fk
		    == ha_alter_info->alter_info->drop_list.elements
		    || ctx->num_to_drop_vcol
		       == ha_alter_info->alter_info->drop_list.elements);

	for (ulint i = 0; i < ctx->num_to_add_index; i++) {
		dict_index_t*	index = ctx->add_index[i];
		DBUG_ASSERT(dict_index_get_online_status(index)
			    == ONLINE_INDEX_COMPLETE);
		DBUG_ASSERT(!index->is_committed());
		if (index->is_corrupted()) {
			/* Report a duplicate key
			error for the index that was
			flagged corrupted, most likely
			because a duplicate value was
			inserted (directly or by
			rollback) after
			ha_innobase::inplace_alter_table()
			completed.
			TODO: report this as a corruption
			with a detailed reason once
			WL#6379 has been implemented. */
			my_error(ER_DUP_UNKNOWN_IN_INDEX,
				 MYF(0), index->name());
			DBUG_RETURN(true);
		}
	}

	if (innobase_update_foreign_try(ctx, trx, table_name)) {
		DBUG_RETURN(true);
	}

	dberr_t	error;

	/* We altered the table in place. Mark the indexes as committed. */
	for (ulint i = 0; i < ctx->num_to_add_index; i++) {
		dict_index_t*	index = ctx->add_index[i];
		DBUG_ASSERT(dict_index_get_online_status(index)
			    == ONLINE_INDEX_COMPLETE);
		DBUG_ASSERT(!index->is_committed());
		error = row_merge_rename_index_to_add(
			trx, ctx->new_table->id, index->id);
		switch (error) {
		case DB_SUCCESS:
			break;
		case DB_TOO_MANY_CONCURRENT_TRXS:
			/* If we wrote some undo log here, then the
			persistent data dictionary for this table may
			probably be corrupted. This is because a
			'trigger' on SYS_INDEXES could already have invoked
			btr_free_if_exists(), which cannot be rolled back. */
			DBUG_ASSERT(trx->undo_no == 0);
			my_error(ER_TOO_MANY_CONCURRENT_TRXS, MYF(0));
			DBUG_RETURN(true);
		default:
			sql_print_error(
				"InnoDB: rename index to add: %lu\n",
				(ulong) error);
			DBUG_ASSERT(0);
			my_error(ER_INTERNAL_ERROR, MYF(0),
				 "rename index to add");
			DBUG_RETURN(true);
		}
	}

	/* Drop any indexes that were requested to be dropped.
	Flag them in the data dictionary first. */

	for (ulint i = 0; i < ctx->num_to_drop_index; i++) {
		dict_index_t*	index = ctx->drop_index[i];
		DBUG_ASSERT(index->is_committed());
		DBUG_ASSERT(index->table == ctx->new_table);
		DBUG_ASSERT(index->to_be_dropped);

		error = row_merge_rename_index_to_drop(
			trx, index->table->id, index->id);
		if (error != DB_SUCCESS) {
			sql_print_error(
				"InnoDB: rename index to drop: %lu\n",
				(ulong) error);
			DBUG_ASSERT(0);
			my_error(ER_INTERNAL_ERROR, MYF(0),
				 "rename index to drop");
			DBUG_RETURN(true);
		}
	}

	if ((ha_alter_info->handler_flags
	     & ALTER_COLUMN_NAME)
	    && innobase_rename_columns_try(ha_alter_info, ctx, old_table,
					   trx, table_name)) {
		DBUG_RETURN(true);
	}

	if ((ha_alter_info->handler_flags
	     & ALTER_COLUMN_EQUAL_PACK_LENGTH)
	    && innobase_enlarge_columns_try(ha_alter_info, old_table,
					    ctx->old_table, trx, table_name)) {
		DBUG_RETURN(true);
	}

#ifdef MYSQL_RENAME_INDEX
	if ((ha_alter_info->handler_flags
	     & ALTER_RENAME_INDEX)
	    && rename_indexes_in_data_dictionary(ctx, ha_alter_info, trx)) {
		DBUG_RETURN(true);
	}
#endif /* MYSQL_RENAME_INDEX */

	if ((ha_alter_info->handler_flags
	     & ALTER_DROP_VIRTUAL_COLUMN)
	    && innobase_drop_virtual_try(ha_alter_info, ctx->old_table, trx)) {
		DBUG_RETURN(true);
	}

	if ((ha_alter_info->handler_flags
	     & ALTER_ADD_VIRTUAL_COLUMN)
	    && innobase_add_virtual_try(ha_alter_info, ctx->old_table, trx)) {
		DBUG_RETURN(true);
	}

	if (innobase_add_instant_try(ctx, altered_table, old_table, trx)) {
		DBUG_RETURN(true);
	}

	DBUG_RETURN(false);
}

/** Commit the changes to the data dictionary cache
after a successful commit_try_norebuild() call.
@param ha_alter_info algorithm=inplace context
@param ctx In-place ALTER TABLE context for the current partition
@param table the TABLE before the ALTER
@param trx Data dictionary transaction
(will be started and committed, for DROP INDEX) */
inline MY_ATTRIBUTE((nonnull))
void
commit_cache_norebuild(
/*===================*/
	Alter_inplace_info*	ha_alter_info,
	ha_innobase_inplace_ctx*ctx,
	const TABLE*		table,
	trx_t*			trx)
{
	DBUG_ENTER("commit_cache_norebuild");
	DBUG_ASSERT(!ctx->need_rebuild());

	col_set			drop_list;
	col_set			v_drop_list;
	col_set::const_iterator col_it;

	/* Check if the column, part of an index to be dropped is part of any
	other index which is not being dropped. If it so, then set the ord_part
	of the column to 0. */
	get_col_list_to_be_dropped(ctx, drop_list, v_drop_list);

	for (col_it = drop_list.begin(); col_it != drop_list.end(); ++col_it) {
		if (!check_col_exists_in_indexes(ctx->new_table,
						 *col_it, false)) {
			ctx->new_table->cols[*col_it].ord_part = 0;
		}
	}

	for (col_it = v_drop_list.begin();
	     col_it != v_drop_list.end(); ++col_it) {
		if (!check_col_exists_in_indexes(ctx->new_table,
						 *col_it, true)) {
			ctx->new_table->v_cols[*col_it].m_col.ord_part = 0;
		}
	}

	for (ulint i = 0; i < ctx->num_to_add_index; i++) {
		dict_index_t*	index = ctx->add_index[i];
		DBUG_ASSERT(dict_index_get_online_status(index)
			    == ONLINE_INDEX_COMPLETE);
		DBUG_ASSERT(!index->is_committed());
		index->set_committed(true);
	}

	if (ctx->num_to_drop_index) {
		/* Really drop the indexes that were dropped.
		The transaction had to be committed first
		(after renaming the indexes), so that in the
		event of a crash, crash recovery will drop the
		indexes, because it drops all indexes whose
		names start with TEMP_INDEX_PREFIX. Once we
		have started dropping an index tree, there is
		no way to roll it back. */

		for (ulint i = 0; i < ctx->num_to_drop_index; i++) {
			dict_index_t*	index = ctx->drop_index[i];
			DBUG_ASSERT(index->is_committed());
			DBUG_ASSERT(index->table == ctx->new_table);
			DBUG_ASSERT(index->to_be_dropped);

			/* Replace the indexes in foreign key
			constraints if needed. */

			if (!dict_foreign_replace_index(
				    index->table, ctx->col_names, index)) {
				ut_a(!ctx->prebuilt->trx->check_foreigns);
			}

			/* Mark the index dropped
			in the data dictionary cache. */
			rw_lock_x_lock(dict_index_get_lock(index));
			index->page = FIL_NULL;
			rw_lock_x_unlock(dict_index_get_lock(index));
		}

		trx_start_for_ddl(trx, TRX_DICT_OP_INDEX);
		row_merge_drop_indexes_dict(trx, ctx->new_table->id);

		for (ulint i = 0; i < ctx->num_to_drop_index; i++) {
			dict_index_t*	index = ctx->drop_index[i];
			DBUG_ASSERT(index->is_committed());
			DBUG_ASSERT(index->table == ctx->new_table);

			if (index->type & DICT_FTS) {
				DBUG_ASSERT(index->type == DICT_FTS
					    || (index->type
						& DICT_CORRUPT));
				DBUG_ASSERT(index->table->fts);
				fts_drop_index(index->table, index, trx);
			}

			dict_index_remove_from_cache(index->table, index);
		}

		trx_commit_for_mysql(trx);
	}

	if (!ctx->is_instant()) {
		innobase_rename_or_enlarge_columns_cache(
			ha_alter_info, table, ctx->new_table);
	}

#ifdef MYSQL_RENAME_INDEX
	rename_indexes_in_cache(ctx, ha_alter_info);
#endif

	ctx->new_table->fts_doc_id_index
		= ctx->new_table->fts
		? dict_table_get_index_on_name(
			ctx->new_table, FTS_DOC_ID_INDEX_NAME)
		: NULL;
	DBUG_ASSERT((ctx->new_table->fts == NULL)
		    == (ctx->new_table->fts_doc_id_index == NULL));
	DBUG_VOID_RETURN;
}

/** Adjust the persistent statistics after non-rebuilding ALTER TABLE.
Remove statistics for dropped indexes, add statistics for created indexes
and rename statistics for renamed indexes.
@param ha_alter_info Data used during in-place alter
@param ctx In-place ALTER TABLE context
@param thd MySQL connection
*/
static
void
alter_stats_norebuild(
/*==================*/
	Alter_inplace_info*		ha_alter_info,
	ha_innobase_inplace_ctx*	ctx,
	THD*				thd)
{
	ulint	i;

	DBUG_ENTER("alter_stats_norebuild");
	DBUG_ASSERT(!ctx->need_rebuild());

	if (!dict_stats_is_persistent_enabled(ctx->new_table)) {
		DBUG_VOID_RETURN;
	}

	/* Delete corresponding rows from the stats table. We do this
	in a separate transaction from trx, because lock waits are not
	allowed in a data dictionary transaction. (Lock waits are possible
	on the statistics table, because it is directly accessible by users,
	not covered by the dict_operation_lock.)

	Because the data dictionary changes were already committed, orphaned
	rows may be left in the statistics table if the system crashes.

	FIXME: each change to the statistics tables is being committed in a
	separate transaction, meaning that the operation is not atomic

	FIXME: This will not drop the (unused) statistics for
	FTS_DOC_ID_INDEX if it was a hidden index, dropped together
	with the last renamining FULLTEXT index. */
	for (i = 0; i < ha_alter_info->index_drop_count; i++) {
		const KEY* key = ha_alter_info->index_drop_buffer[i];

		if (key->flags & HA_FULLTEXT) {
			/* There are no index cardinality
			statistics for FULLTEXT indexes. */
			continue;
		}

		char	errstr[1024];

		if (dict_stats_drop_index(
			    ctx->new_table->name.m_name, key->name.str,
			    errstr, sizeof errstr) != DB_SUCCESS) {
			push_warning(thd,
				     Sql_condition::WARN_LEVEL_WARN,
				     ER_LOCK_WAIT_TIMEOUT, errstr);
		}
	}

#ifdef MYSQL_RENAME_INDEX
	for (i = 0; i < ha_alter_info->index_rename_count; i++) {
		KEY_PAIR*	pair = &ha_alter_info->index_rename_buffer[i];
		dberr_t		err;

		err = dict_stats_rename_index(ctx->new_table,
					      pair->old_key->name,
					      pair->new_key->name);

		if (err != DB_SUCCESS) {
			push_warning_printf(
				thd,
				Sql_condition::WARN_LEVEL_WARN,
				ER_ERROR_ON_RENAME,
				"Error renaming an index of table '%s'"
				" from '%s' to '%s' in InnoDB persistent"
				" statistics storage: %s",
				table_name,
				pair->old_key->name,
				pair->new_key->name,
				ut_strerr(err));
		}
	}
#endif /* MYSQL_RENAME_INDEX */

	for (i = 0; i < ctx->num_to_add_index; i++) {
		dict_index_t*	index = ctx->add_index[i];
		DBUG_ASSERT(index->table == ctx->new_table);

		if (!(index->type & DICT_FTS)) {
			dict_stats_init(ctx->new_table);
			dict_stats_update_for_index(index);
		}
	}

	DBUG_VOID_RETURN;
}

/** Adjust the persistent statistics after rebuilding ALTER TABLE.
Remove statistics for dropped indexes, add statistics for created indexes
and rename statistics for renamed indexes.
@param table InnoDB table that was rebuilt by ALTER TABLE
@param table_name Table name in MySQL
@param thd MySQL connection
*/
static
void
alter_stats_rebuild(
/*================*/
	dict_table_t*	table,
	const char*	table_name,
	THD*		thd)
{
	DBUG_ENTER("alter_stats_rebuild");

	if (!table->space
	    || !dict_stats_is_persistent_enabled(table)) {
		DBUG_VOID_RETURN;
	}

#ifndef DBUG_OFF
	bool	file_unreadable_orig = false;
#endif /* DBUG_OFF */

	DBUG_EXECUTE_IF(
		"ib_rename_index_fail2",
		file_unreadable_orig = table->file_unreadable;
		table->file_unreadable = true;
	);

	dberr_t	ret = dict_stats_update(table, DICT_STATS_RECALC_PERSISTENT);

	DBUG_EXECUTE_IF(
		"ib_rename_index_fail2",
		table->file_unreadable = file_unreadable_orig;
	);

	if (ret != DB_SUCCESS) {
		push_warning_printf(
			thd,
			Sql_condition::WARN_LEVEL_WARN,
			ER_ALTER_INFO,
			"Error updating stats for table '%s'"
			" after table rebuild: %s",
			table_name, ut_strerr(ret));
	}

	DBUG_VOID_RETURN;
}

#ifndef DBUG_OFF
# define DBUG_INJECT_CRASH(prefix, count)			\
do {								\
	char buf[32];						\
	snprintf(buf, sizeof buf, prefix "_%u", count);	\
	DBUG_EXECUTE_IF(buf, DBUG_SUICIDE(););			\
} while (0)
#else
# define DBUG_INJECT_CRASH(prefix, count)
#endif

/** Commit or rollback the changes made during
prepare_inplace_alter_table() and inplace_alter_table() inside
the storage engine. Note that the allowed level of concurrency
during this operation will be the same as for
inplace_alter_table() and thus might be higher than during
prepare_inplace_alter_table(). (E.g concurrent writes were
blocked during prepare, but might not be during commit).
@param altered_table TABLE object for new version of table.
@param ha_alter_info Structure describing changes to be done
by ALTER TABLE and holding data used during in-place alter.
@param commit true => Commit, false => Rollback.
@retval true Failure
@retval false Success
*/

bool
ha_innobase::commit_inplace_alter_table(
/*====================================*/
	TABLE*			altered_table,
	Alter_inplace_info*	ha_alter_info,
	bool			commit)
{
	dberr_t	error;
	ha_innobase_inplace_ctx*ctx0;
	struct mtr_buf_copy_t	logs;

	ctx0 = static_cast<ha_innobase_inplace_ctx*>
		(ha_alter_info->handler_ctx);

#ifndef DBUG_OFF
	uint	crash_inject_count	= 1;
	uint	crash_fail_inject_count	= 1;
	uint	failure_inject_count	= 1;
#endif /* DBUG_OFF */

	DBUG_ENTER("commit_inplace_alter_table");
	DBUG_ASSERT(!srv_read_only_mode);
	DBUG_ASSERT(!ctx0 || ctx0->prebuilt == m_prebuilt);
	DBUG_ASSERT(!ctx0 || ctx0->old_table == m_prebuilt->table);

	DEBUG_SYNC_C("innodb_commit_inplace_alter_table_enter");

	DEBUG_SYNC_C("innodb_commit_inplace_alter_table_wait");

	if (ctx0 != NULL && ctx0->m_stage != NULL) {
		ctx0->m_stage->begin_phase_end();
	}

	if (!commit) {
		/* A rollback is being requested. So far we may at
		most have created some indexes. If any indexes were to
		be dropped, they would actually be dropped in this
		method if commit=true. */
		const bool	ret = rollback_inplace_alter_table(
			ha_alter_info, table, m_prebuilt);
		DBUG_RETURN(ret);
	}

	if (!(ha_alter_info->handler_flags & ~INNOBASE_INPLACE_IGNORE)) {
		DBUG_ASSERT(!ctx0);
		MONITOR_ATOMIC_DEC(MONITOR_PENDING_ALTER_TABLE);
		ha_alter_info->group_commit_ctx = NULL;
		DBUG_RETURN(false);
	}

	DBUG_ASSERT(ctx0);

	inplace_alter_handler_ctx**	ctx_array;
	inplace_alter_handler_ctx*	ctx_single[2];

	if (ha_alter_info->group_commit_ctx) {
		ctx_array = ha_alter_info->group_commit_ctx;
	} else {
		ctx_single[0] = ctx0;
		ctx_single[1] = NULL;
		ctx_array = ctx_single;
	}

	DBUG_ASSERT(ctx0 == ctx_array[0]);
	ut_ad(m_prebuilt->table == ctx0->old_table);
	ha_alter_info->group_commit_ctx = NULL;

	trx_start_if_not_started_xa(m_prebuilt->trx, true);

	for (inplace_alter_handler_ctx** pctx = ctx_array; *pctx; pctx++) {
		ha_innobase_inplace_ctx*	ctx
			= static_cast<ha_innobase_inplace_ctx*>(*pctx);
		DBUG_ASSERT(ctx->prebuilt->trx == m_prebuilt->trx);

		/* If decryption failed for old table or new table
		fail here. */
		if ((!ctx->old_table->is_readable()
		     && ctx->old_table->space)
		    || (!ctx->new_table->is_readable()
			&& ctx->new_table->space)) {
			String str;
			const char* engine= table_type();
			get_error_message(HA_ERR_DECRYPTION_FAILED, &str);
			my_error(ER_GET_ERRMSG, MYF(0), HA_ERR_DECRYPTION_FAILED, str.c_ptr(), engine);
			DBUG_RETURN(true);
		}

		/* Exclusively lock the table, to ensure that no other
		transaction is holding locks on the table while we
		change the table definition. The MySQL meta-data lock
		should normally guarantee that no conflicting locks
		exist. However, FOREIGN KEY constraints checks and any
		transactions collected during crash recovery could be
		holding InnoDB locks only, not MySQL locks. */

		error = row_merge_lock_table(
			m_prebuilt->trx, ctx->old_table, LOCK_X);

		if (error != DB_SUCCESS) {
			my_error_innodb(
				error, table_share->table_name.str, 0);
			DBUG_RETURN(true);
		}
	}

	DEBUG_SYNC(m_user_thd, "innodb_alter_commit_after_lock_table");

	const bool	new_clustered	= ctx0->need_rebuild();
	trx_t*		trx		= ctx0->trx;
	bool		fail		= false;

	if (new_clustered) {
		for (inplace_alter_handler_ctx** pctx = ctx_array;
		     *pctx; pctx++) {
			ha_innobase_inplace_ctx*	ctx
				= static_cast<ha_innobase_inplace_ctx*>(*pctx);
			DBUG_ASSERT(ctx->need_rebuild());

			if (ctx->old_table->fts) {
				ut_ad(!ctx->old_table->fts->add_wq);
				fts_optimize_remove_table(
					ctx->old_table);
			}

			if (ctx->new_table->fts) {
				ut_ad(!ctx->new_table->fts->add_wq);
				fts_optimize_remove_table(
					ctx->new_table);
			}
		}
	}

	if (!trx) {
		DBUG_ASSERT(!new_clustered);
		trx = innobase_trx_allocate(m_user_thd);
	}

	trx_start_for_ddl(trx, TRX_DICT_OP_INDEX);
	/* Latch the InnoDB data dictionary exclusively so that no deadlocks
	or lock waits can happen in it during the data dictionary operation. */
	row_mysql_lock_data_dictionary(trx);

	ut_ad(log_append_on_checkpoint(NULL) == NULL);

	/* Prevent the background statistics collection from accessing
	the tables. */
	for (;;) {
		bool	retry = false;

		for (inplace_alter_handler_ctx** pctx = ctx_array;
		     *pctx; pctx++) {
			ha_innobase_inplace_ctx*	ctx
				= static_cast<ha_innobase_inplace_ctx*>(*pctx);

			DBUG_ASSERT(new_clustered == ctx->need_rebuild());

			if (new_clustered
			    && !dict_stats_stop_bg(ctx->old_table)) {
				retry = true;
			}

			if (!dict_stats_stop_bg(ctx->new_table)) {
				retry = true;
			}
		}

		if (!retry) {
			break;
		}

		DICT_BG_YIELD(trx);
	}

	/* Make a concurrent Drop fts Index to wait until sync of that
	fts index is happening in the background */
	for (;;) {
		bool    retry = false;

		for (inplace_alter_handler_ctx** pctx = ctx_array;
		    *pctx; pctx++) {
			int count =0;
			ha_innobase_inplace_ctx*        ctx
				= static_cast<ha_innobase_inplace_ctx*>(*pctx);
			DBUG_ASSERT(new_clustered == ctx->need_rebuild());

			if (dict_fts_index_syncing(ctx->old_table)) {
				count++;
				if (count == 100) {
					fprintf(stderr,
					"Drop index waiting for background sync"
					"to finish\n");
				}
				retry = true;
			}

			if (new_clustered && dict_fts_index_syncing(ctx->new_table)) {
				count++;
				if (count == 100) {
					fprintf(stderr,
                                        "Drop index waiting for background sync"
                                        "to finish\n");
				}
				retry = true;
			}
		}

		 if (!retry) {
			 break;
		}

		DICT_BG_YIELD(trx);
	}

	/* Apply the changes to the data dictionary tables, for all
	partitions. */

	for (inplace_alter_handler_ctx** pctx = ctx_array;
	     *pctx && !fail; pctx++) {
		ha_innobase_inplace_ctx*	ctx
			= static_cast<ha_innobase_inplace_ctx*>(*pctx);

		DBUG_ASSERT(new_clustered == ctx->need_rebuild());

		fail = commit_set_autoinc(ha_alter_info, ctx, altered_table,
					  table);

		if (fail) {
		} else if (ctx->need_rebuild()) {
			ctx->tmp_name = dict_mem_create_temporary_tablename(
				ctx->heap, ctx->new_table->name.m_name,
				ctx->new_table->id);

			fail = commit_try_rebuild(
				ha_alter_info, ctx, altered_table, table,
				trx, table_share->table_name.str);
		} else {
			fail = commit_try_norebuild(
				ha_alter_info, ctx, altered_table, table, trx,
				table_share->table_name.str);
		}
		DBUG_INJECT_CRASH("ib_commit_inplace_crash",
				  crash_inject_count++);
#ifndef DBUG_OFF
		{
			/* Generate a dynamic dbug text. */
			char buf[32];

			snprintf(buf, sizeof buf,
				    "ib_commit_inplace_fail_%u",
				    failure_inject_count++);

			DBUG_EXECUTE_IF(buf,
					my_error(ER_INTERNAL_ERROR, MYF(0),
						 "Injected error!");
					fail = true;
			);
		}
#endif
	}

	/* Commit or roll back the changes to the data dictionary. */
	DEBUG_SYNC(m_user_thd, "innodb_alter_inplace_before_commit");

	if (fail) {
		trx_rollback_for_mysql(trx);
		for (inplace_alter_handler_ctx** pctx = ctx_array;
		     *pctx; pctx++) {
			ha_innobase_inplace_ctx*	ctx
				= static_cast<ha_innobase_inplace_ctx*>(*pctx);
			ctx->rollback_instant();
		}
	} else if (!new_clustered) {
		trx_commit_for_mysql(trx);
	} else {
		mtr_t	mtr;
		mtr_start(&mtr);

		for (inplace_alter_handler_ctx** pctx = ctx_array;
		     *pctx; pctx++) {
			ha_innobase_inplace_ctx*	ctx
				= static_cast<ha_innobase_inplace_ctx*>(*pctx);

			DBUG_ASSERT(ctx->need_rebuild());
			/* Check for any possible problems for any
			file operations that will be performed in
			commit_cache_rebuild(), and if none, generate
			the redo log for these operations. */
			error = fil_mtr_rename_log(ctx->old_table,
						   ctx->new_table,
						   ctx->tmp_name, &mtr);
			if (error != DB_SUCCESS) {
				/* Out of memory or a problem will occur
				when renaming files. */
				fail = true;
				my_error_innodb(error, ctx->old_table->name.m_name,
						ctx->old_table->flags);
			}
			DBUG_INJECT_CRASH("ib_commit_inplace_crash",
					  crash_inject_count++);
		}

		/* Test what happens on crash if the redo logs
		are flushed to disk here. The log records
		about the rename should not be committed, and
		the data dictionary transaction should be
		rolled back, restoring the old table. */
		DBUG_EXECUTE_IF("innodb_alter_commit_crash_before_commit",
				log_buffer_flush_to_disk();
				DBUG_SUICIDE(););
		ut_ad(!trx->fts_trx);

		if (fail) {
			mtr.set_log_mode(MTR_LOG_NO_REDO);
			mtr_commit(&mtr);
			trx_rollback_for_mysql(trx);
		} else {
			ut_ad(trx_state_eq(trx, TRX_STATE_ACTIVE));
			ut_ad(trx->has_logged());

			if (mtr.get_log()->size() > 0) {
				ut_ad(*mtr.get_log()->front()->begin()
				      == MLOG_FILE_RENAME2);

				/* Append the MLOG_FILE_RENAME2
				records on checkpoint, as a separate
				mini-transaction before the one that
				contains the MLOG_CHECKPOINT marker. */
				static const byte	multi
					= MLOG_MULTI_REC_END;

				mtr.get_log()->for_each_block(logs);
				logs.m_buf.push(&multi, sizeof multi);

				log_append_on_checkpoint(&logs.m_buf);
			}

			/* The following call commits the
			mini-transaction, making the data dictionary
			transaction committed at mtr.end_lsn. The
			transaction becomes 'durable' by the time when
			log_buffer_flush_to_disk() returns. In the
			logical sense the commit in the file-based
			data structures happens here. */

			trx_commit_low(trx, &mtr);
		}

		/* If server crashes here, the dictionary in
		InnoDB and MySQL will differ.  The .ibd files
		and the .frm files must be swapped manually by
		the administrator. No loss of data. */
		DBUG_EXECUTE_IF("innodb_alter_commit_crash_after_commit",
				log_make_checkpoint_at(LSN_MAX, TRUE);
				log_buffer_flush_to_disk();
				DBUG_SUICIDE(););
	}

	/* Flush the log to reduce probability that the .frm files and
	the InnoDB data dictionary get out-of-sync if the user runs
	with innodb_flush_log_at_trx_commit = 0 */

	log_buffer_flush_to_disk();

	/* At this point, the changes to the persistent storage have
	been committed or rolled back. What remains to be done is to
	update the in-memory structures, close some handles, release
	temporary files, and (unless we rolled back) update persistent
	statistics. */
	for (inplace_alter_handler_ctx** pctx = ctx_array;
	     *pctx; pctx++) {
		ha_innobase_inplace_ctx*	ctx
			= static_cast<ha_innobase_inplace_ctx*>(*pctx);

		DBUG_ASSERT(ctx->need_rebuild() == new_clustered);

		if (new_clustered) {
			innobase_online_rebuild_log_free(ctx->old_table);
		}

		if (fail) {
			if (new_clustered) {
				trx_start_for_ddl(trx, TRX_DICT_OP_TABLE);

				dict_table_close_and_drop(trx, ctx->new_table);

				trx_commit_for_mysql(trx);
				ctx->new_table = NULL;
			} else {
				/* We failed, but did not rebuild the table.
				Roll back any ADD INDEX, or get rid of garbage
				ADD INDEX that was left over from a previous
				ALTER TABLE statement. */
				trx_start_for_ddl(trx, TRX_DICT_OP_INDEX);
				innobase_rollback_sec_index(
					ctx->new_table, table, TRUE, trx);
				trx_commit_for_mysql(trx);
			}
			DBUG_INJECT_CRASH("ib_commit_inplace_crash_fail",
					  crash_fail_inject_count++);

			continue;
		}

		innobase_copy_frm_flags_from_table_share(
			ctx->new_table, altered_table->s);

		if (new_clustered) {
			/* We will reload and refresh the
			in-memory foreign key constraint
			metadata. This is a rename operation
			in preparing for dropping the old
			table. Set the table to_be_dropped bit
			here, so to make sure DML foreign key
			constraint check does not use the
			stale dict_foreign_t. This is done
			because WL#6049 (FK MDL) has not been
			implemented yet. */
			ctx->old_table->to_be_dropped = true;

			DBUG_PRINT("to_be_dropped",
				   ("table: %s", ctx->old_table->name.m_name));

			/* Rename the tablespace files. */
			commit_cache_rebuild(ctx);

			error = innobase_update_foreign_cache(ctx, m_user_thd);
			if (error != DB_SUCCESS) {
				goto foreign_fail;
			}
		} else {
			error = innobase_update_foreign_cache(ctx, m_user_thd);

			if (error != DB_SUCCESS) {
foreign_fail:
				/* The data dictionary cache
				should be corrupted now.  The
				best solution should be to
				kill and restart the server,
				but the *.frm file has not
				been replaced yet. */
				push_warning_printf(
					m_user_thd,
					Sql_condition::WARN_LEVEL_WARN,
					ER_ALTER_INFO,
					"InnoDB: Could not add foreign"
					" key constraints.");
			} else {
				commit_cache_norebuild(ha_alter_info, ctx,
						       table, trx);
			}
		}

		dict_mem_table_free_foreign_vcol_set(ctx->new_table);
		dict_mem_table_fill_foreign_vcol_set(ctx->new_table);

		DBUG_INJECT_CRASH("ib_commit_inplace_crash",
				  crash_inject_count++);
	}

	log_append_on_checkpoint(NULL);

	/* Invalidate the index translation table. In partitioned
	tables, there is no share. */
	if (m_share) {
		m_share->idx_trans_tbl.index_count = 0;
	}

	/* Tell the InnoDB server that there might be work for
	utility threads: */

	srv_active_wake_master_thread();

	if (fail) {
		for (inplace_alter_handler_ctx** pctx = ctx_array;
		     *pctx; pctx++) {
			ha_innobase_inplace_ctx*	ctx
				= static_cast<ha_innobase_inplace_ctx*>
				(*pctx);
			DBUG_ASSERT(ctx->need_rebuild() == new_clustered);

			ut_d(dict_table_check_for_dup_indexes(
				     ctx->old_table,
				     CHECK_ABORTED_OK));
			ut_a(fts_check_cached_index(ctx->old_table));
			DBUG_INJECT_CRASH("ib_commit_inplace_crash_fail",
					  crash_fail_inject_count++);
		}

		row_mysql_unlock_data_dictionary(trx);
		if (trx != ctx0->trx) {
			trx_free(trx);
		}
		DBUG_RETURN(true);
	}

	if (trx == ctx0->trx) {
		ctx0->trx = NULL;
	}

	/* Free the ctx->trx of other partitions, if any. We will only
	use the ctx0->trx here. Others may have been allocated in
	the prepare stage. */

	for (inplace_alter_handler_ctx** pctx = &ctx_array[1]; *pctx;
	     pctx++) {
		ha_innobase_inplace_ctx*	ctx
			= static_cast<ha_innobase_inplace_ctx*>(*pctx);

		if (ctx->trx) {
			trx_free(ctx->trx);
		}
	}

	if (ctx0->num_to_drop_vcol || ctx0->num_to_add_vcol) {
		DBUG_ASSERT(ctx0->old_table->get_ref_count() == 1);

		trx_commit_for_mysql(m_prebuilt->trx);
#ifdef BTR_CUR_HASH_ADAPT
		if (btr_search_enabled) {
			btr_search_disable(false);
			btr_search_enable();
		}
#endif /* BTR_CUR_HASH_ADAPT */

		char	tb_name[FN_REFLEN];
		ut_strcpy(tb_name, m_prebuilt->table->name.m_name);

		tb_name[strlen(m_prebuilt->table->name.m_name)] = 0;

		dict_table_close(m_prebuilt->table, true, false);
		dict_table_remove_from_cache(m_prebuilt->table);
		m_prebuilt->table = dict_table_open_on_name(
			tb_name, TRUE, TRUE, DICT_ERR_IGNORE_NONE);

		/* Drop outdated table stats. */
		char	errstr[1024];
		if (dict_stats_drop_table(
			    m_prebuilt->table->name.m_name,
			    errstr, sizeof(errstr))
		    != DB_SUCCESS) {
			push_warning_printf(
				m_user_thd,
				Sql_condition::WARN_LEVEL_WARN,
				ER_ALTER_INFO,
				"Deleting persistent statistics"
				" for table '%s' in"
				" InnoDB failed: %s",
				table->s->table_name.str,
				errstr);
		}

		row_mysql_unlock_data_dictionary(trx);
		trx_free(trx);
		MONITOR_ATOMIC_DEC(MONITOR_PENDING_ALTER_TABLE);
		DBUG_RETURN(false);
	}

	/* Release the table locks. */
	trx_commit_for_mysql(m_prebuilt->trx);

	DBUG_EXECUTE_IF("ib_ddl_crash_after_user_trx_commit", DBUG_SUICIDE(););

	for (inplace_alter_handler_ctx** pctx = ctx_array;
	     *pctx; pctx++) {
		ha_innobase_inplace_ctx*	ctx
			= static_cast<ha_innobase_inplace_ctx*>
			(*pctx);
		DBUG_ASSERT(ctx->need_rebuild() == new_clustered);

		bool	add_fts	= false;

		/* Publish the created fulltext index, if any.
		Note that a fulltext index can be created without
		creating the clustered index, if there already exists
		a suitable FTS_DOC_ID column. If not, one will be
		created, implying new_clustered */
		for (ulint i = 0; i < ctx->num_to_add_index; i++) {
			dict_index_t*	index = ctx->add_index[i];

			if (index->type & DICT_FTS) {
				DBUG_ASSERT(index->type == DICT_FTS);
				/* We reset DICT_TF2_FTS here because the bit
				is left unset when a drop proceeds the add. */
				DICT_TF2_FLAG_SET(ctx->new_table, DICT_TF2_FTS);
				fts_add_index(index, ctx->new_table);
				add_fts = true;
			}
		}

		ut_d(dict_table_check_for_dup_indexes(
			     ctx->new_table, CHECK_ALL_COMPLETE));

		if (add_fts) {
			fts_optimize_add_table(ctx->new_table);
		}

		ut_d(dict_table_check_for_dup_indexes(
			     ctx->new_table, CHECK_ABORTED_OK));

#ifdef UNIV_DEBUG
		if (!(ctx->new_table->fts != NULL
			&& ctx->new_table->fts->cache->sync->in_progress)) {
			ut_a(fts_check_cached_index(ctx->new_table));
		}
#endif
		if (new_clustered) {
			/* Since the table has been rebuilt, we remove
			all persistent statistics corresponding to the
			old copy of the table (which was renamed to
			ctx->tmp_name). */

			char	errstr[1024];

			DBUG_ASSERT(0 == strcmp(ctx->old_table->name.m_name,
						ctx->tmp_name));

			DBUG_EXECUTE_IF(
				"ib_rename_index_fail3",
				DBUG_SET("+d,innodb_report_deadlock");
			);

			if (dict_stats_drop_table(
				    ctx->new_table->name.m_name,
				    errstr, sizeof(errstr))
			    != DB_SUCCESS) {
				push_warning_printf(
					m_user_thd,
					Sql_condition::WARN_LEVEL_WARN,
					ER_ALTER_INFO,
					"Deleting persistent statistics"
					" for rebuilt table '%s' in"
					" InnoDB failed: %s",
					table->s->table_name.str,
					errstr);
			}

			DBUG_EXECUTE_IF(
				"ib_rename_index_fail3",
				DBUG_SET("-d,innodb_report_deadlock");
			);

			DBUG_EXECUTE_IF("ib_ddl_crash_before_commit",
					DBUG_SUICIDE(););

			ut_ad(m_prebuilt != ctx->prebuilt
			      || ctx == ctx0);
			bool update_own_prebuilt =
				(m_prebuilt == ctx->prebuilt);
			trx_t* const	user_trx = m_prebuilt->trx;

			row_prebuilt_free(ctx->prebuilt, TRUE);

			/* Drop the copy of the old table, which was
			renamed to ctx->tmp_name at the atomic DDL
			transaction commit.  If the system crashes
			before this is completed, some orphan tables
			with ctx->tmp_name may be recovered. */
			trx_start_for_ddl(trx, TRX_DICT_OP_TABLE);
			error = row_merge_drop_table(trx, ctx->old_table);

			if (error != DB_SUCCESS) {
				ib::error() << "Inplace alter table " << ctx->old_table->name.m_name
					    << " dropping copy of the old table failed error "
					    << error
					    << ". tmp_name " << (ctx->tmp_name ? ctx->tmp_name : "N/A")
					    << " new_table " << (ctx->new_table ? ctx->new_table->name.m_name
						    : "N/A");
			}

			trx_commit_for_mysql(trx);

			/* Rebuild the prebuilt object. */
			ctx->prebuilt = row_create_prebuilt(
				ctx->new_table, altered_table->s->reclength);
			if (update_own_prebuilt) {
				m_prebuilt = ctx->prebuilt;
			}
			trx_start_if_not_started(user_trx, true);
			user_trx->will_lock++;
			m_prebuilt->trx = user_trx;
		}
		DBUG_INJECT_CRASH("ib_commit_inplace_crash",
				  crash_inject_count++);
	}

	row_mysql_unlock_data_dictionary(trx);
	trx_free(trx);

	/* TODO: The following code could be executed
	while allowing concurrent access to the table
	(MDL downgrade). */

	if (new_clustered) {
		for (inplace_alter_handler_ctx** pctx = ctx_array;
		     *pctx; pctx++) {
			ha_innobase_inplace_ctx*	ctx
				= static_cast<ha_innobase_inplace_ctx*>
				(*pctx);
			DBUG_ASSERT(ctx->need_rebuild());

			alter_stats_rebuild(
				ctx->new_table, table->s->table_name.str,
				m_user_thd);
			DBUG_INJECT_CRASH("ib_commit_inplace_crash",
					  crash_inject_count++);
		}
	} else {
		for (inplace_alter_handler_ctx** pctx = ctx_array;
		     *pctx; pctx++) {
			ha_innobase_inplace_ctx*	ctx
				= static_cast<ha_innobase_inplace_ctx*>
				(*pctx);
			DBUG_ASSERT(!ctx->need_rebuild());

			alter_stats_norebuild(ha_alter_info, ctx, m_user_thd);
			DBUG_INJECT_CRASH("ib_commit_inplace_crash",
					  crash_inject_count++);
		}
	}

	innobase_parse_hint_from_comment(
		m_user_thd, m_prebuilt->table, altered_table->s);

	/* TODO: Also perform DROP TABLE and DROP INDEX after
	the MDL downgrade. */

#ifndef DBUG_OFF
	dict_index_t* clust_index = dict_table_get_first_index(
		ctx0->prebuilt->table);
	DBUG_ASSERT(!clust_index->online_log);
	DBUG_ASSERT(dict_index_get_online_status(clust_index)
		    == ONLINE_INDEX_COMPLETE);

	for (dict_index_t* index = clust_index;
	     index;
	     index = dict_table_get_next_index(index)) {
		DBUG_ASSERT(!index->to_be_dropped);
	}
#endif /* DBUG_OFF */
	MONITOR_ATOMIC_DEC(MONITOR_PENDING_ALTER_TABLE);
	DBUG_RETURN(false);
}

/**
@param thd the session
@param start_value the lower bound
@param max_value the upper bound (inclusive) */

ib_sequence_t::ib_sequence_t(
	THD*		thd,
	ulonglong	start_value,
	ulonglong	max_value)
	:
	m_max_value(max_value),
	m_increment(0),
	m_offset(0),
	m_next_value(start_value),
	m_eof(false)
{
	if (thd != 0 && m_max_value > 0) {

		thd_get_autoinc(thd, &m_offset, &m_increment);

		if (m_increment > 1 || m_offset > 1) {

			/* If there is an offset or increment specified
			then we need to work out the exact next value. */

			m_next_value = innobase_next_autoinc(
				start_value, 1,
				m_increment, m_offset, m_max_value);

		} else if (start_value == 0) {
			/* The next value can never be 0. */
			m_next_value = 1;
		}
	} else {
		m_eof = true;
	}
}

/**
Postfix increment
@return the next value to insert */

ulonglong
ib_sequence_t::operator++(int) UNIV_NOTHROW
{
	ulonglong	current = m_next_value;

	ut_ad(!m_eof);
	ut_ad(m_max_value > 0);

	m_next_value = innobase_next_autoinc(
		current, 1, m_increment, m_offset, m_max_value);

	if (m_next_value == m_max_value && current == m_next_value) {
		m_eof = true;
	}

	return(current);
}<|MERGE_RESOLUTION|>--- conflicted
+++ resolved
@@ -5000,7 +5000,6 @@
 	to rebuild the table with a temporary name. */
 
 	if (new_clustered) {
-<<<<<<< HEAD
 		if (innobase_check_foreigns(
 			    ha_alter_info, old_table,
 			    user_table, ctx->drop_fk, ctx->num_to_drop_fk)) {
@@ -5017,44 +5016,6 @@
 				ut_ad(!ctx->new_table->cached);
 				dict_mem_table_free(ctx->new_table);
 				ctx->new_table = ctx->old_table;
-=======
-		const char*	new_table_name
-			= dict_mem_create_temporary_tablename(
-				ctx->heap,
-				ctx->new_table->name.m_name,
-				ctx->new_table->id);
-		ulint		n_cols = 0;
-		ulint		n_v_cols = 0;
-		dtuple_t*	add_cols;
-		ulint		space_id = 0;
-		ulint		z = 0;
-		uint32_t	key_id = FIL_DEFAULT_ENCRYPTION_KEY;
-		fil_encryption_t mode = FIL_ENCRYPTION_DEFAULT;
-
-		if (dict_table_is_discarded(ctx->prebuilt->table)) {
-		} else if (fil_space_t* space
-			   = fil_space_acquire(ctx->prebuilt->table->space)) {
-			if (const fil_space_crypt_t* crypt_data
-			    = space->crypt_data) {
-				key_id = crypt_data->key_id;
-				mode = crypt_data->encryption;
-			}
-
-			fil_space_release(space);
-		}
-
-		if (ha_alter_info->handler_flags
-		    & Alter_inplace_info::CHANGE_CREATE_OPTION) {
-			const ha_table_option_struct& alt_opt=
-				*ha_alter_info->create_info->option_struct;
-			const ha_table_option_struct& opt=
-				*old_table->s->option_struct;
-			if (alt_opt.encryption != opt.encryption
-			    || alt_opt.encryption_key_id
-			    != opt.encryption_key_id) {
-				key_id = uint32_t(alt_opt.encryption_key_id);
-				mode = fil_encryption_t(alt_opt.encryption);
->>>>>>> 77867c14
 			}
 
 			while (ctx->num_to_add_index--) {
@@ -5621,7 +5582,7 @@
 			/* Initialize the AUTO_INCREMENT sequence
 			to the rebuilt table from the old one. */
 			if (!old_table->found_next_number_field
-			    || dict_table_is_discarded(user_table)) {
+			    || !user_table->space) {
 			} else if (ib_uint64_t autoinc
 				   = btr_read_autoinc(clust_index)) {
 				btr_write_autoinc(new_clust_index, autoinc);
@@ -8175,7 +8136,7 @@
 		   && (ha_alter_info->create_info->used_fields
 		       & HA_CREATE_USED_AUTO)) {
 
-		if (dict_table_is_discarded(ctx->old_table)) {
+		if (!ctx->old_table->space) {
 			my_error(ER_TABLESPACE_DISCARDED, MYF(0),
 				 old_table->s->table_name.str);
 			DBUG_RETURN(true);
