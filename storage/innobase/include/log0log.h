/*****************************************************************************

Copyright (c) 1995, 2017, Oracle and/or its affiliates. All rights reserved.
Copyright (c) 2009, Google Inc.
Copyright (c) 2017, 2020, MariaDB Corporation.

Portions of this file contain modifications contributed and copyrighted by
Google, Inc. Those modifications are gratefully acknowledged and are described
briefly in the InnoDB documentation. The contributions by Google are
incorporated with their permission, and subject to the conditions contained in
the file COPYING.Google.

This program is free software; you can redistribute it and/or modify it under
the terms of the GNU General Public License as published by the Free Software
Foundation; version 2 of the License.

This program is distributed in the hope that it will be useful, but WITHOUT
ANY WARRANTY; without even the implied warranty of MERCHANTABILITY or FITNESS
FOR A PARTICULAR PURPOSE. See the GNU General Public License for more details.

You should have received a copy of the GNU General Public License along with
this program; if not, write to the Free Software Foundation, Inc.,
51 Franklin Street, Fifth Floor, Boston, MA 02110-1335 USA

*****************************************************************************/

/**************************************************//**
@file include/log0log.h
Database log

Created 12/9/1995 Heikki Tuuri
*******************************************************/

#ifndef log0log_h
#define log0log_h

#include "dyn0buf.h"
#include "log0types.h"
#include "os0event.h"
#include "os0file.h"
#include "span.h"
#include <atomic>

using st_::span;

/* Margin for the free space in the smallest log, before a new query
step which modifies the database, is started */

#define LOG_CHECKPOINT_FREE_PER_THREAD	(4U << srv_page_size_shift)
#define LOG_CHECKPOINT_EXTRA_FREE	(8U << srv_page_size_shift)

typedef ulint (*log_checksum_func_t)(const byte* log_block);

/** this is where redo log data is stored (no header, no checkpoints) */
static const char LOG_DATA_FILE_NAME[] = "ib_logdata";

/** creates LOG_DATA_FILE_NAME with specified size */
dberr_t create_data_file(os_offset_t size);

static const char LOG_FILE_NAME_PREFIX[] = "ib_logfile";
static const char LOG_FILE_NAME[] = "ib_logfile0";

/** Composes full path for a redo log file
@param[in]	filename	name of the redo log file
@return path with log file name*/
std::string get_log_file_path(const char *filename= LOG_FILE_NAME);

/** Returns paths for all existing log files */
std::vector<std::string> get_existing_log_files_paths();

/** Delete log file.
@param[in]	suffix	suffix of the file name */
static inline void delete_log_file(const char* suffix)
{
  auto path = get_log_file_path(LOG_FILE_NAME_PREFIX).append(suffix);
  os_file_delete_if_exists(innodb_log_file_key, path.c_str(), nullptr);
}

/** Append a string to the log.
@param[in]	str		string
@param[in]	len		string length
@param[out]	start_lsn	start LSN of the log record
@return end lsn of the log record, zero if did not succeed */
UNIV_INLINE
lsn_t
log_reserve_and_write_fast(
	const void*	str,
	ulint		len,
	lsn_t*		start_lsn);
/***********************************************************************//**
Checks if there is need for a log buffer flush or a new checkpoint, and does
this if yes. Any database operation should call this when it has modified
more than about 4 pages. NOTE that this function may only be called when the
OS thread owns no synchronization objects except the dictionary mutex. */
UNIV_INLINE
void
log_free_check(void);
/*================*/

/** Extends the log buffer.
@param[in]	len	requested minimum size in bytes */
void log_buffer_extend(ulong len);

/** Check margin not to overwrite transaction log from the last checkpoint.
If would estimate the log write to exceed the log_capacity,
waits for the checkpoint is done enough.
@param[in]	len	length of the data to be written */

void
log_margin_checkpoint_age(
	ulint	len);

/** Open the log for log_write_low. The log must be closed with log_close.
@param[in]	len	length of the data to be written
@return start lsn of the log record */
lsn_t
log_reserve_and_open(
	ulint	len);
/************************************************************//**
Writes to the log the string given. It is assumed that the caller holds the
log mutex. */
void
log_write_low(
/*==========*/
	const byte*	str,		/*!< in: string */
	ulint		str_len);	/*!< in: string length */
/************************************************************//**
Closes the log.
@return lsn */
lsn_t
log_close(void);
/*===========*/
/************************************************************//**
Gets the current lsn.
@return current lsn */
UNIV_INLINE
lsn_t
log_get_lsn(void);
/*=============*/
/************************************************************//**
Gets the current lsn.
@return	current lsn */
UNIV_INLINE
lsn_t
log_get_lsn_nowait(void);
/*=============*/
/************************************************************//**
Gets the last lsn that is fully flushed to disk.
@return	last flushed lsn */
UNIV_INLINE
ib_uint64_t
log_get_flush_lsn(void);
/*=============*/

/****************************************************************
Get log_sys::max_modified_age_async. It is OK to read the value without
holding log_sys::mutex because it is constant.
@return max_modified_age_async */
UNIV_INLINE
lsn_t
log_get_max_modified_age_async(void);
/*================================*/

/** Calculate the recommended highest values for lsn - last_checkpoint_lsn
and lsn - buf_get_oldest_modification().
@param[in]	file_size	requested innodb_log_file_size
@retval true on success
@retval false if the smallest log is too small to
accommodate the number of OS threads in the database server */
bool
log_set_capacity(ulonglong file_size)
	MY_ATTRIBUTE((warn_unused_result));

/** Ensure that the log has been written to the log file up to a given
log entry (such as that of a transaction commit). Start a new write, or
wait and check if an already running write is covering the request.
@param[in]	lsn		log sequence number that should be
included in the redo log file write
@param[in]	flush_to_disk	whether the written log should also
be flushed to the file system */
void log_write_up_to(lsn_t lsn, bool flush_to_disk);

/** write to the log file up to the last log entry.
@param[in]	sync	whether we want the written log
also to be flushed to disk. */
void
log_buffer_flush_to_disk(
	bool sync = true);
/****************************************************************//**
This functions writes the log buffer to the log file and if 'flush'
is set it forces a flush of the log file as well. This is meant to be
called from background master thread only as it does not wait for
the write (+ possible flush) to finish. */
void
log_buffer_sync_in_background(
/*==========================*/
	bool	flush);	/*<! in: flush the logs to disk */
/** Make a checkpoint. Note that this function does not flush dirty
blocks from the buffer pool: it only checks what is lsn of the oldest
modification in the pool, and writes information about the lsn in
log file. Use log_make_checkpoint() to flush also the pool.
@return true if success, false if a checkpoint write was already running */
bool log_checkpoint();

/** Make a checkpoint */
void log_make_checkpoint();

/****************************************************************//**
Makes a checkpoint at the latest lsn and writes it to first page of each
data file in the database, so that we know that the file spaces contain
all modifications up to that lsn. This can only be called at database
shutdown. This function also writes all log in log file to the log archive. */
void
logs_empty_and_mark_files_at_shutdown(void);
/*=======================================*/
/** Write checkpoint info to the log header and invoke log_mutex_exit().
@param[in]	end_lsn	start LSN of the FILE_CHECKPOINT mini-transaction */
void log_write_checkpoint_info(lsn_t end_lsn);

/**
Checks that there is enough free space in the log to start a new query step.
Flushes the log buffer or makes a new checkpoint if necessary. NOTE: this
function may only be called if the calling thread owns no synchronization
objects! */
void
log_check_margins(void);

/************************************************************//**
Gets a log block flush bit.
@return TRUE if this block was the first to be written in a log flush */
UNIV_INLINE
ibool
log_block_get_flush_bit(
/*====================*/
	const byte*	log_block);	/*!< in: log block */
/************************************************************//**
Gets a log block number stored in the header.
@return log block number stored in the block header */
UNIV_INLINE
ulint
log_block_get_hdr_no(
/*=================*/
	const byte*	log_block);	/*!< in: log block */
/************************************************************//**
Gets a log block data length.
@return log block data length measured as a byte offset from the block start */
UNIV_INLINE
ulint
log_block_get_data_len(
/*===================*/
	const byte*	log_block);	/*!< in: log block */
/************************************************************//**
Sets the log block data length. */
UNIV_INLINE
void
log_block_set_data_len(
/*===================*/
	byte*	log_block,	/*!< in/out: log block */
	ulint	len);		/*!< in: data length */
/** Calculate the CRC-32C checksum of a log block.
@param[in]	block	log block
@return checksum */
inline ulint log_block_calc_checksum_crc32(const byte* block);

/************************************************************//**
Gets a log block checksum field value.
@return checksum */
UNIV_INLINE
ulint
log_block_get_checksum(
/*===================*/
	const byte*	log_block);	/*!< in: log block */
/************************************************************//**
Sets a log block checksum field value. */
UNIV_INLINE
void
log_block_set_checksum(
/*===================*/
	byte*	log_block,	/*!< in/out: log block */
	ulint	checksum);	/*!< in: checksum */
/************************************************************//**
Gets a log block first mtr log record group offset.
@return first mtr log record group byte offset from the block start, 0
if none */
UNIV_INLINE
ulint
log_block_get_first_rec_group(
/*==========================*/
	const byte*	log_block);	/*!< in: log block */
/************************************************************//**
Sets the log block first mtr log record group offset. */
UNIV_INLINE
void
log_block_set_first_rec_group(
/*==========================*/
	byte*	log_block,	/*!< in/out: log block */
	ulint	offset);	/*!< in: offset, 0 if none */
/************************************************************//**
Gets a log block checkpoint number field (4 lowest bytes).
@return checkpoint no (4 lowest bytes) */
UNIV_INLINE
ulint
log_block_get_checkpoint_no(
/*========================*/
	const byte*	log_block);	/*!< in: log block */
/************************************************************//**
Initializes a log block in the log buffer. */
UNIV_INLINE
void
log_block_init(
/*===========*/
	byte*	log_block,	/*!< in: pointer to the log buffer */
	lsn_t	lsn);		/*!< in: lsn within the log block */
/************************************************************//**
Converts a lsn to a log block number.
@return log block number, it is > 0 and <= 1G */
UNIV_INLINE
ulint
log_block_convert_lsn_to_no(
/*========================*/
	lsn_t	lsn);	/*!< in: lsn of a byte within the block */
/******************************************************//**
Prints info of the log. */
void
log_print(
/*======*/
	FILE*	file);	/*!< in: file where to print */
/******************************************************//**
Peeks the current lsn.
@return TRUE if success, FALSE if could not get the log system mutex */
ibool
log_peek_lsn(
/*=========*/
	lsn_t*	lsn);	/*!< out: if returns TRUE, current lsn is here */
/**********************************************************************//**
Refreshes the statistics used to print per-second averages. */
void
log_refresh_stats(void);
/*===================*/

/* Values used as flags */
#define LOG_FLUSH	7652559
#define LOG_CHECKPOINT	78656949

/* The counting of lsn's starts from this value: this must be non-zero */
#define LOG_START_LSN		((lsn_t) (16 * OS_FILE_LOG_BLOCK_SIZE))

/* Offsets of a log block header */
#define	LOG_BLOCK_HDR_NO	0	/* block number which must be > 0 and
					is allowed to wrap around at 2G; the
					highest bit is set to 1 if this is the
					first log block in a log flush write
					segment */
#define LOG_BLOCK_FLUSH_BIT_MASK 0x80000000UL
					/* mask used to get the highest bit in
					the preceding field */
#define	LOG_BLOCK_HDR_DATA_LEN	4	/* number of bytes of log written to
					this block */
#define	LOG_BLOCK_FIRST_REC_GROUP 6	/* offset of the first start of an
					mtr log record group in this log block,
					0 if none; if the value is the same
					as LOG_BLOCK_HDR_DATA_LEN, it means
					that the first rec group has not yet
					been catenated to this log block, but
					if it will, it will start at this
					offset; an archive recovery can
					start parsing the log records starting
					from this offset in this log block,
					if value not 0 */
#define LOG_BLOCK_CHECKPOINT_NO	8	/* 4 lower bytes of the value of
					log_sys.next_checkpoint_no when the
					log block was last written to: if the
					block has not yet been written full,
					this value is only updated before a
					log buffer flush */
#define LOG_BLOCK_HDR_SIZE	12	/* size of the log block header in
					bytes */

#define	LOG_BLOCK_KEY		4	/* encryption key version
					before LOG_BLOCK_CHECKSUM;
					in log_t::FORMAT_ENC_10_4 only */
#define	LOG_BLOCK_CHECKSUM	4	/* 4 byte checksum of the log block
					contents; in InnoDB versions
					< 3.23.52 this did not contain the
					checksum but the same value as
					LOG_BLOCK_HDR_NO */

/** Offsets inside the checkpoint pages (redo log format version 1) @{ */
/** Checkpoint number */
#define LOG_CHECKPOINT_NO		0
/** Log sequence number up to which all changes have been flushed */
#define LOG_CHECKPOINT_LSN		8
/** Byte offset of the log record corresponding to LOG_CHECKPOINT_LSN */
#define LOG_CHECKPOINT_OFFSET		16
/** srv_log_buffer_size at the time of the checkpoint (not used) */
#define LOG_CHECKPOINT_LOG_BUF_SIZE	24
/** MariaDB 10.2.5 encrypted redo log encryption key version (32 bits)*/
#define LOG_CHECKPOINT_CRYPT_KEY	32
/** MariaDB 10.2.5 encrypted redo log random nonce (32 bits) */
#define LOG_CHECKPOINT_CRYPT_NONCE	36
/** MariaDB 10.2.5 encrypted redo log random message (MY_AES_BLOCK_SIZE) */
#define LOG_CHECKPOINT_CRYPT_MESSAGE	40
/** start LSN of the MLOG_CHECKPOINT mini-transaction corresponding
to this checkpoint, or 0 if the information has not been written */
#define LOG_CHECKPOINT_END_LSN		OS_FILE_LOG_BLOCK_SIZE - 16

/* @} */

/** Offsets of a log file header */
namespace log_header
{
  /** Log file header format identifier (32-bit unsigned big-endian integer).
  Before MariaDB 10.2.2 or MySQL 5.7.9, this was called LOG_GROUP_ID
  and always written as 0, because InnoDB never supported more than one
  copy of the redo log. */
  constexpr unsigned FORMAT= 0;
  /** Redo log encryption key version (0 if not encrypted) */
  constexpr unsigned KEY_VERSION= 4;
  /** Capability flags (64 bits, must be 0 for now) */
  constexpr unsigned FLAGS= 8;
  /** A NUL terminated string identifying the MySQL 5.7 or MariaDB 10.2+
  version that created the redo log file */
  constexpr unsigned CREATOR= 16;
  /** End of the log file creator field. */
  constexpr unsigned CREATOR_END= CREATOR + 32;

#if 1 // MDEV-14425 TODO: write here, not in the checkpoint header!
  constexpr unsigned CRYPT_MSG= CREATOR_END;
  constexpr unsigned CRYPT_KEY= CREATOR_END + MY_AES_BLOCK_SIZE;
  /** wider than info.crypt_nonce because we will no longer use the LSN */
  constexpr unsigned CRYPT_NONCE= CRYPT_KEY + MY_AES_BLOCK_SIZE;
#endif

  /** Contents of the CREATOR field */
  constexpr const char CREATOR_CURRENT[32]= "MariaDB "
    IB_TO_STR(MYSQL_VERSION_MAJOR) "." IB_TO_STR(MYSQL_VERSION_MINOR) "."
    IB_TO_STR(MYSQL_VERSION_PATCH);
};

#define LOG_CHECKPOINT_1	OS_FILE_LOG_BLOCK_SIZE
					/* first checkpoint field in the log
					header; we write alternately to the
					checkpoint fields when we make new
					checkpoints; this field is only defined
					in the first log file of a log */
#define LOG_CHECKPOINT_2	(3 * OS_FILE_LOG_BLOCK_SIZE)
					/* second checkpoint field in the log
					header */
/** size of LOG_FILE_NAME (header + checkpoints */
constexpr size_t LOG_MAIN_FILE_SIZE= 4 * OS_FILE_LOG_BLOCK_SIZE;

typedef ib_mutex_t	LogSysMutex;
typedef ib_mutex_t	FlushOrderMutex;

/** Memory mapped file */
class mapped_file_t
{
public:
  mapped_file_t()= default;
  mapped_file_t(const mapped_file_t &)= delete;
  mapped_file_t &operator=(const mapped_file_t &)= delete;
  mapped_file_t(mapped_file_t &&)= delete;
  mapped_file_t &operator=(mapped_file_t &&)= delete;
  ~mapped_file_t() noexcept;

  dberr_t map(const char *path, bool read_only= false,
              bool nvme= false) noexcept;
  dberr_t unmap() noexcept;
  byte *data() noexcept { return m_area.data(); }

private:
  span<byte> m_area;
};

/** Abstraction for reading, writing and flushing file cache to disk */
class file_io
{
public:
  file_io(bool durable_writes= false) : m_durable_writes(durable_writes) {}
  virtual ~file_io() noexcept {};
  virtual dberr_t open(const char *path, bool read_only) noexcept= 0;
  virtual dberr_t rename(const char *old_path,
                         const char *new_path) noexcept= 0;
  virtual dberr_t close() noexcept= 0;
  virtual dberr_t read(os_offset_t offset, span<byte> buf) noexcept= 0;
  virtual dberr_t write(const char *path, os_offset_t offset,
                        span<const byte> buf) noexcept= 0;
  virtual dberr_t flush_data_only() noexcept= 0;

  /** Durable writes doesn't require calling flush_data_only() */
  bool writes_are_durable() const noexcept { return m_durable_writes; }

protected:
  bool m_durable_writes;
};

class file_os_io final: public file_io
{
public:
  file_os_io()= default;
  file_os_io(const file_os_io &)= delete;
  file_os_io &operator=(const file_os_io &)= delete;
  file_os_io(file_os_io &&rhs);
  file_os_io &operator=(file_os_io &&rhs);
  ~file_os_io() noexcept;

  dberr_t open(const char *path, bool read_only) noexcept final;
  bool is_opened() const noexcept { return m_fd != OS_FILE_CLOSED; }
  dberr_t rename(const char *old_path, const char *new_path) noexcept final;
  dberr_t close() noexcept final;
  dberr_t read(os_offset_t offset, span<byte> buf) noexcept final;
  dberr_t write(const char *path, os_offset_t offset,
                span<const byte> buf) noexcept final;
  dberr_t flush_data_only() noexcept final;

private:
  pfs_os_file_t m_fd{OS_FILE_CLOSED};
};

/** File abstraction + path */
class log_file_t
{
public:
  log_file_t(std::string path= "") noexcept : m_path{std::move(path)} {}

  dberr_t open(bool read_only) noexcept;
  bool is_opened() const noexcept;

  const std::string &get_path() const noexcept { return m_path; }

  dberr_t rename(std::string new_path) noexcept;
  dberr_t close() noexcept;
  dberr_t read(os_offset_t offset, span<byte> buf) noexcept;
  bool writes_are_durable() const noexcept;
  dberr_t write(os_offset_t offset, span<const byte> buf) noexcept;
  dberr_t flush_data_only() noexcept;

private:
  std::unique_ptr<file_io> m_file;
  std::string m_path;
};

/** Redo log buffer */
struct log_t{
  /** The original (not version-tagged) InnoDB redo log format */
  static constexpr uint32_t FORMAT_3_23 = 0;
  /** The MySQL 5.7.9/MariaDB 10.2.2 log format */
  static constexpr uint32_t FORMAT_10_2 = 1;
  /** The MariaDB 10.3.2 log format. */
  static constexpr uint32_t FORMAT_10_3 = 103;
  /** The MariaDB 10.4.0 log format. */
  static constexpr uint32_t FORMAT_10_4 = 104;
  /** Encrypted MariaDB redo log */
  static constexpr uint32_t FORMAT_ENCRYPTED = 1U << 31;
  /** The MariaDB 10.4.0 log format (only with innodb_encrypt_log=ON) */
  static constexpr uint32_t FORMAT_ENC_10_4 = FORMAT_10_4 | FORMAT_ENCRYPTED;
  /** The MariaDB 10.5.2 physical redo log format (encrypted or not) */
  static constexpr uint32_t FORMAT_10_5= 0x50485953;

  /** Redo log encryption key ID */
  static constexpr uint32_t KEY_ID= 1;

	MY_ALIGNED(CACHE_LINE_SIZE)
	lsn_t		lsn;		/*!< log sequence number */
	ulong		buf_free;	/*!< first free offset within the log
					buffer in use */

	MY_ALIGNED(CACHE_LINE_SIZE)
	LogSysMutex	mutex;		/*!< mutex protecting the log */
	MY_ALIGNED(CACHE_LINE_SIZE)
	FlushOrderMutex	log_flush_order_mutex;/*!< mutex to serialize access to
					the flush list when we are putting
					dirty blocks in the list. The idea
					behind this mutex is to be able
					to release log_sys.mutex during
					mtr_commit and still ensure that
					insertions in the flush_list happen
					in the LSN order. */
	byte*		buf;		/*!< Memory of double the
					srv_log_buffer_size is
					allocated here. This pointer will change
					however to either the first half or the
					second half in turns, so that log
					write/flush to disk don't block
					concurrent mtrs which will write
					log to this buffer. Care to switch back
					to the first half before freeing/resizing
					must be undertaken. */
	bool		first_in_use;	/*!< true if buf points to the first
					half of the buffer, false
					if the second half */
	ulong		max_buf_free;	/*!< recommended maximum value of
					buf_free for the buffer in use, after
					which the buffer is flushed */
	bool		check_flush_or_checkpoint;
					/*!< this is set when there may
					be need to flush the log buffer, or
					preflush buffer pool pages, or make
					a checkpoint; this MUST be TRUE when
					lsn - last_checkpoint_lsn >
					max_checkpoint_age; this flag is
					peeked at by log_free_check(), which
					does not reserve the log mutex */

  /** Log file stuff. Protected by mutex or write_mutex. */
  struct file {
    /** format of the redo log: e.g., FORMAT_10_5 */
<<<<<<< HEAD
    uint32_t format;
    /** redo log encryption key version, or ~0 if not encrypted */
    uint32_t key_version;
    /** individual log file size in bytes, including the header */
    lsn_t file_size;
=======
    uint32_t				format;
    /** redo log subformat: 0 with separately logged TRUNCATE,
    2 with fully redo-logged TRUNCATE (1 in MariaDB 10.2) */
    uint32_t				subformat;
    /** log data file size in bytes */
    lsn_t				file_size;
>>>>>>> cac01f4f
  private:
    /** lsn used to fix coordinates within the log group */
    lsn_t				lsn;
    /** the byte offset of the above lsn */
    lsn_t				lsn_offset;
    /** main log file */
    log_file_t				fd;
    /** log data file */
    log_file_t				data_fd;

  public:
    /** used only in recovery: recovery scan succeeded up to this
    lsn in this log group */
    lsn_t				scanned_lsn;

    /** opens log files which must be closed prior this call */
    void open_files(std::string path);
    /** renames log file */
    dberr_t main_rename(std::string path) { return fd.rename(path); }
    /** reads from main log files */
    void main_read(os_offset_t offset, span<byte> buf);
    /** writes buffer to log file
    @param[in]	offset		offset in log file
    @param[in]	buf		buffer from which to write */
    void main_write_durable(os_offset_t offset, span<byte> buf);
    /** closes log files */
    void close_files();

    /** check that log data file is opened */
    bool data_is_opened() const  { return data_fd.is_opened(); }
    /** reads from data file */
    void data_read(os_offset_t offset, span<byte> buf);
    /** Tells whether writes require calling flush_data_only() */
    bool data_writes_are_durable() const noexcept;
    /** writes to data file */
    void data_write(os_offset_t offset, span<byte> buf);
    /** flushes OS page cache (excluding metadata!) for log file */
    void data_flush_data_only();

    /** @return whether non-physical log is encrypted */
    bool is_encrypted_old() const
    {
      ut_ad(!is_physical());
      return format & FORMAT_ENCRYPTED;
    }
    /** @return whether the physical log is encrypted */
    bool is_encrypted_physical() const
    {
      ut_ad(is_physical());
      return key_version != 0;
    }

    /** @return whether the redo log is in the physical format */
<<<<<<< HEAD
    bool is_physical() const { return format == FORMAT_10_5; }
    /** @return capacity in bytes */
    lsn_t capacity() const{ return file_size - LOG_FILE_HDR_SIZE; }
=======
    bool is_physical() const
    { return (format & ~FORMAT_ENCRYPTED) == FORMAT_10_5; }
>>>>>>> cac01f4f
    /** Calculate the offset of a log sequence number.
    @param[in]	lsn	log sequence number
    @return offset within the log */
    inline lsn_t calc_lsn_offset(lsn_t lsn) const;
    lsn_t calc_lsn_offset_old(lsn_t lsn) const;

    /** Set the field values to correspond to a given lsn. */
    void set_fields(lsn_t lsn)
    {
      lsn_t c_lsn_offset = calc_lsn_offset(lsn);
      set_lsn(lsn);
      set_lsn_offset(c_lsn_offset);
    }

    /** Read a log segment to log_sys.buf.
    @param[in,out]	start_lsn	in: read area start,
					out: the last read valid lsn
    @param[in]		end_lsn		read area end
    @return	whether no invalid blocks (e.g checksum mismatch) were found */
    bool read_log_seg(lsn_t* start_lsn, lsn_t end_lsn);

    /** Initialize the redo log buffer. */
    void create();

    /** Close the redo log buffer. */
    void close() { close_files(); }
    void set_lsn(lsn_t a_lsn);
    lsn_t get_lsn() const { return lsn; }
    void set_lsn_offset(lsn_t a_lsn);
    lsn_t get_lsn_offset() const { return lsn_offset; }
  } log;

	/** The fields involved in the log buffer flush @{ */

	ulong		buf_next_to_write;/*!< first offset in the log buffer
					where the byte content may not exist
					written to file, e.g., the start
					offset of a log record catenated
					later; this is advanced when a flush
					operation is completed to all the log
					groups */
	lsn_t		write_lsn;	/*!< last written lsn */
	lsn_t		current_flush_lsn;/*!< end lsn for the current running
					write + flush operation */
	lsn_t		flushed_to_disk_lsn;
					/*!< how far we have written the log
					AND flushed to disk */
	std::atomic<size_t> pending_flushes; /*!< system calls in progress */
	std::atomic<size_t> flushes;	/*!< system calls counter */

	ulint		n_log_ios;	/*!< number of log i/os initiated thus
					far */
	ulint		n_log_ios_old;	/*!< number of log i/o's at the
					previous printout */
	time_t		last_printout_time;/*!< when log_print was last time
					called */
	/* @} */

	/** Fields involved in checkpoints @{ */
	lsn_t		log_capacity;	/*!< capacity of the log; if
					the checkpoint age exceeds this, it is
					a serious error because it is possible
					we will then overwrite log and spoil
					crash recovery */
	lsn_t		max_modified_age_async;
					/*!< when this recommended
					value for lsn -
					buf_pool_get_oldest_modification()
					is exceeded, we start an
					asynchronous preflush of pool pages */
	lsn_t		max_modified_age_sync;
					/*!< when this recommended
					value for lsn -
					buf_pool_get_oldest_modification()
					is exceeded, we start a
					synchronous preflush of pool pages */
	lsn_t		max_checkpoint_age_async;
					/*!< when this checkpoint age
					is exceeded we start an
					asynchronous writing of a new
					checkpoint */
	lsn_t		max_checkpoint_age;
					/*!< this is the maximum allowed value
					for lsn - last_checkpoint_lsn when a
					new query step is started */
	ib_uint64_t	next_checkpoint_no;
					/*!< next checkpoint number */
	lsn_t		last_checkpoint_lsn;
					/*!< latest checkpoint lsn */
	lsn_t		next_checkpoint_lsn;
					/*!< next checkpoint lsn */
	ulint		n_pending_checkpoint_writes;
					/*!< number of currently pending
					checkpoint writes */

	/** buffer for checkpoint header */
	MY_ALIGNED(OS_FILE_LOG_BLOCK_SIZE)
	byte		checkpoint_buf[OS_FILE_LOG_BLOCK_SIZE];
	/* @} */

private:
  bool m_initialised;
public:
  /**
    Constructor.

    Some members may require late initialisation, thus we just mark object as
    uninitialised. Real initialisation happens in create().
  */
  log_t(): m_initialised(false) {}

  /** @return whether the non-physical redo log is encrypted */
  bool is_encrypted_old() const { return log.is_encrypted_old(); }
  /** @return whether the physical redo log is encrypted */
  bool is_encrypted_physical() const { return log.is_encrypted_physical(); }
  /** @return whether the redo log is in the physical format */
  bool is_physical() const { return log.is_physical(); }

  bool is_initialised() const { return m_initialised; }

  /** @return the log block header + trailer size */
  unsigned framing_size() const
  {
    return log.format == FORMAT_ENC_10_4
      ? LOG_BLOCK_HDR_SIZE + LOG_BLOCK_KEY + LOG_BLOCK_CHECKSUM
      : LOG_BLOCK_HDR_SIZE + LOG_BLOCK_CHECKSUM;
  }
  /** @return the log block payload size */
  unsigned payload_size() const
  {
    return log.format == FORMAT_ENC_10_4
      ? OS_FILE_LOG_BLOCK_SIZE - LOG_BLOCK_HDR_SIZE - LOG_BLOCK_CHECKSUM -
      LOG_BLOCK_KEY
      : OS_FILE_LOG_BLOCK_SIZE - LOG_BLOCK_HDR_SIZE - LOG_BLOCK_CHECKSUM;
  }
  /** @return the log block trailer offset */
  unsigned trailer_offset() const
  {
    return log.format == FORMAT_ENC_10_4
      ? OS_FILE_LOG_BLOCK_SIZE - LOG_BLOCK_CHECKSUM - LOG_BLOCK_KEY
      : OS_FILE_LOG_BLOCK_SIZE - LOG_BLOCK_CHECKSUM;
  }

  size_t get_pending_flushes() const
  {
    return pending_flushes.load(std::memory_order_relaxed);
  }

  size_t get_flushes() const
  {
    return flushes.load(std::memory_order_relaxed);
  }

  /** Initialise the redo log subsystem. */
  void create();

  /** Shut down the redo log subsystem. */
  void close();
};

/** Redo log system */
extern log_t	log_sys;
#ifdef UNIV_DEBUG
extern bool log_write_lock_own();
#endif

/** Gets the log capacity. It is OK to read the value without
holding log_sys.mutex because it is constant.
@return log capacity */
inline lsn_t log_get_capacity(void) { return log_sys.log_capacity; }

/** Calculate the offset of a log sequence number.
@param[in]     lsn     log sequence number
@return offset within the log */
inline lsn_t log_t::file::calc_lsn_offset(lsn_t lsn) const
{
  ut_ad(this == &log_sys.log);
  /* The lsn parameters are updated while holding both the mutexes
  and it is ok to have either of them while reading */
  ut_ad(log_sys.mutex.is_owned() || log_write_lock_own());
  const lsn_t size= file_size;
  lsn_t l= lsn - this->lsn;
  if (longlong(l) < 0)
  {
    l= lsn_t(-longlong(l)) % size;
    l= size - l;
  }

  l+= lsn_offset;
  l%= size;
  return l;
}

inline void log_t::file::set_lsn(lsn_t a_lsn) {
      ut_ad(log_sys.mutex.is_owned() || log_write_lock_own());
      lsn = a_lsn;
}

inline void log_t::file::set_lsn_offset(lsn_t a_lsn) {
      ut_ad(log_sys.mutex.is_owned() || log_write_lock_own());
      ut_ad((lsn % OS_FILE_LOG_BLOCK_SIZE) == (a_lsn % OS_FILE_LOG_BLOCK_SIZE));
      lsn_offset = a_lsn;
}

/** Test if flush order mutex is owned. */
#define log_flush_order_mutex_own()			\
	mutex_own(&log_sys.log_flush_order_mutex)

/** Acquire the flush order mutex. */
#define log_flush_order_mutex_enter() do {		\
	mutex_enter(&log_sys.log_flush_order_mutex);	\
} while (0)
/** Release the flush order mutex. */
# define log_flush_order_mutex_exit() do {		\
	mutex_exit(&log_sys.log_flush_order_mutex);	\
} while (0)

/** Test if log sys mutex is owned. */
#define log_mutex_own() mutex_own(&log_sys.mutex)


/** Acquire the log sys mutex. */
#define log_mutex_enter() mutex_enter(&log_sys.mutex)


/** Release the log sys mutex. */
#define log_mutex_exit() mutex_exit(&log_sys.mutex)

#include "log0log.ic"

#endif<|MERGE_RESOLUTION|>--- conflicted
+++ resolved
@@ -605,20 +605,11 @@
   /** Log file stuff. Protected by mutex or write_mutex. */
   struct file {
     /** format of the redo log: e.g., FORMAT_10_5 */
-<<<<<<< HEAD
     uint32_t format;
-    /** redo log encryption key version, or ~0 if not encrypted */
+    /** redo log encryption key version, or 0 if not encrypted */
     uint32_t key_version;
     /** individual log file size in bytes, including the header */
     lsn_t file_size;
-=======
-    uint32_t				format;
-    /** redo log subformat: 0 with separately logged TRUNCATE,
-    2 with fully redo-logged TRUNCATE (1 in MariaDB 10.2) */
-    uint32_t				subformat;
-    /** log data file size in bytes */
-    lsn_t				file_size;
->>>>>>> cac01f4f
   private:
     /** lsn used to fix coordinates within the log group */
     lsn_t				lsn;
@@ -672,14 +663,7 @@
     }
 
     /** @return whether the redo log is in the physical format */
-<<<<<<< HEAD
     bool is_physical() const { return format == FORMAT_10_5; }
-    /** @return capacity in bytes */
-    lsn_t capacity() const{ return file_size - LOG_FILE_HDR_SIZE; }
-=======
-    bool is_physical() const
-    { return (format & ~FORMAT_ENCRYPTED) == FORMAT_10_5; }
->>>>>>> cac01f4f
     /** Calculate the offset of a log sequence number.
     @param[in]	lsn	log sequence number
     @return offset within the log */
