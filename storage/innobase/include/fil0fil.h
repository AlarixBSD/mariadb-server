/*****************************************************************************

Copyright (c) 1995, 2017, Oracle and/or its affiliates. All Rights Reserved.
Copyright (c) 2013, 2018, MariaDB Corporation.

This program is free software; you can redistribute it and/or modify it under
the terms of the GNU General Public License as published by the Free Software
Foundation; version 2 of the License.

This program is distributed in the hope that it will be useful, but WITHOUT
ANY WARRANTY; without even the implied warranty of MERCHANTABILITY or FITNESS
FOR A PARTICULAR PURPOSE. See the GNU General Public License for more details.

You should have received a copy of the GNU General Public License along with
this program; if not, write to the Free Software Foundation, Inc.,
51 Franklin Street, Suite 500, Boston, MA 02110-1335 USA

*****************************************************************************/

/**************************************************//**
@file include/fil0fil.h
The low-level file system

Created 10/25/1995 Heikki Tuuri
*******************************************************/

#ifndef fil0fil_h
#define fil0fil_h
#include "univ.i"

#ifndef UNIV_INNOCHECKSUM

#include "log0recv.h"
#include "dict0types.h"
#include "page0size.h"
#include "ibuf0types.h"

// Forward declaration
extern my_bool srv_use_doublewrite_buf;
extern struct buf_dblwr_t* buf_dblwr;
struct trx_t;
class page_id_t;
class truncate_t;

/** Structure containing encryption specification */
struct fil_space_crypt_t;

/** File types */
enum fil_type_t {
	/** temporary tablespace (temporary undo log or tables) */
	FIL_TYPE_TEMPORARY,
	/** a tablespace that is being imported (no logging until finished) */
	FIL_TYPE_IMPORT,
	/** persistent tablespace (for system, undo log or tables) */
	FIL_TYPE_TABLESPACE,
	/** redo log covering changes to files of FIL_TYPE_TABLESPACE */
	FIL_TYPE_LOG
};

/** Check if fil_type is any of FIL_TYPE_TEMPORARY, FIL_TYPE_IMPORT
or FIL_TYPE_TABLESPACE.
@param[in]	type	variable of type fil_type_t
@return true if any of FIL_TYPE_TEMPORARY, FIL_TYPE_IMPORT
or FIL_TYPE_TABLESPACE */
inline
bool
fil_type_is_data(
	fil_type_t	type)
{
	return(type == FIL_TYPE_TEMPORARY
	       || type == FIL_TYPE_IMPORT
	       || type == FIL_TYPE_TABLESPACE);
}

struct fil_node_t;

/** Tablespace or log data space */
struct fil_space_t {
	char*		name;	/*!< Tablespace name */
	ulint		id;	/*!< space id */
	lsn_t		max_lsn;
				/*!< LSN of the most recent
				fil_names_write_if_was_clean().
				Reset to 0 by fil_names_clear().
				Protected by log_sys.mutex.
				If and only if this is nonzero, the
				tablespace will be in named_spaces. */
	bool		stop_new_ops;
				/*!< we set this true when we start
				deleting a single-table tablespace.
				When this is set following new ops
				are not allowed:
				* read IO request
				* ibuf merge
				* file flush
				Note that we can still possibly have
				new write operations because we don't
				check this flag when doing flush
				batches. */
	/** whether undo tablespace truncation is in progress */
	bool		is_being_truncated;
#ifdef UNIV_DEBUG
	ulint		redo_skipped_count;
				/*!< reference count for operations who want
				to skip redo log in the file space in order
				to make fsp_space_modify_check pass.
				Uses my_atomic_loadlint() and friends. */
#endif
	fil_type_t	purpose;/*!< purpose */
	UT_LIST_BASE_NODE_T(fil_node_t) chain;
				/*!< base node for the file chain */
	ulint		size;	/*!< tablespace file size in pages;
				0 if not known yet */
	ulint		size_in_header;
				/* FSP_SIZE in the tablespace header;
				0 if not known yet */
	ulint		free_len;
				/*!< length of the FSP_FREE list */
	ulint		free_limit;
				/*!< contents of FSP_FREE_LIMIT */
	ulint		recv_size;
				/*!< recovered tablespace size in pages;
				0 if no size change was read from the redo log,
				or if the size change was implemented */
	ulint		flags;	/*!< FSP_SPACE_FLAGS and FSP_FLAGS_MEM_ flags;
				see fsp0types.h,
				fsp_flags_is_valid(),
				page_size_t(ulint) (constructor) */
	ulint		n_reserved_extents;
				/*!< number of reserved free extents for
				ongoing operations like B-tree page split */
	ulint		n_pending_flushes; /*!< this is positive when flushing
				the tablespace to disk; dropping of the
				tablespace is forbidden if this is positive */
	/** Number of pending buffer pool operations accessing the tablespace
	without holding a table lock or dict_operation_lock S-latch
	that would prevent the table (and tablespace) from being
	dropped. An example is change buffer merge.
	The tablespace cannot be dropped while this is nonzero,
	or while fil_node_t::n_pending is nonzero.
	Protected by fil_system.mutex and my_atomic_loadlint() and friends. */
	ulint		n_pending_ops;
	/** Number of pending block read or write operations
	(when a write is imminent or a read has recently completed).
	The tablespace object cannot be freed while this is nonzero,
	but it can be detached from fil_system.
	Note that fil_node_t::n_pending tracks actual pending I/O requests.
	Protected by fil_system.mutex and my_atomic_loadlint() and friends. */
	ulint		n_pending_ios;
	hash_node_t	hash;	/*!< hash chain node */
	hash_node_t	name_hash;/*!< hash chain the name_hash table */
	rw_lock_t	latch;	/*!< latch protecting the file space storage
				allocation */
	UT_LIST_NODE_T(fil_space_t) unflushed_spaces;
				/*!< list of spaces with at least one unflushed
				file we have written to */
	UT_LIST_NODE_T(fil_space_t) named_spaces;
				/*!< list of spaces for which MLOG_FILE_NAME
				records have been issued */
	bool		is_in_unflushed_spaces;
				/*!< true if this space is currently in
				unflushed_spaces */
	UT_LIST_NODE_T(fil_space_t) space_list;
				/*!< list of all spaces */
	/** other tablespaces needing key rotation */
	UT_LIST_NODE_T(fil_space_t) rotation_list;
	/** whether this tablespace needs key rotation */
	bool		is_in_rotation_list;

	/** MariaDB encryption data */
	fil_space_crypt_t* crypt_data;

	/** True if the device this filespace is on supports atomic writes */
	bool		atomic_write_supported;

	/** True if file system storing this tablespace supports
	punch hole */
	bool		punch_hole;

	ulint		magic_n;/*!< FIL_SPACE_MAGIC_N */

	/** @return whether the tablespace is about to be dropped */
	bool is_stopping() const { return stop_new_ops;	}

	/** @return whether doublewrite buffering is needed */
	bool use_doublewrite() const
	{
		return !atomic_write_supported
			&& srv_use_doublewrite_buf && buf_dblwr;
	}

	/** Try to reserve free extents.
	@param[in]	n_free_now	current number of free extents
	@param[in]	n_to_reserve	number of extents to reserve
	@return	whether the reservation succeeded */
	bool reserve_free_extents(ulint n_free_now, ulint n_to_reserve)
	{
		ut_ad(rw_lock_own(&latch, RW_LOCK_X));
		if (n_reserved_extents + n_to_reserve > n_free_now) {
			return false;
		}

		n_reserved_extents += n_to_reserve;
		return true;
	}

	/** Release the reserved free extents.
	@param[in]	n_reserved	number of reserved extents */
	void release_free_extents(ulint n_reserved)
	{
		if (!n_reserved) return;
		ut_ad(rw_lock_own(&latch, RW_LOCK_X));
		ut_a(n_reserved_extents >= n_reserved);
		n_reserved_extents -= n_reserved;
	}

	/** Rename a file.
	@param[in]	name	table name after renaming
	@param[in]	path	tablespace file name after renaming
	@param[in]	log	whether to write redo log
	@return	error code
	@retval	DB_SUCCESS	on success */
	dberr_t rename(const char* name, const char* path, bool log);

	/** Note that the tablespace has been imported.
	Initially, purpose=FIL_TYPE_IMPORT so that no redo log is
	written while the space ID is being updated in each page. */
	void set_imported();

	/** Open each file. Only invoked on fil_system.temp_space.
	@return whether all files were opened */
	bool open();
	/** Close each file. Only invoked on fil_system.temp_space. */
	void close();

	/** Acquire a tablespace reference. */
	void acquire() { my_atomic_addlint(&n_pending_ops, 1); }
	/** Release a tablespace reference. */
	void release()
	{
		ut_ad(referenced());
		my_atomic_addlint(&n_pending_ops, ulint(-1));
	}
	/** @return whether references are being held */
	bool referenced() { return my_atomic_loadlint(&n_pending_ops); }
	/** @return whether references are being held */
	bool referenced() const
	{
		return const_cast<fil_space_t*>(this)->referenced();
	}

	/** Acquire a tablespace reference for I/O. */
	void acquire_for_io() { my_atomic_addlint(&n_pending_ios, 1); }
	/** Release a tablespace reference for I/O. */
	void release_for_io()
	{
		ut_ad(pending_io());
		my_atomic_addlint(&n_pending_ios, ulint(-1));
	}
	/** @return whether I/O is pending */
	bool pending_io() { return my_atomic_loadlint(&n_pending_ios); }
	/** @return whether I/O is pending */
	bool pending_io() const
	{
		return const_cast<fil_space_t*>(this)->pending_io();
	}
};

/** Value of fil_space_t::magic_n */
#define	FIL_SPACE_MAGIC_N	89472

/** File node of a tablespace or the log data space */
struct fil_node_t {
	/** tablespace containing this file */
	fil_space_t*	space;
	/** file name; protected by fil_system.mutex and log_sys.mutex. */
	char*		name;
	/** file handle (valid if is_open) */
	pfs_os_file_t	handle;
	/** event that groups and serializes calls to fsync;
	os_event_set() and os_event_reset() are protected by
	fil_system.mutex */
	os_event_t	sync_event;
	/** whether the file actually is a raw device or disk partition */
	bool		is_raw_disk;
	/** size of the file in database pages (0 if not known yet);
	the possible last incomplete megabyte may be ignored
	if space->id == 0 */
	ulint		size;
	/** initial size of the file in database pages;
	FIL_IBD_FILE_INITIAL_SIZE by default */
	ulint		init_size;
	/** maximum size of the file in database pages (0 if unlimited) */
	ulint		max_size;
	/** count of pending i/o's; is_open must be true if nonzero */
	ulint		n_pending;
	/** count of pending flushes; is_open must be true if nonzero */
	ulint		n_pending_flushes;
	/** whether the file is currently being extended */
	bool		being_extended;
	/** number of writes to the file since the system was started */
	int64_t		modification_counter;
	/** the modification_counter of the latest flush to disk */
	int64_t		flush_counter;
	/** link to other files in this tablespace */
	UT_LIST_NODE_T(fil_node_t) chain;
	/** link to the fil_system.LRU list (keeping track of open files) */
	UT_LIST_NODE_T(fil_node_t) LRU;

	/** whether this file could use atomic write (data file) */
	bool		atomic_write;

	/** Filesystem block size */
	ulint		block_size;

	/** FIL_NODE_MAGIC_N */
	ulint		magic_n;

	/** @return whether this file is open */
	bool is_open() const
	{
		return(handle != OS_FILE_CLOSED);
	}

	/** Close the file handle. */
	void close();
};

/** Value of fil_node_t::magic_n */
#define	FIL_NODE_MAGIC_N	89389

/** Common InnoDB file extentions */
enum ib_extention {
	NO_EXT = 0,
	IBD = 1,
	ISL = 2,
	CFG = 3
};
extern const char* dot_ext[];
#define DOT_IBD dot_ext[IBD]
#define DOT_ISL dot_ext[ISL]
#define DOT_CFG dot_ext[CFG]

/** When mysqld is run, the default directory "." is the mysqld datadir,
but in the MySQL Embedded Server Library and mysqlbackup it is not the default
directory, and we must set the base file path explicitly */
extern const char*	fil_path_to_mysql_datadir;

/* Space address data type; this is intended to be used when
addresses accurate to a byte are stored in file pages. If the page part
of the address is FIL_NULL, the address is considered undefined. */

typedef	byte	fil_faddr_t;	/*!< 'type' definition in C: an address
				stored in a file page is a string of bytes */
#endif /* !UNIV_INNOCHECKSUM */

/** Initial size of a single-table tablespace in pages */
#define FIL_IBD_FILE_INITIAL_SIZE	4U

/** 'null' (undefined) page offset in the context of file spaces */
#define	FIL_NULL	ULINT32_UNDEFINED


#define FIL_ADDR_PAGE	0U	/* first in address is the page offset */
#define	FIL_ADDR_BYTE	4U	/* then comes 2-byte byte offset within page*/
#define	FIL_ADDR_SIZE	6U	/* address size is 6 bytes */

#ifndef UNIV_INNOCHECKSUM

/** File space address */
struct fil_addr_t {
	ulint	page;		/*!< page number within a space */
	ulint	boffset;	/*!< byte offset within the page */
};

/** The null file address */
extern const fil_addr_t	fil_addr_null;

#endif /* !UNIV_INNOCHECKSUM */

/** The byte offsets on a file page for various variables @{ */
#define FIL_PAGE_SPACE_OR_CHKSUM 0	/*!< in < MySQL-4.0.14 space id the
					page belongs to (== 0) but in later
					versions the 'new' checksum of the
					page */
#define FIL_PAGE_OFFSET		4U	/*!< page offset inside space */
#define FIL_PAGE_PREV		8U	/*!< if there is a 'natural'
					predecessor of the page, its
					offset.  Otherwise FIL_NULL.
					This field is not set on BLOB
					pages, which are stored as a
					singly-linked list.  See also
					FIL_PAGE_NEXT. */
#define FIL_PAGE_NEXT		12U	/*!< if there is a 'natural' successor
					of the page, its offset.
					Otherwise FIL_NULL.
					B-tree index pages
					(FIL_PAGE_TYPE contains FIL_PAGE_INDEX)
					on the same PAGE_LEVEL are maintained
					as a doubly linked list via
					FIL_PAGE_PREV and FIL_PAGE_NEXT
					in the collation order of the
					smallest user record on each page. */
#define FIL_PAGE_LSN		16U	/*!< lsn of the end of the newest
					modification log record to the page */
#define	FIL_PAGE_TYPE		24U	/*!< file page type: FIL_PAGE_INDEX,...,
					2 bytes.

					The contents of this field can only
					be trusted in the following case:
					if the page is an uncompressed
					B-tree index page, then it is
					guaranteed that the value is
					FIL_PAGE_INDEX.
					The opposite does not hold.

					In tablespaces created by
					MySQL/InnoDB 5.1.7 or later, the
					contents of this field is valid
					for all uncompressed pages. */
#define FIL_PAGE_FILE_FLUSH_LSN_OR_KEY_VERSION 26U /*!< for the first page
					in a system tablespace data file
					(ibdata*, not *.ibd): the file has
					been flushed to disk at least up
					to this lsn
					for other pages: a 32-bit key version
					used to encrypt the page + 32-bit checksum
					or 64 bits of zero if no encryption
					*/

/** This overloads FIL_PAGE_FILE_FLUSH_LSN for RTREE Split Sequence Number */
#define	FIL_RTREE_SPLIT_SEQ_NUM	FIL_PAGE_FILE_FLUSH_LSN_OR_KEY_VERSION

/** starting from 4.1.x this contains the space id of the page */
#define FIL_PAGE_ARCH_LOG_NO_OR_SPACE_ID  34U

#define FIL_PAGE_SPACE_ID  FIL_PAGE_ARCH_LOG_NO_OR_SPACE_ID

#define FIL_PAGE_DATA		38U	/*!< start of the data on the page */

/* Following are used when page compression is used */
#define FIL_PAGE_COMPRESSED_SIZE 2      /*!< Number of bytes used to store
					actual payload data size on
					compressed pages. */
#define FIL_PAGE_COMPRESSION_METHOD_SIZE 2
					/*!< Number of bytes used to store
					actual compression method. */
/* @} */
/** File page trailer @{ */
#define FIL_PAGE_END_LSN_OLD_CHKSUM 8	/*!< the low 4 bytes of this are used
					to store the page checksum, the
					last 4 bytes should be identical
					to the last 4 bytes of FIL_PAGE_LSN */
#define FIL_PAGE_DATA_END	8	/*!< size of the page trailer */
/* @} */

/** File page types (values of FIL_PAGE_TYPE) @{ */
#define FIL_PAGE_PAGE_COMPRESSED_ENCRYPTED 37401 /*!< Page is compressed and
						 then encrypted */
#define FIL_PAGE_PAGE_COMPRESSED 34354  /*!< page compressed page */
#define FIL_PAGE_INDEX		17855	/*!< B-tree node */
#define FIL_PAGE_RTREE		17854	/*!< R-tree node (SPATIAL INDEX) */
#define FIL_PAGE_UNDO_LOG	2	/*!< Undo log page */
#define FIL_PAGE_INODE		3	/*!< Index node */
#define FIL_PAGE_IBUF_FREE_LIST	4	/*!< Insert buffer free list */
/* File page types introduced in MySQL/InnoDB 5.1.7 */
#define FIL_PAGE_TYPE_ALLOCATED	0	/*!< Freshly allocated page */
#define FIL_PAGE_IBUF_BITMAP	5	/*!< Insert buffer bitmap */
#define FIL_PAGE_TYPE_SYS	6	/*!< System page */
#define FIL_PAGE_TYPE_TRX_SYS	7	/*!< Transaction system data */
#define FIL_PAGE_TYPE_FSP_HDR	8	/*!< File space header */
#define FIL_PAGE_TYPE_XDES	9	/*!< Extent descriptor page */
#define FIL_PAGE_TYPE_BLOB	10	/*!< Uncompressed BLOB page */
#define FIL_PAGE_TYPE_ZBLOB	11	/*!< First compressed BLOB page */
#define FIL_PAGE_TYPE_ZBLOB2	12	/*!< Subsequent compressed BLOB page */
#define FIL_PAGE_TYPE_UNKNOWN	13	/*!< In old tablespaces, garbage
					in FIL_PAGE_TYPE is replaced with this
					value when flushing pages. */

/* File page types introduced in MySQL 5.7, not supported in MariaDB */
//#define FIL_PAGE_COMPRESSED	14
//#define FIL_PAGE_ENCRYPTED	15
//#define FIL_PAGE_COMPRESSED_AND_ENCRYPTED 16
//#define FIL_PAGE_ENCRYPTED_RTREE 17
/** Clustered index root page after instant ADD COLUMN */
#define FIL_PAGE_TYPE_INSTANT	18

/** Used by i_s.cc to index into the text description.
Note: FIL_PAGE_TYPE_INSTANT maps to the same as FIL_PAGE_INDEX. */
#define FIL_PAGE_TYPE_LAST	FIL_PAGE_TYPE_UNKNOWN
					/*!< Last page type */
/* @} */

/** @return whether the page type is B-tree or R-tree index */
inline bool fil_page_type_is_index(ulint page_type)
{
	switch (page_type) {
	case FIL_PAGE_TYPE_INSTANT:
	case FIL_PAGE_INDEX:
	case FIL_PAGE_RTREE:
		return(true);
	}
	return(false);
}

/** Check whether the page is index page (either regular Btree index or Rtree
index */
#define fil_page_index_page_check(page)                         \
        fil_page_type_is_index(fil_page_get_type(page))

/** Enum values for encryption table option */
enum fil_encryption_t {
	/** Encrypted if innodb_encrypt_tables=ON (srv_encrypt_tables) */
	FIL_ENCRYPTION_DEFAULT,
	/** Encrypted */
	FIL_ENCRYPTION_ON,
	/** Not encrypted */
	FIL_ENCRYPTION_OFF
};

/** The number of fsyncs done to the log */
extern ulint	fil_n_log_flushes;

/** Number of pending redo log flushes */
extern ulint	fil_n_pending_log_flushes;
/** Number of pending tablespace flushes */
extern ulint	fil_n_pending_tablespace_flushes;

/** Number of files currently open */
extern ulint	fil_n_file_opened;

#ifndef UNIV_INNOCHECKSUM

/** Look up a tablespace.
The caller should hold an InnoDB table lock or a MDL that prevents
the tablespace from being dropped during the operation,
or the caller should be in single-threaded crash recovery mode
(no user connections that could drop tablespaces).
If this is not the case, fil_space_acquire() and fil_space_t::release()
should be used instead.
@param[in]	id	tablespace ID
@return tablespace, or NULL if not found */
fil_space_t*
fil_space_get(
	ulint	id)
	MY_ATTRIBUTE((warn_unused_result));

/** The tablespace memory cache; also the totality of logs (the log
data space) is stored here; below we talk about tablespaces, but also
the ib_logfiles form a 'space' and it is handled here */
struct fil_system_t {
  /**
    Constructor.

    Some members may require late initialisation, thus we just mark object as
    uninitialised. Real initialisation happens in create().
  */
  fil_system_t(): m_initialised(false)
  {
    UT_LIST_INIT(LRU, &fil_node_t::LRU);
    UT_LIST_INIT(space_list, &fil_space_t::space_list);
    UT_LIST_INIT(rotation_list, &fil_space_t::rotation_list);
    UT_LIST_INIT(unflushed_spaces, &fil_space_t::unflushed_spaces);
    UT_LIST_INIT(named_spaces, &fil_space_t::named_spaces);
  }

  bool is_initialised() const { return m_initialised; }

  /**
    Create the file system interface at database start.

    @param[in] hash_size	hash table size
  */
  void create(ulint hash_size);

  /** Close the file system interface at shutdown */
  void close();

private:
  bool m_initialised;
public:
	ib_mutex_t	mutex;		/*!< The mutex protecting the cache */
	fil_space_t*	sys_space;	/*!< The innodb_system tablespace */
	fil_space_t*	temp_space;	/*!< The innodb_temporary tablespace */
	hash_table_t*	spaces;		/*!< The hash table of spaces in the
					system; they are hashed on the space
					id */
	UT_LIST_BASE_NODE_T(fil_node_t) LRU;
					/*!< base node for the LRU list of the
					most recently used open files with no
					pending i/o's; if we start an i/o on
					the file, we first remove it from this
					list, and return it to the start of
					the list when the i/o ends;
					log files and the system tablespace are
					not put to this list: they are opened
					after the startup, and kept open until
					shutdown */
	UT_LIST_BASE_NODE_T(fil_space_t) unflushed_spaces;
					/*!< base node for the list of those
					tablespaces whose files contain
					unflushed writes; those spaces have
					at least one file node where
					modification_counter > flush_counter */
	ulint		n_open;		/*!< number of files currently open */
	int64_t		modification_counter;/*!< when we write to a file we
					increment this by one */
	ulint		max_assigned_id;/*!< maximum space id in the existing
					tables, or assigned during the time
					mysqld has been up; at an InnoDB
					startup we scan the data dictionary
					and set here the maximum of the
					space id's of the tables there */
	UT_LIST_BASE_NODE_T(fil_space_t) space_list;
					/*!< list of all file spaces */
	UT_LIST_BASE_NODE_T(fil_space_t) named_spaces;
					/*!< list of all file spaces
					for which a MLOG_FILE_NAME
					record has been written since
					the latest redo log checkpoint.
					Protected only by log_sys.mutex. */
	UT_LIST_BASE_NODE_T(fil_space_t) rotation_list;
					/*!< list of all file spaces needing
					key rotation.*/

	bool		space_id_reuse_warned;
					/*!< whether fil_space_create()
					has issued a warning about
					potential space_id reuse */
};

/** The tablespace memory cache. */
extern fil_system_t	fil_system;

#include "fil0crypt.h"

/** Returns the latch of a file space.
@param[in]	id	space id
@param[out]	flags	tablespace flags
@return latch protecting storage allocation */
rw_lock_t*
fil_space_get_latch(
	ulint	id,
	ulint*	flags);

/** Append a file to the chain of files of a space.
@param[in]	name		file name of a file that is not open
@param[in]	size		file size in entire database blocks
@param[in,out]	space		tablespace from fil_space_create()
@param[in]	is_raw		whether this is a raw device or partition
@param[in]	atomic_write	true if atomic write could be enabled
@param[in]	max_pages	maximum number of pages in file,
ULINT_MAX means the file size is unlimited.
@return pointer to the file name
@retval NULL if error */
char*
fil_node_create(
	const char*	name,
	ulint		size,
	fil_space_t*	space,
	bool		is_raw,
	bool		atomic_write,
	ulint		max_pages = ULINT_MAX)
	MY_ATTRIBUTE((warn_unused_result));

/** Create a space memory object and put it to the fil_system hash table.
Error messages are issued to the server log.
@param[in]	name		tablespace name
@param[in]	id		tablespace identifier
@param[in]	flags		tablespace flags
@param[in]	purpose		tablespace purpose
@param[in,out]	crypt_data	encryption information
@param[in]	mode		encryption mode
@return pointer to created tablespace, to be filled in with fil_node_create()
@retval NULL on failure (such as when the same tablespace exists) */
fil_space_t*
fil_space_create(
	const char*		name,
	ulint			id,
	ulint			flags,
	fil_type_t		purpose,
	fil_space_crypt_t*	crypt_data,
	fil_encryption_t	mode = FIL_ENCRYPTION_DEFAULT)
	MY_ATTRIBUTE((warn_unused_result));

/*******************************************************************//**
Assigns a new space id for a new single-table tablespace. This works simply by
incrementing the global counter. If 4 billion id's is not enough, we may need
to recycle id's.
@return true if assigned, false if not */
bool
fil_assign_new_space_id(
/*====================*/
	ulint*	space_id);	/*!< in/out: space id */

/** Frees a space object from the tablespace memory cache.
Closes the files in the chain but does not delete them.
There must not be any pending i/o's or flushes on the files.
@param[in]	id		tablespace identifier
@param[in]	x_latched	whether the caller holds X-mode space->latch
@return true if success */
bool
fil_space_free(
	ulint		id,
	bool		x_latched);

/** Set the recovered size of a tablespace in pages.
@param id	tablespace ID
@param size	recovered size in pages */
UNIV_INTERN
void
fil_space_set_recv_size(ulint id, ulint size);
/*******************************************************************//**
Returns the size of the space in pages. The tablespace must be cached in the
memory cache.
@return space size, 0 if space not found */
ulint
fil_space_get_size(
/*===============*/
	ulint	id);	/*!< in: space id */
/*******************************************************************//**
Returns the flags of the space. The tablespace must be cached
in the memory cache.
@return flags, ULINT_UNDEFINED if space not found */
ulint
fil_space_get_flags(
/*================*/
	ulint	id);	/*!< in: space id */

/** Returns the page size of the space and whether it is compressed or not.
The tablespace must be cached in the memory cache.
@param[in]	id	space id
@param[out]	found	true if tablespace was found
@return page size */
const page_size_t
fil_space_get_page_size(
	ulint	id,
	bool*	found);

/*******************************************************************//**
Opens all log files and system tablespace data files. They stay open until the
database server shutdown. This should be called at a server startup after the
space objects for the log and the system tablespace have been created. The
purpose of this operation is to make sure we never run out of file descriptors
if we need to read from the insert buffer or to write to the log. */
void
fil_open_log_and_system_tablespace_files(void);
/*==========================================*/
/*******************************************************************//**
Closes all open files. There must not be any pending i/o's or not flushed
modifications in the files. */
void
fil_close_all_files(void);
/*=====================*/
/*******************************************************************//**
Closes the redo log files. There must not be any pending i/o's or not
flushed modifications in the files. */
void
fil_close_log_files(
/*================*/
	bool	free);	/*!< in: whether to free the memory object */
/*******************************************************************//**
Sets the max tablespace id counter if the given number is bigger than the
previous value. */
void
fil_set_max_space_id_if_bigger(
/*===========================*/
	ulint	max_id);/*!< in: maximum known id */

/** Write the flushed LSN to the page header of the first page in the
system tablespace.
@param[in]	lsn	flushed LSN
@return DB_SUCCESS or error number */
dberr_t
fil_write_flushed_lsn(
	lsn_t	lsn)
MY_ATTRIBUTE((warn_unused_result));

/** Acquire a tablespace when it could be dropped concurrently.
Used by background threads that do not necessarily hold proper locks
for concurrency control.
@param[in]	id	tablespace ID
@param[in]	silent	whether to silently ignore missing tablespaces
@return	the tablespace
@retval	NULL if missing or being deleted or truncated */
UNIV_INTERN
fil_space_t*
fil_space_acquire_low(ulint id, bool silent)
	MY_ATTRIBUTE((warn_unused_result));

/** Acquire a tablespace when it could be dropped concurrently.
Used by background threads that do not necessarily hold proper locks
for concurrency control.
@param[in]	id	tablespace ID
@return	the tablespace
@retval	NULL if missing or being deleted or truncated */
inline
fil_space_t*
fil_space_acquire(ulint id)
{
	return (fil_space_acquire_low(id, false));
}

/** Acquire a tablespace that may not exist.
Used by background threads that do not necessarily hold proper locks
for concurrency control.
@param[in]	id	tablespace ID
@return	the tablespace
@retval	NULL if missing or being deleted */
inline
fil_space_t*
fil_space_acquire_silent(ulint id)
{
	return (fil_space_acquire_low(id, true));
}

/** Acquire a tablespace for reading or writing a block,
when it could be dropped concurrently.
@param[in]	id	tablespace ID
@return	the tablespace
@retval	NULL if missing */
fil_space_t*
fil_space_acquire_for_io(ulint id);

/** Return the next fil_space_t.
Once started, the caller must keep calling this until it returns NULL.
fil_space_acquire() and fil_space_t::release() are invoked here which
blocks a concurrent operation from dropping the tablespace.
@param[in,out]	prev_space	Pointer to the previous fil_space_t.
If NULL, use the first fil_space_t on fil_system.space_list.
@return pointer to the next fil_space_t.
@retval NULL if this was the last  */
fil_space_t*
fil_space_next(
	fil_space_t*	prev_space)
	MY_ATTRIBUTE((warn_unused_result));

/** Return the next fil_space_t from key rotation list.
Once started, the caller must keep calling this until it returns NULL.
fil_space_acquire() and fil_space_t::release() are invoked here which
blocks a concurrent operation from dropping the tablespace.
@param[in,out]	prev_space	Pointer to the previous fil_space_t.
If NULL, use the first fil_space_t on fil_system.space_list.
@return pointer to the next fil_space_t.
@retval NULL if this was the last*/
fil_space_t*
fil_space_keyrotate_next(
	fil_space_t*	prev_space)
	MY_ATTRIBUTE((warn_unused_result));

/********************************************************//**
Creates the database directory for a table if it does not exist yet. */
void
fil_create_directory_for_tablename(
/*===============================*/
	const char*	name);	/*!< in: name in the standard
				'databasename/tablename' format */
<<<<<<< HEAD
=======
/** Write redo log for renaming a file.
@param[in]	space_id	tablespace id
@param[in]	old_name	tablespace file name
@param[in]	new_name	tablespace file name after renaming */
void
fil_name_write_rename(
	ulint		space_id,
	const char*	old_name,
	const char*	new_name);
/********************************************************//**
Recreates table indexes by applying
TRUNCATE log record during recovery.
@return DB_SUCCESS or error code */
dberr_t
fil_recreate_table(
/*===============*/
	ulint			space_id,	/*!< in: space id */
	ulint			format_flags,	/*!< in: page format */
	ulint			flags,		/*!< in: tablespace flags */
	const char*		name,		/*!< in: table name */
	truncate_t&		truncate);	/*!< in/out: The information of
						TRUNCATE log record */
/********************************************************//**
Recreates the tablespace and table indexes by applying
TRUNCATE log record during recovery.
@return DB_SUCCESS or error code */
dberr_t
fil_recreate_tablespace(
/*====================*/
	ulint			space_id,	/*!< in: space id */
	ulint			format_flags,	/*!< in: page format */
	ulint			flags,		/*!< in: tablespace flags */
	const char*		name,		/*!< in: table name */
	truncate_t&		truncate,	/*!< in/out: The information of
						TRUNCATE log record */
	lsn_t			recv_lsn);	/*!< in: the end LSN of
						the log record */
>>>>>>> 980d1bf1
/** Replay a file rename operation if possible.
@param[in]	space_id	tablespace identifier
@param[in]	first_page_no	first page number in the file
@param[in]	name		old file name
@param[in]	new_name	new file name
@return	whether the operation was successfully applied
(the name did not exist, or new_name did not exist and
name was successfully renamed to new_name)  */
bool
fil_op_replay_rename(
	ulint		space_id,
	ulint		first_page_no,
	const char*	name,
	const char*	new_name)
	MY_ATTRIBUTE((warn_unused_result));

/** Determine whether a table can be accessed in operations that are
not (necessarily) protected by meta-data locks.
(Rollback would generally be protected, but rollback of
FOREIGN KEY CASCADE/SET NULL is not protected by meta-data locks
but only by InnoDB table locks, which may be broken by
lock_remove_all_on_table().)
@param[in]	table	persistent table
checked @return whether the table is accessible */
bool
fil_table_accessible(const dict_table_t* table)
	MY_ATTRIBUTE((warn_unused_result, nonnull));

/** Delete a tablespace and associated .ibd file.
@param[in]	id		tablespace identifier
@return	DB_SUCCESS or error */
dberr_t
fil_delete_tablespace(
	ulint id
#ifdef BTR_CUR_HASH_ADAPT
	, bool drop_ahi = false /*!< whether to drop the adaptive hash index */
#endif /* BTR_CUR_HASH_ADAPT */
	);

<<<<<<< HEAD
/** Truncate the tablespace to needed size.
@param[in,out]	space		tablespace truncate
@param[in]	size_in_pages	truncate size.
@return true if truncate was successful. */
bool fil_truncate_tablespace(fil_space_t* space, ulint size_in_pages);

/*******************************************************************//**
Prepare for truncating a single-table tablespace. The tablespace
must be cached in the memory cache.
1) Check pending operations on a tablespace;
2) Remove all insert buffer entries for the tablespace;
@return DB_SUCCESS or error */
dberr_t
fil_prepare_for_truncate(
/*=====================*/
	ulint	id);			/*!< in: space id */

=======
/** Prepare to truncate an undo tablespace.
@param[in]	space_id	undo tablespace id
@return	the tablespace
@retval	NULL if the tablespace does not exist */
fil_space_t* fil_truncate_prepare(ulint space_id);

/** Write log about an undo tablespace truncate operation. */
void fil_truncate_log(fil_space_t* space, ulint size, mtr_t* mtr)
	MY_ATTRIBUTE((nonnull));

>>>>>>> 980d1bf1
/*******************************************************************//**
Closes a single-table tablespace. The tablespace must be cached in the
memory cache. Free all pages used by the tablespace.
@return DB_SUCCESS or error */
dberr_t
fil_close_tablespace(
/*=================*/
	trx_t*	trx,	/*!< in/out: Transaction covering the close */
	ulint	id);	/*!< in: space id */

/*******************************************************************//**
Allocates and builds a file name from a path, a table or tablespace name
and a suffix. The string must be freed by caller with ut_free().
@param[in] path NULL or the direcory path or the full path and filename.
@param[in] name NULL if path is full, or Table/Tablespace name
@param[in] suffix NULL or the file extention to use.
@return own: file name */
char*
fil_make_filepath(
	const char*	path,
	const char*	name,
	ib_extention	suffix,
	bool		strip_name);

/** Create a tablespace file.
@param[in]	space_id	Tablespace ID
@param[in]	name		Tablespace name in dbname/tablename format.
@param[in]	path		Path and filename of the datafile to create.
@param[in]	flags		Tablespace flags
@param[in]	size		Initial size of the tablespace file in pages,
must be >= FIL_IBD_FILE_INITIAL_SIZE
@param[in]	mode		MariaDB encryption mode
@param[in]	key_id		MariaDB encryption key_id
@param[out]	err		DB_SUCCESS or error code
@return	the created tablespace
@retval	NULL	on error */
fil_space_t*
fil_ibd_create(
	ulint		space_id,
	const char*	name,
	const char*	path,
	ulint		flags,
	ulint		size,
	fil_encryption_t mode,
	uint32_t	key_id,
	dberr_t*	err)
	MY_ATTRIBUTE((nonnull(2,8), warn_unused_result));

/** Try to adjust FSP_SPACE_FLAGS if they differ from the expectations.
(Typically when upgrading from MariaDB 10.1.0..10.1.20.)
@param[in,out]	space		tablespace
@param[in]	flags		desired tablespace flags */
void fsp_flags_try_adjust(fil_space_t* space, ulint flags);

/********************************************************************//**
Tries to open a single-table tablespace and optionally checks the space id is
right in it. If does not succeed, prints an error message to the .err log. This
function is used to open a tablespace when we start up mysqld, and also in
IMPORT TABLESPACE.
NOTE that we assume this operation is used either at the database startup
or under the protection of the dictionary mutex, so that two users cannot
race here. This operation does not leave the file associated with the
tablespace open, but closes it after we have looked at the space id in it.

If the validate boolean is set, we read the first page of the file and
check that the space id in the file is what we expect. We assume that
this function runs much faster if no check is made, since accessing the
file inode probably is much faster (the OS caches them) than accessing
the first page of the file.  This boolean may be initially false, but if
a remote tablespace is found it will be changed to true.

If the fix_dict boolean is set, then it is safe to use an internal SQL
statement to update the dictionary tables if they are incorrect.

@param[in]	validate	true if we should validate the tablespace
@param[in]	fix_dict	true if the dictionary is available to be fixed
@param[in]	purpose		FIL_TYPE_TABLESPACE or FIL_TYPE_TEMPORARY
@param[in]	id		tablespace ID
@param[in]	flags		expected FSP_SPACE_FLAGS
@param[in]	tablename	table name
If file-per-table, it is the table name in the databasename/tablename format
@param[in]	path_in		expected filepath, usually read from dictionary
@param[out]	err		DB_SUCCESS or error code
@return	tablespace
@retval	NULL	if the tablespace could not be opened */
fil_space_t*
fil_ibd_open(
	bool			validate,
	bool			fix_dict,
	fil_type_t		purpose,
	ulint			id,
	ulint			flags,
	const table_name_t&	tablename,
	const char*		path_in,
	dberr_t*		err = NULL)
	MY_ATTRIBUTE((warn_unused_result));

enum fil_load_status {
	/** The tablespace file(s) were found and valid. */
	FIL_LOAD_OK,
	/** The name no longer matches space_id */
	FIL_LOAD_ID_CHANGED,
	/** The file(s) were not found */
	FIL_LOAD_NOT_FOUND,
	/** The file(s) were not valid */
	FIL_LOAD_INVALID
};

/** Open a single-file tablespace and add it to the InnoDB data structures.
@param[in]	space_id	tablespace ID
@param[in]	filename	path/to/databasename/tablename.ibd
@param[out]	space		the tablespace, or NULL on error
@return status of the operation */
enum fil_load_status
fil_ibd_load(
	ulint		space_id,
	const char*	filename,
	fil_space_t*&	space)
	MY_ATTRIBUTE((warn_unused_result));


/***********************************************************************//**
A fault-tolerant function that tries to read the next file name in the
directory. We retry 100 times if os_file_readdir_next_file() returns -1. The
idea is to read as much good data as we can and jump over bad data.
@return 0 if ok, -1 if error even after the retries, 1 if at the end
of the directory */
int
fil_file_readdir_next_file(
/*=======================*/
	dberr_t*	err,	/*!< out: this is set to DB_ERROR if an error
				was encountered, otherwise not changed */
	const char*	dirname,/*!< in: directory name or path */
	os_file_dir_t	dir,	/*!< in: directory stream */
	os_file_stat_t*	info);	/*!< in/out: buffer where the
				info is returned */
/** Determine if a matching tablespace exists in the InnoDB tablespace
memory cache. Note that if we have not done a crash recovery at the database
startup, there may be many tablespaces which are not yet in the memory cache.
@param[in]	id		Tablespace ID
@param[in]	name		Tablespace name used in fil_space_create().
@param[in]	print_error_if_does_not_exist
				Print detailed error information to the
error log if a matching tablespace is not found from memory.
<<<<<<< HEAD
@param[in]	table_flags	table flags
@return the tablespace
@retval	NULL	if no matching tablespace exists in the memory cache */
fil_space_t*
=======
@param[in]	heap		Heap memory
@param[in]	table_flags	table flags
@return true if a matching tablespace exists in the memory cache */
bool
>>>>>>> 980d1bf1
fil_space_for_table_exists_in_mem(
	ulint		id,
	const char*	name,
	bool		print_error_if_does_not_exist,
<<<<<<< HEAD
=======
	mem_heap_t*	heap,
>>>>>>> 980d1bf1
	ulint		table_flags);

/** Try to extend a tablespace if it is smaller than the specified size.
@param[in,out]	space	tablespace
@param[in]	size	desired size in pages
@return whether the tablespace is at least as big as requested */
bool
fil_space_extend(
	fil_space_t*	space,
	ulint		size);

/** Reads or writes data. This operation could be asynchronous (aio).

@param[in]	type		IO context
@param[in]	sync		true if synchronous aio is desired
@param[in]	page_id		page id
@param[in]	page_size	page size
@param[in]	byte_offset	remainder of offset in bytes; in aio this
				must be divisible by the OS block size
@param[in]	len		how many bytes to read or write; this must
				not cross a file boundary; in aio this must
				be a block size multiple
@param[in,out]	buf		buffer where to store read data or from where
				to write; in aio this must be appropriately
				aligned
@param[in]	message		message for aio handler if non-sync aio
				used, else ignored
@param[in]	ignore_missing_space true=ignore missing space during read
@return DB_SUCCESS, DB_TABLESPACE_DELETED or DB_TABLESPACE_TRUNCATED
if we are trying to do i/o on a tablespace which does not exist */
dberr_t
fil_io(
	const IORequest&	type,
	bool			sync,
	const page_id_t&	page_id,
	const page_size_t&	page_size,
	ulint			byte_offset,
	ulint			len,
	void*			buf,
	void*			message,
	bool			ignore_missing_space = false);

/**********************************************************************//**
Waits for an aio operation to complete. This function is used to write the
handler for completed requests. The aio array of pending requests is divided
into segments (see os0file.cc for more info). The thread specifies which
segment it wants to wait for. */
void
fil_aio_wait(
/*=========*/
	ulint	segment);	/*!< in: the number of the segment in the aio
				array to wait for */
/**********************************************************************//**
Flushes to disk possible writes cached by the OS. If the space does not exist
or is being dropped, does not do anything. */
void
fil_flush(
/*======*/
	ulint	space_id);	/*!< in: file space id (this can be a group of
				log files or a tablespace of the database) */
/** Flush a tablespace.
@param[in,out]	space	tablespace to flush */
void
fil_flush(fil_space_t* space);

/** Flush to disk the writes in file spaces of the given type
possibly cached by the OS.
@param[in]	purpose	FIL_TYPE_TABLESPACE or FIL_TYPE_LOG */
void
fil_flush_file_spaces(
	fil_type_t	purpose);
/******************************************************************//**
Checks the consistency of the tablespace cache.
@return true if ok */
bool
fil_validate(void);
/*==============*/
/********************************************************************//**
Returns true if file address is undefined.
@return true if undefined */
bool
fil_addr_is_null(
/*=============*/
	fil_addr_t	addr);	/*!< in: address */
/********************************************************************//**
Get the predecessor of a file page.
@return FIL_PAGE_PREV */
ulint
fil_page_get_prev(
/*==============*/
	const byte*	page);	/*!< in: file page */
/********************************************************************//**
Get the successor of a file page.
@return FIL_PAGE_NEXT */
ulint
fil_page_get_next(
/*==============*/
	const byte*	page);	/*!< in: file page */
/*********************************************************************//**
Sets the file page type. */
void
fil_page_set_type(
/*==============*/
	byte*	page,	/*!< in/out: file page */
	ulint	type);	/*!< in: type */
/** Reset the page type.
Data files created before MySQL 5.1 may contain garbage in FIL_PAGE_TYPE.
In MySQL 3.23.53, only undo log pages and index pages were tagged.
Any other pages were written with uninitialized bytes in FIL_PAGE_TYPE.
@param[in]	page_id	page number
@param[in,out]	page	page with invalid FIL_PAGE_TYPE
@param[in]	type	expected page type
@param[in,out]	mtr	mini-transaction */
void
fil_page_reset_type(
	const page_id_t&	page_id,
	byte*			page,
	ulint			type,
	mtr_t*			mtr);

/** Get the file page type.
@param[in]	page	file page
@return page type */
inline
uint16_t
fil_page_get_type(const byte*	page)
{
	return(mach_read_from_2(page + FIL_PAGE_TYPE));
}

/** Check (and if needed, reset) the page type.
Data files created before MySQL 5.1 may contain
garbage in the FIL_PAGE_TYPE field.
In MySQL 3.23.53, only undo log pages and index pages were tagged.
Any other pages were written with uninitialized bytes in FIL_PAGE_TYPE.
@param[in]	page_id	page number
@param[in,out]	page	page with possibly invalid FIL_PAGE_TYPE
@param[in]	type	expected page type
@param[in,out]	mtr	mini-transaction */
inline
void
fil_page_check_type(
	const page_id_t&	page_id,
	byte*			page,
	ulint			type,
	mtr_t*			mtr)
{
	ulint	page_type	= fil_page_get_type(page);

	if (page_type != type) {
		fil_page_reset_type(page_id, page, type, mtr);
	}
}

/** Check (and if needed, reset) the page type.
Data files created before MySQL 5.1 may contain
garbage in the FIL_PAGE_TYPE field.
In MySQL 3.23.53, only undo log pages and index pages were tagged.
Any other pages were written with uninitialized bytes in FIL_PAGE_TYPE.
@param[in,out]	block	block with possibly invalid FIL_PAGE_TYPE
@param[in]	type	expected page type
@param[in,out]	mtr	mini-transaction */
#define fil_block_check_type(block, type, mtr)				\
	fil_page_check_type(block->page.id, block->frame, type, mtr)

/********************************************************************//**
Delete the tablespace file and any related files like .cfg.
This should not be called for temporary tables. */
void
fil_delete_file(
/*============*/
	const char*	path);	/*!< in: filepath of the ibd tablespace */

/********************************************************************//**
Looks for a pre-existing fil_space_t with the given tablespace ID
and, if found, returns the name and filepath in newly allocated buffers that the caller must free.
@param[in] space_id The tablespace ID to search for.
@param[out] name Name of the tablespace found.
@param[out] fileapth The filepath of the first datafile for thtablespace found.
@return true if tablespace is found, false if not. */
bool
fil_space_read_name_and_filepath(
	ulint	space_id,
	char**	name,
	char**	filepath);

/** Convert a file name to a tablespace name.
@param[in]	filename	directory/databasename/tablename.ibd
@return database/tablename string, to be freed with ut_free() */
char*
fil_path_to_space_name(
	const char*	filename);

/** Generate redo log for swapping two .ibd files
@param[in]	old_table	old table
@param[in]	new_table	new table
@param[in]	tmp_name	temporary table name
@param[in,out]	mtr		mini-transaction
@return innodb error code */
dberr_t
fil_mtr_rename_log(
	const dict_table_t*	old_table,
	const dict_table_t*	new_table,
	const char*		tmp_name,
	mtr_t*			mtr)
	MY_ATTRIBUTE((nonnull, warn_unused_result));

/** Acquire the fil_system mutex. */
#define fil_system_enter()	mutex_enter(&fil_system.mutex)
/** Release the fil_system mutex. */
#define fil_system_exit()	mutex_exit(&fil_system.mutex)

/*******************************************************************//**
Returns the table space by a given id, NULL if not found. */
fil_space_t*
fil_space_get_by_id(
/*================*/
	ulint	id);	/*!< in: space id */

/** Note that a non-predefined persistent tablespace has been modified
by redo log.
@param[in,out]	space	tablespace */
void
fil_names_dirty(
	fil_space_t*	space);

/** Write MLOG_FILE_NAME records when a non-predefined persistent
tablespace was modified for the first time since the latest
fil_names_clear().
@param[in,out]	space	tablespace
@param[in,out]	mtr	mini-transaction */
void
fil_names_dirty_and_write(
	fil_space_t*	space,
	mtr_t*		mtr);

/** Write MLOG_FILE_NAME records if a persistent tablespace was modified
for the first time since the latest fil_names_clear().
@param[in,out]	space	tablespace
@param[in,out]	mtr	mini-transaction
@return whether any MLOG_FILE_NAME record was written */
inline MY_ATTRIBUTE((warn_unused_result))
bool
fil_names_write_if_was_clean(
	fil_space_t*	space,
	mtr_t*		mtr)
{
	ut_ad(log_mutex_own());

	if (space == NULL) {
		return(false);
	}

	const bool	was_clean = space->max_lsn == 0;
	ut_ad(space->max_lsn <= log_sys.lsn);
	space->max_lsn = log_sys.lsn;

	if (was_clean) {
		fil_names_dirty_and_write(space, mtr);
	}

	return(was_clean);
}

extern volatile bool	recv_recovery_on;

/** During crash recovery, open a tablespace if it had not been opened
yet, to get valid size and flags.
@param[in,out]	space	tablespace */
inline
void
fil_space_open_if_needed(
	fil_space_t*	space)
{
	ut_ad(recv_recovery_on);

	if (space->size == 0) {
		/* Initially, size and flags will be set to 0,
		until the files are opened for the first time.
		fil_space_get_size() will open the file
		and adjust the size and flags. */
#ifdef UNIV_DEBUG
		ulint		size	=
#endif /* UNIV_DEBUG */
			fil_space_get_size(space->id);
		ut_ad(size == space->size);
	}
}

/** On a log checkpoint, reset fil_names_dirty_and_write() flags
and write out MLOG_FILE_NAME and MLOG_CHECKPOINT if needed.
@param[in]	lsn		checkpoint LSN
@param[in]	do_write	whether to always write MLOG_CHECKPOINT
@return whether anything was written to the redo log
@retval false	if no flags were set and nothing written
@retval true	if anything was written to the redo log */
bool
fil_names_clear(
	lsn_t	lsn,
	bool	do_write);

#ifdef UNIV_ENABLE_UNIT_TEST_MAKE_FILEPATH
void test_make_filepath();
#endif /* UNIV_ENABLE_UNIT_TEST_MAKE_FILEPATH */

/** Determine the block size of the data file.
@param[in]	space		tablespace
@param[in]	offset		page number
@return	block size */
UNIV_INTERN
ulint
fil_space_get_block_size(const fil_space_t* space, unsigned offset);

#include "fil0fil.ic"
#endif /* UNIV_INNOCHECKSUM */

#endif /* fil0fil_h */<|MERGE_RESOLUTION|>--- conflicted
+++ resolved
@@ -855,46 +855,6 @@
 /*===============================*/
 	const char*	name);	/*!< in: name in the standard
 				'databasename/tablename' format */
-<<<<<<< HEAD
-=======
-/** Write redo log for renaming a file.
-@param[in]	space_id	tablespace id
-@param[in]	old_name	tablespace file name
-@param[in]	new_name	tablespace file name after renaming */
-void
-fil_name_write_rename(
-	ulint		space_id,
-	const char*	old_name,
-	const char*	new_name);
-/********************************************************//**
-Recreates table indexes by applying
-TRUNCATE log record during recovery.
-@return DB_SUCCESS or error code */
-dberr_t
-fil_recreate_table(
-/*===============*/
-	ulint			space_id,	/*!< in: space id */
-	ulint			format_flags,	/*!< in: page format */
-	ulint			flags,		/*!< in: tablespace flags */
-	const char*		name,		/*!< in: table name */
-	truncate_t&		truncate);	/*!< in/out: The information of
-						TRUNCATE log record */
-/********************************************************//**
-Recreates the tablespace and table indexes by applying
-TRUNCATE log record during recovery.
-@return DB_SUCCESS or error code */
-dberr_t
-fil_recreate_tablespace(
-/*====================*/
-	ulint			space_id,	/*!< in: space id */
-	ulint			format_flags,	/*!< in: page format */
-	ulint			flags,		/*!< in: tablespace flags */
-	const char*		name,		/*!< in: table name */
-	truncate_t&		truncate,	/*!< in/out: The information of
-						TRUNCATE log record */
-	lsn_t			recv_lsn);	/*!< in: the end LSN of
-						the log record */
->>>>>>> 980d1bf1
 /** Replay a file rename operation if possible.
 @param[in]	space_id	tablespace identifier
 @param[in]	first_page_no	first page number in the file
@@ -934,25 +894,6 @@
 #endif /* BTR_CUR_HASH_ADAPT */
 	);
 
-<<<<<<< HEAD
-/** Truncate the tablespace to needed size.
-@param[in,out]	space		tablespace truncate
-@param[in]	size_in_pages	truncate size.
-@return true if truncate was successful. */
-bool fil_truncate_tablespace(fil_space_t* space, ulint size_in_pages);
-
-/*******************************************************************//**
-Prepare for truncating a single-table tablespace. The tablespace
-must be cached in the memory cache.
-1) Check pending operations on a tablespace;
-2) Remove all insert buffer entries for the tablespace;
-@return DB_SUCCESS or error */
-dberr_t
-fil_prepare_for_truncate(
-/*=====================*/
-	ulint	id);			/*!< in: space id */
-
-=======
 /** Prepare to truncate an undo tablespace.
 @param[in]	space_id	undo tablespace id
 @return	the tablespace
@@ -963,7 +904,6 @@
 void fil_truncate_log(fil_space_t* space, ulint size, mtr_t* mtr)
 	MY_ATTRIBUTE((nonnull));
 
->>>>>>> 980d1bf1
 /*******************************************************************//**
 Closes a single-table tablespace. The tablespace must be cached in the
 memory cache. Free all pages used by the tablespace.
@@ -1108,25 +1048,14 @@
 @param[in]	print_error_if_does_not_exist
 				Print detailed error information to the
 error log if a matching tablespace is not found from memory.
-<<<<<<< HEAD
 @param[in]	table_flags	table flags
 @return the tablespace
 @retval	NULL	if no matching tablespace exists in the memory cache */
 fil_space_t*
-=======
-@param[in]	heap		Heap memory
-@param[in]	table_flags	table flags
-@return true if a matching tablespace exists in the memory cache */
-bool
->>>>>>> 980d1bf1
 fil_space_for_table_exists_in_mem(
 	ulint		id,
 	const char*	name,
 	bool		print_error_if_does_not_exist,
-<<<<<<< HEAD
-=======
-	mem_heap_t*	heap,
->>>>>>> 980d1bf1
 	ulint		table_flags);
 
 /** Try to extend a tablespace if it is smaller than the specified size.
