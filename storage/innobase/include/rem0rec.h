/*****************************************************************************

Copyright (c) 1994, 2011, Oracle and/or its affiliates. All Rights Reserved.

This program is free software; you can redistribute it and/or modify it under
the terms of the GNU General Public License as published by the Free Software
Foundation; version 2 of the License.

This program is distributed in the hope that it will be useful, but WITHOUT
ANY WARRANTY; without even the implied warranty of MERCHANTABILITY or FITNESS
FOR A PARTICULAR PURPOSE. See the GNU General Public License for more details.

You should have received a copy of the GNU General Public License along with
this program; if not, write to the Free Software Foundation, Inc., 59 Temple
Place, Suite 330, Boston, MA 02111-1307 USA

*****************************************************************************/

/********************************************************************//**
@file include/rem0rec.h
Record manager

Created 5/30/1994 Heikki Tuuri
*************************************************************************/

#ifndef rem0rec_h
#define rem0rec_h

#include "univ.i"
#include "data0data.h"
#include "rem0types.h"
#include "mtr0types.h"
#include "page0types.h"

/* Info bit denoting the predefined minimum record: this bit is set
if and only if the record is the first user record on a non-leaf
B-tree page that is the leftmost page on its level
(PAGE_LEVEL is nonzero and FIL_PAGE_PREV is FIL_NULL). */
#define REC_INFO_MIN_REC_FLAG	0x10UL
/* The deleted flag in info bits */
#define REC_INFO_DELETED_FLAG	0x20UL	/* when bit is set to 1, it means the
					record has been delete marked */

/* Number of extra bytes in an old-style record,
in addition to the data and the offsets */
#define REC_N_OLD_EXTRA_BYTES	6
/* Number of extra bytes in a new-style record,
in addition to the data and the offsets */
#define REC_N_NEW_EXTRA_BYTES	5

/* Record status values */
#define REC_STATUS_ORDINARY	0
#define REC_STATUS_NODE_PTR	1
#define REC_STATUS_INFIMUM	2
#define REC_STATUS_SUPREMUM	3

/* The following four constants are needed in page0zip.c in order to
efficiently compress and decompress pages. */

/* The offset of heap_no in a compact record */
#define REC_NEW_HEAP_NO		4
/* The shift of heap_no in a compact record.
The status is stored in the low-order bits. */
#define	REC_HEAP_NO_SHIFT	3

/* Length of a B-tree node pointer, in bytes */
#define REC_NODE_PTR_SIZE	4

#ifdef UNIV_DEBUG
/* Length of the rec_get_offsets() header */
# define REC_OFFS_HEADER_SIZE	4
#else /* UNIV_DEBUG */
/* Length of the rec_get_offsets() header */
# define REC_OFFS_HEADER_SIZE	2
#endif /* UNIV_DEBUG */

/* Number of elements that should be initially allocated for the
offsets[] array, first passed to rec_get_offsets() */
#define REC_OFFS_NORMAL_SIZE	100
#define REC_OFFS_SMALL_SIZE	10

/******************************************************//**
The following function is used to get the pointer of the next chained record
on the same page.
@return	pointer to the next chained record, or NULL if none */
UNIV_INLINE
const rec_t*
rec_get_next_ptr_const(
/*===================*/
	const rec_t*	rec,	/*!< in: physical record */
	ulint		comp);	/*!< in: nonzero=compact page format */
/******************************************************//**
The following function is used to get the pointer of the next chained record
on the same page.
@return	pointer to the next chained record, or NULL if none */
UNIV_INLINE
rec_t*
rec_get_next_ptr(
/*=============*/
	rec_t*	rec,	/*!< in: physical record */
	ulint	comp);	/*!< in: nonzero=compact page format */
/******************************************************//**
The following function is used to get the offset of the
next chained record on the same page.
@return	the page offset of the next chained record, or 0 if none */
UNIV_INLINE
ulint
rec_get_next_offs(
/*==============*/
	const rec_t*	rec,	/*!< in: physical record */
	ulint		comp);	/*!< in: nonzero=compact page format */
/******************************************************//**
The following function is used to set the next record offset field
of an old-style record. */
UNIV_INLINE
void
rec_set_next_offs_old(
/*==================*/
	rec_t*	rec,	/*!< in: old-style physical record */
	ulint	next);	/*!< in: offset of the next record */
/******************************************************//**
The following function is used to set the next record offset field
of a new-style record. */
UNIV_INLINE
void
rec_set_next_offs_new(
/*==================*/
	rec_t*	rec,	/*!< in/out: new-style physical record */
	ulint	next);	/*!< in: offset of the next record */
/******************************************************//**
The following function is used to get the number of fields
in an old-style record.
@return	number of data fields */
UNIV_INLINE
ulint
rec_get_n_fields_old(
/*=================*/
	const rec_t*	rec);	/*!< in: physical record */
/******************************************************//**
The following function is used to get the number of fields
in a record.
@return	number of data fields */
UNIV_INLINE
ulint
rec_get_n_fields(
/*=============*/
	const rec_t*		rec,	/*!< in: physical record */
	const dict_index_t*	index);	/*!< in: record descriptor */
/******************************************************//**
The following function is used to get the number of records owned by the
previous directory record.
@return	number of owned records */
UNIV_INLINE
ulint
rec_get_n_owned_old(
/*================*/
	const rec_t*	rec);	/*!< in: old-style physical record */
/******************************************************//**
The following function is used to set the number of owned records. */
UNIV_INLINE
void
rec_set_n_owned_old(
/*================*/
	rec_t*	rec,		/*!< in: old-style physical record */
	ulint	n_owned);	/*!< in: the number of owned */
/******************************************************//**
The following function is used to get the number of records owned by the
previous directory record.
@return	number of owned records */
UNIV_INLINE
ulint
rec_get_n_owned_new(
/*================*/
	const rec_t*	rec);	/*!< in: new-style physical record */
/******************************************************//**
The following function is used to set the number of owned records. */
UNIV_INLINE
void
rec_set_n_owned_new(
/*================*/
	rec_t*		rec,	/*!< in/out: new-style physical record */
	page_zip_des_t*	page_zip,/*!< in/out: compressed page, or NULL */
	ulint		n_owned);/*!< in: the number of owned */
/******************************************************//**
The following function is used to retrieve the info bits of
a record.
@return	info bits */
UNIV_INLINE
ulint
rec_get_info_bits(
/*==============*/
	const rec_t*	rec,	/*!< in: physical record */
	ulint		comp);	/*!< in: nonzero=compact page format */
/******************************************************//**
The following function is used to set the info bits of a record. */
UNIV_INLINE
void
rec_set_info_bits_old(
/*==================*/
	rec_t*	rec,	/*!< in: old-style physical record */
	ulint	bits);	/*!< in: info bits */
/******************************************************//**
The following function is used to set the info bits of a record. */
UNIV_INLINE
void
rec_set_info_bits_new(
/*==================*/
	rec_t*	rec,	/*!< in/out: new-style physical record */
	ulint	bits);	/*!< in: info bits */
/******************************************************//**
The following function retrieves the status bits of a new-style record.
@return	status bits */
UNIV_INLINE
ulint
rec_get_status(
/*===========*/
	const rec_t*	rec);	/*!< in: physical record */

/******************************************************//**
The following function is used to set the status bits of a new-style record. */
UNIV_INLINE
void
rec_set_status(
/*===========*/
	rec_t*	rec,	/*!< in/out: physical record */
	ulint	bits);	/*!< in: info bits */

/******************************************************//**
The following function is used to retrieve the info and status
bits of a record.  (Only compact records have status bits.)
@return	info bits */
UNIV_INLINE
ulint
rec_get_info_and_status_bits(
/*=========================*/
	const rec_t*	rec,	/*!< in: physical record */
	ulint		comp);	/*!< in: nonzero=compact page format */
/******************************************************//**
The following function is used to set the info and status
bits of a record.  (Only compact records have status bits.) */
UNIV_INLINE
void
rec_set_info_and_status_bits(
/*=========================*/
	rec_t*	rec,	/*!< in/out: compact physical record */
	ulint	bits);	/*!< in: info bits */

/******************************************************//**
The following function tells if record is delete marked.
@return	nonzero if delete marked */
UNIV_INLINE
ulint
rec_get_deleted_flag(
/*=================*/
	const rec_t*	rec,	/*!< in: physical record */
	ulint		comp);	/*!< in: nonzero=compact page format */
/******************************************************//**
The following function is used to set the deleted bit. */
UNIV_INLINE
void
rec_set_deleted_flag_old(
/*=====================*/
	rec_t*	rec,	/*!< in: old-style physical record */
	ulint	flag);	/*!< in: nonzero if delete marked */
/******************************************************//**
The following function is used to set the deleted bit. */
UNIV_INLINE
void
rec_set_deleted_flag_new(
/*=====================*/
	rec_t*		rec,	/*!< in/out: new-style physical record */
	page_zip_des_t*	page_zip,/*!< in/out: compressed page, or NULL */
	ulint		flag);	/*!< in: nonzero if delete marked */
/******************************************************//**
The following function tells if a new-style record is a node pointer.
@return	TRUE if node pointer */
UNIV_INLINE
ibool
rec_get_node_ptr_flag(
/*==================*/
	const rec_t*	rec);	/*!< in: physical record */
/******************************************************//**
The following function is used to get the order number
of an old-style record in the heap of the index page.
@return	heap order number */
UNIV_INLINE
ulint
rec_get_heap_no_old(
/*================*/
	const rec_t*	rec);	/*!< in: physical record */
/******************************************************//**
The following function is used to set the heap number
field in an old-style record. */
UNIV_INLINE
void
rec_set_heap_no_old(
/*================*/
	rec_t*	rec,	/*!< in: physical record */
	ulint	heap_no);/*!< in: the heap number */
/******************************************************//**
The following function is used to get the order number
of a new-style record in the heap of the index page.
@return	heap order number */
UNIV_INLINE
ulint
rec_get_heap_no_new(
/*================*/
	const rec_t*	rec);	/*!< in: physical record */
/******************************************************//**
The following function is used to set the heap number
field in a new-style record. */
UNIV_INLINE
void
rec_set_heap_no_new(
/*================*/
	rec_t*	rec,	/*!< in/out: physical record */
	ulint	heap_no);/*!< in: the heap number */
/******************************************************//**
The following function is used to test whether the data offsets
in the record are stored in one-byte or two-byte format.
@return	TRUE if 1-byte form */
UNIV_INLINE
ibool
rec_get_1byte_offs_flag(
/*====================*/
	const rec_t*	rec);	/*!< in: physical record */

/******************************************************//**
Determine how many of the first n columns in a compact
physical record are stored externally.
@return	number of externally stored columns */
UNIV_INTERN
ulint
rec_get_n_extern_new(
/*=================*/
	const rec_t*	rec,	/*!< in: compact physical record */
	dict_index_t*	index,	/*!< in: record descriptor */
	ulint		n);	/*!< in: number of columns to scan */

/******************************************************//**
The following function determines the offsets to each field
in the record.	It can reuse a previously allocated array.
@return	the new offsets */
UNIV_INTERN
ulint*
rec_get_offsets_func(
/*=================*/
	const rec_t*		rec,	/*!< in: physical record */
	const dict_index_t*	index,	/*!< in: record descriptor */
	ulint*			offsets,/*!< in/out: array consisting of
					offsets[0] allocated elements,
					or an array from rec_get_offsets(),
					or NULL */
	ulint			n_fields,/*!< in: maximum number of
					initialized fields
					 (ULINT_UNDEFINED if all fields) */
	mem_heap_t**		heap,	/*!< in/out: memory heap */
	const char*		file,	/*!< in: file name where called */
	ulint			line);	/*!< in: line number where called */

#define rec_get_offsets(rec,index,offsets,n,heap)	\
	rec_get_offsets_func(rec,index,offsets,n,heap,__FILE__,__LINE__)

/******************************************************//**
Determine the offset to each field in a leaf-page record
in ROW_FORMAT=COMPACT.  This is a special case of
rec_init_offsets() and rec_get_offsets_func(). */
UNIV_INTERN
void
rec_init_offsets_comp_ordinary(
/*===========================*/
	const rec_t*		rec,	/*!< in: physical record in
					ROW_FORMAT=COMPACT */
	ulint			extra,	/*!< in: number of bytes to reserve
					between the record header and
					the data payload
					(usually REC_N_NEW_EXTRA_BYTES) */
	const dict_index_t*	index,	/*!< in: record descriptor */
	ulint*			offsets);/*!< in/out: array of offsets;
					in: n=rec_offs_n_fields(offsets) */

/******************************************************//**
The following function determines the offsets to each field
in the record.  It can reuse a previously allocated array. */
UNIV_INTERN
void
rec_get_offsets_reverse(
/*====================*/
	const byte*		extra,	/*!< in: the extra bytes of a
					compact record in reverse order,
					excluding the fixed-size
					REC_N_NEW_EXTRA_BYTES */
	const dict_index_t*	index,	/*!< in: record descriptor */
	ulint			node_ptr,/*!< in: nonzero=node pointer,
					0=leaf node */
	ulint*			offsets);/*!< in/out: array consisting of
					offsets[0] allocated elements */

/************************************************************//**
Validates offsets returned by rec_get_offsets().
@return	TRUE if valid */
UNIV_INLINE
ibool
rec_offs_validate(
/*==============*/
	const rec_t*		rec,	/*!< in: record or NULL */
	const dict_index_t*	index,	/*!< in: record descriptor or NULL */
	const ulint*		offsets);/*!< in: array returned by
					rec_get_offsets() */
#ifdef UNIV_DEBUG
/************************************************************//**
Updates debug data in offsets, in order to avoid bogus
rec_offs_validate() failures. */
UNIV_INLINE
void
rec_offs_make_valid(
/*================*/
	const rec_t*		rec,	/*!< in: record */
	const dict_index_t*	index,	/*!< in: record descriptor */
	ulint*			offsets);/*!< in: array returned by
					rec_get_offsets() */
#else
# define rec_offs_make_valid(rec, index, offsets) ((void) 0)
#endif /* UNIV_DEBUG */

/************************************************************//**
The following function is used to get the offset to the nth
data field in an old-style record.
@return	offset to the field */
UNIV_INTERN
ulint
rec_get_nth_field_offs_old(
/*=======================*/
	const rec_t*	rec,	/*!< in: record */
	ulint		n,	/*!< in: index of the field */
	ulint*		len);	/*!< out: length of the field; UNIV_SQL_NULL
				if SQL null */
#define rec_get_nth_field_old(rec, n, len) \
((rec) + rec_get_nth_field_offs_old(rec, n, len))
/************************************************************//**
Gets the physical size of an old-style field.
Also an SQL null may have a field of size > 0,
if the data type is of a fixed size.
@return	field size in bytes */
UNIV_INLINE
ulint
rec_get_nth_field_size(
/*===================*/
	const rec_t*	rec,	/*!< in: record */
	ulint		n);	/*!< in: index of the field */
/************************************************************//**
The following function is used to get an offset to the nth
data field in a record.
@return	offset from the origin of rec */
UNIV_INLINE
ulint
rec_get_nth_field_offs(
/*===================*/
	const ulint*	offsets,/*!< in: array returned by rec_get_offsets() */
	ulint		n,	/*!< in: index of the field */
	ulint*		len);	/*!< out: length of the field; UNIV_SQL_NULL
				if SQL null */
#define rec_get_nth_field(rec, offsets, n, len) \
((rec) + rec_get_nth_field_offs(offsets, n, len))
/******************************************************//**
Determine if the offsets are for a record in the new
compact format.
@return	nonzero if compact format */
UNIV_INLINE
ulint
rec_offs_comp(
/*==========*/
	const ulint*	offsets);/*!< in: array returned by rec_get_offsets() */
/******************************************************//**
Determine if the offsets are for a record containing
externally stored columns.
@return	nonzero if externally stored */
UNIV_INLINE
ulint
rec_offs_any_extern(
/*================*/
	const ulint*	offsets);/*!< in: array returned by rec_get_offsets() */
#ifdef UNIV_BLOB_NULL_DEBUG
/******************************************************//**
Determine if the offsets are for a record containing null BLOB pointers.
@return	first field containing a null BLOB pointer, or NULL if none found */
UNIV_INLINE
const byte*
rec_offs_any_null_extern(
/*=====================*/
	const rec_t*	rec,		/*!< in: record */
	const ulint*	offsets)	/*!< in: rec_get_offsets(rec) */
	__attribute__((nonnull, warn_unused_result));
#endif /* UNIV_BLOB_NULL_DEBUG */
/******************************************************//**
Returns nonzero if the extern bit is set in nth field of rec.
@return	nonzero if externally stored */
UNIV_INLINE
ulint
rec_offs_nth_extern(
/*================*/
	const ulint*	offsets,/*!< in: array returned by rec_get_offsets() */
	ulint		n);	/*!< in: nth field */
/******************************************************//**
Returns nonzero if the SQL NULL bit is set in nth field of rec.
@return	nonzero if SQL NULL */
UNIV_INLINE
ulint
rec_offs_nth_sql_null(
/*==================*/
	const ulint*	offsets,/*!< in: array returned by rec_get_offsets() */
	ulint		n);	/*!< in: nth field */
/******************************************************//**
Gets the physical size of a field.
@return	length of field */
UNIV_INLINE
ulint
rec_offs_nth_size(
/*==============*/
	const ulint*	offsets,/*!< in: array returned by rec_get_offsets() */
	ulint		n);	/*!< in: nth field */

/******************************************************//**
Returns the number of extern bits set in a record.
@return	number of externally stored fields */
UNIV_INLINE
<<<<<<< HEAD
ulint
rec_offs_n_extern(
/*==============*/
	const ulint*	offsets);/*!< in: array returned by rec_get_offsets() */
/***********************************************************//**
=======
ibool
rec_offs_any_extern(
/*================*/
				/* out: TRUE if a field is stored externally */
	const ulint*	offsets);/* in: array returned by rec_get_offsets() */
#if defined UNIV_DEBUG || defined UNIV_BLOB_LIGHT_DEBUG
/********************************************************
Determine if the offsets are for a record containing null BLOB pointers. */
UNIV_INLINE
const byte*
rec_offs_any_null_extern(
/*=====================*/
					/* out: first field containing
					a null BLOB pointer,
					or NULL if none found */
	rec_t*		rec,		/*!< in: record */
	const ulint*	offsets);	/*!< in: rec_get_offsets(rec) */
#endif /* UNIV_DEBUG || UNIV_BLOB_LIGHT_DEBUG */
/***************************************************************
Sets the value of the ith field extern storage bit. */
UNIV_INLINE
void
rec_set_nth_field_extern_bit(
/*=========================*/
	rec_t*		rec,	/* in: record */
	dict_index_t*	index,	/* in: record descriptor */
	ulint		i,	/* in: ith field */
	ibool		val,	/* in: value to set */
	mtr_t*		mtr);	/* in: mtr holding an X-latch to the page
				where rec is, or NULL; in the NULL case
				we do not write to log about the change */
/***************************************************************
Sets TRUE the extern storage bits of fields mentioned in an array. */

void
rec_set_field_extern_bits(
/*======================*/
	rec_t*		rec,	/* in: record */
	dict_index_t*	index,	/* in: record descriptor */
	const ulint*	vec,	/* in: array of field numbers */
	ulint		n_fields,/* in: number of fields numbers */
	mtr_t*		mtr);	/* in: mtr holding an X-latch to the page
				where rec is, or NULL; in the NULL case
				we do not write to log about the change */
/***************************************************************
>>>>>>> 417a2679
This is used to modify the value of an already existing field in a record.
The previous value must have exactly the same size as the new value. If len
is UNIV_SQL_NULL then the field is treated as an SQL null.
For records in ROW_FORMAT=COMPACT (new-style records), len must not be
UNIV_SQL_NULL unless the field already is SQL null. */
UNIV_INLINE
void
rec_set_nth_field(
/*==============*/
	rec_t*		rec,	/*!< in: record */
	const ulint*	offsets,/*!< in: array returned by rec_get_offsets() */
	ulint		n,	/*!< in: index number of the field */
	const void*	data,	/*!< in: pointer to the data if not SQL null */
	ulint		len);	/*!< in: length of the data or UNIV_SQL_NULL */
/**********************************************************//**
The following function returns the data size of an old-style physical
record, that is the sum of field lengths. SQL null fields
are counted as length 0 fields. The value returned by the function
is the distance from record origin to record end in bytes.
@return	size */
UNIV_INLINE
ulint
rec_get_data_size_old(
/*==================*/
	const rec_t*	rec);	/*!< in: physical record */
/**********************************************************//**
The following function returns the number of allocated elements
for an array of offsets.
@return	number of elements */
UNIV_INLINE
ulint
rec_offs_get_n_alloc(
/*=================*/
	const ulint*	offsets);/*!< in: array for rec_get_offsets() */
/**********************************************************//**
The following function sets the number of allocated elements
for an array of offsets. */
UNIV_INLINE
void
rec_offs_set_n_alloc(
/*=================*/
	ulint*	offsets,	/*!< out: array for rec_get_offsets(),
				must be allocated */
	ulint	n_alloc);	/*!< in: number of elements */
#define rec_offs_init(offsets) \
	rec_offs_set_n_alloc(offsets, (sizeof offsets) / sizeof *offsets)
/**********************************************************//**
The following function returns the number of fields in a record.
@return	number of fields */
UNIV_INLINE
ulint
rec_offs_n_fields(
/*==============*/
	const ulint*	offsets);/*!< in: array returned by rec_get_offsets() */
/**********************************************************//**
The following function returns the data size of a physical
record, that is the sum of field lengths. SQL null fields
are counted as length 0 fields. The value returned by the function
is the distance from record origin to record end in bytes.
@return	size */
UNIV_INLINE
ulint
rec_offs_data_size(
/*===============*/
	const ulint*	offsets);/*!< in: array returned by rec_get_offsets() */
/**********************************************************//**
Returns the total size of record minus data size of record.
The value returned by the function is the distance from record
start to record origin in bytes.
@return	size */
UNIV_INLINE
ulint
rec_offs_extra_size(
/*================*/
	const ulint*	offsets);/*!< in: array returned by rec_get_offsets() */
/**********************************************************//**
Returns the total size of a physical record.
@return	size */
UNIV_INLINE
ulint
rec_offs_size(
/*==========*/
	const ulint*	offsets);/*!< in: array returned by rec_get_offsets() */
#ifdef UNIV_DEBUG
/**********************************************************//**
Returns a pointer to the start of the record.
@return	pointer to start */
UNIV_INLINE
byte*
rec_get_start(
/*==========*/
	const rec_t*	rec,	/*!< in: pointer to record */
	const ulint*	offsets);/*!< in: array returned by rec_get_offsets() */
/**********************************************************//**
Returns a pointer to the end of the record.
@return	pointer to end */
UNIV_INLINE
byte*
rec_get_end(
/*========*/
	const rec_t*	rec,	/*!< in: pointer to record */
	const ulint*	offsets);/*!< in: array returned by rec_get_offsets() */
#else /* UNIV_DEBUG */
# define rec_get_start(rec, offsets) ((rec) - rec_offs_extra_size(offsets))
# define rec_get_end(rec, offsets) ((rec) + rec_offs_data_size(offsets))
#endif /* UNIV_DEBUG */
/***************************************************************//**
Copies a physical record to a buffer.
@return	pointer to the origin of the copy */
UNIV_INLINE
rec_t*
rec_copy(
/*=====*/
	void*		buf,	/*!< in: buffer */
	const rec_t*	rec,	/*!< in: physical record */
	const ulint*	offsets);/*!< in: array returned by rec_get_offsets() */
#ifndef UNIV_HOTBACKUP
/**************************************************************//**
Copies the first n fields of a physical record to a new physical record in
a buffer.
@return	own: copied record */
UNIV_INTERN
rec_t*
rec_copy_prefix_to_buf(
/*===================*/
	const rec_t*		rec,		/*!< in: physical record */
	const dict_index_t*	index,		/*!< in: record descriptor */
	ulint			n_fields,	/*!< in: number of fields
						to copy */
	byte**			buf,		/*!< in/out: memory buffer
						for the copied prefix,
						or NULL */
	ulint*			buf_size);	/*!< in/out: buffer size */
/************************************************************//**
Folds a prefix of a physical record to a ulint.
@return	the folded value */
UNIV_INLINE
ulint
rec_fold(
/*=====*/
	const rec_t*	rec,		/*!< in: the physical record */
	const ulint*	offsets,	/*!< in: array returned by
					rec_get_offsets() */
	ulint		n_fields,	/*!< in: number of complete
					fields to fold */
	ulint		n_bytes,	/*!< in: number of bytes to fold
					in an incomplete last field */
	index_id_t	tree_id)	/*!< in: index tree id */
	__attribute__((pure));
#endif /* !UNIV_HOTBACKUP */
/*********************************************************//**
Builds a ROW_FORMAT=COMPACT record out of a data tuple. */
UNIV_INTERN
void
rec_convert_dtuple_to_rec_comp(
/*===========================*/
	rec_t*			rec,	/*!< in: origin of record */
	ulint			extra,	/*!< in: number of bytes to
					reserve between the record
					header and the data payload
					(normally REC_N_NEW_EXTRA_BYTES) */
	const dict_index_t*	index,	/*!< in: record descriptor */
	ulint			status,	/*!< in: status bits of the record */
	const dfield_t*		fields,	/*!< in: array of data fields */
	ulint			n_fields);/*!< in: number of data fields */
/*********************************************************//**
Builds a physical record out of a data tuple and
stores it into the given buffer.
@return	pointer to the origin of physical record */
UNIV_INTERN
rec_t*
rec_convert_dtuple_to_rec(
/*======================*/
	byte*			buf,	/*!< in: start address of the
					physical record */
	const dict_index_t*	index,	/*!< in: record descriptor */
	const dtuple_t*		dtuple,	/*!< in: data tuple */
	ulint			n_ext);	/*!< in: number of
					externally stored columns */
/**********************************************************//**
Returns the extra size of an old-style physical record if we know its
data size and number of fields.
@return	extra size */
UNIV_INLINE
ulint
rec_get_converted_extra_size(
/*=========================*/
	ulint	data_size,	/*!< in: data size */
	ulint	n_fields,	/*!< in: number of fields */
	ulint	n_ext)		/*!< in: number of externally stored columns */
		__attribute__((const));
/**********************************************************//**
Determines the size of a data tuple prefix in ROW_FORMAT=COMPACT.
@return	total size */
UNIV_INTERN
ulint
rec_get_converted_size_comp_prefix(
/*===============================*/
	const dict_index_t*	index,	/*!< in: record descriptor;
					dict_table_is_comp() is
					assumed to hold, even if
					it does not */
	const dfield_t*		fields,	/*!< in: array of data fields */
	ulint			n_fields,/*!< in: number of data fields */
	ulint*			extra);	/*!< out: extra size */
/**********************************************************//**
Determines the size of a data tuple in ROW_FORMAT=COMPACT.
@return	total size */
UNIV_INTERN
ulint
rec_get_converted_size_comp(
/*========================*/
	const dict_index_t*	index,	/*!< in: record descriptor;
					dict_table_is_comp() is
					assumed to hold, even if
					it does not */
	ulint			status,	/*!< in: status bits of the record */
	const dfield_t*		fields,	/*!< in: array of data fields */
	ulint			n_fields,/*!< in: number of data fields */
	ulint*			extra);	/*!< out: extra size */
/**********************************************************//**
The following function returns the size of a data tuple when converted to
a physical record.
@return	size */
UNIV_INLINE
ulint
rec_get_converted_size(
/*===================*/
	dict_index_t*	index,	/*!< in: record descriptor */
	const dtuple_t*	dtuple,	/*!< in: data tuple */
	ulint		n_ext);	/*!< in: number of externally stored columns */
#ifndef UNIV_HOTBACKUP
/**************************************************************//**
Copies the first n fields of a physical record to a data tuple.
The fields are copied to the memory heap. */
UNIV_INTERN
void
rec_copy_prefix_to_dtuple(
/*======================*/
	dtuple_t*		tuple,		/*!< out: data tuple */
	const rec_t*		rec,		/*!< in: physical record */
	const dict_index_t*	index,		/*!< in: record descriptor */
	ulint			n_fields,	/*!< in: number of fields
						to copy */
	mem_heap_t*		heap);		/*!< in: memory heap */
#endif /* !UNIV_HOTBACKUP */
/***************************************************************//**
Validates the consistency of a physical record.
@return	TRUE if ok */
UNIV_INTERN
ibool
rec_validate(
/*=========*/
	const rec_t*	rec,	/*!< in: physical record */
	const ulint*	offsets);/*!< in: array returned by rec_get_offsets() */
/***************************************************************//**
Prints an old-style physical record. */
UNIV_INTERN
void
rec_print_old(
/*==========*/
	FILE*		file,	/*!< in: file where to print */
	const rec_t*	rec);	/*!< in: physical record */
#ifndef UNIV_HOTBACKUP
/***************************************************************//**
Prints a physical record in ROW_FORMAT=COMPACT.  Ignores the
record header. */
UNIV_INTERN
void
rec_print_comp(
/*===========*/
	FILE*		file,	/*!< in: file where to print */
	const rec_t*	rec,	/*!< in: physical record */
	const ulint*	offsets);/*!< in: array returned by rec_get_offsets() */
/***************************************************************//**
Prints a physical record. */
UNIV_INTERN
void
rec_print_new(
/*==========*/
	FILE*		file,	/*!< in: file where to print */
	const rec_t*	rec,	/*!< in: physical record */
	const ulint*	offsets);/*!< in: array returned by rec_get_offsets() */
/***************************************************************//**
Prints a physical record. */
UNIV_INTERN
void
rec_print(
/*======*/
	FILE*			file,	/*!< in: file where to print */
	const rec_t*		rec,	/*!< in: physical record */
	const dict_index_t*	index);	/*!< in: record descriptor */
#endif /* UNIV_HOTBACKUP */

/* Maximum lengths for the data in a physical record if the offsets
are given in one byte (resp. two byte) format. */
#define REC_1BYTE_OFFS_LIMIT	0x7FUL
#define REC_2BYTE_OFFS_LIMIT	0x7FFFUL

/* The data size of record must be smaller than this because we reserve
two upmost bits in a two byte offset for special purposes */
#define REC_MAX_DATA_SIZE	(16 * 1024)

#ifndef UNIV_NONINL
#include "rem0rec.ic"
#endif

#endif<|MERGE_RESOLUTION|>--- conflicted
+++ resolved
@@ -480,7 +480,7 @@
 rec_offs_any_extern(
 /*================*/
 	const ulint*	offsets);/*!< in: array returned by rec_get_offsets() */
-#ifdef UNIV_BLOB_NULL_DEBUG
+#if defined UNIV_DEBUG || defined UNIV_BLOB_LIGHT_DEBUG
 /******************************************************//**
 Determine if the offsets are for a record containing null BLOB pointers.
 @return	first field containing a null BLOB pointer, or NULL if none found */
@@ -491,7 +491,7 @@
 	const rec_t*	rec,		/*!< in: record */
 	const ulint*	offsets)	/*!< in: rec_get_offsets(rec) */
 	__attribute__((nonnull, warn_unused_result));
-#endif /* UNIV_BLOB_NULL_DEBUG */
+#endif /* UNIV_DEBUG || UNIV_BLOB_LIGHT_DEBUG */
 /******************************************************//**
 Returns nonzero if the extern bit is set in nth field of rec.
 @return	nonzero if externally stored */
@@ -524,59 +524,11 @@
 Returns the number of extern bits set in a record.
 @return	number of externally stored fields */
 UNIV_INLINE
-<<<<<<< HEAD
 ulint
 rec_offs_n_extern(
 /*==============*/
 	const ulint*	offsets);/*!< in: array returned by rec_get_offsets() */
 /***********************************************************//**
-=======
-ibool
-rec_offs_any_extern(
-/*================*/
-				/* out: TRUE if a field is stored externally */
-	const ulint*	offsets);/* in: array returned by rec_get_offsets() */
-#if defined UNIV_DEBUG || defined UNIV_BLOB_LIGHT_DEBUG
-/********************************************************
-Determine if the offsets are for a record containing null BLOB pointers. */
-UNIV_INLINE
-const byte*
-rec_offs_any_null_extern(
-/*=====================*/
-					/* out: first field containing
-					a null BLOB pointer,
-					or NULL if none found */
-	rec_t*		rec,		/*!< in: record */
-	const ulint*	offsets);	/*!< in: rec_get_offsets(rec) */
-#endif /* UNIV_DEBUG || UNIV_BLOB_LIGHT_DEBUG */
-/***************************************************************
-Sets the value of the ith field extern storage bit. */
-UNIV_INLINE
-void
-rec_set_nth_field_extern_bit(
-/*=========================*/
-	rec_t*		rec,	/* in: record */
-	dict_index_t*	index,	/* in: record descriptor */
-	ulint		i,	/* in: ith field */
-	ibool		val,	/* in: value to set */
-	mtr_t*		mtr);	/* in: mtr holding an X-latch to the page
-				where rec is, or NULL; in the NULL case
-				we do not write to log about the change */
-/***************************************************************
-Sets TRUE the extern storage bits of fields mentioned in an array. */
-
-void
-rec_set_field_extern_bits(
-/*======================*/
-	rec_t*		rec,	/* in: record */
-	dict_index_t*	index,	/* in: record descriptor */
-	const ulint*	vec,	/* in: array of field numbers */
-	ulint		n_fields,/* in: number of fields numbers */
-	mtr_t*		mtr);	/* in: mtr holding an X-latch to the page
-				where rec is, or NULL; in the NULL case
-				we do not write to log about the change */
-/***************************************************************
->>>>>>> 417a2679
 This is used to modify the value of an already existing field in a record.
 The previous value must have exactly the same size as the new value. If len
 is UNIV_SQL_NULL then the field is treated as an SQL null.
