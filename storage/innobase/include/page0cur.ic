/*****************************************************************************

Copyright (c) 1994, 2014, Oracle and/or its affiliates. All Rights Reserved.
Copyright (c) 2015, 2020, MariaDB Corporation.

This program is free software; you can redistribute it and/or modify it under
the terms of the GNU General Public License as published by the Free Software
Foundation; version 2 of the License.

This program is distributed in the hope that it will be useful, but WITHOUT
ANY WARRANTY; without even the implied warranty of MERCHANTABILITY or FITNESS
FOR A PARTICULAR PURPOSE. See the GNU General Public License for more details.

You should have received a copy of the GNU General Public License along with
this program; if not, write to the Free Software Foundation, Inc.,
51 Franklin Street, Fifth Floor, Boston, MA 02110-1335 USA

*****************************************************************************/

/********************************************************************//**
@file include/page0cur.ic
The page cursor

Created 10/4/1994 Heikki Tuuri
*************************************************************************/

#ifdef UNIV_DEBUG
/*********************************************************//**
Gets pointer to the page frame where the cursor is positioned.
@return page */
UNIV_INLINE
page_t*
page_cur_get_page(
/*==============*/
	page_cur_t*	cur)	/*!< in: page cursor */
{
	ut_ad(cur);

	if (cur->rec) {
		ut_ad(page_align(cur->rec) == cur->block->frame);
	}

	return(page_align(cur->rec));
}

/*********************************************************//**
Gets pointer to the buffer block where the cursor is positioned.
@return page */
UNIV_INLINE
buf_block_t*
page_cur_get_block(
/*===============*/
	page_cur_t*	cur)	/*!< in: page cursor */
{
	ut_ad(cur);

	if (cur->rec) {
		ut_ad(page_align(cur->rec) == cur->block->frame);
	}

	return(cur->block);
}

/*********************************************************//**
Gets pointer to the page frame where the cursor is positioned.
@return page */
UNIV_INLINE
page_zip_des_t*
page_cur_get_page_zip(
/*==================*/
	page_cur_t*	cur)	/*!< in: page cursor */
{
	return(buf_block_get_page_zip(page_cur_get_block(cur)));
}

/*********************************************************//**
Gets the record where the cursor is positioned.
@return record */
UNIV_INLINE
rec_t*
page_cur_get_rec(
/*=============*/
	page_cur_t*	cur)	/*!< in: page cursor */
{
	ut_ad(cur);

	if (cur->rec) {
		ut_ad(page_align(cur->rec) == cur->block->frame);
	}

	return(cur->rec);
}
#endif /* UNIV_DEBUG */

/*********************************************************//**
Sets the cursor object to point before the first user record
on the page. */
UNIV_INLINE
void
page_cur_set_before_first(
/*======================*/
	const buf_block_t*	block,	/*!< in: index page */
	page_cur_t*		cur)	/*!< in: cursor */
{
	cur->block = (buf_block_t*) block;
	cur->rec = page_get_infimum_rec(buf_block_get_frame(cur->block));
}

/*********************************************************//**
Sets the cursor object to point after the last user record on
the page. */
UNIV_INLINE
void
page_cur_set_after_last(
/*====================*/
	const buf_block_t*	block,	/*!< in: index page */
	page_cur_t*		cur)	/*!< in: cursor */
{
	cur->block = (buf_block_t*) block;
	cur->rec = page_get_supremum_rec(buf_block_get_frame(cur->block));
}

/*********************************************************//**
Returns TRUE if the cursor is before first user record on page.
@return TRUE if at start */
UNIV_INLINE
ibool
page_cur_is_before_first(
/*=====================*/
	const page_cur_t*	cur)	/*!< in: cursor */
{
	ut_ad(cur);
	ut_ad(page_align(cur->rec) == cur->block->frame);
	return(page_rec_is_infimum(cur->rec));
}

/*********************************************************//**
Returns TRUE if the cursor is after last user record.
@return TRUE if at end */
UNIV_INLINE
ibool
page_cur_is_after_last(
/*===================*/
	const page_cur_t*	cur)	/*!< in: cursor */
{
	ut_ad(cur);
	ut_ad(page_align(cur->rec) == cur->block->frame);
	return(page_rec_is_supremum(cur->rec));
}

/**********************************************************//**
Positions the cursor on the given record. */
UNIV_INLINE
void
page_cur_position(
/*==============*/
	const rec_t*		rec,	/*!< in: record on a page */
	const buf_block_t*	block,	/*!< in: buffer block containing
					the record */
	page_cur_t*		cur)	/*!< out: page cursor */
{
	ut_ad(rec && block && cur);
	ut_ad(page_align(rec) == block->frame);

	cur->rec = (rec_t*) rec;
	cur->block = (buf_block_t*) block;
}

/**********************************************************//**
Moves the cursor to the next record on page. */
UNIV_INLINE
void
page_cur_move_to_next(
/*==================*/
	page_cur_t*	cur)	/*!< in/out: cursor; must not be after last */
{
	ut_ad(!page_cur_is_after_last(cur));

	cur->rec = page_rec_get_next(cur->rec);
}

/**********************************************************//**
Moves the cursor to the previous record on page. */
UNIV_INLINE
void
page_cur_move_to_prev(
/*==================*/
	page_cur_t*	cur)	/*!< in/out: page cursor, not before first */
{
	ut_ad(!page_cur_is_before_first(cur));

	cur->rec = page_rec_get_prev(cur->rec);
}

/** Search the right position for a page cursor.
@param[in] block buffer block
@param[in] index index tree
@param[in] tuple data tuple
@param[in] mode PAGE_CUR_L, PAGE_CUR_LE, PAGE_CUR_G, or PAGE_CUR_GE
@param[out] cursor page cursor
@return number of matched fields on the left */
UNIV_INLINE
ulint
page_cur_search(
	const buf_block_t*	block,
	const dict_index_t*	index,
	const dtuple_t*		tuple,
	page_cur_mode_t		mode,
	page_cur_t*		cursor)
{
	ulint		low_match = 0;
	ulint		up_match = 0;

	ut_ad(dtuple_check_typed(tuple));

	page_cur_search_with_match(block, index, tuple, mode,
				   &up_match, &low_match, cursor, NULL);
	return(low_match);
}

/** Search the right position for a page cursor.
@param[in] block buffer block
@param[in] index index tree
@param[in] tuple data tuple
@param[out] cursor page cursor
@return number of matched fields on the left */
UNIV_INLINE
ulint
page_cur_search(
	const buf_block_t*	block,
	const dict_index_t*	index,
	const dtuple_t*		tuple,
	page_cur_t*		cursor)
{
	return(page_cur_search(block, index, tuple, PAGE_CUR_LE, cursor));
}

/***********************************************************//**
Inserts a record next to page cursor. Returns pointer to inserted record if
succeed, i.e., enough space available, NULL otherwise. The cursor stays at
the same logical position, but the physical position may change if it is
pointing to a compressed page that was reorganized.

IMPORTANT: The caller will have to update IBUF_BITMAP_FREE
if this is a compressed leaf page in a secondary index.
This has to be done either within the same mini-transaction,
or by invoking ibuf_reset_free_bits() before mtr_commit().

@return pointer to record if succeed, NULL otherwise */
UNIV_INLINE
rec_t*
page_cur_tuple_insert(
/*==================*/
	page_cur_t*	cursor,	/*!< in/out: a page cursor */
	const dtuple_t*	tuple,	/*!< in: pointer to a data tuple */
	dict_index_t*	index,	/*!< in: record descriptor */
	rec_offs**	offsets,/*!< out: offsets on *rec */
	mem_heap_t**	heap,	/*!< in/out: pointer to memory heap, or NULL */
	ulint		n_ext,	/*!< in: number of externally stored columns */
	mtr_t*		mtr)	/*!< in/out: mini-transaction */
{
	rec_t*		rec;
	ulint		size = rec_get_converted_size(index, tuple, n_ext);

	if (!*heap) {
		*heap = mem_heap_create(size
					+ (4 + REC_OFFS_HEADER_SIZE
					   + dtuple_get_n_fields(tuple))
					* sizeof **offsets);
	}

	rec = rec_convert_dtuple_to_rec((byte*) mem_heap_alloc(*heap, size),
					index, tuple, n_ext);

	*offsets = rec_get_offsets(rec, index, *offsets,
				   page_is_leaf(cursor->block->frame),
				   ULINT_UNDEFINED, heap);
	ut_ad(size == rec_offs_size(*offsets));

	if (is_buf_block_get_page_zip(cursor->block)) {
		rec = page_cur_insert_rec_zip(
			cursor, index, rec, *offsets, mtr);
	} else {
		rec = page_cur_insert_rec_low(cursor,
					      index, rec, *offsets, mtr);
	}

	ut_ad(!rec || !cmp_dtuple_rec(tuple, rec, *offsets));
	return(rec);
<<<<<<< HEAD
=======
}

/***********************************************************//**
Inserts a record next to page cursor. Returns pointer to inserted record if
succeed, i.e., enough space available, NULL otherwise. The cursor stays at
the same logical position, but the physical position may change if it is
pointing to a compressed page that was reorganized.

IMPORTANT: The caller will have to update IBUF_BITMAP_FREE
if this is a compressed leaf page in a secondary index.
This has to be done either within the same mini-transaction,
or by invoking ibuf_reset_free_bits() before mtr_commit().

@return pointer to record if succeed, NULL otherwise */
UNIV_INLINE
rec_t*
page_cur_rec_insert(
/*================*/
	page_cur_t*	cursor,	/*!< in/out: a page cursor */
	const rec_t*	rec,	/*!< in: record to insert */
	dict_index_t*	index,	/*!< in: record descriptor */
	rec_offs*	offsets,/*!< in/out: rec_get_offsets(rec, index) */
	mtr_t*		mtr)	/*!< in: mini-transaction handle, or NULL */
{
	if (buf_block_get_page_zip(cursor->block)) {
		return(page_cur_insert_rec_zip(
			       cursor, index, rec, offsets, mtr));
	} else {
		return(page_cur_insert_rec_low(cursor->rec,
					       index, rec, offsets, mtr));
	}
>>>>>>> 2c3c851d
}<|MERGE_RESOLUTION|>--- conflicted
+++ resolved
@@ -287,38 +287,4 @@
 
 	ut_ad(!rec || !cmp_dtuple_rec(tuple, rec, *offsets));
 	return(rec);
-<<<<<<< HEAD
-=======
-}
-
-/***********************************************************//**
-Inserts a record next to page cursor. Returns pointer to inserted record if
-succeed, i.e., enough space available, NULL otherwise. The cursor stays at
-the same logical position, but the physical position may change if it is
-pointing to a compressed page that was reorganized.
-
-IMPORTANT: The caller will have to update IBUF_BITMAP_FREE
-if this is a compressed leaf page in a secondary index.
-This has to be done either within the same mini-transaction,
-or by invoking ibuf_reset_free_bits() before mtr_commit().
-
-@return pointer to record if succeed, NULL otherwise */
-UNIV_INLINE
-rec_t*
-page_cur_rec_insert(
-/*================*/
-	page_cur_t*	cursor,	/*!< in/out: a page cursor */
-	const rec_t*	rec,	/*!< in: record to insert */
-	dict_index_t*	index,	/*!< in: record descriptor */
-	rec_offs*	offsets,/*!< in/out: rec_get_offsets(rec, index) */
-	mtr_t*		mtr)	/*!< in: mini-transaction handle, or NULL */
-{
-	if (buf_block_get_page_zip(cursor->block)) {
-		return(page_cur_insert_rec_zip(
-			       cursor, index, rec, offsets, mtr));
-	} else {
-		return(page_cur_insert_rec_low(cursor->rec,
-					       index, rec, offsets, mtr));
-	}
->>>>>>> 2c3c851d
 }