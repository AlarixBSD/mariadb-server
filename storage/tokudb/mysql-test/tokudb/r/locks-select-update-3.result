--- conflicted
+++ resolved
@@ -6,12 +6,8 @@
 a	b
 1	0
 update t set b=b+1 where a=1;
-<<<<<<< HEAD
 connect conn1,localhost,root;
-set session tokudb_lock_timeout= 60000;
-=======
 set session tokudb_lock_timeout=60000;
->>>>>>> 48fe8326
 set session transaction isolation level read committed;
 begin;
 select * from t where a=1 for update;
