/************* tabbson C++ Program Source Code File (.CPP) *************/
/* PROGRAM NAME: tabbson     Version 1.2                               */
/*  (C) Copyright to the author Olivier BERTRAND          2020 - 2021  */
/*  This program are the BSON class DB execution routines.             */
/***********************************************************************/

/***********************************************************************/
/*  Include relevant sections of the MariaDB header file.              */
/***********************************************************************/
#include <my_global.h>

/***********************************************************************/
/*  Include application header files:                                  */
/*  global.h    is header containing all global declarations.          */
/*  plgdbsem.h  is header containing the DB application declarations.  */
/*  tdbdos.h    is header containing the TDBDOS declarations.          */
/*  json.h      is header containing the JSON classes declarations.    */
/***********************************************************************/
#include "global.h"
#include "plgdbsem.h"
#include "maputil.h"
#include "filamtxt.h"
#include "tabdos.h"
#include "tabbson.h"
#include "filamap.h"
#if defined(GZ_SUPPORT)
#include "filamgz.h"
#endif   // GZ_SUPPORT
#if defined(ZIP_SUPPORT)
#include "filamzip.h"
#endif   // ZIP_SUPPORT
#if defined(JAVA_SUPPORT)
#include "jmgfam.h"
#endif   // JAVA_SUPPORT
#if defined(CMGO_SUPPORT)
#include "cmgfam.h"
#endif   // CMGO_SUPPORT
#include "tabmul.h"
#include "checklvl.h"
#include "resource.h"
#include "mycat.h"                             // for FNC_COL

/***********************************************************************/
/*  This should be an option.                                          */
/***********************************************************************/
#define MAXCOL          200        /* Default max column nb in result  */
//#define TYPE_UNKNOWN     12        /* Must be greater than other types */

/***********************************************************************/
/*  External functions.                                                */
/***********************************************************************/
USETEMP UseTemp(void);
bool    JsonAllPath(void);
int     GetDefaultDepth(void);
char   *GetJsonNull(void);
bool    Stringified(PCSZ, char*);

/***********************************************************************/
/* BSONColumns: construct the result blocks containing the description */
/* of all the columns of a table contained inside a JSON file.         */
/***********************************************************************/
PQRYRES BSONColumns(PGLOBAL g, PCSZ db, PCSZ dsn, PTOS topt, bool info)
{
  static int  buftyp[] = { TYPE_STRING, TYPE_SHORT, TYPE_STRING, TYPE_INT,
                          TYPE_INT, TYPE_SHORT, TYPE_SHORT, TYPE_STRING };
  static XFLD fldtyp[] = { FLD_NAME, FLD_TYPE, FLD_TYPENAME, FLD_PREC,
                          FLD_LENGTH, FLD_SCALE, FLD_NULL, FLD_FORMAT };
  static unsigned int length[] = { 0, 6, 8, 10, 10, 6, 6, 0 };
  int     i, n = 0;
  int     ncol = sizeof(buftyp) / sizeof(int);
  PJCL    jcp;
  BSONDISC* pjdc = NULL;
  PQRYRES qrp;
  PCOLRES crp;

  if (info) {
    length[0] = 128;
    length[7] = 256;
    goto skipit;
  } // endif info

  if (GetIntegerTableOption(g, topt, "Multiple", 0)) {
    strcpy(g->Message, "Cannot find column definition for multiple table");
    return NULL;
  } // endif Multiple

  pjdc = new(g) BSONDISC(g, length);

  if (!(n = pjdc->GetColumns(g, db, dsn, topt)))
    return NULL;

skipit:
  if (trace(1))
    htrc("BSONColumns: n=%d len=%d\n", n, length[0]);

  /*********************************************************************/
  /*  Allocate the structures used to refer to the result set.         */
  /*********************************************************************/
  qrp = PlgAllocResult(g, ncol, n, IDS_COLUMNS + 3,
    buftyp, fldtyp, length, false, false);

  crp = qrp->Colresp->Next->Next->Next->Next->Next->Next;
  crp->Name = PlugDup(g, "Nullable");
  crp->Next->Name = PlugDup(g, "Jpath");

  if (info || !qrp)
    return qrp;

  qrp->Nblin = n;

  /*********************************************************************/
  /*  Now get the results into blocks.                                 */
  /*********************************************************************/
  for (i = 0, jcp = pjdc->fjcp; jcp; i++, jcp = jcp->Next) {
    if (jcp->Type == TYPE_UNKNOWN)
      jcp->Type = TYPE_STRG;               // Void column

    crp = qrp->Colresp;                    // Column Name
    crp->Kdata->SetValue(jcp->Name, i);
    crp = crp->Next;                       // Data Type
    crp->Kdata->SetValue(jcp->Type, i);
    crp = crp->Next;                       // Type Name
    crp->Kdata->SetValue(GetTypeName(jcp->Type), i);
    crp = crp->Next;                       // Precision
    crp->Kdata->SetValue(jcp->Len, i);
    crp = crp->Next;                       // Length
    crp->Kdata->SetValue(jcp->Len, i);
    crp = crp->Next;                       // Scale (precision)
    crp->Kdata->SetValue(jcp->Scale, i);
    crp = crp->Next;                       // Nullable
    crp->Kdata->SetValue(jcp->Cbn ? 1 : 0, i);
    crp = crp->Next;                       // Field format

    if (crp->Kdata)
      crp->Kdata->SetValue(jcp->Fmt, i);

  } // endfor i

/*********************************************************************/
/*  Return the result pointer.                                       */
/*********************************************************************/
  return qrp;
} // end of BSONColumns

/* -------------------------- Class BSONDISC ------------------------- */

/***********************************************************************/
/*  Class used to get the columns of a JSON table.                     */
/***********************************************************************/
BSONDISC::BSONDISC(PGLOBAL g, uint* lg)
{
  length = lg;
  jcp = fjcp = pjcp = NULL;
  tdp = NULL;
  tjnp = NULL;
  jpp = NULL;
  tjsp = NULL;
  jsp = NULL;
  bp = NULL;
  row = NULL;
  sep = NULL;
  strfy = NULL;
  i = n = bf = ncol = lvl = sz = limit = 0;
  all = false;
} // end of BSONDISC constructor

int BSONDISC::GetColumns(PGLOBAL g, PCSZ db, PCSZ dsn, PTOS topt)
{
  char  filename[_MAX_PATH];
  bool  mgo = (GetTypeID(topt->type) == TAB_MONGO);
  PBVAL bdp = NULL;

  lvl = GetIntegerTableOption(g, topt, "Level", GetDefaultDepth());
  lvl = GetIntegerTableOption(g, topt, "Depth", lvl);
  sep = GetStringTableOption(g, topt, "Separator", ".");
  sz = GetIntegerTableOption(g, topt, "Jsize", 1024);
  limit = GetIntegerTableOption(g, topt, "Limit", 50);
  strfy = GetStringTableOption(g, topt, "Stringify", NULL);

  /*********************************************************************/
  /*  Open the input file.                                             */
  /*********************************************************************/
  tdp = new(g) BSONDEF;
  tdp->G = NULL;
#if defined(ZIP_SUPPORT)
  tdp->Entry = GetStringTableOption(g, topt, "Entry", NULL);
  tdp->Zipped = GetBooleanTableOption(g, topt, "Zipped", false);
#endif   // ZIP_SUPPORT
  tdp->Fn = GetStringTableOption(g, topt, "Filename", NULL);

  if (!tdp->Fn && topt->http)
    tdp->Fn = GetStringTableOption(g, topt, "Subtype", NULL);

  if (!(tdp->Database = SetPath(g, db)))
    return 0;

  if ((tdp->Objname = GetStringTableOption(g, topt, "Object", NULL))) {
    if (*tdp->Objname == '$') tdp->Objname++;
    if (*tdp->Objname == '.') tdp->Objname++;
  } // endif Objname

  tdp->Base = GetIntegerTableOption(g, topt, "Base", 0) ? 1 : 0;
  tdp->Pretty = GetIntegerTableOption(g, topt, "Pretty", 2);
  tdp->Xcol = GetStringTableOption(g, topt, "Expand", NULL);
  tdp->Accept = GetBooleanTableOption(g, topt, "Accept", false);
  tdp->Uri = (dsn && *dsn ? dsn : NULL);

  if (!tdp->Fn && !tdp->Uri) {
    strcpy(g->Message, MSG(MISSING_FNAME));
    return 0;
  } else
    topt->subtype = NULL;

  if (tdp->Fn) {
    //  We used the file name relative to recorded datapath
    PlugSetPath(filename, tdp->Fn, tdp->GetPath());
    tdp->Fn = PlugDup(g, filename);
  } // endif Fn

  if (trace(1))
    htrc("File %s objname=%s pretty=%d lvl=%d\n",
      tdp->Fn, tdp->Objname, tdp->Pretty, lvl);

  if (tdp->Uri) {
#if defined(JAVA_SUPPORT) || defined(CMGO_SUPPORT)
    tdp->Collname = GetStringTableOption(g, topt, "Tabname", NULL);
    tdp->Schema = GetStringTableOption(g, topt, "Dbname", "test");
    tdp->Options = (PSZ)GetStringTableOption(g, topt, "Colist", "all");
    tdp->Pipe = GetBooleanTableOption(g, topt, "Pipeline", false);
    tdp->Driver = (PSZ)GetStringTableOption(g, topt, "Driver", NULL);
    tdp->Version = GetIntegerTableOption(g, topt, "Version", 3);
    tdp->Wrapname = (PSZ)GetStringTableOption(g, topt, "Wrapper",
      (tdp->Version == 2) ? "Mongo2Interface" : "Mongo3Interface");
    tdp->Pretty = 0;
#else   // !MONGO_SUPPORT
    sprintf(g->Message, MSG(NO_FEAT_SUPPORT), "MONGO");
    return 0;
#endif  // !MONGO_SUPPORT
  } // endif Uri

  if (tdp->Pretty == 2) {
    tdp->G = g;

    if (tdp->Zipped) {
#if defined(ZIP_SUPPORT)
      tjsp = new(g) TDBBSON(g, tdp, new(g) UNZFAM(tdp));
#else   // !ZIP_SUPPORT
      sprintf(g->Message, MSG(NO_FEAT_SUPPORT), "ZIP");
      return 0;
#endif  // !ZIP_SUPPORT
    } else
      tjsp = new(g) TDBBSON(g, tdp, new(g) MAPFAM(tdp));

    if (tjsp->MakeDocument(g))
      return 0;

    bp = tjsp->Bp;
//  bdp = tjsp->GetDoc() ? bp->GetBson(tjsp->GetDoc()) : NULL;
    bdp = tjsp->GetDoc();
    jsp = bdp ? bp->GetArrayValue(bdp, 0) : NULL;
  } else {
    if (!((tdp->Lrecl = GetIntegerTableOption(g, topt, "Lrecl", 0)))) {
      if (!mgo) {
        sprintf(g->Message, "LRECL must be specified for pretty=%d", tdp->Pretty);
        return 0;
      } else
        tdp->Lrecl = 8192;       // Should be enough

    } // endif Lrecl

    // Allocate the parse work memory
    tdp->G = PlugInit(NULL, (size_t)tdp->Lrecl * (tdp->Pretty >= 0 ? 4 : 2));
    tdp->Ending = GetIntegerTableOption(g, topt, "Ending", CRLF);

    if (tdp->Zipped) {
#if defined(ZIP_SUPPORT)
      tjnp = new(g)TDBBSN(g, tdp, new(g) UNZFAM(tdp));
#else   // !ZIP_SUPPORT
      sprintf(g->Message, MSG(NO_FEAT_SUPPORT), "ZIP");
      return NULL;
#endif  // !ZIP_SUPPORT
    } else if (tdp->Uri) {
      if (tdp->Driver && toupper(*tdp->Driver) == 'C') {
#if defined(CMGO_SUPPORT)
        tjnp = new(g) TDBBSN(g, tdp, new(g) CMGFAM(tdp));
#else
        sprintf(g->Message, "Mongo %s Driver not available", "C");
        return 0;
#endif
      } else if (tdp->Driver && toupper(*tdp->Driver) == 'J') {
#if defined(JAVA_SUPPORT)
        tjnp = new(g) TDBBSN(g, tdp, new(g) JMGFAM(tdp));
#else
        sprintf(g->Message, "Mongo %s Driver not available", "Java");
        return 0;
#endif
      } else {             // Driver not specified
#if defined(CMGO_SUPPORT)
        tjnp = new(g) TDBBSN(g, tdp, new(g) CMGFAM(tdp));
#elif defined(JAVA_SUPPORT)
        tjnp = new(g) TDBBSN(g, tdp, new(g) JMGFAM(tdp));
#else
        sprintf(g->Message, MSG(NO_FEAT_SUPPORT), "MONGO");
        return 0;
#endif
      } // endif Driver

    } else if (tdp->Pretty >= 0)
      tjnp = new(g) TDBBSN(g, tdp, new(g) DOSFAM(tdp));
    else
      tjnp = new(g) TDBBSN(g, tdp, new(g) BINFAM(tdp));

    tjnp->SetMode(MODE_READ);
    bp = tjnp->Bp;

    if (tjnp->OpenDB(g))
      return 0;

    switch (tjnp->ReadDB(g)) {
    case RC_EF:
      strcpy(g->Message, "Void json table");
    case RC_FX:
      goto err;
    default:
      jsp = tjnp->Row;
    } // endswitch ReadDB

  } // endif pretty

  if (!(row = (jsp) ? bp->GetObject(jsp) : NULL)) {
    strcpy(g->Message, "Can only retrieve columns from object rows");
    goto err;
  } // endif row

  all = GetBooleanTableOption(g, topt, "Fullarray", false);
  jcol.Name = jcol.Fmt = NULL;
  jcol.Next = NULL;
  jcol.Found = true;
  colname[0] = 0;

  if (!tdp->Uri) {
    fmt[0] = '$';
    fmt[1] = '.';
    bf = 2;
  } // endif Uri

  /*********************************************************************/
  /*  Analyse the JSON tree and define columns.                        */
  /*********************************************************************/
  for (i = 1; ; i++) {
    for (jpp = row; jpp; jpp = bp->GetNext(jpp)) {
      strncpy(colname, bp->GetKey(jpp), 64);
      fmt[bf] = 0;

      if (Find(g, bp->GetVlp(jpp), colname, MY_MIN(lvl, 0)))
        goto err;

    } // endfor jpp

    // Missing column can be null
    for (jcp = fjcp; jcp; jcp = jcp->Next) {
      jcp->Cbn |= !jcp->Found;
      jcp->Found = false;
    } // endfor jcp

    if (tdp->Pretty != 2) {
      // Read next record
      switch (tjnp->ReadDB(g)) {
      case RC_EF:
        jsp = NULL;
        break;
      case RC_FX:
        goto err;
      default:
        jsp = tjnp->Row;
      } // endswitch ReadDB

    } else
      jsp = bp->GetArrayValue(bdp, i);

    if (!(row = (jsp) ? bp->GetObject(jsp) : NULL))
      break;

  } // endfor i

  if (tdp->Pretty != 2)
    tjnp->CloseDB(g);

  return n;

err:
  if (tdp->Pretty != 2)
    tjnp->CloseDB(g);

  return 0;
} // end of GetColumns

bool BSONDISC::Find(PGLOBAL g, PBVAL jvp, PCSZ key, int j)
{
  char  *p, *pc = colname + strlen(colname), buf[32];
  int    ars;
  size_t n;
  PBVAL  job;
  PBVAL  jar;

  if (jvp && !bp->IsJson(jvp)) {
    if (JsonAllPath() && !fmt[bf])
      strcat(fmt, colname);

    jcol.Type = (JTYP)jvp->Type;

    switch (jvp->Type) {
      case TYPE_STRG:
      case TYPE_DTM:
        jcol.Len = (int)strlen(bp->GetString(jvp));
        break;
      case TYPE_INTG:
      case TYPE_BINT:
        jcol.Len = (int)strlen(bp->GetString(jvp, buf));
        break;
      case TYPE_DBL:
      case TYPE_FLOAT:
        jcol.Len = (int)strlen(bp->GetString(jvp, buf));
        jcol.Scale = jvp->Nd;
        break;
      case TYPE_BOOL:
        jcol.Len = 1;
        break;
      default:
        jcol.Len = 0;
        break;
    } // endswitch Type

    jcol.Scale = jvp->Nd;
    jcol.Cbn = jvp->Type == TYPE_NULL;
  } else if (!jvp || bp->IsValueNull(jvp)) {
    jcol.Type = TYPE_UNKNOWN;
    jcol.Len = jcol.Scale = 0;
    jcol.Cbn = true;
  } else  if (j < lvl && !Stringified(strfy, colname)) {
    if (!fmt[bf])
      strcat(fmt, colname);

    p = fmt + strlen(fmt);
    jsp = jvp;

    switch (jsp->Type) {
    case TYPE_JOB:
      job = jsp;

      for (PBPR jrp = bp->GetObject(job); jrp; jrp = bp->GetNext(jrp)) {
        PCSZ k = bp->GetKey(jrp);

        if (*k != '$') {
          n = sizeof(fmt) - strlen(fmt) - 1;
          strncat(strncat(fmt, sep, n), k, n - strlen(sep));
          n = sizeof(colname) - strlen(colname) - 1;
          strncat(strncat(colname, "_", n), k, n - 1);
        } // endif Key

        if (Find(g, bp->GetVlp(jrp), k, j + 1))
          return true;

        *p = *pc = 0;
      } // endfor jrp

      return false;
    case TYPE_JAR:
      jar = jsp;

      if (all || (tdp->Xcol && !stricmp(tdp->Xcol, key)))
        ars = MY_MIN(bp->GetArraySize(jar), limit);
      else
        ars = MY_MIN(bp->GetArraySize(jar), 1);

      for (int k = 0; k < ars; k++) {
        n = sizeof(fmt) - (strlen(fmt) + 1);

        if (!tdp->Xcol || stricmp(tdp->Xcol, key)) {
          sprintf(buf, "%d", k);

          if (tdp->Uri) {
            strncat(strncat(fmt, sep, n), buf, n - strlen(sep));
          } else {
            strncat(strncat(fmt, "[", n), buf, n - 1);
            strncat(fmt, "]", n - (strlen(buf) + 1));
          } // endif uri

          if (all) {
            n = sizeof(colname) - (strlen(colname) + 1);
            strncat(strncat(colname, "_", n), buf, n - 1);
          } // endif all

        } else {
          strncat(fmt, (tdp->Uri ? sep : "[*]"), n);
        }

        if (Find(g, bp->GetArrayValue(jar, k), "", j))
          return true;

        *p = *pc = 0;
      } // endfor k

      return false;
    default:
      sprintf(g->Message, "Logical error after %s", fmt);
      return true;
    } // endswitch Type

  } else if (lvl >= 0) {
    if (Stringified(strfy, colname)) {
      if (!fmt[bf])
        strcat(fmt, colname);

      strcat(fmt, ".*");
    } else if (JsonAllPath() && !fmt[bf])
      strcat(fmt, colname);

    jcol.Type = TYPE_STRG;
    jcol.Len = sz;
    jcol.Scale = 0;
    jcol.Cbn = true;
  } else
    return false;

  AddColumn(g);
  return false;
} // end of Find

void BSONDISC::AddColumn(PGLOBAL g)
{
  bool b = fmt[bf] != 0;     // True if formatted

  // Check whether this column was already found
  for (jcp = fjcp; jcp; jcp = jcp->Next)
    if (!strcmp(colname, jcp->Name))
      break;

  if (jcp) {
    if (jcp->Type != jcol.Type) {
      if (jcp->Type == TYPE_UNKNOWN || jcp->Type == TYPE_NULL)
        jcp->Type = jcol.Type;
      //    else if (jcol.Type != TYPE_UNKNOWN && jcol.Type != TYPE_VOID)
      //      jcp->Type = TYPE_STRING;
      else if (jcp->Type != TYPE_STRG)
        switch (jcol.Type) {
        case TYPE_STRG:
        case TYPE_DBL:
          jcp->Type = jcol.Type;
          break;
        case TYPE_BINT:
          if (jcp->Type == TYPE_INTG || jcp->Type == TYPE_BOOL)
            jcp->Type = jcol.Type;

          break;
        case TYPE_INTG:
          if (jcp->Type == TYPE_BOOL)
            jcp->Type = jcol.Type;

          break;
        default:
          break;
        } // endswith Type

    } // endif Type

    if (b && (!jcp->Fmt || strlen(jcp->Fmt) < strlen(fmt))) {
      jcp->Fmt = PlugDup(g, fmt);
      length[7] = MY_MAX(length[7], strlen(fmt));
    } // endif fmt

    jcp->Len = MY_MAX(jcp->Len, jcol.Len);
    jcp->Scale = MY_MAX(jcp->Scale, jcol.Scale);
    jcp->Cbn |= jcol.Cbn;
    jcp->Found = true;
  } else if (jcol.Type != TYPE_UNKNOWN || tdp->Accept) {
    // New column
    jcp = (PJCL)PlugSubAlloc(g, NULL, sizeof(JCOL));
    *jcp = jcol;
    jcp->Cbn |= (i > 1);
    jcp->Name = PlugDup(g, colname);
    length[0] = MY_MAX(length[0], strlen(colname));

    if (b) {
      jcp->Fmt = PlugDup(g, fmt);
      length[7] = MY_MAX(length[7], strlen(fmt));
    } else
      jcp->Fmt = NULL;

    if (pjcp) {
      jcp->Next = pjcp->Next;
      pjcp->Next = jcp;
    } else
      fjcp = jcp;

    n++;
  } // endif jcp

  if (jcp)
    pjcp = jcp;

} // end of AddColumn

/* -------------------------- Class BTUTIL --------------------------- */

/***********************************************************************/
/*  Find the row in the tree structure.                                */
/***********************************************************************/
PBVAL BTUTIL::FindRow(PGLOBAL g)
{
  char *p, *objpath = PlugDup(g, Tp->Objname);
  char *sep = (char*)(Tp->Sep == ':' ? ":[" : ".[");
  bool  bp = false, b = false;
  PBVAL jsp = Tp->Row;
  PBVAL val = NULL;

  for (; jsp && objpath; objpath = p, bp = b) {
    if ((p = strpbrk(objpath + 1, sep))) {
      b = (*p == '[');
      *p++ = 0;
    } // endif p

    if (!bp && *objpath != '[' && !IsNum(objpath)) { // objpass is a key
      val = (jsp->Type == TYPE_JOB) ?
        GetKeyValue(jsp, objpath) : NULL;
    } else {
      if (bp || *objpath == '[') {                   // Old style
        if (objpath[strlen(objpath) - 1] != ']') {
          sprintf(g->Message, "Invalid Table path %s", Tp->Objname);
          return NULL;
        } else if (!bp)
          objpath++;

      } // endif bp

      val = (jsp->Type == TYPE_JAR) ?
        GetArrayValue(jsp, atoi(objpath) - Tp->B) : NULL;
    } // endif objpath

      //  jsp = (val) ? val->GetJson() : NULL;
    jsp = val;
  } // endfor objpath

  if (jsp && jsp->Type != TYPE_JOB) {
    if (jsp->Type == TYPE_JAR) {
      jsp = GetArrayValue(jsp, Tp->B);

      if (jsp->Type != TYPE_JOB)
        jsp = NULL;

    } else
      jsp = NULL;

  } // endif Type

  return jsp;
} // end of FindRow

/***********************************************************************/
/*  Parse the read line.                                               */
/***********************************************************************/
PBVAL BTUTIL::ParseLine(PGLOBAL g, int prty, bool cma)
{
  pretty = prty;
  comma = cma;
  return ParseJson(g, Tp->To_Line, strlen(Tp->To_Line));
} // end of ParseLine

/***********************************************************************/
/*  Make the top tree from the object path.                            */
/***********************************************************************/
PBVAL BTUTIL::MakeTopTree(PGLOBAL g, int type)
{
  PBVAL top = NULL, val = NULL;

  if (Tp->Objname) {
    if (!Tp->Row) {
      // Parse and allocate Objpath item(s)
      char *p, *objpath = PlugDup(g, Tp->Objname);
      char *sep = (char*)(Tp->Sep == ':' ? ":[" : ".[");
      int   i;
      bool  bp = false, b = false;
      PBVAL objp = NULL;
      PBVAL arp = NULL;

      for (; objpath; objpath = p, bp = b) {
        if ((p = strpbrk(objpath + 1, sep))) {
          b = (*p == '[');
          *p++ = 0;
        } // endif p


        if (!bp && *objpath != '[' && !IsNum(objpath)) {
          // objpass is a key
          objp = NewVal(TYPE_JOB);

          if (!top)
            top = objp;

          if (val)
            SetValueObj(val, objp);

          val = NewVal();
          SetKeyValue(objp, MOF(val), objpath);
        } else {
          if (bp || *objpath == '[') {
            // Old style
            if (objpath[strlen(objpath) - 1] != ']') {
              sprintf(g->Message, "Invalid Table path %s", Tp->Objname);
              return NULL;
            } else if (!bp)
              objpath++;

          } // endif bp

          if (!top)
            top = NewVal(TYPE_JAR);

          if (val)
            SetValueArr(val, arp);

          val = NewVal();
          i = atoi(objpath) - Tp->B;
          SetArrayValue(arp, val, i);
        } // endif objpath

      } // endfor p

    } // endif Val

    Tp->Row = val;
    if (Tp->Row) Tp->Row->Type = type;
  } else
    top = Tp->Row = NewVal(type);

  return top;
} // end of MakeTopTree

PSZ BTUTIL::SerialVal(PGLOBAL g, PBVAL vlp, int pretty)
{
  return Serialize(g, vlp, NULL, pretty);
} // en of SerialTop

/* -------------------------- Class BCUTIL --------------------------- */

/***********************************************************************/
/*  SetValue: Set a value from a BVALUE contains.                      */
/***********************************************************************/
void BCUTIL::SetJsonValue(PGLOBAL g, PVAL vp, PBVAL jvp)
{
  if (jvp) {
    vp->SetNull(false);

    if (Jb) {
      vp->SetValue_psz(Serialize(g, jvp, NULL, 0));
      Jb = false;
    } else switch (jvp->Type) {
    case TYPE_STRG:
    case TYPE_INTG:
    case TYPE_BINT:
    case TYPE_DBL:
    case TYPE_DTM:
    case TYPE_FLOAT:
      switch (vp->GetType()) {
        case TYPE_STRING:
        case TYPE_DECIM:
          vp->SetValue_psz(GetString(jvp));
          break;
        case TYPE_INT:
        case TYPE_SHORT:
        case TYPE_TINY:
          vp->SetValue(GetInteger(jvp));
          break;
        case TYPE_BIGINT:
          vp->SetValue(GetBigint(jvp));
          break;
        case TYPE_DOUBLE:
          vp->SetValue(GetDouble(jvp));

          if (jvp->Type == TYPE_DBL || jvp->Type == TYPE_FLOAT)
            vp->SetPrec(jvp->Nd);

          break;
        case TYPE_DATE:
          if (jvp->Type == TYPE_STRG) {
            PSZ dat = GetString(jvp);

            if (!IsNum(dat)) {
              if (!((DTVAL*)vp)->IsFormatted())
                ((DTVAL*)vp)->SetFormat(g, "YYYY-MM-DDThh:mm:ssZ", 20, 0);

              vp->SetValue_psz(dat);
            } else
              vp->SetValue(atoi(dat));

          } else
            vp->SetValue(GetInteger(jvp));

          break;
        default:
          sprintf(G->Message, "Unsupported column type %d", vp->GetType());
          throw 888;
      } // endswitch Type

      break;
    case TYPE_BOOL:
      if (vp->IsTypeNum())
        vp->SetValue(GetInteger(jvp) ? 1 : 0);
      else
        vp->SetValue_psz((PSZ)(GetInteger(jvp) ? "true" : "false"));

      break;
    case TYPE_JAR:
    case TYPE_JOB:
      //      SetJsonValue(g, vp, val->GetArray()->GetValue(0));
      vp->SetValue_psz(GetValueText(g, jvp, NULL));
      break;
    default:
      vp->Reset();
      vp->SetNull(true);
    } // endswitch Type

  } else {
    vp->Reset();
    vp->SetNull(true);
  } // endif val

} // end of SetJsonValue

/***********************************************************************/
/*  MakeJson: Serialize the json item and set value to it.             */
/***********************************************************************/
PBVAL BCUTIL::MakeBson(PGLOBAL g, PBVAL jsp, int n)
{
  PBVAL vlp, jvp = jsp;

  if (n < Cp->Nod - 1) {
    if (jsp->Type == TYPE_JAR) {
      int    ars = GetArraySize(jsp);
      PJNODE jnp = &Cp->Nodes[n];

      jvp = NewVal(TYPE_JAR);
      jnp->Op = OP_EQ;

      for (int i = 0; i < ars; i++) {
        jnp->Rank = i;
        vlp = GetRowValue(g, jsp, n);
        AddArrayValue(jvp,DupVal(vlp));
      } // endfor i

      jnp->Op = OP_XX;
      jnp->Rank = 0;
    } else if (jsp->Type == TYPE_JOB) {
      jvp = NewVal(TYPE_JOB);

      for (PBPR prp = GetObject(jsp); prp; prp = GetNext(prp)) {
        vlp = GetRowValue(g, GetVlp(prp), n + 1);
        SetKeyValue(jvp, vlp, MZP(prp->Key));
      }	// endfor prp

    } // endif Type

  } // endif's

  Jb = true;
  return jvp;
} // end of MakeBson

/***********************************************************************/
/*  GetRowValue:                                                       */
/***********************************************************************/
PBVAL BCUTIL::GetRowValue(PGLOBAL g, PBVAL row, int i)
{
  int    nod = Cp->Nod;
  JNODE *nodes = Cp->Nodes;
  PBVAL  arp;
  PBVAL  bvp = NULL;

  for (; i < nod && row; i++) {
    if (nodes[i].Op == OP_NUM) {
      bvp = NewVal(TYPE_INT);
      bvp->N = (row->Type == TYPE_JAR) ? GetSize(row) : 1;
      return(bvp);
    } else if (nodes[i].Op == OP_XX) {
      return MakeBson(g, row, i);
    } else switch (row->Type) {
    case TYPE_JOB:
      if (!nodes[i].Key) {
        // Expected Array was not there, wrap the value
        if (i < nod - 1)
          continue;
        else
          bvp = row;

      } else
        bvp = GetKeyValue(row, nodes[i].Key);

      break;
    case TYPE_JAR:
      arp = row;

      if (!nodes[i].Key) {
        if (nodes[i].Op == OP_EQ)
          bvp = GetArrayValue(arp, nodes[i].Rank);
        else if (nodes[i].Op == OP_EXP)
          return NewVal(ExpandArray(g, arp, i));
        else
          return NewVal(CalculateArray(g, arp, i));

      } else {
        // Unexpected array, unwrap it as [0]
        bvp = GetArrayValue(arp, 0);
        i--;
      } // endif's

      break;
    case TYPE_JVAL:
      bvp = row;
      break;
    default:
      sprintf(g->Message, "Invalid row JSON type %d", row->Type);
      bvp = NULL;
    } // endswitch Type

    if (i < nod - 1)
      row = bvp;

  } // endfor i

  return bvp;
} // end of GetRowValue

/***********************************************************************/
/*  GetColumnValue:                                                    */
/***********************************************************************/
PVAL BCUTIL::GetColumnValue(PGLOBAL g, PBVAL row, int i)
{
  PVAL  value = Cp->Value;
  PBVAL bvp = GetRowValue(g, row, i);

  SetJsonValue(g, value, bvp);
  return value;
} // end of GetColumnValue

/***********************************************************************/
/*  ExpandArray:                                                       */
/***********************************************************************/
PVAL BCUTIL::ExpandArray(PGLOBAL g, PBVAL arp, int n)
{
  int    nod = Cp->Nod, ars = MY_MIN(Tp->Limit, GetArraySize(arp));
  JNODE *nodes = Cp->Nodes;
  PVAL   value = Cp->Value;
  PBVAL  bvp;
  BVAL   bval;

  if (!ars) {
    value->Reset();
    value->SetNull(true);
    Tp->NextSame = 0;
    return value;
  } // endif ars

  if (!(bvp = GetArrayValue(arp, (nodes[n].Rx = nodes[n].Nx)))) {
    strcpy(g->Message, "Logical error expanding array");
    throw 666;
  } // endif jvp

  if (n < nod - 1 && IsJson(bvp)) {
    SetValue(&bval, GetColumnValue(g, bvp, n + 1));
    bvp = &bval;
  } // endif n

  if (n >= Tp->NextSame) {
    if (++nodes[n].Nx == ars) {
      nodes[n].Nx = 0;
      Cp->Xnod = 0;
    } else
      Cp->Xnod = n;

    Tp->NextSame = Cp->Xnod;
  } // endif NextSame

  SetJsonValue(g, value, bvp);
  return value;
} // end of ExpandArray

/***********************************************************************/
/*  CalculateArray:                                                    */
/***********************************************************************/
PVAL BCUTIL::CalculateArray(PGLOBAL g, PBVAL arp, int n)
{
  int    i, ars, nv = 0, nextsame = Tp->NextSame;
  bool   err;
  int    nod = Cp->Nod;
  JNODE *nodes = Cp->Nodes;
  OPVAL  op = nodes[n].Op;
  PVAL   val[2], vp = nodes[n].Valp, mulval = Cp->MulVal;
  PBVAL  jvrp, jvp;
  BVAL   jval;

  vp->Reset();
  ars = MY_MIN(Tp->Limit, GetArraySize(arp));
  xtrc(1,"CalculateArray: size=%d op=%d nextsame=%d\n", ars, op, nextsame);

  for (i = 0; i < ars; i++) {
    jvrp = GetArrayValue(arp, i);
    xtrc(1, "i=%d nv=%d\n", i, nv);

    if (!IsValueNull(jvrp) || (op == OP_CNC && GetJsonNull())) do {
      if (IsValueNull(jvrp)) {
        SetString(jvrp, PlugDup(G, GetJsonNull()));
        jvp = jvrp;
      } else if (n < nod - 1 && IsJson(jvrp)) {
        Tp->NextSame = nextsame;
        SetValue(&jval, GetColumnValue(g, jvrp, n + 1));
        jvp = &jval;
      } else
        jvp = jvrp;

      xtrc(1, "jvp=%s null=%d\n", GetString(jvp), IsValueNull(jvp) ? 1 : 0);

      if (!nv++) {
        SetJsonValue(g, vp, jvp);
        continue;
      } else
        SetJsonValue(g, mulval, jvp);

      if (!mulval->IsNull()) {
        switch (op) {
        case OP_CNC:
          if (nodes[n].CncVal) {
            val[0] = nodes[n].CncVal;
            err = vp->Compute(g, val, 1, op);
          } // endif CncVal

          val[0] = mulval;
          err = vp->Compute(g, val, 1, op);
          break;
        // case OP_NUM:
        case OP_SEP:
          val[0] = nodes[n].Valp;
          val[1] = mulval;
          err = vp->Compute(g, val, 2, OP_ADD);
          break;
        default:
          val[0] = nodes[n].Valp;
          val[1] = mulval;
          err = vp->Compute(g, val, 2, op);
        } // endswitch Op

        if (err)
          vp->Reset();

        if (trace(1)) {
          char buf(32);

          htrc("vp='%s' err=%d\n",
            vp->GetCharString(&buf), err ? 1 : 0);

        } // endif trace

      } // endif Null

    } while (Tp->NextSame > nextsame);

  } // endfor i

  if (op == OP_SEP) {
    // Calculate average
    mulval->SetValue(nv);
    val[0] = vp;
    val[1] = mulval;

    if (vp->Compute(g, val, 2, OP_DIV))
      vp->Reset();

  } // endif Op

  Tp->NextSame = nextsame;
  return vp;
} // end of CalculateArray

/***********************************************************************/
/*  GetRow: Get the object containing this column.                     */
/***********************************************************************/
PBVAL BCUTIL::GetRow(PGLOBAL g)
{
  int    nod = Cp->Nod;
  JNODE *nodes = Cp->Nodes;
  PBVAL  val = NULL;
  PBVAL  arp;
  PBVAL  nwr, row = Tp->Row;

  for (int i = 0; i < nod && row; i++) {
    if (i < nod-1 && nodes[i+1].Op == OP_XX)
      break;
    else switch (row->Type) {
    case TYPE_JOB:
      if (!nodes[i].Key)
        // Expected Array was not there, wrap the value
        continue;

      val = GetKeyValue(row, nodes[i].Key);
      break;
    case TYPE_JAR:
      arp = row;

      if (!nodes[i].Key) {
        if (nodes[i].Op == OP_EQ)
          val = GetArrayValue(arp, nodes[i].Rank);
        else
          val = GetArrayValue(arp, nodes[i].Rx);

      } else {
        // Unexpected array, unwrap it as [0]
        val = GetArrayValue(arp, 0);
        i--;
      } // endif Nodes

      break;
    case TYPE_JVAL:
      val = row;
      break;
    default:
      sprintf(g->Message, "Invalid row JSON type %d", row->Type);
      val = NULL;
    } // endswitch Type

    if (val) {
      row = val;
    } else {
      // Construct missing objects
      for (i++; row && i < nod; i++) {
        int type;

        if (nodes[i].Op == OP_XX)
          break;
        else if (!nodes[i].Key)
          // Construct intermediate array
          type = TYPE_JAR;
        else
          type = TYPE_JOB;

        if (row->Type == TYPE_JOB) {
          nwr = AddPair(row, nodes[i - 1].Key, type);
        } else if (row->Type == TYPE_JAR) {
          AddArrayValue(row, (nwr = NewVal(type)));
        } else {
          strcpy(g->Message, "Wrong type when writing new row");
          nwr = NULL;
        } // endif's

        row = nwr;
      } // endfor i

      break;
    } // endelse

  } // endfor i

  return row;
} // end of GetRow


/* -------------------------- Class BSONDEF -------------------------- */

BSONDEF::BSONDEF(void)
{
  Jmode = MODE_OBJECT;
  Objname = NULL;
  Xcol = NULL;
  Pretty = 2;
  Limit = 1;
  Base = 0;
  Strict = false;
  Sep = '.';
  Uri = NULL;
  Collname = Options = Filter = NULL;
  Pipe = false;
  Driver = NULL;
  Version = 0;
  Wrapname = NULL;
} // end of BSONDEF constructor

/***********************************************************************/
/*  DefineAM: define specific AM block values.                         */
/***********************************************************************/
bool BSONDEF::DefineAM(PGLOBAL g, LPCSTR am, int poff)
{
  G = g;
  Schema = GetStringCatInfo(g, "DBname", Schema);
  Jmode = (JMODE)GetIntCatInfo("Jmode", MODE_OBJECT);

  if ((Objname = GetStringCatInfo(g, "Object", NULL))) {
    if (*Objname == '$') Objname++;
    if (*Objname == '.') Objname++;
  } // endif Objname

  Xcol = GetStringCatInfo(g, "Expand", NULL);
  Pretty = GetIntCatInfo("Pretty", 2);
  Limit = GetIntCatInfo("Limit", 50);
  Base = GetIntCatInfo("Base", 0) ? 1 : 0;
  Sep = *GetStringCatInfo(g, "Separator", ".");
  Accept = GetBoolCatInfo("Accept", false);

  // Don't use url as MONGO uri when called from REST
  if (stricmp(am, "REST") && (Uri = GetStringCatInfo(g, "Connect", NULL))) {
#if defined(JAVA_SUPPORT) || defined(CMGO_SUPPORT)
    Collname = GetStringCatInfo(g, "Name",
      (Catfunc & (FNC_TABLE | FNC_COL)) ? NULL : Name);
    Collname = GetStringCatInfo(g, "Tabname", Collname);
    Options = GetStringCatInfo(g, "Colist", Xcol ? "all" : NULL);
    Filter = GetStringCatInfo(g, "Filter", NULL);
    Pipe = GetBoolCatInfo("Pipeline", false);
    Driver = GetStringCatInfo(g, "Driver", NULL);
    Version = GetIntCatInfo("Version", 3);
    Pretty = 0;
#if defined(JAVA_SUPPORT)
    if (Version == 2)
      Wrapname = GetStringCatInfo(g, "Wrapper", "Mongo2Interface");
    else
      Wrapname = GetStringCatInfo(g, "Wrapper", "Mongo3Interface");
#endif   // JAVA_SUPPORT
#else   // !MONGO_SUPPORT
    sprintf(g->Message, MSG(NO_FEAT_SUPPORT), "MONGO");
    return true;
#endif  // !MONGO_SUPPORT
  } // endif Uri

  return DOSDEF::DefineAM(g, (Uri ? "XMGO" : "DOS"), poff);
} // end of DefineAM

/***********************************************************************/
/*  GetTable: makes a new Table Description Block.                     */
/***********************************************************************/
PTDB BSONDEF::GetTable(PGLOBAL g, MODE m)
{
  if (trace(1))
    htrc("BSON GetTable Pretty=%d Uri=%s\n", Pretty, SVP(Uri));

  if (Catfunc == FNC_COL)
    return new(g)TDBBCL(this);

  PTDBASE tdbp;
  PTXF    txfp = NULL;

  // JSN not used for pretty=1 for insert or delete
  if (Pretty <= 0 || (Pretty == 1 && (m == MODE_READ || m == MODE_UPDATE))) {
    USETEMP tmp = UseTemp();
    bool    map = Mapped && Pretty >= 0 && m != MODE_INSERT &&
      !(tmp != TMP_NO && m == MODE_UPDATE) &&
      !(tmp == TMP_FORCE && (m == MODE_UPDATE || m == MODE_DELETE));

    if (Lrecl) {
      // Allocate the parse work memory
      G = PlugInit(NULL, (size_t)Lrecl * (Pretty < 0 ? 3 : 5));
    } else {
      strcpy(g->Message, "LRECL is not defined");
      return NULL;
    } // endif Lrecl

    if (Pretty < 0) {	 // BJsonfile
      txfp = new(g) BINFAM(this);
    } else if (Uri) {
      if (Driver && toupper(*Driver) == 'C') {
#if defined(CMGO_SUPPORT)
        txfp = new(g) CMGFAM(this);
#else
        sprintf(g->Message, "Mongo %s Driver not available", "C");
        return NULL;
#endif
      } else if (Driver && toupper(*Driver) == 'J') {
#if defined(JAVA_SUPPORT)
        txfp = new(g) JMGFAM(this);
#else
        sprintf(g->Message, "Mongo %s Driver not available", "Java");
        return NULL;
#endif
      } else {             // Driver not specified
#if defined(CMGO_SUPPORT)
        txfp = new(g) CMGFAM(this);
#elif defined(JAVA_SUPPORT)
        txfp = new(g) JMGFAM(this);
#else   // !MONGO_SUPPORT
        sprintf(g->Message, MSG(NO_FEAT_SUPPORT), "MONGO");
        return NULL;
#endif  // !MONGO_SUPPORT
      } // endif Driver

      Pretty = 4;   // Not a file
    } else if (Zipped) {
#if defined(ZIP_SUPPORT)
      if (m == MODE_READ || m == MODE_ANY || m == MODE_ALTER) {
        txfp = new(g) UNZFAM(this);
      } else if (m == MODE_INSERT) {
        txfp = new(g) ZIPFAM(this);
      } else {
        strcpy(g->Message, "UPDATE/DELETE not supported for ZIP");
        return NULL;
      } // endif's m
#else   // !ZIP_SUPPORT
      sprintf(g->Message, MSG(NO_FEAT_SUPPORT), "ZIP");
      return NULL;
#endif  // !ZIP_SUPPORT
    } else if (Compressed) {
#if defined(GZ_SUPPORT)
      if (Compressed == 1)
        txfp = new(g) GZFAM(this);
      else
        txfp = new(g) ZLBFAM(this);
#else   // !GZ_SUPPORT
      sprintf(g->Message, MSG(NO_FEAT_SUPPORT), "GZ");
      return NULL;
#endif  // !GZ_SUPPORT
    } else if (map) {
      txfp = new(g) MAPFAM(this);
    } else
      txfp = new(g) DOSFAM(this);

    // Txfp must be set for TDBBSN
    tdbp = new(g) TDBBSN(g, this, txfp);
  } else {
    if (Zipped) {
#if defined(ZIP_SUPPORT)
      if (m == MODE_READ || m == MODE_ANY || m == MODE_ALTER) {
        txfp = new(g) UNZFAM(this);
      } else if (m == MODE_INSERT) {
        strcpy(g->Message, "INSERT supported only for zipped JSON when pretty=0");
        return NULL;
      } else {
        strcpy(g->Message, "UPDATE/DELETE not supported for ZIP");
        return NULL;
      } // endif's m
#else   // !ZIP_SUPPORT
      sprintf(g->Message, MSG(NO_FEAT_SUPPORT), "ZIP");
      return NULL;
#endif  // !ZIP_SUPPORT
    } else
      txfp = new(g) MAPFAM(this);

    tdbp = new(g) TDBBSON(g, this, txfp);
  } // endif Pretty

  if (Multiple)
    tdbp = new(g) TDBMUL(tdbp);

  return tdbp;
} // end of GetTable

/* --------------------------- Class TDBBSN -------------------------- */

/***********************************************************************/
/*  Implementation of the TDBBSN class (Pretty < 2)                    */
/***********************************************************************/
TDBBSN::TDBBSN(PGLOBAL g, PBDEF tdp, PTXF txfp) : TDBDOS(tdp, txfp)
{
  Bp = new(g) BTUTIL(tdp->G, this);
  Top = NULL;
  Row = NULL;
  Colp = NULL;

  if (tdp) {
    Jmode = tdp->Jmode;
    Objname = tdp->Objname;
    Xcol = tdp->Xcol;
    Limit = tdp->Limit;
    Pretty = tdp->Pretty;
    B = tdp->Base ? 1 : 0;
    Sep = tdp->Sep;
    Strict = tdp->Strict;
  } else {
    Jmode = MODE_OBJECT;
    Objname = NULL;
    Xcol = NULL;
    Limit = 1;
    Pretty = 0;
    B = 0;
    Sep = '.';
    Strict = false;
  } // endif tdp

  Fpos = -1;
  N = M = 0;
  NextSame = 0;
  SameRow = 0;
  Xval = -1;
  Comma = false;
  Bp->SetPretty(Pretty);
} // end of TDBBSN standard constructor

TDBBSN::TDBBSN(TDBBSN* tdbp) : TDBDOS(NULL, tdbp)
{
  Bp = tdbp->Bp;
  Top = tdbp->Top;
  Row = tdbp->Row;
  Colp = tdbp->Colp;
  Jmode = tdbp->Jmode;
  Objname = tdbp->Objname;
  Xcol = tdbp->Xcol;
  Fpos = tdbp->Fpos;
  N = tdbp->N;
  M = tdbp->M;
  Limit = tdbp->Limit;
  NextSame = tdbp->NextSame;
  SameRow = tdbp->SameRow;
  Xval = tdbp->Xval;
  B = tdbp->B;
  Sep = tdbp->Sep;
  Pretty = tdbp->Pretty;
  Strict = tdbp->Strict;
  Comma = tdbp->Comma;
}  // end of TDBBSN copy constructor

// Used for update
PTDB TDBBSN::Clone(PTABS t)
{
  PTDB    tp;
  PBSCOL  cp1, cp2;
  PGLOBAL g = t->G;

  tp = new(g) TDBBSN(this);

  for (cp1 = (PBSCOL)Columns; cp1; cp1 = (PBSCOL)cp1->GetNext()) {
    cp2 = new(g) BSONCOL(cp1, tp);  // Make a copy
    NewPointer(t, cp1, cp2);
  } // endfor cp1

  return tp;
} // end of Clone

/***********************************************************************/
/*  Allocate JSN column description block.                             */
/***********************************************************************/
PCOL TDBBSN::MakeCol(PGLOBAL g, PCOLDEF cdp, PCOL cprec, int n)
{
  PBSCOL colp = new(g) BSONCOL(g, cdp, this, cprec, n);

  return (colp->ParseJpath(g)) ? NULL : colp;
} // end of MakeCol

/***********************************************************************/
/*  InsertSpecialColumn: Put a special column ahead of the column list.*/
/***********************************************************************/
PCOL TDBBSN::InsertSpecialColumn(PCOL colp)
{
  if (!colp->IsSpecial())
    return NULL;

  //if (Xcol && ((SPCBLK*)colp)->GetRnm())
  //  colp->SetKey(0);               // Rownum is no more a key

  colp->SetNext(Columns);
  Columns = colp;
  return colp;
} // end of InsertSpecialColumn

/***********************************************************************/
/*  JSON Cardinality: returns table size in number of rows.            */
/***********************************************************************/
int TDBBSN::Cardinality(PGLOBAL g)
{
  if (!g)
    return 0;
  else if (Cardinal < 0) {
    Cardinal = TDBDOS::Cardinality(g);

  }	// endif Cardinal

  return Cardinal;
} // end of Cardinality

/***********************************************************************/
/*  JSON GetMaxSize: returns file size estimate in number of lines.    */
/***********************************************************************/
int TDBBSN::GetMaxSize(PGLOBAL g)
{
  if (MaxSize < 0)
    MaxSize = TDBDOS::GetMaxSize(g) * ((Xcol) ? Limit : 1);

  return MaxSize;
} // end of GetMaxSize

/***********************************************************************/
/*  JSON EstimatedLength. Returns an estimated minimum line length.    */
/***********************************************************************/
int TDBBSN::EstimatedLength(void)
{
  if (AvgLen <= 0)
    return (Lrecl ? Lrecl : 1024) / 8;		// TODO: make it better
  else
    return AvgLen;

} // end of Estimated Length

/***********************************************************************/
/*  OpenDB: Data Base open routine for BSN access method.              */
/***********************************************************************/
bool TDBBSN::OpenDB(PGLOBAL g)
{
  TUSE use = Use;

  if (Use == USE_OPEN) {
    /*******************************************************************/
    /*  Table already open replace it at its beginning.    ???         */
    /*******************************************************************/
    Fpos = -1;
    NextSame = 0;
    SameRow = 0;
  } // endif Use

    /*********************************************************************/
    /*  Open according to logical input/output mode required.            */
    /*********************************************************************/
  if (TDBDOS::OpenDB(g))
    return true;

  if (use == USE_OPEN)
    return false;

  if (Pretty < 0) {
    /*********************************************************************/
    /*  Binary BJSON table.                                              */
    /*********************************************************************/
    xtrc(1, "JSN OpenDB: tdbp=%p tdb=R%d use=%d mode=%d\n",
      this, Tdb_No, Use, Mode);

    // Lrecl is Ok
    size_t linelen = Lrecl;
    MODE   mode = Mode;

    // Buffer must be allocated in G->Sarea
    Mode = MODE_ANY;
    Txfp->AllocateBuffer(Bp->G);
    Mode = mode;

    if (Mode == MODE_INSERT)
      Bp->SubSet(true);
    else
      Bp->MemSave();

    To_Line = Txfp->GetBuf();
    memset(To_Line, 0, linelen);
    xtrc(1, "OpenJSN: R%hd mode=%d To_Line=%p\n", Tdb_No, Mode, To_Line);
  } // endif Pretty

  /***********************************************************************/
  /*  First opening.                                                     */
  /***********************************************************************/
  if (Mode == MODE_INSERT) {
    int type;

    switch (Jmode) {
      case MODE_OBJECT: type = TYPE_JOB;  break;
      case MODE_ARRAY:  type = TYPE_JAR;  break;
      case MODE_VALUE:  type = TYPE_JVAL; break;
      default:
        sprintf(g->Message, "Invalid Jmode %d", Jmode);
        return true;
    } // endswitch Jmode

    Top = Bp->MakeTopTree(g, type);
    Bp->MemSave();
  } // endif Mode

  if (Xcol)
    To_Filter = NULL;              // Not compatible

  return false;
} // end of OpenDB

/***********************************************************************/
/*  SkipHeader: Physically skip first header line if applicable.       */
/*  This is called from TDBDOS::OpenDB and must be executed before     */
/*  Kindex construction if the file is accessed using an index.        */
/***********************************************************************/
bool TDBBSN::SkipHeader(PGLOBAL g)
{
  int  len = GetFileLength(g);
  bool rc = false;

#if defined(_DEBUG)
  if (len < 0)
    return true;
#endif   // _DEBUG

  if (Pretty == 1) {
    if (Mode == MODE_INSERT || Mode == MODE_DELETE) {
      // Mode Insert and delete are no more handled here
      DBUG_ASSERT(false);
    } else if (len > 0) // !Insert && !Delete
      rc = (Txfp->SkipRecord(g, false) == RC_FX || Txfp->RecordPos(g));

  } // endif Pretty

  return rc;
} // end of SkipHeader

/***********************************************************************/
/*  ReadDB: Data Base read routine for JSN access method.              */
/***********************************************************************/
int TDBBSN::ReadDB(PGLOBAL g)
{
  int   rc;

  N++;

  if (NextSame) {
    SameRow = NextSame;
    NextSame = 0;
    M++;
    return RC_OK;
  } else if ((rc = TDBDOS::ReadDB(g)) == RC_OK) {
    if (!IsRead() && ((rc = ReadBuffer(g)) != RC_OK))
      return rc;	// Deferred reading failed

    if (Pretty >= 0) {
      // Recover the memory used for parsing
      Bp->SubSet();

      if ((Row = Bp->ParseLine(g, Pretty, Comma))) {
        Top = Row;
        Row = Bp->FindRow(g);
        SameRow = 0;
        Fpos++;
        M = 1;
        rc = RC_OK;
      } else if (Pretty != 1 || strcmp(To_Line, "]")) {
        Bp->GetMsg(g);
        rc = RC_FX;
      } else
        rc = RC_EF;

    } else { // Here we get a movable Json binary tree
      Bp->MemSet(((BINFAM*)Txfp)->Recsize);  // Useful when updating
      Row = Top = (PBVAL)To_Line;
      Row = Bp->FindRow(g);
      SameRow = 0;
      Fpos++;
      M = 1;
      rc = RC_OK;
    }	// endif Pretty

  } // endif ReadDB

  return rc;
} // end of ReadDB

/***********************************************************************/
/*  PrepareWriting: Prepare the line for WriteDB.                      */
/***********************************************************************/
bool TDBBSN::PrepareWriting(PGLOBAL g)
{
  if (Pretty >= 0) {
    PSZ s;

//  if (!(Top = Bp->MakeTopTree(g, Row->Type)))
//    return true;

    if ((s = Bp->SerialVal(g, Top, Pretty))) {
      if (Comma)
        strcat(s, ",");

      if ((signed)strlen(s) > Lrecl) {
        strncpy(To_Line, s, Lrecl);
        sprintf(g->Message, "Line truncated (lrecl=%d)", Lrecl);
        return PushWarning(g, this);
      } else
        strcpy(To_Line, s);

      return false;
    } else
      return true;
  } else
    ((BINFAM*)Txfp)->Recsize = ((size_t)PlugSubAlloc(Bp->G, NULL, 0)
                              - (size_t)To_Line);
  return false;
} // end of PrepareWriting

/***********************************************************************/
/*  WriteDB: Data Base write routine for JSON access method.           */
/***********************************************************************/
int TDBBSN::WriteDB(PGLOBAL g) {
  int rc = TDBDOS::WriteDB(g);

  Bp->SubSet();
  Bp->Clear(Row);
  return rc;
} // end of WriteDB

/***********************************************************************/
/*  Data Base close routine for JSON access method.                    */
/***********************************************************************/
void TDBBSN::CloseDB(PGLOBAL g)
{
  TDBDOS::CloseDB(g);
  Bp->G = PlugExit(Bp->G);                  
} // end of CloseDB

/* ---------------------------- BSONCOL ------------------------------ */

/***********************************************************************/
/*  BSONCOL public constructor.                                        */
/***********************************************************************/
BSONCOL::BSONCOL(PGLOBAL g, PCOLDEF cdp, PTDB tdbp, PCOL cprec, int i)
        : DOSCOL(g, cdp, tdbp, cprec, i, "DOS")
{
  Tbp = (TDBBSN*)(tdbp->GetOrig() ? tdbp->GetOrig() : tdbp);
  Cp = new(g) BCUTIL(((PBDEF)Tbp->To_Def)->G, this, Tbp);
  Jpath = cdp->GetFmt();
  MulVal = NULL;
  Nodes = NULL;
  Nod = 0;
  Sep = Tbp->Sep;
  Xnod = -1;
  Xpd = false;
  Parsed = false;
  Warned = false;
  Sgfy = false;
} // end of BSONCOL constructor

/***********************************************************************/
/*  BSONCOL constructor used for copying columns.                      */
/*  tdbp is the pointer to the new table descriptor.                   */
/***********************************************************************/
BSONCOL::BSONCOL(BSONCOL* col1, PTDB tdbp) : DOSCOL(col1, tdbp)
{
  Tbp = col1->Tbp;
  Cp = col1->Cp;
  Jpath = col1->Jpath;
  MulVal = col1->MulVal;
  Nodes = col1->Nodes;
  Nod = col1->Nod;
  Sep = col1->Sep;
  Xnod = col1->Xnod;
  Xpd = col1->Xpd;
  Parsed = col1->Parsed;
  Warned = col1->Warned;
  Sgfy = col1->Sgfy;
} // end of BSONCOL copy constructor

/***********************************************************************/
/*  SetBuffer: prepare a column block for write operation.             */
/***********************************************************************/
bool BSONCOL::SetBuffer(PGLOBAL g, PVAL value, bool ok, bool check)
{
  if (DOSCOL::SetBuffer(g, value, ok, check))
    return true;

  // Parse the json path
  if (ParseJpath(g))
    return true;

  Tbp = (TDBBSN*)To_Tdb;
  return false;
} // end of SetBuffer

/***********************************************************************/
/*  Check whether this object is expanded.                             */
/***********************************************************************/
bool BSONCOL::CheckExpand(PGLOBAL g, int i, PSZ nm, bool b)
{
  if ((Tbp->Xcol && nm && !strcmp(nm, Tbp->Xcol) &&
    (Tbp->Xval < 0 || Tbp->Xval == i)) || Xpd) {
    Xpd = true;              // Expandable object
    Nodes[i].Op = OP_EXP;
  } else if (b) {
    strcpy(g->Message, "Cannot expand more than one branch");
    return true;
  } // endif Xcol

  return false;
} // end of CheckExpand

/***********************************************************************/
/*  Analyse array processing options.                                  */
/***********************************************************************/
bool BSONCOL::SetArrayOptions(PGLOBAL g, char* p, int i, PSZ nm)
{
  int    n;
  bool   dg = true, b = false;
  PJNODE jnp = &Nodes[i];

  //if (*p == '[') p++;    // Old syntax .[ or :[
  n = (int)strlen(p);

  if (*p) {
    if (p[n - 1] == ']') {
      p[--n] = 0;
    } else if (!IsNum(p)) {
      // Wrong array specification
      sprintf(g->Message, "Invalid array specification %s for %s", p, Name);
      return true;
    } // endif p

  } else
    b = true;

  // To check whether a numeric Rank was specified
  dg = IsNum(p);

  if (!n) {
    // Default specifications
    if (CheckExpand(g, i, nm, false))
      return true;
    else if (jnp->Op != OP_EXP) {
      if (b) {
        // Return 1st value (B is the index base)
        jnp->Rank = Tbp->B;
        jnp->Op = OP_EQ;
      } else if (!Value->IsTypeNum()) {
        jnp->CncVal = AllocateValue(g, (void*)", ", TYPE_STRING);
        jnp->Op = OP_CNC;
      } else
        jnp->Op = OP_ADD;

    } // endif OP

  } else if (dg) {
    // Return nth value
    jnp->Rank = atoi(p) - Tbp->B;
    jnp->Op = OP_EQ;
  } else if (n == 1) {
    // Set the Op value;
    if (Sep == ':')
      switch (*p) {
      case '*': *p = 'x'; break;
      case 'x':
      case 'X': *p = '*'; break; // Expand this array
      default: break;
      } // endswitch p

    switch (*p) {
    case '+': jnp->Op = OP_ADD;  break;
    case 'x': jnp->Op = OP_MULT; break;
    case '>': jnp->Op = OP_MAX;  break;
    case '<': jnp->Op = OP_MIN;  break;
    case '!': jnp->Op = OP_SEP;  break; // Average
    case '#': jnp->Op = OP_NUM;  break;
    case '*': // Expand this array
      if (!Tbp->Xcol && nm) {
        Xpd = true;
        jnp->Op = OP_EXP;
        Tbp->Xval = i;
        Tbp->Xcol = nm;
      } else if (CheckExpand(g, i, nm, true))
        return true;

      break;
    default:
      sprintf(g->Message,
        "Invalid function specification %c for %s", *p, Name);
      return true;
    } // endswitch *p

  } else if (*p == '"' && p[n - 1] == '"') {
    // This is a concat specification
    jnp->Op = OP_CNC;

    if (n > 2) {
      // Set concat intermediate string
      p[n - 1] = 0;
      jnp->CncVal = AllocateValue(g, p + 1, TYPE_STRING);
    } // endif n

  } else {
    sprintf(g->Message, "Wrong array specification for %s", Name);
    return true;
  } // endif's

  // For calculated arrays, a local Value must be used
  switch (jnp->Op) {
  case OP_NUM:
    jnp->Valp = AllocateValue(g, TYPE_INT);
    break;
  case OP_ADD:
  case OP_MULT:
  case OP_SEP:
    if (!IsTypeChar(Buf_Type))
      jnp->Valp = AllocateValue(g, Buf_Type, 0, GetPrecision());
    else
      jnp->Valp = AllocateValue(g, TYPE_DOUBLE, 0, 2);

    break;
  case OP_MIN:
  case OP_MAX:
    jnp->Valp = AllocateValue(g, Buf_Type, Long, GetPrecision());
    break;
  case OP_CNC:
    if (IsTypeChar(Buf_Type))
      jnp->Valp = AllocateValue(g, TYPE_STRING, Long, GetPrecision());
    else
      jnp->Valp = AllocateValue(g, TYPE_STRING, 512);

    break;
  default:
    break;
  } // endswitch Op

  if (jnp->Valp)
    MulVal = AllocateValue(g, jnp->Valp);

  return false;
} // end of SetArrayOptions

/***********************************************************************/
/*  Parse the eventual passed Jpath information.                       */
/*  This information can be specified in the Fieldfmt column option    */
/*  when creating the table. It permits to indicate the position of    */
/*  the node corresponding to that column.                             */
/***********************************************************************/
bool BSONCOL::ParseJpath(PGLOBAL g)
{
  char* p, * p1 = NULL, * p2 = NULL, * pbuf = NULL;
  int   i;
  bool  a;

  if (Parsed)
    return false;                       // Already done
  else if (InitValue(g))
    return true;
  else if (!Jpath)
    Jpath = Name;

  if (To_Tdb->GetOrig()) {
    // This is an updated column, get nodes from origin
    for (PBSCOL colp = (PBSCOL)Tbp->GetColumns(); colp;
      colp = (PBSCOL)colp->GetNext())
      if (!stricmp(Name, colp->GetName())) {
        Nod = colp->Nod;
        Nodes = colp->Nodes;
        Xpd = colp->Xpd;
        goto fin;
      } // endif Name

    sprintf(g->Message, "Cannot parse updated column %s", Name);
    return true;
  } // endif To_Orig

  pbuf = PlugDup(g, Jpath);
  if (*pbuf == '$') pbuf++;
  if (*pbuf == Sep) pbuf++;
  if (*pbuf == '[') p1 = pbuf++;

  // Estimate the required number of nodes
  for (i = 0, p = pbuf; (p = NextChr(p, Sep)); i++, p++)
    Nod++;                         // One path node found

  Nodes = (PJNODE)PlugSubAlloc(g, NULL, (++Nod) * sizeof(JNODE));
  memset(Nodes, 0, (Nod) * sizeof(JNODE));

  // Analyze the Jpath for this column
  for (i = 0, p = pbuf; p && i < Nod; i++, p = (p2 ? p2 : NULL)) {
    a = (p1 != NULL);
    p1 = strchr(p, '[');
    p2 = strchr(p, Sep);

    if (!p2)
      p2 = p1;
    else if (p1) {
      if (p1 < p2)
        p2 = p1;
      else if (p1 == p2 + 1)
        *p2++ = 0;     // Old syntax .[ or :[
      else
        p1 = NULL;

    } // endif p1

    if (p2)
      *p2++ = 0;

    // Jpath must be explicit
    if (a || *p == 0 || *p == '[' || IsNum(p)) {
      // Analyse intermediate array processing
      if (SetArrayOptions(g, p, i, Nodes[i - 1].Key))
        return true;
      else if (Xpd && Tbp->Mode == MODE_DELETE) {
        strcpy(g->Message, "Cannot delete expanded columns");
        return true;
      } // endif Xpd

    } else if (*p == '*') {
      // Return JSON
      Nodes[i].Op = OP_XX;
    } else {
      Nodes[i].Key = p;
      Nodes[i].Op = OP_EXIST;
    } // endif's

  } // endfor i, p

  Nod = i;

fin:
  MulVal = AllocateValue(g, Value);
  Parsed = true;
  return false;
} // end of ParseJpath

/***********************************************************************/
/*  Get Jpath converted to Mongo path.                                 */
/***********************************************************************/
PSZ BSONCOL::GetJpath(PGLOBAL g, bool proj)
{
  if (Jpath) {
    char* p1, * p2, * mgopath;
    int   i = 0;

    if (strcmp(Jpath, "*")) {
      p1 = Jpath;
      if (*p1 == '$') p1++;
      if (*p1 == '.') p1++;
      mgopath = PlugDup(g, p1);
    } else {
      Sgfy = true;
      return NULL;
    } // endif

    for (p1 = p2 = mgopath; *p1; p1++)
    {
      if (i) {                 // Inside []
        if (isdigit(*p1)) {
          if (!proj)
            *p2++ = *p1;

        } else if (*p1 == ']' && i == 1) {
          if (proj && p1[1] == '.')
            p1++;

          i = 0;
        } else if (*p1 == '.' && i == 2) {
          if (!proj)
            *p2++ = '.';

          i = 0;
        } else if (!proj)
          return NULL;

      } else switch (*p1) {
      case ':':
      case '.':
        if (isdigit(p1[1]))
          i = 2;

        *p2++ = '.';
        break;
      case '[':
        if (*(p2 - 1) != '.')
          *p2++ = '.';

        i = 1;
        break;
      case '*':
        if (*(p2 - 1) == '.' && !*(p1 + 1)) {
          p2--;              // Suppress last :*
          Sgfy = true;
          break;
        } // endif p2
        /* fall through */
      default:
        *p2++ = *p1;
        break;
      } // endswitch p1;
<<<<<<< HEAD
    }
    *p2 = 0;
    return mgopath;
=======

      if (*(p2 - 1) == '.')
        p2--;

      *p2 = 0;
      return mgopath;
>>>>>>> 7841a7eb
  } else
    return NULL;

} // end of GetJpath

/***********************************************************************/
/*  ReadColumn:                                                        */
/***********************************************************************/
void BSONCOL::ReadColumn(PGLOBAL g)
{
  if (!Tbp->SameRow || Xnod >= Tbp->SameRow)
    Value->SetValue_pval(Cp->GetColumnValue(g, Tbp->Row, 0));

#if defined(DEVELOPMENT)
  if (Xpd && Value->IsNull() && !((PBDEF)Tbp->To_Def)->Accept)
    htrc("Null expandable JSON value for column %s\n", Name);
#endif   // DEVELOPMENT

  // Set null when applicable
  if (!Nullable)
    Value->SetNull(false);

} // end of ReadColumn

/***********************************************************************/
/*  WriteColumn:                                                       */
/***********************************************************************/
void BSONCOL::WriteColumn(PGLOBAL g)
{
  if (Xpd && Tbp->Pretty < 2) {
    strcpy(g->Message, "Cannot write expanded column when Pretty is not 2");
    throw 666;
  } // endif Xpd

  /*********************************************************************/
  /*  Check whether this node must be written.                         */
  /*********************************************************************/
  if (Value != To_Val)
    Value->SetValue_pval(To_Val, FALSE);    // Convert the updated value

  /*********************************************************************/
  /*  On INSERT Null values are represented by no node.                */
  /*********************************************************************/
  if (Value->IsNull() && Tbp->Mode == MODE_INSERT)
    return;

  PBVAL jsp, row = Cp->GetRow(g);

  if (row) switch (Buf_Type) {
  case TYPE_STRING:
  case TYPE_DATE:
  case TYPE_INT:
  case TYPE_TINY:
  case TYPE_SHORT:
  case TYPE_BIGINT:
  case TYPE_DOUBLE:
    if (Buf_Type == TYPE_STRING && Nodes[Nod - 1].Op == OP_XX) {
      char *s = Value->GetCharValue();

      if (!(jsp = Cp->ParseJson(g, s, strlen(s)))) {
        strcpy(g->Message, s);
        throw 666;
      } // endif jsp

      switch (row->Type) {
        case TYPE_JAR:
          if (Nod > 1 && Nodes[Nod - 2].Op == OP_EQ)
            Cp->SetArrayValue(row, jsp, Nodes[Nod - 2].Rank);
          else
            Cp->AddArrayValue(row, jsp);

          break;
        case TYPE_JOB:  
          if (Nod > 1 && Nodes[Nod - 2].Key)
            Cp->SetKeyValue(row, jsp, Nodes[Nod - 2].Key);

          break;
        case TYPE_JVAL:
        default: 
          Cp->SetValueVal(row, jsp);
      } // endswitch Type

      break;
    } else
      jsp = Cp->NewVal(Value);

    switch (row->Type) {
      case TYPE_JAR:
        if (Nodes[Nod - 1].Op == OP_EQ)
          Cp->SetArrayValue(row, jsp, Nodes[Nod - 1].Rank);
        else
          Cp->AddArrayValue(row, jsp);

        break;
      case TYPE_JOB:
        if (Nodes[Nod - 1].Key)
          Cp->SetKeyValue(row, jsp, Nodes[Nod - 1].Key);

        break;
      case TYPE_JVAL:
      default:
        Cp->SetValueVal(row, jsp);
    } // endswitch Type

    break;
  default:                  // ??????????
    sprintf(g->Message, "Invalid column type %d", Buf_Type);
  } // endswitch Type

} // end of WriteColumn

/* -------------------------- Class TDBBSON -------------------------- */

/***********************************************************************/
/*  Implementation of the TDBBSON class.                               */
/***********************************************************************/
TDBBSON::TDBBSON(PGLOBAL g, PBDEF tdp, PTXF txfp) : TDBBSN(g, tdp, txfp)
{
  Docp = NULL;
  Multiple = tdp->Multiple;
  Done = Changed = false;
  Bp->SetPretty(2);
} // end of TDBBSON standard constructor

TDBBSON::TDBBSON(PBTDB tdbp) : TDBBSN(tdbp)
{
  Docp = tdbp->Docp;
  Multiple = tdbp->Multiple;
  Done = tdbp->Done;
  Changed = tdbp->Changed;
} // end of TDBBSON copy constructor

// Used for update
PTDB TDBBSON::Clone(PTABS t)
{
  PTDB    tp;
  PBSCOL   cp1, cp2;
  PGLOBAL g = t->G;

  tp = new(g) TDBBSON(this);

  for (cp1 = (PBSCOL)Columns; cp1; cp1 = (PBSCOL)cp1->GetNext()) {
    cp2 = new(g) BSONCOL(cp1, tp);  // Make a copy
    NewPointer(t, cp1, cp2);
  } // endfor cp1

  return tp;
} // end of Clone

/***********************************************************************/
/*  Make the document tree from the object path.                       */
/***********************************************************************/
int TDBBSON::MakeNewDoc(PGLOBAL g)
{
  // Create a void table that will be populated
  Docp = Bp->NewVal(TYPE_JAR);

  if (!(Top = Bp->MakeTopTree(g, TYPE_JAR)))
    return RC_FX;

  Docp = Row;
  Done = true;
  return RC_OK;
} // end of MakeNewDoc

/***********************************************************************/
/*  Make the document tree from a file.                                */
/***********************************************************************/
int TDBBSON::MakeDocument(PGLOBAL g)
{
  char   *p, *p1, *p2, *memory, *objpath, *key = NULL;
  int     i = 0;
  size_t  len;
  my_bool a;
  MODE    mode = Mode;
  PBVAL   jsp;
  PBVAL   objp = NULL;
  PBVAL   arp = NULL;
  PBVAL   val = NULL;

  if (Done)
    return RC_OK;

  /*********************************************************************/
  /*  Create the mapping file object in mode read.                     */
  /*********************************************************************/
  Mode = MODE_READ;

  if (!Txfp->OpenTableFile(g)) {
    PFBLOCK fp = Txfp->GetTo_Fb();

    if (fp) {
      len = fp->Length;
      memory = fp->Memory;
    } else {
      Mode = mode;         // Restore saved Mode
      return MakeNewDoc(g);
    } // endif fp

  } else
    return RC_FX;

  /*********************************************************************/
  /*  Parse the json file and allocate its tree structure.             */
  /*********************************************************************/
  g->Message[0] = 0;
  jsp = Top = Bp->ParseJson(g, memory, len);
  Txfp->CloseTableFile(g, false);
  Mode = mode;             // Restore saved Mode

  if (!jsp && g->Message[0])
    return RC_FX;

  if ((objpath = PlugDup(g, Objname))) {
    p1 = (*objpath == '[') ? objpath++ : NULL;

    /*********************************************************************/
    /*  Find the table in the tree structure.                            */
    /*********************************************************************/
    for (p = objpath; jsp && p; p = (p2 ? p2 : NULL)) {
      a = (p1 != NULL);
      p1 = strchr(p, '[');
      p2 = strchr(p, '.');

      if (!p2)
        p2 = p1;
      else if (p1) {
        if (p1 < p2)
          p2 = p1;
        else if (p1 == p2 + 1)
          *p2++ = 0;		 // Old syntax .[
        else
          p1 = NULL;

      }	// endif p1

      if (p2)
        *p2++ = 0;

      if (!a && *p && *p != '[' && !IsNum(p)) {
        // obj is a key
        if (jsp->Type != TYPE_JOB) {
          strcpy(g->Message, "Table path does not match the json file");
          return RC_FX;
        } // endif Type

        key = p;
        objp = jsp;
        arp = NULL;
        val = Bp->GetKeyValue(objp, key);

        if (!val || !(jsp = Bp->GetBson(val))) {
          sprintf(g->Message, "Cannot find object key %s", key);
          return RC_FX;
        } // endif val

      } else {
        if (*p == '[') {
          // Old style
          if (p[strlen(p) - 1] != ']') {
            sprintf(g->Message, "Invalid Table path near %s", p);
            return RC_FX;
          } else
            p++;

        } // endif p

        if (jsp->Type != TYPE_JAR) {
          strcpy(g->Message, "Table path does not match the json file");
          return RC_FX;
        } // endif Type

        arp = jsp;
        objp = NULL;
        i = atoi(p) - B;
        val = Bp->GetArrayValue(arp, i);

        if (!val) {
          sprintf(g->Message, "Cannot find array value %d", i);
          return RC_FX;
        } // endif val

      } // endif

      jsp = val;
    } // endfor p

  } // endif objpath

  if (jsp && jsp->Type == TYPE_JAR)
    Docp = jsp;
  else {
    // The table is void or is just one object or one value
    if (objp) {
      Docp = Bp->GetKeyValue(objp, key);
      Docp->To_Val = Bp->MOF(Bp->DupVal(Docp));
      Docp->Type = TYPE_JAR;
    } else if (arp) {
      Docp = Bp->NewVal(TYPE_JAR);
      Bp->AddArrayValue(Docp, jsp);
      Bp->SetArrayValue(arp, Docp, i);
    } else {
      Top = Docp = Bp->NewVal(TYPE_JAR);
      Bp->AddArrayValue(Docp, jsp);
    } // endif's

  } // endif jsp

  Done = true;
  return RC_OK;
} // end of MakeDocument

/***********************************************************************/
/*  JSON Cardinality: returns table size in number of rows.            */
/***********************************************************************/
int TDBBSON::Cardinality(PGLOBAL g)
{
  if (!g)
    return (Xcol || Multiple) ? 0 : 1;
  else if (Cardinal < 0) {
    if (!Multiple) {
      if (MakeDocument(g) == RC_OK)
        Cardinal = Bp->GetSize(Docp);

    } else
      return 10;

  } // endif Cardinal

  return Cardinal;
} // end of Cardinality

/***********************************************************************/
/*  JSON GetMaxSize: returns table size estimate in number of rows.    */
/***********************************************************************/
int TDBBSON::GetMaxSize(PGLOBAL g)
{
  if (MaxSize < 0)
    MaxSize = Cardinality(g) * ((Xcol) ? Limit : 1);

  return MaxSize;
} // end of GetMaxSize

/***********************************************************************/
/*  ResetSize: call by TDBMUL when calculating size estimate.          */
/***********************************************************************/
void TDBBSON::ResetSize(void)
{
  MaxSize = Cardinal = -1;
  Fpos = -1;
  N = 0;
  Done = false;
} // end of ResetSize

/***********************************************************************/
/*  TDBBSON is not indexable.                                          */
/***********************************************************************/
int TDBBSON::MakeIndex(PGLOBAL g, PIXDEF pxdf, bool)
{
  if (pxdf) {
    strcpy(g->Message, "JSON not indexable when pretty = 2");
    return RC_FX;
  } else
    return RC_OK;

} // end of MakeIndex

/***********************************************************************/
/*  Return the position in the table.                                  */
/***********************************************************************/
int TDBBSON::GetRecpos(void)
{
#if 0
  union {
    uint Rpos;
    BYTE Spos[4];
  };

  Rpos = htonl(Fpos);
  Spos[0] = (BYTE)NextSame;
  return Rpos;
#endif // 0
  return Fpos;
} // end of GetRecpos

/***********************************************************************/
/*  Set the position in the table.                                  */
/***********************************************************************/
bool TDBBSON::SetRecpos(PGLOBAL, int recpos)
{
#if 0
  union {
    uint Rpos;
    BYTE Spos[4];
  };

  Rpos = recpos;
  NextSame = Spos[0];
  Spos[0] = 0;
  Fpos = (signed)ntohl(Rpos);

  //if (Fpos != (signed)ntohl(Rpos)) {
  //  Fpos = ntohl(Rpos);
  //  same = false;
  //} else
  //  same = true;
#endif // 0

  Fpos = recpos - 1;
  return false;
} // end of SetRecpos

/***********************************************************************/
/*  JSON Access Method opening routine.                                */
/***********************************************************************/
bool TDBBSON::OpenDB(PGLOBAL g)
{
  if (Use == USE_OPEN) {
    /*******************************************************************/
    /*  Table already open replace it at its beginning.                */
    /*******************************************************************/
    Fpos = -1;
    NextSame = false;
    SameRow = 0;
    return false;
  } // endif use

/*********************************************************************/
/*  OpenDB: initialize the JSON file processing.                     */
/*********************************************************************/
  if (MakeDocument(g) != RC_OK)
    return true;

  if (Mode == MODE_INSERT)
    switch (Jmode) {
    case MODE_OBJECT: Row = Bp->NewVal(TYPE_JOB);  break;
    case MODE_ARRAY:  Row = Bp->NewVal(TYPE_JAR);  break;
    case MODE_VALUE:  Row = Bp->NewVal(TYPE_JVAL); break;
    default:
      sprintf(g->Message, "Invalid Jmode %d", Jmode);
      return true;
    } // endswitch Jmode

  if (Xcol)
    To_Filter = NULL;              // Imcompatible

  Use = USE_OPEN;
  return false;
} // end of OpenDB

/***********************************************************************/
/*  ReadDB: Data Base read routine for JSON access method.             */
/***********************************************************************/
int TDBBSON::ReadDB(PGLOBAL)
{
  int rc;

  N++;

  if (NextSame) {
    SameRow = NextSame;
    NextSame = false;
    M++;
    rc = RC_OK;
  } else if (++Fpos < (signed)Bp->GetSize(Docp)) {
    Row = Bp->GetArrayValue(Docp, Fpos);

  if (Row->Type == TYPE_JVAL)
      Row = Bp->GetBson(Row);

    SameRow = 0;
    M = 1;
    rc = RC_OK;
  } else
    rc = RC_EF;

  return rc;
} // end of ReadDB

/***********************************************************************/
/*  WriteDB: Data Base write routine for JSON access method.           */
/***********************************************************************/
int TDBBSON::WriteDB(PGLOBAL g)
{
  if (Mode == MODE_INSERT) {
    Bp->AddArrayValue(Docp, Row);

    switch(Jmode) {
    case MODE_OBJECT: Row = Bp->NewVal(TYPE_JOB); break;
    case MODE_ARRAY:  Row = Bp->NewVal(TYPE_JAR); break;
    default:          Row = Bp->NewVal();         break;
    } // endswitch Jmode

  } else
    Bp->SetArrayValue(Docp, Row, Fpos);

  Changed = true;
  return RC_OK;
} // end of WriteDB

/***********************************************************************/
/*  Data Base delete line routine for JSON access method.              */
/***********************************************************************/
int TDBBSON::DeleteDB(PGLOBAL g, int irc)
{
  if (irc == RC_OK)
    // Deleted current row
    Bp->DeleteValue(Docp, Fpos);
  else if (irc == RC_FX)
    // Delete all
    Docp->To_Val = 0;

  Changed = true;
  return RC_OK;
} // end of DeleteDB

/***********************************************************************/
/*  Data Base close routine for JSON access methods.                   */
/***********************************************************************/
void TDBBSON::CloseDB(PGLOBAL g)
{
  if (!Changed)
    return;

  // Save the modified document
  char filename[_MAX_PATH];

//Docp->InitArray(g);

  // We used the file name relative to recorded datapath
  PlugSetPath(filename, ((PBDEF)To_Def)->Fn, GetPath());

  // Serialize the modified table
  if (!Bp->Serialize(g, Top, filename, Pretty))
    puts(g->Message);

} // end of CloseDB

/* ---------------------------TDBBCL class --------------------------- */

/***********************************************************************/
/*  TDBBCL class constructor.                                          */
/***********************************************************************/
TDBBCL::TDBBCL(PBDEF tdp) : TDBCAT(tdp) {
  Topt = tdp->GetTopt();
  Db = tdp->Schema;
  Dsn = tdp->Uri;
} // end of TDBBCL constructor

/***********************************************************************/
/*  GetResult: Get the list the JSON file columns.                     */
/***********************************************************************/
PQRYRES TDBBCL::GetResult(PGLOBAL g) {
  return BSONColumns(g, Db, Dsn, Topt, false);
} // end of GetResult

/* --------------------------- End of json --------------------------- */<|MERGE_RESOLUTION|>--- conflicted
+++ resolved
@@ -2061,18 +2061,13 @@
         *p2++ = *p1;
         break;
       } // endswitch p1;
-<<<<<<< HEAD
     }
+
+    if (*(p2 - 1) == '.')
+      p2--;
+
     *p2 = 0;
     return mgopath;
-=======
-
-      if (*(p2 - 1) == '.')
-        p2--;
-
-      *p2 = 0;
-      return mgopath;
->>>>>>> 7841a7eb
   } else
     return NULL;
 
