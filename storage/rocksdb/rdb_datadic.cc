/*
   Copyright (c) 2012,2013 Monty Program Ab

   This program is free software; you can redistribute it and/or modify
   it under the terms of the GNU General Public License as published by
   the Free Software Foundation; version 2 of the License.

   This program is distributed in the hope that it will be useful,
   but WITHOUT ANY WARRANTY; without even the implied warranty of
   MERCHANTABILITY or FITNESS FOR A PARTICULAR PURPOSE.  See the
   GNU General Public License for more details.

   You should have received a copy of the GNU General Public License
   along with this program; if not, write to the Free Software
   Foundation, Inc., 59 Temple Place, Suite 330, Boston, MA  02111-1307  USA */

#ifdef USE_PRAGMA_IMPLEMENTATION
#pragma implementation // gcc: Class implementation
#endif

#include <my_config.h>
/* This C++ file's header file */
#include "./rdb_datadic.h"

#include <inttypes.h>
/* C++ standard header files */
#include <algorithm>
#include <array>
#include <limits>
#include <map>
#include <set>
#include <utility>
#include <vector>

/* MySQL header files */
#include "./key.h"
#include "./m_ctype.h"
#include "./my_bit.h"

/* MyRocks header files */
#include "./ha_rocksdb_proto.h"
#include "./my_stacktrace.h"
#include "./rdb_cf_manager.h"
#include "./rdb_utils.h"

namespace myrocks {

void get_mem_comparable_space(const CHARSET_INFO *cs,
                              const std::vector<uchar> **xfrm, size_t *xfrm_len,
                              size_t *mb_len);

/*
  Rdb_key_def class implementation
*/

Rdb_key_def::Rdb_key_def(uint indexnr_arg, uint keyno_arg,
                         rocksdb::ColumnFamilyHandle *cf_handle_arg,
                         uint16_t index_dict_version_arg, uchar index_type_arg,
                         uint16_t kv_format_version_arg, bool is_reverse_cf_arg,
                         bool is_auto_cf_arg, const char *_name,
                         Rdb_index_stats _stats)
    : m_index_number(indexnr_arg), m_cf_handle(cf_handle_arg),
      m_index_dict_version(index_dict_version_arg),
      m_index_type(index_type_arg), m_kv_format_version(kv_format_version_arg),
      m_is_reverse_cf(is_reverse_cf_arg), m_is_auto_cf(is_auto_cf_arg),
      m_name(_name), m_stats(_stats), m_pk_part_no(nullptr),
      m_pack_info(nullptr), m_keyno(keyno_arg), m_key_parts(0),
      m_prefix_extractor(nullptr), m_maxlength(0) // means 'not intialized'
{
  mysql_mutex_init(0, &m_mutex, MY_MUTEX_INIT_FAST);
  rdb_netbuf_store_index(m_index_number_storage_form, m_index_number);
  DBUG_ASSERT(m_cf_handle != nullptr);
}

Rdb_key_def::Rdb_key_def(const Rdb_key_def &k)
    : m_index_number(k.m_index_number), m_cf_handle(k.m_cf_handle),
      m_is_reverse_cf(k.m_is_reverse_cf), m_is_auto_cf(k.m_is_auto_cf),
      m_name(k.m_name), m_stats(k.m_stats), m_pk_part_no(k.m_pk_part_no),
      m_pack_info(k.m_pack_info), m_keyno(k.m_keyno),
      m_key_parts(k.m_key_parts), m_prefix_extractor(k.m_prefix_extractor),
      m_maxlength(k.m_maxlength) {
  mysql_mutex_init(0, &m_mutex, MY_MUTEX_INIT_FAST);
  rdb_netbuf_store_index(m_index_number_storage_form, m_index_number);
  if (k.m_pack_info) {
    const size_t size = sizeof(Rdb_field_packing) * k.m_key_parts;
    m_pack_info =
        reinterpret_cast<Rdb_field_packing *>(my_malloc(size, MYF(0)));
    memcpy(m_pack_info, k.m_pack_info, size);
  }

  if (k.m_pk_part_no) {
    const size_t size = sizeof(uint) * m_key_parts;
    m_pk_part_no = reinterpret_cast<uint *>(my_malloc(size, MYF(0)));
    memcpy(m_pk_part_no, k.m_pk_part_no, size);
  }
}

Rdb_key_def::~Rdb_key_def() {
  mysql_mutex_destroy(&m_mutex);

  my_free(m_pk_part_no);
  m_pk_part_no = nullptr;

  my_free(m_pack_info);
  m_pack_info = nullptr;
}

void Rdb_key_def::setup(const TABLE *const tbl,
                        const Rdb_tbl_def *const tbl_def) {
  DBUG_ASSERT(tbl != nullptr);
  DBUG_ASSERT(tbl_def != nullptr);

  /*
    Set max_length based on the table.  This can be called concurrently from
    multiple threads, so there is a mutex to protect this code.
  */
  const bool is_hidden_pk = (m_index_type == INDEX_TYPE_HIDDEN_PRIMARY);
  const bool hidden_pk_exists = table_has_hidden_pk(tbl);
  const bool secondary_key = (m_index_type == INDEX_TYPE_SECONDARY);
  if (!m_maxlength) {
    mysql_mutex_lock(&m_mutex);
    if (m_maxlength != 0) {
      mysql_mutex_unlock(&m_mutex);
      return;
    }

    KEY *key_info = nullptr;
    KEY *pk_info = nullptr;
    if (!is_hidden_pk) {
      key_info = &tbl->key_info[m_keyno];
      if (!hidden_pk_exists)
        pk_info = &tbl->key_info[tbl->s->primary_key];
      m_name = std::string(key_info->name);
    } else {
      m_name = HIDDEN_PK_NAME;
    }

    if (secondary_key)
<<<<<<< HEAD
      m_pk_key_parts= hidden_pk_exists ? 1 : pk_info->ext_key_parts;
    else
    {
      pk_info= nullptr;
      m_pk_key_parts= 0;
    }

    // "unique" secondary keys support:
    m_key_parts= is_hidden_pk ? 1 : key_info->ext_key_parts;
=======
      m_pk_key_parts = hidden_pk_exists ? 1 : pk_info->actual_key_parts;
    else {
      pk_info = nullptr;
      m_pk_key_parts = 0;
    }

    // "unique" secondary keys support:
    m_key_parts = is_hidden_pk ? 1 : key_info->actual_key_parts;
>>>>>>> 7468ccfa

    if (secondary_key) {
      /*
        In most cases, SQL layer puts PK columns as invisible suffix at the
        end of secondary key. There are cases where this doesn't happen:
        - unique secondary indexes.
        - partitioned tables.

        Internally, we always need PK columns as suffix (and InnoDB does,
        too, if you were wondering).

        The loop below will attempt to put all PK columns at the end of key
        definition.  Columns that are already included in the index (either
        by the user or by "extended keys" feature) are not included for the
        second time.
      */
      m_key_parts += m_pk_key_parts;
    }

    if (secondary_key)
      m_pk_part_no = reinterpret_cast<uint *>(
          my_malloc(sizeof(uint) * m_key_parts, MYF(0)));
    else
      m_pk_part_no = nullptr;

    const size_t size = sizeof(Rdb_field_packing) * m_key_parts;
    m_pack_info =
        reinterpret_cast<Rdb_field_packing *>(my_malloc(size, MYF(0)));

    size_t max_len = INDEX_NUMBER_SIZE;
    int unpack_len = 0;
    int max_part_len = 0;
    bool simulating_extkey = false;
    uint dst_i = 0;

    uint keyno_to_set = m_keyno;
    uint keypart_to_set = 0;

    if (is_hidden_pk) {
      Field *field = nullptr;
      m_pack_info[dst_i].setup(this, field, keyno_to_set, 0, 0);
      m_pack_info[dst_i].m_unpack_data_offset = unpack_len;
      max_len += m_pack_info[dst_i].m_max_image_len;
      max_part_len = std::max(max_part_len, m_pack_info[dst_i].m_max_image_len);
      dst_i++;
    } else {
      KEY_PART_INFO *key_part = key_info->key_part;

      /* this loop also loops over the 'extended key' tail */
      for (uint src_i = 0; src_i < m_key_parts; src_i++, keypart_to_set++) {
        Field *const field = key_part ? key_part->field : nullptr;

        if (simulating_extkey && !hidden_pk_exists) {
          DBUG_ASSERT(secondary_key);
          /* Check if this field is already present in the key definition */
<<<<<<< HEAD
          bool found= false;
          for (uint j= 0; j < key_info->ext_key_parts; j++)
          {
            if (field->field_index == key_info->key_part[j].field->field_index)
            {
              found= true;
=======
          bool found = false;
          for (uint j = 0; j < key_info->actual_key_parts; j++) {
            if (field->field_index ==
                    key_info->key_part[j].field->field_index &&
                key_part->length == key_info->key_part[j].length) {
              found = true;
>>>>>>> 7468ccfa
              break;
            }
          }

          if (found) {
            key_part++;
            continue;
          }
        }

        if (field && field->real_maybe_null())
          max_len += 1; // NULL-byte

        m_pack_info[dst_i].setup(this, field, keyno_to_set, keypart_to_set,
                                 key_part ? key_part->length : 0);
        m_pack_info[dst_i].m_unpack_data_offset = unpack_len;

        if (pk_info) {
          m_pk_part_no[dst_i] = -1;
          for (uint j = 0; j < m_pk_key_parts; j++) {
            if (field->field_index == pk_info->key_part[j].field->field_index) {
              m_pk_part_no[dst_i] = j;
              break;
            }
          }
        } else if (secondary_key && hidden_pk_exists) {
          /*
            The hidden pk can never be part of the sk.  So it is always
            appended to the end of the sk.
          */
          m_pk_part_no[dst_i] = -1;
          if (simulating_extkey)
            m_pk_part_no[dst_i] = 0;
        }

        max_len += m_pack_info[dst_i].m_max_image_len;

        max_part_len =
            std::max(max_part_len, m_pack_info[dst_i].m_max_image_len);

        key_part++;
        /*
          For "unique" secondary indexes, pretend they have
          "index extensions".

          MariaDB also has this property: if an index has a partially-covered
          column like KEY(varchar_col(N)), then the SQL layer will think it is
          not "extended" with PK columns. The code below handles this case,
          also.
         */
<<<<<<< HEAD
        if (secondary_key && src_i+1 == key_info->ext_key_parts)
        {
          simulating_extkey= true;
          if (!hidden_pk_exists)
          {
            keyno_to_set= tbl->s->primary_key;
            key_part= pk_info->key_part;
            keypart_to_set= (uint)-1;
          }
          else
          {
            keyno_to_set= tbl_def->m_key_count - 1;
            key_part= nullptr;
            keypart_to_set= 0;
=======
        if (secondary_key && src_i + 1 == key_info->actual_key_parts) {
          simulating_extkey = true;
          if (!hidden_pk_exists) {
            keyno_to_set = tbl->s->primary_key;
            key_part = pk_info->key_part;
            keypart_to_set = (uint)-1;
          } else {
            keyno_to_set = tbl_def->m_key_count - 1;
            key_part = nullptr;
            keypart_to_set = 0;
>>>>>>> 7468ccfa
          }
        }

        dst_i++;
      }
    }

    m_key_parts = dst_i;

    /* Initialize the memory needed by the stats structure */
    m_stats.m_distinct_keys_per_prefix.resize(get_key_parts());

    /* Cache prefix extractor for bloom filter usage later */
    rocksdb::Options opt = rdb_get_rocksdb_db()->GetOptions(get_cf());
    m_prefix_extractor = opt.prefix_extractor;

    /*
      This should be the last member variable set before releasing the mutex
      so that other threads can't see the object partially set up.
     */
    m_maxlength = max_len;

    mysql_mutex_unlock(&m_mutex);
  }
}

/**
  Read a memcmp key part from a slice using the passed in reader.

  Returns -1 if field was null, 1 if error, 0 otherwise.
*/
int Rdb_key_def::read_memcmp_key_part(const TABLE *table_arg,
                                      Rdb_string_reader *reader,
                                      const uint part_num) const {
  /* It is impossible to unpack the column. Skip it. */
  if (m_pack_info[part_num].m_maybe_null) {
    const char *nullp;
    if (!(nullp = reader->read(1)))
      return 1;
    if (*nullp == 0) {
      /* This is a NULL value */
      return -1;
    } else {
      /* If NULL marker is not '0', it can be only '1'  */
      if (*nullp != 1)
        return 1;
    }
  }

  Rdb_field_packing *fpi = &m_pack_info[part_num];
  DBUG_ASSERT(table_arg->s != nullptr);

  bool is_hidden_pk_part = (part_num + 1 == m_key_parts) &&
                           (table_arg->s->primary_key == MAX_INDEXES);
  Field *field = nullptr;
  if (!is_hidden_pk_part)
    field = fpi->get_field_in_table(table_arg);
  if (fpi->m_skip_func(fpi, field, reader))
    return 1;

  return 0;
}

/**
  Get a mem-comparable form of Primary Key from mem-comparable form of this key

  @param
    pk_descr        Primary Key descriptor
    key             Index tuple from this key in mem-comparable form
    pk_buffer  OUT  Put here mem-comparable form of the Primary Key.

  @note
    It may or may not be possible to restore primary key columns to their
    mem-comparable form.  To handle all cases, this function copies mem-
    comparable forms directly.

    RocksDB SE supports "Extended keys". This means that PK columns are present
    at the end of every key.  If the key already includes PK columns, then
    these columns are not present at the end of the key.

    Because of the above, we copy each primary key column.

  @todo
    If we checked crc32 checksums in this function, we would catch some CRC
    violations that we currently don't. On the other hand, there is a broader
    set of queries for which we would check the checksum twice.
*/

uint Rdb_key_def::get_primary_key_tuple(const TABLE *const table,
                                        const Rdb_key_def &pk_descr,
                                        const rocksdb::Slice *const key,
                                        uchar *const pk_buffer) const {
  DBUG_ASSERT(table != nullptr);
  DBUG_ASSERT(key != nullptr);
  DBUG_ASSERT(pk_buffer);

  uint size = 0;
  uchar *buf = pk_buffer;
  DBUG_ASSERT(m_pk_key_parts);

  /* Put the PK number */
  rdb_netbuf_store_index(buf, pk_descr.m_index_number);
  buf += INDEX_NUMBER_SIZE;
  size += INDEX_NUMBER_SIZE;

  const char *start_offs[MAX_REF_PARTS];
  const char *end_offs[MAX_REF_PARTS];
  int pk_key_part;
  uint i;
  Rdb_string_reader reader(key);

  // Skip the index number
  if ((!reader.read(INDEX_NUMBER_SIZE)))
    return RDB_INVALID_KEY_LEN;

  for (i = 0; i < m_key_parts; i++) {
    if ((pk_key_part = m_pk_part_no[i]) != -1) {
      start_offs[pk_key_part] = reader.get_current_ptr();
    }

    if (read_memcmp_key_part(table, &reader, i) > 0) {
      return RDB_INVALID_KEY_LEN;
    }

    if (pk_key_part != -1) {
      end_offs[pk_key_part] = reader.get_current_ptr();
    }
  }

  for (i = 0; i < m_pk_key_parts; i++) {
    const uint part_size = end_offs[i] - start_offs[i];
    memcpy(buf, start_offs[i], end_offs[i] - start_offs[i]);
    buf += part_size;
    size += part_size;
  }

  return size;
}

/**
  Get a mem-comparable form of Secondary Key from mem-comparable form of this
  key, without the extended primary key tail.

  @param
    key                Index tuple from this key in mem-comparable form
    sk_buffer     OUT  Put here mem-comparable form of the Secondary Key.
    n_null_fields OUT  Put number of null fields contained within sk entry
*/
uint Rdb_key_def::get_memcmp_sk_parts(const TABLE *table,
                                      const rocksdb::Slice &key,
                                      uchar *sk_buffer,
                                      uint *n_null_fields) const {
  DBUG_ASSERT(table != nullptr);
  DBUG_ASSERT(sk_buffer != nullptr);
  DBUG_ASSERT(n_null_fields != nullptr);
  DBUG_ASSERT(m_keyno != table->s->primary_key && !table_has_hidden_pk(table));

  uchar *buf = sk_buffer;

  int res;
  Rdb_string_reader reader(&key);
  const char *start = reader.get_current_ptr();

  // Skip the index number
  if ((!reader.read(INDEX_NUMBER_SIZE)))
    return RDB_INVALID_KEY_LEN;

  for (uint i = 0; i < table->key_info[m_keyno].user_defined_key_parts; i++) {
    if ((res = read_memcmp_key_part(table, &reader, i)) > 0) {
      return RDB_INVALID_KEY_LEN;
    } else if (res == -1) {
      (*n_null_fields)++;
    }
  }

  uint sk_memcmp_len = reader.get_current_ptr() - start;
  memcpy(buf, start, sk_memcmp_len);
  return sk_memcmp_len;
}

/**
  Convert index tuple into storage (i.e. mem-comparable) format

  @detail
    Currently this is done by unpacking into table->record[0] and then
    packing index columns into storage format.

  @param pack_buffer Temporary area for packing varchar columns. Its
                     size is at least max_storage_fmt_length() bytes.
*/

uint Rdb_key_def::pack_index_tuple(TABLE *const tbl, uchar *const pack_buffer,
                                   uchar *const packed_tuple,
                                   const uchar *const key_tuple,
                                   const key_part_map &keypart_map) const {
  DBUG_ASSERT(tbl != nullptr);
  DBUG_ASSERT(pack_buffer != nullptr);
  DBUG_ASSERT(packed_tuple != nullptr);
  DBUG_ASSERT(key_tuple != nullptr);

  /* We were given a record in KeyTupleFormat. First, save it to record */
  const uint key_len = calculate_key_len(tbl, m_keyno, key_tuple, keypart_map);
  key_restore(tbl->record[0], key_tuple, &tbl->key_info[m_keyno], key_len);

  uint n_used_parts = my_count_bits(keypart_map);
  if (keypart_map == HA_WHOLE_KEY)
    n_used_parts = 0; // Full key is used

  /* Then, convert the record into a mem-comparable form */
  return pack_record(tbl, pack_buffer, tbl->record[0], packed_tuple, nullptr,
                     false, 0, n_used_parts);
}

/**
  @brief
    Check if "unpack info" data includes checksum.

  @detail
    This is used only by CHECK TABLE to count the number of rows that have
    checksums.
*/

bool Rdb_key_def::unpack_info_has_checksum(const rocksdb::Slice &unpack_info) {
  const uchar *ptr = (const uchar *)unpack_info.data();
  size_t size = unpack_info.size();

  // Skip unpack info if present.
  if (size >= RDB_UNPACK_HEADER_SIZE && ptr[0] == RDB_UNPACK_DATA_TAG) {
    const uint16 skip_len = rdb_netbuf_to_uint16(ptr + 1);
    SHIP_ASSERT(size >= skip_len);

    size -= skip_len;
    ptr += skip_len;
  }

  return (size == RDB_CHECKSUM_CHUNK_SIZE && ptr[0] == RDB_CHECKSUM_DATA_TAG);
}

/*
  @return Number of bytes that were changed
*/
int Rdb_key_def::successor(uchar *const packed_tuple, const uint &len) {
  DBUG_ASSERT(packed_tuple != nullptr);

  int changed = 0;
  uchar *p = packed_tuple + len - 1;
  for (; p > packed_tuple; p--) {
    changed++;
    if (*p != uchar(0xFF)) {
      *p = *p + 1;
      break;
    }
    *p = '\0';
  }
  return changed;
}

/**
  Get index columns from the record and pack them into mem-comparable form.

  @param
    tbl                   Table we're working on
    record           IN   Record buffer with fields in table->record format
    pack_buffer      IN   Temporary area for packing varchars. The size is
                          at least max_storage_fmt_length() bytes.
    packed_tuple     OUT  Key in the mem-comparable form
    unpack_info      OUT  Unpack data
    unpack_info_len  OUT  Unpack data length
    n_key_parts           Number of keyparts to process. 0 means all of them.
    n_null_fields    OUT  Number of key fields with NULL value.

  @detail
    Some callers do not need the unpack information, they can pass
    unpack_info=nullptr, unpack_info_len=nullptr.

  @return
    Length of the packed tuple
*/

uint Rdb_key_def::pack_record(const TABLE *const tbl, uchar *const pack_buffer,
                              const uchar *const record,
                              uchar *const packed_tuple,
                              Rdb_string_writer *const unpack_info,
                              const bool &should_store_row_debug_checksums,
                              const longlong &hidden_pk_id, uint n_key_parts,
                              uint *const n_null_fields) const {
  DBUG_ASSERT(tbl != nullptr);
  DBUG_ASSERT(pack_buffer != nullptr);
  DBUG_ASSERT(record != nullptr);
  DBUG_ASSERT(packed_tuple != nullptr);
  // Checksums for PKs are made when record is packed.
  // We should never attempt to make checksum just from PK values
  DBUG_ASSERT_IMP(should_store_row_debug_checksums,
                  (m_index_type == INDEX_TYPE_SECONDARY));

  uchar *tuple = packed_tuple;
  size_t unpack_len_pos = size_t(-1);
  const bool hidden_pk_exists = table_has_hidden_pk(tbl);

  rdb_netbuf_store_index(tuple, m_index_number);
  tuple += INDEX_NUMBER_SIZE;

  // If n_key_parts is 0, it means all columns.
  // The following includes the 'extended key' tail.
  // The 'extended key' includes primary key. This is done to 'uniqify'
  // non-unique indexes
  const bool use_all_columns = n_key_parts == 0 || n_key_parts == MAX_REF_PARTS;

  // If hidden pk exists, but hidden pk wasnt passed in, we can't pack the
  // hidden key part.  So we skip it (its always 1 part).
  if (hidden_pk_exists && !hidden_pk_id && use_all_columns)
    n_key_parts = m_key_parts - 1;
  else if (use_all_columns)
    n_key_parts = m_key_parts;

  if (n_null_fields)
    *n_null_fields = 0;

  if (unpack_info) {
    unpack_info->clear();
    unpack_info->write_uint8(RDB_UNPACK_DATA_TAG);
    unpack_len_pos = unpack_info->get_current_pos();
    // we don't know the total length yet, so write a zero
    unpack_info->write_uint16(0);
  }

  for (uint i = 0; i < n_key_parts; i++) {
    // Fill hidden pk id into the last key part for secondary keys for tables
    // with no pk
    if (hidden_pk_exists && hidden_pk_id && i + 1 == n_key_parts) {
      m_pack_info[i].fill_hidden_pk_val(&tuple, hidden_pk_id);
      break;
    }

    Field *const field = m_pack_info[i].get_field_in_table(tbl);
    DBUG_ASSERT(field != nullptr);

    // Old Field methods expected the record pointer to be at tbl->record[0].
    // The quick and easy way to fix this was to pass along the offset
    // for the pointer.
    const my_ptrdiff_t ptr_diff = record - tbl->record[0];

    if (field->real_maybe_null()) {
      DBUG_ASSERT(is_storage_available(tuple - packed_tuple, 1));
      if (field->is_real_null(ptr_diff)) {
        /* NULL value. store '\0' so that it sorts before non-NULL values */
        *tuple++ = 0;
        /* That's it, don't store anything else */
        if (n_null_fields)
          (*n_null_fields)++;
        continue;
      } else {
        /* Not a NULL value. Store '1' */
        *tuple++ = 1;
      }
    }

    const bool create_unpack_info =
        (unpack_info && // we were requested to generate unpack_info
         m_pack_info[i].uses_unpack_info()); // and this keypart uses it
    Rdb_pack_field_context pack_ctx(unpack_info);

    // Set the offset for methods which do not take an offset as an argument
    DBUG_ASSERT(is_storage_available(tuple - packed_tuple,
                                     m_pack_info[i].m_max_image_len));
    field->move_field_offset(ptr_diff);

    m_pack_info[i].m_pack_func(&m_pack_info[i], field, pack_buffer, &tuple,
                               &pack_ctx);

    /* Make "unpack info" to be stored in the value */
    if (create_unpack_info) {
      m_pack_info[i].m_make_unpack_info_func(m_pack_info[i].m_charset_codec,
                                             field, &pack_ctx);
    }
    field->move_field_offset(-ptr_diff);
  }

  if (unpack_info) {
    const size_t len = unpack_info->get_current_pos();
    DBUG_ASSERT(len <= std::numeric_limits<uint16_t>::max());

    // Don't store the unpack_info if it has only the header (that is, there's
    // no meaningful content).
    // Primary Keys are special: for them, store the unpack_info even if it's
    // empty (provided m_maybe_unpack_info==true, see
    // ha_rocksdb::convert_record_to_storage_format)
    if (len == RDB_UNPACK_HEADER_SIZE &&
        m_index_type != Rdb_key_def::INDEX_TYPE_PRIMARY) {
      unpack_info->clear();
    } else {
      unpack_info->write_uint16_at(unpack_len_pos, len);
    }

    //
    // Secondary keys have key and value checksums in the value part
    // Primary key is a special case (the value part has non-indexed columns),
    // so the checksums are computed and stored by
    // ha_rocksdb::convert_record_to_storage_format
    //
    if (should_store_row_debug_checksums) {
      const uint32_t key_crc32 = crc32(0, packed_tuple, tuple - packed_tuple);
      const uint32_t val_crc32 =
          crc32(0, unpack_info->ptr(), unpack_info->get_current_pos());

      unpack_info->write_uint8(RDB_CHECKSUM_DATA_TAG);
      unpack_info->write_uint32(key_crc32);
      unpack_info->write_uint32(val_crc32);
    }
  }

  DBUG_ASSERT(is_storage_available(tuple - packed_tuple, 0));

  return tuple - packed_tuple;
}

/**
  Pack the hidden primary key into mem-comparable form.

  @param
    tbl                   Table we're working on
    hidden_pk_id     IN   New value to be packed into key
    packed_tuple     OUT  Key in the mem-comparable form

  @return
    Length of the packed tuple
*/

uint Rdb_key_def::pack_hidden_pk(const longlong &hidden_pk_id,
                                 uchar *const packed_tuple) const {
  DBUG_ASSERT(packed_tuple != nullptr);

  uchar *tuple = packed_tuple;
  rdb_netbuf_store_index(tuple, m_index_number);
  tuple += INDEX_NUMBER_SIZE;
  DBUG_ASSERT(m_key_parts == 1);
  DBUG_ASSERT(is_storage_available(tuple - packed_tuple,
                                   m_pack_info[0].m_max_image_len));

  m_pack_info[0].fill_hidden_pk_val(&tuple, hidden_pk_id);

  DBUG_ASSERT(is_storage_available(tuple - packed_tuple, 0));
  return tuple - packed_tuple;
}

/*
  Function of type rdb_index_field_pack_t
*/

void rdb_pack_with_make_sort_key(
    Rdb_field_packing *const fpi, Field *const field,
    uchar *const buf MY_ATTRIBUTE((__unused__)), uchar **dst,
    Rdb_pack_field_context *const pack_ctx MY_ATTRIBUTE((__unused__))) {
  DBUG_ASSERT(fpi != nullptr);
  DBUG_ASSERT(field != nullptr);
  DBUG_ASSERT(dst != nullptr);
  DBUG_ASSERT(*dst != nullptr);

<<<<<<< HEAD
  const int max_len= fpi->m_max_image_len;
  my_bitmap_map *old_map;

  old_map= dbug_tmp_use_all_columns(field->table,
                                    field->table->read_set);
  field->sort_string(*dst, max_len);
  dbug_tmp_restore_column_map(field->table->read_set, old_map);
=======
  const int max_len = fpi->m_max_image_len;
  field->make_sort_key(*dst, max_len);
>>>>>>> 7468ccfa
  *dst += max_len;
}

/*
  Compares two keys without unpacking

  @detail
  @return
    0 - Ok. column_index is the index of the first column which is different.
          -1 if two kes are equal
    1 - Data format error.
*/
int Rdb_key_def::compare_keys(const rocksdb::Slice *key1,
                              const rocksdb::Slice *key2,
                              std::size_t *const column_index) const {
  DBUG_ASSERT(key1 != nullptr);
  DBUG_ASSERT(key2 != nullptr);
  DBUG_ASSERT(column_index != nullptr);

  // the caller should check the return value and
  // not rely on column_index being valid
  *column_index = 0xbadf00d;

  Rdb_string_reader reader1(key1);
  Rdb_string_reader reader2(key2);

  // Skip the index number
  if ((!reader1.read(INDEX_NUMBER_SIZE)))
    return HA_EXIT_FAILURE;

  if ((!reader2.read(INDEX_NUMBER_SIZE)))
    return HA_EXIT_FAILURE;

  for (uint i = 0; i < m_key_parts; i++) {
    const Rdb_field_packing *const fpi = &m_pack_info[i];
    if (fpi->m_maybe_null) {
      const auto nullp1 = reader1.read(1);
      const auto nullp2 = reader2.read(1);

      if (nullp1 == nullptr || nullp2 == nullptr) {
        return HA_EXIT_FAILURE;
      }

      if (*nullp1 != *nullp2) {
        *column_index = i;
        return HA_EXIT_SUCCESS;
      }

      if (*nullp1 == 0) {
        /* This is a NULL value */
        continue;
      }
    }

    const auto before_skip1 = reader1.get_current_ptr();
    const auto before_skip2 = reader2.get_current_ptr();
    DBUG_ASSERT(fpi->m_skip_func);
    if (fpi->m_skip_func(fpi, nullptr, &reader1))
      return HA_EXIT_FAILURE;
    if (fpi->m_skip_func(fpi, nullptr, &reader2))
      return HA_EXIT_FAILURE;
    const auto size1 = reader1.get_current_ptr() - before_skip1;
    const auto size2 = reader2.get_current_ptr() - before_skip2;
    if (size1 != size2) {
      *column_index = i;
      return HA_EXIT_SUCCESS;
    }

    if (memcmp(before_skip1, before_skip2, size1) != 0) {
      *column_index = i;
      return HA_EXIT_SUCCESS;
    }
  }

  *column_index = m_key_parts;
  return HA_EXIT_SUCCESS;
}

/*
  @brief
    Given a zero-padded key, determine its real key length

  @detail
    Fixed-size skip functions just read.
*/

size_t Rdb_key_def::key_length(const TABLE *const table,
                               const rocksdb::Slice &key) const {
  DBUG_ASSERT(table != nullptr);

  Rdb_string_reader reader(&key);

  if ((!reader.read(INDEX_NUMBER_SIZE)))
    return size_t(-1);

  for (uint i = 0; i < m_key_parts; i++) {
    const Rdb_field_packing *fpi = &m_pack_info[i];
    const Field *field = nullptr;
    if (m_index_type != INDEX_TYPE_HIDDEN_PRIMARY)
      field = fpi->get_field_in_table(table);
    if (fpi->m_skip_func(fpi, field, &reader))
      return size_t(-1);
  }
  return key.size() - reader.remaining_bytes();
}

/*
  Take mem-comparable form and unpack_info and unpack it to Table->record

  @detail
    not all indexes support this

  @return
    UNPACK_SUCCESS - Ok
    UNPACK_FAILURE - Data format error.
*/

int Rdb_key_def::unpack_record(TABLE *const table, uchar *const buf,
                               const rocksdb::Slice *const packed_key,
                               const rocksdb::Slice *const unpack_info,
                               const bool &verify_row_debug_checksums) const {
  Rdb_string_reader reader(packed_key);
  Rdb_string_reader unp_reader = Rdb_string_reader::read_or_empty(unpack_info);

  const bool is_hidden_pk = (m_index_type == INDEX_TYPE_HIDDEN_PRIMARY);
  const bool hidden_pk_exists = table_has_hidden_pk(table);
  const bool secondary_key = (m_index_type == INDEX_TYPE_SECONDARY);
  // There is no checksuming data after unpack_info for primary keys, because
  // the layout there is different. The checksum is verified in
  // ha_rocksdb::convert_record_from_storage_format instead.
  DBUG_ASSERT_IMP(!secondary_key, !verify_row_debug_checksums);

  // Old Field methods expected the record pointer to be at tbl->record[0].
  // The quick and easy way to fix this was to pass along the offset
  // for the pointer.
  const my_ptrdiff_t ptr_diff = buf - table->record[0];

  // Skip the index number
  if ((!reader.read(INDEX_NUMBER_SIZE))) {
    return HA_EXIT_FAILURE;
  }

  // For secondary keys, we expect the value field to contain unpack data and
  // checksum data in that order. One or both can be missing, but they cannot
  // be reordered.
  const bool has_unpack_info =
      unp_reader.remaining_bytes() &&
      *unp_reader.get_current_ptr() == RDB_UNPACK_DATA_TAG;
  if (has_unpack_info && !unp_reader.read(RDB_UNPACK_HEADER_SIZE)) {
    return HA_EXIT_FAILURE;
  }

  for (uint i = 0; i < m_key_parts; i++) {
    Rdb_field_packing *const fpi = &m_pack_info[i];

    /*
      Hidden pk field is packed at the end of the secondary keys, but the SQL
      layer does not know about it. Skip retrieving field if hidden pk.
    */
    if ((secondary_key && hidden_pk_exists && i + 1 == m_key_parts) ||
        is_hidden_pk) {
      DBUG_ASSERT(fpi->m_unpack_func);
      if (fpi->m_skip_func(fpi, nullptr, &reader)) {
        return HA_EXIT_FAILURE;
      }
      continue;
    }

    Field *const field = fpi->get_field_in_table(table);

    if (fpi->m_unpack_func) {
      /* It is possible to unpack this column. Do it. */

      if (fpi->m_maybe_null) {
        const char *nullp;
        if (!(nullp = reader.read(1)))
          return HA_EXIT_FAILURE;
        if (*nullp == 0) {
          /* Set the NULL-bit of this field */
          field->set_null(ptr_diff);
          /* Also set the field to its default value */
          uint field_offset = field->ptr - table->record[0];
          memcpy(buf + field_offset, table->s->default_values + field_offset,
                 field->pack_length());
          continue;
        } else if (*nullp == 1)
          field->set_notnull(ptr_diff);
        else
          return HA_EXIT_FAILURE;
      }

      // If we need unpack info, but there is none, tell the unpack function
      // this by passing unp_reader as nullptr. If we never read unpack_info
      // during unpacking anyway, then there won't an error.
      const bool maybe_missing_unpack =
          !has_unpack_info && fpi->uses_unpack_info();
      const int res =
          fpi->m_unpack_func(fpi, field, field->ptr + ptr_diff, &reader,
                             maybe_missing_unpack ? nullptr : &unp_reader);

      if (res)
        return res;
    } else {
      /* It is impossible to unpack the column. Skip it. */
      if (fpi->m_maybe_null) {
        const char *nullp;
        if (!(nullp = reader.read(1)))
          return HA_EXIT_FAILURE;
        if (*nullp == 0) {
          /* This is a NULL value */
          continue;
        }
        /* If NULL marker is not '0', it can be only '1'  */
        if (*nullp != 1)
          return HA_EXIT_FAILURE;
      }
      if (fpi->m_skip_func(fpi, field, &reader))
        return HA_EXIT_FAILURE;
    }
  }

  /*
    Check checksum values if present
  */
  const char *ptr;
  if ((ptr = unp_reader.read(1)) && *ptr == RDB_CHECKSUM_DATA_TAG) {
    if (verify_row_debug_checksums) {
      uint32_t stored_key_chksum = rdb_netbuf_to_uint32(
          (const uchar *)unp_reader.read(RDB_CHECKSUM_SIZE));
      const uint32_t stored_val_chksum = rdb_netbuf_to_uint32(
          (const uchar *)unp_reader.read(RDB_CHECKSUM_SIZE));

      const uint32_t computed_key_chksum =
          crc32(0, (const uchar *)packed_key->data(), packed_key->size());
      const uint32_t computed_val_chksum =
          crc32(0, (const uchar *)unpack_info->data(),
                unpack_info->size() - RDB_CHECKSUM_CHUNK_SIZE);

      DBUG_EXECUTE_IF("myrocks_simulate_bad_key_checksum1",
                      stored_key_chksum++;);

      if (stored_key_chksum != computed_key_chksum) {
        report_checksum_mismatch(true, packed_key->data(), packed_key->size());
        return HA_EXIT_FAILURE;
      }

      if (stored_val_chksum != computed_val_chksum) {
        report_checksum_mismatch(false, unpack_info->data(),
                                 unpack_info->size() - RDB_CHECKSUM_CHUNK_SIZE);
        return HA_EXIT_FAILURE;
      }
    } else {
      /* The checksums are present but we are not checking checksums */
    }
  }

  if (reader.remaining_bytes())
    return HA_EXIT_FAILURE;

  return HA_EXIT_SUCCESS;
}

bool Rdb_key_def::table_has_hidden_pk(const TABLE *const table) {
  return table->s->primary_key == MAX_INDEXES;
}

void Rdb_key_def::report_checksum_mismatch(const bool &is_key,
                                           const char *const data,
                                           const size_t data_size) const {
  // NO_LINT_DEBUG
  sql_print_error("Checksum mismatch in %s of key-value pair for index 0x%x",
                  is_key ? "key" : "value", get_index_number());

  const std::string buf = rdb_hexdump(data, data_size, RDB_MAX_HEXDUMP_LEN);
  // NO_LINT_DEBUG
  sql_print_error("Data with incorrect checksum (%" PRIu64 " bytes): %s",
                  (uint64_t)data_size, buf.c_str());

  my_error(ER_INTERNAL_ERROR, MYF(0), "Record checksum mismatch");
}

bool Rdb_key_def::index_format_min_check(const int &pk_min,
                                         const int &sk_min) const {
  switch (m_index_type) {
  case INDEX_TYPE_PRIMARY:
  case INDEX_TYPE_HIDDEN_PRIMARY:
    return (m_kv_format_version >= pk_min);
  case INDEX_TYPE_SECONDARY:
    return (m_kv_format_version >= sk_min);
  default:
    DBUG_ASSERT(0);
    return false;
  }
}

///////////////////////////////////////////////////////////////////////////////////////////
// Rdb_field_packing
///////////////////////////////////////////////////////////////////////////////////////////

/*
  Function of type rdb_index_field_skip_t
*/

int rdb_skip_max_length(const Rdb_field_packing *const fpi,
                        const Field *const field MY_ATTRIBUTE((__unused__)),
                        Rdb_string_reader *const reader) {
  if (!reader->read(fpi->m_max_image_len))
    return HA_EXIT_FAILURE;
  return HA_EXIT_SUCCESS;
}

/*
  (RDB_ESCAPE_LENGTH-1) must be an even number so that pieces of lines are not
  split in the middle of an UTF-8 character. See the implementation of
  rdb_unpack_binary_or_utf8_varchar.
*/

const uint RDB_ESCAPE_LENGTH = 9;
static_assert((RDB_ESCAPE_LENGTH - 1) % 2 == 0,
              "RDB_ESCAPE_LENGTH-1 must be even.");

/*
  Function of type rdb_index_field_skip_t
*/

static int rdb_skip_variable_length(
    const Rdb_field_packing *const fpi MY_ATTRIBUTE((__unused__)),
    const Field *const field, Rdb_string_reader *const reader) {
  const uchar *ptr;
  bool finished = false;

  size_t dst_len; /* How much data can be there */
  if (field) {
    const Field_varstring *const field_var =
        static_cast<const Field_varstring *>(field);
    dst_len = field_var->pack_length() - field_var->length_bytes;
  } else {
    dst_len = UINT_MAX;
  }

  /* Decode the length-emitted encoding here */
  while ((ptr = (const uchar *)reader->read(RDB_ESCAPE_LENGTH))) {
    /* See rdb_pack_with_varchar_encoding. */
    const uchar pad =
        255 - ptr[RDB_ESCAPE_LENGTH - 1]; // number of padding bytes
    const uchar used_bytes = RDB_ESCAPE_LENGTH - 1 - pad;

    if (used_bytes > RDB_ESCAPE_LENGTH - 1 || used_bytes > dst_len) {
      return HA_EXIT_FAILURE; /* cannot store that much, invalid data */
    }

    if (used_bytes < RDB_ESCAPE_LENGTH - 1) {
      finished = true;
      break;
    }
    dst_len -= used_bytes;
  }

  if (!finished) {
    return HA_EXIT_FAILURE;
  }

  return HA_EXIT_SUCCESS;
}

const int VARCHAR_CMP_LESS_THAN_SPACES = 1;
const int VARCHAR_CMP_EQUAL_TO_SPACES = 2;
const int VARCHAR_CMP_GREATER_THAN_SPACES = 3;

/*
  Skip a keypart that uses Variable-Length Space-Padded encoding
*/

static int rdb_skip_variable_space_pad(const Rdb_field_packing *const fpi,
                                       const Field *const field,
                                       Rdb_string_reader *const reader) {
  const uchar *ptr;
  bool finished = false;

  size_t dst_len = UINT_MAX; /* How much data can be there */

  if (field) {
    const Field_varstring *const field_var =
        static_cast<const Field_varstring *>(field);
    dst_len = field_var->pack_length() - field_var->length_bytes;
  }

  /* Decode the length-emitted encoding here */
  while ((ptr = (const uchar *)reader->read(fpi->m_segment_size))) {
    // See rdb_pack_with_varchar_space_pad
    const uchar c = ptr[fpi->m_segment_size - 1];
    if (c == VARCHAR_CMP_EQUAL_TO_SPACES) {
      // This is the last segment
      finished = true;
      break;
    } else if (c == VARCHAR_CMP_LESS_THAN_SPACES ||
               c == VARCHAR_CMP_GREATER_THAN_SPACES) {
      // This is not the last segment
      if ((fpi->m_segment_size - 1) > dst_len) {
        // The segment is full of data but the table field can't hold that
        // much! This must be data corruption.
        return HA_EXIT_FAILURE;
      }
      dst_len -= (fpi->m_segment_size - 1);
    } else {
      // Encountered a value that's none of the VARCHAR_CMP* constants
      // It's data corruption.
      return HA_EXIT_FAILURE;
    }
  }
  return finished ? HA_EXIT_SUCCESS : HA_EXIT_FAILURE;
}

/*
  Function of type rdb_index_field_unpack_t
*/

int rdb_unpack_integer(Rdb_field_packing *const fpi, Field *const field,
                       uchar *const to, Rdb_string_reader *const reader,
                       Rdb_string_reader *const unp_reader
                           MY_ATTRIBUTE((__unused__))) {
  const int length = fpi->m_max_image_len;

  const uchar *from;
  if (!(from = (const uchar *)reader->read(length)))
    return UNPACK_FAILURE; /* Mem-comparable image doesn't have enough bytes */

#ifdef WORDS_BIGENDIAN
  {
    if (((Field_num *)field)->unsigned_flag)
      to[0] = from[0];
    else
      to[0] = (char)(from[0] ^ 128); // Reverse the sign bit.
    memcpy(to + 1, from + 1, length - 1);
  }
#else
  {
    const int sign_byte = from[0];
    if (((Field_num *)field)->unsigned_flag)
      to[length - 1] = sign_byte;
    else
      to[length - 1] =
          static_cast<char>(sign_byte ^ 128); // Reverse the sign bit.
    for (int i = 0, j = length - 1; i < length - 1; ++i, --j)
      to[i] = from[j];
  }
#endif
  return UNPACK_SUCCESS;
}

#if !defined(WORDS_BIGENDIAN)
static void rdb_swap_double_bytes(uchar *const dst, const uchar *const src) {
#if defined(__FLOAT_WORD_ORDER) && (__FLOAT_WORD_ORDER == __BIG_ENDIAN)
  // A few systems store the most-significant _word_ first on little-endian
  dst[0] = src[3];
  dst[1] = src[2];
  dst[2] = src[1];
  dst[3] = src[0];
  dst[4] = src[7];
  dst[5] = src[6];
  dst[6] = src[5];
  dst[7] = src[4];
#else
  dst[0] = src[7];
  dst[1] = src[6];
  dst[2] = src[5];
  dst[3] = src[4];
  dst[4] = src[3];
  dst[5] = src[2];
  dst[6] = src[1];
  dst[7] = src[0];
#endif
}

static void rdb_swap_float_bytes(uchar *const dst, const uchar *const src) {
  dst[0] = src[3];
  dst[1] = src[2];
  dst[2] = src[1];
  dst[3] = src[0];
}
#else
#define rdb_swap_double_bytes nullptr
#define rdb_swap_float_bytes nullptr
#endif

static int rdb_unpack_floating_point(
    uchar *const dst, Rdb_string_reader *const reader, const size_t &size,
    const int &exp_digit, const uchar *const zero_pattern,
    const uchar *const zero_val, void (*swap_func)(uchar *, const uchar *)) {
  const uchar *const from = (const uchar *)reader->read(size);
  if (from == nullptr)
    return UNPACK_FAILURE; /* Mem-comparable image doesn't have enough bytes */

  /* Check to see if the value is zero */
  if (memcmp(from, zero_pattern, size) == 0) {
    memcpy(dst, zero_val, size);
    return UNPACK_SUCCESS;
  }

#if defined(WORDS_BIGENDIAN)
  // On big-endian, output can go directly into result
  uchar *const tmp = dst;
#else
  // Otherwise use a temporary buffer to make byte-swapping easier later
  uchar tmp[8];
#endif

  memcpy(tmp, from, size);

  if (tmp[0] & 0x80) {
    // If the high bit is set the original value was positive so
    // remove the high bit and subtract one from the exponent.
    ushort exp_part = ((ushort)tmp[0] << 8) | (ushort)tmp[1];
    exp_part &= 0x7FFF;                            // clear high bit;
    exp_part -= (ushort)1 << (16 - 1 - exp_digit); // subtract from exponent
    tmp[0] = (uchar)(exp_part >> 8);
    tmp[1] = (uchar)exp_part;
  } else {
    // Otherwise the original value was negative and all bytes have been
    // negated.
    for (size_t ii = 0; ii < size; ii++)
      tmp[ii] ^= 0xFF;
  }

#if !defined(WORDS_BIGENDIAN)
  // On little-endian, swap the bytes around
  swap_func(dst, tmp);
#else
  static_assert(swap_func == nullptr, "Assuming that no swapping is needed.");
#endif

  return UNPACK_SUCCESS;
}

#if !defined(DBL_EXP_DIG)
#define DBL_EXP_DIG (sizeof(double) * 8 - DBL_MANT_DIG)
#endif

/*
  Function of type rdb_index_field_unpack_t

  Unpack a double by doing the reverse action of change_double_for_sort
  (sql/filesort.cc).  Note that this only works on IEEE values.
  Note also that this code assumes that NaN and +/-Infinity are never
  allowed in the database.
*/
static int rdb_unpack_double(
    Rdb_field_packing *const fpi MY_ATTRIBUTE((__unused__)),
    Field *const field MY_ATTRIBUTE((__unused__)), uchar *const field_ptr,
    Rdb_string_reader *const reader,
    Rdb_string_reader *const unp_reader MY_ATTRIBUTE((__unused__))) {
  static double zero_val = 0.0;
  static const uchar zero_pattern[8] = {128, 0, 0, 0, 0, 0, 0, 0};

  return rdb_unpack_floating_point(
      field_ptr, reader, sizeof(double), DBL_EXP_DIG, zero_pattern,
      (const uchar *)&zero_val, rdb_swap_double_bytes);
}

#if !defined(FLT_EXP_DIG)
#define FLT_EXP_DIG (sizeof(float) * 8 - FLT_MANT_DIG)
#endif

/*
  Function of type rdb_index_field_unpack_t

  Unpack a float by doing the reverse action of Field_float::make_sort_key
  (sql/field.cc).  Note that this only works on IEEE values.
  Note also that this code assumes that NaN and +/-Infinity are never
  allowed in the database.
*/
static int rdb_unpack_float(
    Rdb_field_packing *const, Field *const field MY_ATTRIBUTE((__unused__)),
    uchar *const field_ptr, Rdb_string_reader *const reader,
    Rdb_string_reader *const unp_reader MY_ATTRIBUTE((__unused__))) {
  static float zero_val = 0.0;
  static const uchar zero_pattern[4] = {128, 0, 0, 0};

  return rdb_unpack_floating_point(
      field_ptr, reader, sizeof(float), FLT_EXP_DIG, zero_pattern,
      (const uchar *)&zero_val, rdb_swap_float_bytes);
}

/*
  Function of type rdb_index_field_unpack_t used to
  Unpack by doing the reverse action to Field_newdate::make_sort_key.
*/

int rdb_unpack_newdate(Rdb_field_packing *const fpi, Field *constfield,
                       uchar *const field_ptr, Rdb_string_reader *const reader,
                       Rdb_string_reader *const unp_reader
                           MY_ATTRIBUTE((__unused__))) {
  const char *from;
  DBUG_ASSERT(fpi->m_max_image_len == 3);

  if (!(from = reader->read(3)))
    return UNPACK_FAILURE; /* Mem-comparable image doesn't have enough bytes */

  field_ptr[0] = from[2];
  field_ptr[1] = from[1];
  field_ptr[2] = from[0];
  return UNPACK_SUCCESS;
}

/*
  Function of type rdb_index_field_unpack_t, used to
  Unpack the string by copying it over.
  This is for BINARY(n) where the value occupies the whole length.
*/

static int rdb_unpack_binary_str(
    Rdb_field_packing *const fpi, Field *const field, uchar *const to,
    Rdb_string_reader *const reader,
    Rdb_string_reader *const unp_reader MY_ATTRIBUTE((__unused__))) {
  const char *from;
  if (!(from = reader->read(fpi->m_max_image_len)))
    return UNPACK_FAILURE; /* Mem-comparable image doesn't have enough bytes */

  memcpy(to, from, fpi->m_max_image_len);
  return UNPACK_SUCCESS;
}

/*
  Function of type rdb_index_field_unpack_t.
  For UTF-8, we need to convert 2-byte wide-character entities back into
  UTF8 sequences.
*/

static int rdb_unpack_utf8_str(Rdb_field_packing *const fpi, Field *const field,
                               uchar *dst, Rdb_string_reader *const reader,
                               Rdb_string_reader *const unp_reader
                                   MY_ATTRIBUTE((__unused__))) {
  my_core::CHARSET_INFO *const cset = (my_core::CHARSET_INFO *)field->charset();
  const uchar *src;
  if (!(src = (const uchar *)reader->read(fpi->m_max_image_len)))
    return UNPACK_FAILURE; /* Mem-comparable image doesn't have enough bytes */

  const uchar *const src_end = src + fpi->m_max_image_len;
  uchar *const dst_end = dst + field->pack_length();

  while (src < src_end) {
    my_wc_t wc = (src[0] << 8) | src[1];
    src += 2;
    int res = cset->cset->wc_mb(cset, wc, dst, dst_end);
    DBUG_ASSERT(res > 0 && res <= 3);
    if (res < 0)
      return UNPACK_FAILURE;
    dst += res;
  }

  cset->cset->fill(cset, reinterpret_cast<char *>(dst), dst_end - dst,
                   cset->pad_char);
  return UNPACK_SUCCESS;
}

/*
  Function of type rdb_index_field_pack_t
*/

static void rdb_pack_with_varchar_encoding(
    Rdb_field_packing *const fpi, Field *const field, uchar *buf, uchar **dst,
    Rdb_pack_field_context *const pack_ctx MY_ATTRIBUTE((__unused__))) {
  /*
    Use a flag byte every Nth byte. Set it to (255 - #pad) where #pad is 0
    when the var length field filled all N-1 previous bytes and #pad is
    otherwise the number of padding bytes used.

    If N=8 and the field is:
    * 3 bytes (1, 2, 3) this is encoded as: 1, 2, 3, 0, 0, 0, 0, 251
    * 4 bytes (1, 2, 3, 0) this is encoded as: 1, 2, 3, 0, 0, 0, 0, 252
    And the 4 byte string compares as greater than the 3 byte string
  */
  const CHARSET_INFO *const charset = field->charset();
  Field_varstring *const field_var = (Field_varstring *)field;

  const size_t value_length = (field_var->length_bytes == 1)
                                  ? (uint)*field->ptr
                                  : uint2korr(field->ptr);
  size_t xfrm_len = charset->coll->strnxfrm(
      charset, buf, fpi->m_max_image_len, field_var->char_length(),
      field_var->ptr + field_var->length_bytes, value_length, 0);

  /* Got a mem-comparable image in 'buf'. Now, produce varlength encoding */

  size_t encoded_size = 0;
  uchar *ptr = *dst;
  while (1) {
    const size_t copy_len = std::min((size_t)RDB_ESCAPE_LENGTH - 1, xfrm_len);
    const size_t padding_bytes = RDB_ESCAPE_LENGTH - 1 - copy_len;
    memcpy(ptr, buf, copy_len);
    ptr += copy_len;
    buf += copy_len;
    // pad with zeros if necessary;
    for (size_t idx = 0; idx < padding_bytes; idx++)
      *(ptr++) = 0;
    *(ptr++) = 255 - padding_bytes;

    xfrm_len -= copy_len;
    encoded_size += RDB_ESCAPE_LENGTH;
    if (padding_bytes != 0)
      break;
  }
  *dst += encoded_size;
}

/*
  Compare the string in [buf..buf_end) with a string that is an infinite
  sequence of strings in space_xfrm
*/

static int
rdb_compare_string_with_spaces(const uchar *buf, const uchar *const buf_end,
                               const std::vector<uchar> *const space_xfrm) {
  int cmp = 0;
  while (buf < buf_end) {
    size_t bytes = std::min((size_t)(buf_end - buf), space_xfrm->size());
    if ((cmp = memcmp(buf, space_xfrm->data(), bytes)) != 0)
      break;
    buf += bytes;
  }
  return cmp;
}

static const int RDB_TRIMMED_CHARS_OFFSET = 8;
/*
  Pack the data with Variable-Length Space-Padded Encoding.

  The encoding is there to meet two goals:

  Goal#1. Comparison. The SQL standard says

    " If the collation for the comparison has the PAD SPACE characteristic,
    for the purposes of the comparison, the shorter value is effectively
    extended to the length of the longer by concatenation of <space>s on the
    right.

  At the moment, all MySQL collations except one have the PAD SPACE
  characteristic.  The exception is the "binary" collation that is used by
  [VAR]BINARY columns. (Note that binary collations for specific charsets,
  like utf8_bin or latin1_bin are not the same as "binary" collation, they have
  the PAD SPACE characteristic).

  Goal#2 is to preserve the number of trailing spaces in the original value.

  This is achieved by using the following encoding:
  The key part:
  - Stores mem-comparable image of the column
  - It is stored in chunks of fpi->m_segment_size bytes (*)
    = If the remainder of the chunk is not occupied, it is padded with mem-
      comparable image of the space character (cs->pad_char to be precise).
  - The last byte of the chunk shows how the rest of column's mem-comparable
    image would compare to mem-comparable image of the column extended with
    spaces. There are three possible values.
     - VARCHAR_CMP_LESS_THAN_SPACES,
     - VARCHAR_CMP_EQUAL_TO_SPACES
     - VARCHAR_CMP_GREATER_THAN_SPACES

  VARCHAR_CMP_EQUAL_TO_SPACES means that this chunk is the last one (the rest
  is spaces, or something that sorts as spaces, so there is no reason to store
  it).

  Example: if fpi->m_segment_size=5, and the collation is latin1_bin:

   'abcd\0'   => [ 'abcd' <VARCHAR_CMP_LESS> ]['\0    ' <VARCHAR_CMP_EQUAL> ]
   'abcd'     => [ 'abcd' <VARCHAR_CMP_EQUAL>]
   'abcd   '  => [ 'abcd' <VARCHAR_CMP_EQUAL>]
   'abcdZZZZ' => [ 'abcd' <VARCHAR_CMP_GREATER>][ 'ZZZZ' <VARCHAR_CMP_EQUAL>]

  As mentioned above, the last chunk is padded with mem-comparable images of
  cs->pad_char. It can be 1-byte long (latin1), 2 (utf8_bin), 3 (utf8mb4), etc.

  fpi->m_segment_size depends on the used collation. It is chosen to be such
  that no mem-comparable image of space will ever stretch across the segments
  (see get_segment_size_from_collation).

  == The value part (aka unpack_info) ==
  The value part stores the number of space characters that one needs to add
  when unpacking the string.
  - If the number is positive, it means add this many spaces at the end
  - If the number is negative, it means padding has added extra spaces which
    must be removed.

  Storage considerations
  - depending on column's max size, the number may occupy 1 or 2 bytes
  - the number of spaces that need to be removed is not more than
    RDB_TRIMMED_CHARS_OFFSET=8, so we offset the number by that value and
    then store it as unsigned.

  @seealso
    rdb_unpack_binary_or_utf8_varchar_space_pad
    rdb_unpack_simple_varchar_space_pad
    rdb_dummy_make_unpack_info
    rdb_skip_variable_space_pad
*/

static void
rdb_pack_with_varchar_space_pad(Rdb_field_packing *const fpi,
                                Field *const field, uchar *buf, uchar **dst,
                                Rdb_pack_field_context *const pack_ctx) {
  Rdb_string_writer *const unpack_info = pack_ctx->writer;
  const CHARSET_INFO *const charset = field->charset();
  const auto field_var = static_cast<Field_varstring *>(field);

  const size_t value_length = (field_var->length_bytes == 1)
                                  ? (uint)*field->ptr
                                  : uint2korr(field->ptr);

  const size_t trimmed_len = charset->cset->lengthsp(
      charset, (const char *)field_var->ptr + field_var->length_bytes,
      value_length);
  const size_t xfrm_len = charset->coll->strnxfrm(
      charset, buf, fpi->m_max_image_len, field_var->char_length(),
      field_var->ptr + field_var->length_bytes, trimmed_len, 0);

  /* Got a mem-comparable image in 'buf'. Now, produce varlength encoding */
  uchar *const buf_end = buf + xfrm_len;

  size_t encoded_size = 0;
  uchar *ptr = *dst;
  size_t padding_bytes;
  while (true) {
    const size_t copy_len =
        std::min<size_t>(fpi->m_segment_size - 1, buf_end - buf);
    padding_bytes = fpi->m_segment_size - 1 - copy_len;
    memcpy(ptr, buf, copy_len);
    ptr += copy_len;
    buf += copy_len;

    if (padding_bytes) {
      memcpy(ptr, fpi->space_xfrm->data(), padding_bytes);
      ptr += padding_bytes;
      *ptr = VARCHAR_CMP_EQUAL_TO_SPACES; // last segment
    } else {
      // Compare the string suffix with a hypothetical infinite string of
      // spaces. It could be that the first difference is beyond the end of
      // current chunk.
      const int cmp =
          rdb_compare_string_with_spaces(buf, buf_end, fpi->space_xfrm);

      if (cmp < 0)
        *ptr = VARCHAR_CMP_LESS_THAN_SPACES;
      else if (cmp > 0)
        *ptr = VARCHAR_CMP_GREATER_THAN_SPACES;
      else {
        // It turns out all the rest are spaces.
        *ptr = VARCHAR_CMP_EQUAL_TO_SPACES;
      }
    }
    encoded_size += fpi->m_segment_size;

    if (*(ptr++) == VARCHAR_CMP_EQUAL_TO_SPACES)
      break;
  }

  // m_unpack_info_stores_value means unpack_info stores the whole original
  // value. There is no need to store the number of trimmed/padded endspaces
  // in that case.
  if (unpack_info && !fpi->m_unpack_info_stores_value) {
    // (value_length - trimmed_len) is the number of trimmed space *characters*
    // then, padding_bytes is the number of *bytes* added as padding
    // then, we add 8, because we don't store negative values.
    DBUG_ASSERT(padding_bytes % fpi->space_xfrm_len == 0);
    DBUG_ASSERT((value_length - trimmed_len) % fpi->space_mb_len == 0);
    const size_t removed_chars =
        RDB_TRIMMED_CHARS_OFFSET +
        (value_length - trimmed_len) / fpi->space_mb_len -
        padding_bytes / fpi->space_xfrm_len;

    if (fpi->m_unpack_info_uses_two_bytes) {
      unpack_info->write_uint16(removed_chars);
    } else {
      DBUG_ASSERT(removed_chars < 0x100);
      unpack_info->write_uint8(removed_chars);
    }
  }

  *dst += encoded_size;
}

/*
  Function of type rdb_index_field_unpack_t
*/

static int rdb_unpack_binary_or_utf8_varchar(
    Rdb_field_packing *const fpi, Field *const field, uchar *dst,
    Rdb_string_reader *const reader,
    Rdb_string_reader *const unp_reader MY_ATTRIBUTE((__unused__))) {
  const uchar *ptr;
  size_t len = 0;
  bool finished = false;
  uchar *d0 = dst;
  Field_varstring *const field_var = (Field_varstring *)field;
  dst += field_var->length_bytes;
  // How much we can unpack
  size_t dst_len = field_var->pack_length() - field_var->length_bytes;
  uchar *const dst_end = dst + dst_len;

  /* Decode the length-emitted encoding here */
  while ((ptr = (const uchar *)reader->read(RDB_ESCAPE_LENGTH))) {
    /* See rdb_pack_with_varchar_encoding. */
    uchar pad = 255 - ptr[RDB_ESCAPE_LENGTH - 1]; // number of padding bytes
    uchar used_bytes = RDB_ESCAPE_LENGTH - 1 - pad;

    if (used_bytes > RDB_ESCAPE_LENGTH - 1) {
      return UNPACK_FAILURE; /* cannot store that much, invalid data */
    }

    if (dst_len < used_bytes) {
      /* Encoded index tuple is longer than the size in the record buffer? */
      return UNPACK_FAILURE;
    }

    /*
      Now, we need to decode used_bytes of data and append them to the value.
    */
    if (fpi->m_varchar_charset == &my_charset_utf8_bin) {
      if (used_bytes & 1) {
        /*
          UTF-8 characters are encoded into two-byte entities. There is no way
          we can have an odd number of bytes after encoding.
        */
        return UNPACK_FAILURE;
      }

      const uchar *src = ptr;
      const uchar *src_end = ptr + used_bytes;
      while (src < src_end) {
        my_wc_t wc = (src[0] << 8) | src[1];
        src += 2;
        const CHARSET_INFO *cset = fpi->m_varchar_charset;
        int res = cset->cset->wc_mb(cset, wc, dst, dst_end);
        DBUG_ASSERT(res > 0 && res <= 3);
        if (res < 0)
          return UNPACK_FAILURE;
        dst += res;
        len += res;
        dst_len -= res;
      }
    } else {
      memcpy(dst, ptr, used_bytes);
      dst += used_bytes;
      dst_len -= used_bytes;
      len += used_bytes;
    }

    if (used_bytes < RDB_ESCAPE_LENGTH - 1) {
      finished = true;
      break;
    }
  }

  if (!finished)
    return UNPACK_FAILURE;

  /* Save the length */
  if (field_var->length_bytes == 1) {
    d0[0] = len;
  } else {
    DBUG_ASSERT(field_var->length_bytes == 2);
    int2store(d0, len);
  }
  return UNPACK_SUCCESS;
}

/*
  @seealso
    rdb_pack_with_varchar_space_pad - packing function
    rdb_unpack_simple_varchar_space_pad - unpacking function for 'simple'
    charsets.
    rdb_skip_variable_space_pad - skip function
*/
static int rdb_unpack_binary_or_utf8_varchar_space_pad(
    Rdb_field_packing *const fpi, Field *const field, uchar *dst,
    Rdb_string_reader *const reader, Rdb_string_reader *const unp_reader) {
  const uchar *ptr;
  size_t len = 0;
  bool finished = false;
  Field_varstring *const field_var = static_cast<Field_varstring *>(field);
  uchar *d0 = dst;
  uchar *dst_end = dst + field_var->pack_length();
  dst += field_var->length_bytes;

  uint space_padding_bytes = 0;
  uint extra_spaces;
  if ((fpi->m_unpack_info_uses_two_bytes
           ? unp_reader->read_uint16(&extra_spaces)
           : unp_reader->read_uint8(&extra_spaces))) {
    return UNPACK_FAILURE;
  }

  if (extra_spaces <= RDB_TRIMMED_CHARS_OFFSET) {
    space_padding_bytes =
        -(static_cast<int>(extra_spaces) - RDB_TRIMMED_CHARS_OFFSET);
    extra_spaces = 0;
  } else
    extra_spaces -= RDB_TRIMMED_CHARS_OFFSET;

  space_padding_bytes *= fpi->space_xfrm_len;

  /* Decode the length-emitted encoding here */
  while ((ptr = (const uchar *)reader->read(fpi->m_segment_size))) {
    const char last_byte = ptr[fpi->m_segment_size - 1];
    size_t used_bytes;
    if (last_byte == VARCHAR_CMP_EQUAL_TO_SPACES) // this is the last segment
    {
      if (space_padding_bytes > (fpi->m_segment_size - 1))
        return UNPACK_FAILURE; // Cannot happen, corrupted data
      used_bytes = (fpi->m_segment_size - 1) - space_padding_bytes;
      finished = true;
    } else {
      if (last_byte != VARCHAR_CMP_LESS_THAN_SPACES &&
          last_byte != VARCHAR_CMP_GREATER_THAN_SPACES) {
        return UNPACK_FAILURE; // Invalid value
      }
      used_bytes = fpi->m_segment_size - 1;
    }

    // Now, need to decode used_bytes of data and append them to the value.
    if (fpi->m_varchar_charset == &my_charset_utf8_bin) {
      if (used_bytes & 1) {
        /*
          UTF-8 characters are encoded into two-byte entities. There is no way
          we can have an odd number of bytes after encoding.
        */
        return UNPACK_FAILURE;
      }

      const uchar *src = ptr;
      const uchar *const src_end = ptr + used_bytes;
      while (src < src_end) {
        my_wc_t wc = (src[0] << 8) | src[1];
        src += 2;
        const CHARSET_INFO *cset = fpi->m_varchar_charset;
        int res = cset->cset->wc_mb(cset, wc, dst, dst_end);
        DBUG_ASSERT(res <= 3);
        if (res <= 0)
          return UNPACK_FAILURE;
        dst += res;
        len += res;
      }
    } else {
      if (dst + used_bytes > dst_end)
        return UNPACK_FAILURE;
      memcpy(dst, ptr, used_bytes);
      dst += used_bytes;
      len += used_bytes;
    }

    if (finished) {
      if (extra_spaces) {
        // Both binary and UTF-8 charset store space as ' ',
        // so the following is ok:
        if (dst + extra_spaces > dst_end)
          return UNPACK_FAILURE;
        memset(dst, fpi->m_varchar_charset->pad_char, extra_spaces);
        len += extra_spaces;
      }
      break;
    }
  }

  if (!finished)
    return UNPACK_FAILURE;

  /* Save the length */
  if (field_var->length_bytes == 1) {
    d0[0] = len;
  } else {
    DBUG_ASSERT(field_var->length_bytes == 2);
    int2store(d0, len);
  }
  return UNPACK_SUCCESS;
}

/////////////////////////////////////////////////////////////////////////

/*
  Function of type rdb_make_unpack_info_t
*/

static void rdb_make_unpack_unknown(
    const Rdb_collation_codec *codec MY_ATTRIBUTE((__unused__)),
    const Field *const field, Rdb_pack_field_context *const pack_ctx) {
  pack_ctx->writer->write(field->ptr, field->pack_length());
}

/*
  This point of this function is only to indicate that unpack_info is
  available.

  The actual unpack_info data is produced by the function that packs the key,
  that is, rdb_pack_with_varchar_space_pad.
*/

static void rdb_dummy_make_unpack_info(
    const Rdb_collation_codec *codec MY_ATTRIBUTE((__unused__)),
    const Field *field MY_ATTRIBUTE((__unused__)),
    Rdb_pack_field_context *pack_ctx MY_ATTRIBUTE((__unused__))) {}

/*
  Function of type rdb_index_field_unpack_t
*/

static int rdb_unpack_unknown(Rdb_field_packing *const fpi, Field *const field,
                              uchar *const dst, Rdb_string_reader *const reader,
                              Rdb_string_reader *const unp_reader) {
  const uchar *ptr;
  const uint len = fpi->m_unpack_data_len;
  // We don't use anything from the key, so skip over it.
  if (rdb_skip_max_length(fpi, field, reader)) {
    return UNPACK_FAILURE;
  }

  DBUG_ASSERT_IMP(len > 0, unp_reader != nullptr);

  if ((ptr = (const uchar *)unp_reader->read(len))) {
    memcpy(dst, ptr, len);
    return UNPACK_SUCCESS;
  }
  return UNPACK_FAILURE;
}

/*
  Function of type rdb_make_unpack_info_t
*/

static void rdb_make_unpack_unknown_varchar(
    const Rdb_collation_codec *const codec MY_ATTRIBUTE((__unused__)),
    const Field *const field, Rdb_pack_field_context *const pack_ctx) {
  const auto f = static_cast<const Field_varstring *>(field);
  uint len = f->length_bytes == 1 ? (uint)*f->ptr : uint2korr(f->ptr);
  len += f->length_bytes;
  pack_ctx->writer->write(field->ptr, len);
}

/*
  Function of type rdb_index_field_unpack_t

  @detail
  Unpack a key part in an "unknown" collation from its
  (mem_comparable_form, unpack_info) form.

  "Unknown" means we have no clue about how mem_comparable_form is made from
  the original string, so we keep the whole original string in the unpack_info.

  @seealso
    rdb_make_unpack_unknown, rdb_unpack_unknown
*/

static int rdb_unpack_unknown_varchar(Rdb_field_packing *const fpi,
                                      Field *const field, uchar *dst,
                                      Rdb_string_reader *const reader,
                                      Rdb_string_reader *const unp_reader) {
  const uchar *ptr;
  uchar *const d0 = dst;
  const auto f = static_cast<Field_varstring *>(field);
  dst += f->length_bytes;
  const uint len_bytes = f->length_bytes;
  // We don't use anything from the key, so skip over it.
  if (fpi->m_skip_func(fpi, field, reader)) {
    return UNPACK_FAILURE;
  }

  DBUG_ASSERT(len_bytes > 0);
  DBUG_ASSERT(unp_reader != nullptr);

  if ((ptr = (const uchar *)unp_reader->read(len_bytes))) {
    memcpy(d0, ptr, len_bytes);
    const uint len = len_bytes == 1 ? (uint)*ptr : uint2korr(ptr);
    if ((ptr = (const uchar *)unp_reader->read(len))) {
      memcpy(dst, ptr, len);
      return UNPACK_SUCCESS;
    }
  }
  return UNPACK_FAILURE;
}

/*
  Write unpack_data for a "simple" collation
*/
static void rdb_write_unpack_simple(Rdb_bit_writer *const writer,
                                    const Rdb_collation_codec *const codec,
                                    const uchar *const src,
                                    const size_t src_len) {
  for (uint i = 0; i < src_len; i++) {
    writer->write(codec->m_enc_size[src[i]], codec->m_enc_idx[src[i]]);
  }
}

static uint rdb_read_unpack_simple(Rdb_bit_reader *const reader,
                                   const Rdb_collation_codec *const codec,
                                   const uchar *const src,
                                   const size_t &src_len, uchar *const dst) {
  for (uint i = 0; i < src_len; i++) {
    if (codec->m_dec_size[src[i]] > 0) {
      uint *ret;
      DBUG_ASSERT(reader != nullptr);

      if ((ret = reader->read(codec->m_dec_size[src[i]])) == nullptr) {
        return UNPACK_FAILURE;
      }
      dst[i] = codec->m_dec_idx[*ret][src[i]];
    } else {
      dst[i] = codec->m_dec_idx[0][src[i]];
    }
  }

  return UNPACK_SUCCESS;
}

/*
  Function of type rdb_make_unpack_info_t

  @detail
    Make unpack_data for VARCHAR(n) in a "simple" charset.
*/

static void
rdb_make_unpack_simple_varchar(const Rdb_collation_codec *const codec,
                               const Field *const field,
                               Rdb_pack_field_context *const pack_ctx) {
  const auto f = static_cast<const Field_varstring *>(field);
  uchar *const src = f->ptr + f->length_bytes;
  const size_t src_len =
      f->length_bytes == 1 ? (uint)*f->ptr : uint2korr(f->ptr);
  Rdb_bit_writer bit_writer(pack_ctx->writer);
  // The std::min compares characters with bytes, but for simple collations,
  // mbmaxlen = 1.
  rdb_write_unpack_simple(&bit_writer, codec, src,
                          std::min((size_t)f->char_length(), src_len));
}

/*
  Function of type rdb_index_field_unpack_t

  @seealso
    rdb_pack_with_varchar_space_pad - packing function
    rdb_unpack_binary_or_utf8_varchar_space_pad - a similar unpacking function
*/

int rdb_unpack_simple_varchar_space_pad(Rdb_field_packing *const fpi,
                                        Field *const field, uchar *dst,
                                        Rdb_string_reader *const reader,
                                        Rdb_string_reader *const unp_reader) {
  const uchar *ptr;
  size_t len = 0;
  bool finished = false;
  uchar *d0 = dst;
  const Field_varstring *const field_var =
      static_cast<Field_varstring *>(field);
  // For simple collations, char_length is also number of bytes.
  DBUG_ASSERT((size_t)fpi->m_max_image_len >= field_var->char_length());
  uchar *dst_end = dst + field_var->pack_length();
  dst += field_var->length_bytes;
  Rdb_bit_reader bit_reader(unp_reader);

  uint space_padding_bytes = 0;
  uint extra_spaces;
  DBUG_ASSERT(unp_reader != nullptr);

  if ((fpi->m_unpack_info_uses_two_bytes
           ? unp_reader->read_uint16(&extra_spaces)
           : unp_reader->read_uint8(&extra_spaces))) {
    return UNPACK_FAILURE;
  }

  if (extra_spaces <= 8) {
    space_padding_bytes = -(static_cast<int>(extra_spaces) - 8);
    extra_spaces = 0;
  } else
    extra_spaces -= 8;

  space_padding_bytes *= fpi->space_xfrm_len;

  /* Decode the length-emitted encoding here */
  while ((ptr = (const uchar *)reader->read(fpi->m_segment_size))) {
    const char last_byte =
        ptr[fpi->m_segment_size - 1]; // number of padding bytes
    size_t used_bytes;
    if (last_byte == VARCHAR_CMP_EQUAL_TO_SPACES) {
      // this is the last one
      if (space_padding_bytes > (fpi->m_segment_size - 1))
        return UNPACK_FAILURE; // Cannot happen, corrupted data
      used_bytes = (fpi->m_segment_size - 1) - space_padding_bytes;
      finished = true;
    } else {
      if (last_byte != VARCHAR_CMP_LESS_THAN_SPACES &&
          last_byte != VARCHAR_CMP_GREATER_THAN_SPACES) {
        return UNPACK_FAILURE;
      }
      used_bytes = fpi->m_segment_size - 1;
    }

    if (dst + used_bytes > dst_end) {
      // The value on disk is longer than the field definition allows?
      return UNPACK_FAILURE;
    }

    uint ret;
    if ((ret = rdb_read_unpack_simple(&bit_reader, fpi->m_charset_codec, ptr,
                                      used_bytes, dst)) != UNPACK_SUCCESS) {
      return ret;
    }

    dst += used_bytes;
    len += used_bytes;

    if (finished) {
      if (extra_spaces) {
        if (dst + extra_spaces > dst_end)
          return UNPACK_FAILURE;
        // pad_char has a 1-byte form in all charsets that
        // are handled by rdb_init_collation_mapping.
        memset(dst, field_var->charset()->pad_char, extra_spaces);
        len += extra_spaces;
      }
      break;
    }
  }

  if (!finished)
    return UNPACK_FAILURE;

  /* Save the length */
  if (field_var->length_bytes == 1) {
    d0[0] = len;
  } else {
    DBUG_ASSERT(field_var->length_bytes == 2);
    int2store(d0, len);
  }
  return UNPACK_SUCCESS;
}

/*
  Function of type rdb_make_unpack_info_t

  @detail
    Make unpack_data for CHAR(n) value in a "simple" charset.
    It is CHAR(N), so SQL layer has padded the value with spaces up to N chars.

  @seealso
    The VARCHAR variant is in rdb_make_unpack_simple_varchar
*/

static void rdb_make_unpack_simple(const Rdb_collation_codec *const codec,
                                   const Field *const field,
                                   Rdb_pack_field_context *const pack_ctx) {
  const uchar *const src = field->ptr;
  Rdb_bit_writer bit_writer(pack_ctx->writer);
  rdb_write_unpack_simple(&bit_writer, codec, src, field->pack_length());
}

/*
  Function of type rdb_index_field_unpack_t
*/

static int rdb_unpack_simple(Rdb_field_packing *const fpi,
                             Field *const field MY_ATTRIBUTE((__unused__)),
                             uchar *const dst, Rdb_string_reader *const reader,
                             Rdb_string_reader *const unp_reader) {
  const uchar *ptr;
  const uint len = fpi->m_max_image_len;
  Rdb_bit_reader bit_reader(unp_reader);

  if (!(ptr = (const uchar *)reader->read(len))) {
    return UNPACK_FAILURE;
  }

  return rdb_read_unpack_simple(unp_reader ? &bit_reader : nullptr,
                                fpi->m_charset_codec, ptr, len, dst);
}

// See Rdb_charset_space_info::spaces_xfrm
const int RDB_SPACE_XFRM_SIZE = 32;

// A class holding information about how space character is represented in a
// charset.
class Rdb_charset_space_info {
public:
  Rdb_charset_space_info(const Rdb_charset_space_info &) = delete;
  Rdb_charset_space_info &operator=(const Rdb_charset_space_info &) = delete;
  Rdb_charset_space_info() = default;

  // A few strxfrm'ed space characters, at least RDB_SPACE_XFRM_SIZE bytes
  std::vector<uchar> spaces_xfrm;

  // length(strxfrm(' '))
  size_t space_xfrm_len;

  // length of the space character itself
  // Typically space is just 0x20 (length=1) but in ucs2 it is 0x00 0x20
  // (length=2)
  size_t space_mb_len;
};

static std::array<std::unique_ptr<Rdb_charset_space_info>, MY_ALL_CHARSETS_SIZE>
    rdb_mem_comparable_space;

/*
  @brief
  For a given charset, get
   - strxfrm('    '), a sample that is at least RDB_SPACE_XFRM_SIZE bytes long.
   - length of strxfrm(charset, ' ')
   - length of the space character in the charset

  @param cs  IN    Charset to get the space for
  @param ptr OUT   A few space characters
  @param len OUT   Return length of the space (in bytes)

  @detail
    It is tempting to pre-generate mem-comparable form of space character for
    every charset on server startup.
    One can't do that: some charsets are not initialized until somebody
    attempts to use them (e.g. create or open a table that has a field that
    uses the charset).
*/

static void rdb_get_mem_comparable_space(const CHARSET_INFO *const cs,
                                         const std::vector<uchar> **xfrm,
                                         size_t *const xfrm_len,
                                         size_t *const mb_len) {
  DBUG_ASSERT(cs->number < MY_ALL_CHARSETS_SIZE);
  if (!rdb_mem_comparable_space[cs->number].get()) {
    mysql_mutex_lock(&rdb_mem_cmp_space_mutex);
    if (!rdb_mem_comparable_space[cs->number].get()) {
      // Upper bound of how many bytes can be occupied by multi-byte form of a
      // character in any charset.
      const int MAX_MULTI_BYTE_CHAR_SIZE = 4;
      DBUG_ASSERT(cs->mbmaxlen <= MAX_MULTI_BYTE_CHAR_SIZE);

      // multi-byte form of the ' ' (space) character
      uchar space_mb[MAX_MULTI_BYTE_CHAR_SIZE];

      const size_t space_mb_len = cs->cset->wc_mb(
          cs, (my_wc_t)cs->pad_char, space_mb, space_mb + sizeof(space_mb));

      uchar space[20]; // mem-comparable image of the space character

      const size_t space_len = cs->coll->strnxfrm(cs, space, sizeof(space), 1,
                                                  space_mb, space_mb_len, 0);
      Rdb_charset_space_info *const info = new Rdb_charset_space_info;
      info->space_xfrm_len = space_len;
      info->space_mb_len = space_mb_len;
      while (info->spaces_xfrm.size() < RDB_SPACE_XFRM_SIZE) {
        info->spaces_xfrm.insert(info->spaces_xfrm.end(), space,
                                 space + space_len);
      }
      rdb_mem_comparable_space[cs->number].reset(info);
    }
    mysql_mutex_unlock(&rdb_mem_cmp_space_mutex);
  }

  *xfrm = &rdb_mem_comparable_space[cs->number]->spaces_xfrm;
  *xfrm_len = rdb_mem_comparable_space[cs->number]->space_xfrm_len;
  *mb_len = rdb_mem_comparable_space[cs->number]->space_mb_len;
}

mysql_mutex_t rdb_mem_cmp_space_mutex;

std::array<const Rdb_collation_codec *, MY_ALL_CHARSETS_SIZE>
    rdb_collation_data;
mysql_mutex_t rdb_collation_data_mutex;

static bool rdb_is_collation_supported(const my_core::CHARSET_INFO *const cs) {
  return (cs->coll == &my_collation_8bit_simple_ci_handler);
}

static const Rdb_collation_codec *
rdb_init_collation_mapping(const my_core::CHARSET_INFO *const cs) {
  DBUG_ASSERT(cs && cs->state & MY_CS_AVAILABLE);
  const Rdb_collation_codec *codec = rdb_collation_data[cs->number];

  if (codec == nullptr && rdb_is_collation_supported(cs)) {
    mysql_mutex_lock(&rdb_collation_data_mutex);
    codec = rdb_collation_data[cs->number];
    if (codec == nullptr) {
      Rdb_collation_codec *cur = nullptr;

      // Compute reverse mapping for simple collations.
      if (cs->coll == &my_collation_8bit_simple_ci_handler) {
        cur = new Rdb_collation_codec;
        std::map<uchar, std::vector<uchar>> rev_map;
        size_t max_conflict_size = 0;
        for (int src = 0; src < 256; src++) {
          uchar dst = cs->sort_order[src];
          rev_map[dst].push_back(src);
          max_conflict_size = std::max(max_conflict_size, rev_map[dst].size());
        }
        cur->m_dec_idx.resize(max_conflict_size);

        for (auto const &p : rev_map) {
          uchar dst = p.first;
          for (uint idx = 0; idx < p.second.size(); idx++) {
            uchar src = p.second[idx];
            uchar bits =
                my_bit_log2(my_round_up_to_next_power(p.second.size()));
            cur->m_enc_idx[src] = idx;
            cur->m_enc_size[src] = bits;
            cur->m_dec_size[dst] = bits;
            cur->m_dec_idx[idx][dst] = src;
          }
        }

        cur->m_make_unpack_info_func = {
            {rdb_make_unpack_simple_varchar, rdb_make_unpack_simple}};
        cur->m_unpack_func = {
            {rdb_unpack_simple_varchar_space_pad, rdb_unpack_simple}};
      } else {
        // Out of luck for now.
      }

      if (cur != nullptr) {
        codec = cur;
        cur->m_cs = cs;
        rdb_collation_data[cs->number] = cur;
      }
    }
    mysql_mutex_unlock(&rdb_collation_data_mutex);
  }

  return codec;
}

static int get_segment_size_from_collation(const CHARSET_INFO *const cs) {
  int ret;
  if (cs == &my_charset_utf8mb4_bin || cs == &my_charset_utf16_bin ||
      cs == &my_charset_utf16le_bin || cs == &my_charset_utf32_bin) {
    /*
      In these collations, a character produces one weight, which is 3 bytes.
      Segment has 3 characters, add one byte for VARCHAR_CMP_* marker, and we
      get 3*3+1=10
    */
    ret = 10;
  } else {
    /*
      All other collations. There are two classes:
      - Unicode-based, except for collations mentioned in the if-condition.
        For these all weights are 2 bytes long, a character may produce 0..8
        weights.
        in any case, 8 bytes of payload in the segment guarantee that the last
        space character won't span across segments.

      - Collations not based on unicode. These have length(strxfrm(' '))=1,
        there nothing to worry about.

      In both cases, take 8 bytes payload + 1 byte for VARCHAR_CMP* marker.
    */
    ret = 9;
  }
  DBUG_ASSERT(ret < RDB_SPACE_XFRM_SIZE);
  return ret;
}

/*
  @brief
    Setup packing of index field into its mem-comparable form

  @detail
    - It is possible produce mem-comparable form for any datatype.
    - Some datatypes also allow to unpack the original value from its
      mem-comparable form.
      = Some of these require extra information to be stored in "unpack_info".
        unpack_info is not a part of mem-comparable form, it is only used to
        restore the original value

  @param
    field  IN  field to be packed/un-packed

  @return
    TRUE  -  Field can be read with index-only reads
    FALSE -  Otherwise
*/

bool Rdb_field_packing::setup(const Rdb_key_def *const key_descr,
                              const Field *const field, const uint &keynr_arg,
                              const uint &key_part_arg,
                              const uint16 &key_length) {
  int res = false;
  enum_field_types type = field ? field->real_type() : MYSQL_TYPE_LONGLONG;

  m_keynr = keynr_arg;
  m_key_part = key_part_arg;

  m_maybe_null = field ? field->real_maybe_null() : false;
  m_unpack_func = nullptr;
  m_make_unpack_info_func = nullptr;
  m_unpack_data_len = 0;
  space_xfrm = nullptr; // safety

  /* Calculate image length. By default, is is pack_length() */
  m_max_image_len =
      field ? field->pack_length() : ROCKSDB_SIZEOF_HIDDEN_PK_COLUMN;
  m_skip_func = rdb_skip_max_length;
  m_pack_func = rdb_pack_with_make_sort_key;

  switch (type) {
  case MYSQL_TYPE_LONGLONG:
  case MYSQL_TYPE_LONG:
  case MYSQL_TYPE_INT24:
  case MYSQL_TYPE_SHORT:
  case MYSQL_TYPE_TINY:
    m_unpack_func = rdb_unpack_integer;
    return true;

  case MYSQL_TYPE_DOUBLE:
    m_unpack_func = rdb_unpack_double;
    return true;

  case MYSQL_TYPE_FLOAT:
    m_unpack_func = rdb_unpack_float;
    return true;

  case MYSQL_TYPE_NEWDECIMAL:
  /*
    Decimal is packed with Field_new_decimal::make_sort_key, which just
    does memcpy.
    Unpacking decimal values was supported only after fix for issue#253,
    because of that ha_rocksdb::get_storage_type() handles decimal values
    in a special way.
  */
  case MYSQL_TYPE_DATETIME2:
  case MYSQL_TYPE_TIMESTAMP2:
  /* These are packed with Field_temporal_with_date_and_timef::make_sort_key */
  case MYSQL_TYPE_TIME2: /* TIME is packed with Field_timef::make_sort_key */
  case MYSQL_TYPE_YEAR:  /* YEAR is packed with  Field_tiny::make_sort_key */
    /* Everything that comes here is packed with just a memcpy(). */
    m_unpack_func = rdb_unpack_binary_str;
    return true;

  case MYSQL_TYPE_NEWDATE:
    /*
      This is packed by Field_newdate::make_sort_key. It assumes the data is
      3 bytes, and packing is done by swapping the byte order (for both big-
      and little-endian)
    */
    m_unpack_func = rdb_unpack_newdate;
    return true;
  case MYSQL_TYPE_TINY_BLOB:
  case MYSQL_TYPE_MEDIUM_BLOB:
  case MYSQL_TYPE_LONG_BLOB:
  case MYSQL_TYPE_BLOB: {
    if (key_descr) {
      // The my_charset_bin collation is special in that it will consider
      // shorter strings sorting as less than longer strings.
      //
      // See Field_blob::make_sort_key for details.
      m_max_image_len =
          key_length + (field->charset() == &my_charset_bin
                            ? reinterpret_cast<const Field_blob *>(field)
                                  ->pack_length_no_ptr()
                            : 0);
      // Return false because indexes on text/blob will always require
      // a prefix. With a prefix, the optimizer will not be able to do an
      // index-only scan since there may be content occuring after the prefix
      // length.
      return false;
    }
  }
  default:
    break;
  }

  m_unpack_info_stores_value = false;
  /* Handle [VAR](CHAR|BINARY) */

  if (type == MYSQL_TYPE_VARCHAR || type == MYSQL_TYPE_STRING) {
    /*
      For CHAR-based columns, check how strxfrm image will take.
      field->field_length = field->char_length() * cs->mbmaxlen.
    */
    const CHARSET_INFO *cs = field->charset();
    m_max_image_len = cs->coll->strnxfrmlen(cs, field->field_length);
  }
  const bool is_varchar = (type == MYSQL_TYPE_VARCHAR);
  const CHARSET_INFO *cs = field->charset();
  // max_image_len before chunking is taken into account
  const int max_image_len_before_chunks = m_max_image_len;

  if (is_varchar) {
    // The default for varchar is variable-length, without space-padding for
    // comparisons
    m_varchar_charset = cs;
    m_skip_func = rdb_skip_variable_length;
    m_pack_func = rdb_pack_with_varchar_encoding;
    m_max_image_len =
        (m_max_image_len / (RDB_ESCAPE_LENGTH - 1) + 1) * RDB_ESCAPE_LENGTH;

    const auto field_var = static_cast<const Field_varstring *>(field);
    m_unpack_info_uses_two_bytes = (field_var->field_length + 8 >= 0x100);
  }

  if (type == MYSQL_TYPE_VARCHAR || type == MYSQL_TYPE_STRING) {
    // See http://dev.mysql.com/doc/refman/5.7/en/string-types.html for
    // information about character-based datatypes are compared.
    bool use_unknown_collation = false;
    DBUG_EXECUTE_IF("myrocks_enable_unknown_collation_index_only_scans",
                    use_unknown_collation = true;);

    if (cs == &my_charset_bin) {
      // - SQL layer pads BINARY(N) so that it always is N bytes long.
      // - For VARBINARY(N), values may have different lengths, so we're using
      //   variable-length encoding. This is also the only charset where the
      //   values are not space-padded for comparison.
      m_unpack_func = is_varchar ? rdb_unpack_binary_or_utf8_varchar
                                 : rdb_unpack_binary_str;
      res = true;
    } else if (cs == &my_charset_latin1_bin || cs == &my_charset_utf8_bin) {
      // For _bin collations, mem-comparable form of the string is the string
      // itself.

      if (is_varchar) {
        // VARCHARs - are compared as if they were space-padded - but are
        // not actually space-padded (reading the value back produces the
        // original value, without the padding)
        m_unpack_func = rdb_unpack_binary_or_utf8_varchar_space_pad;
        m_skip_func = rdb_skip_variable_space_pad;
        m_pack_func = rdb_pack_with_varchar_space_pad;
        m_make_unpack_info_func = rdb_dummy_make_unpack_info;
        m_segment_size = get_segment_size_from_collation(cs);
        m_max_image_len =
            (max_image_len_before_chunks / (m_segment_size - 1) + 1) *
            m_segment_size;
        rdb_get_mem_comparable_space(cs, &space_xfrm, &space_xfrm_len,
                                     &space_mb_len);
      } else {
        // SQL layer pads CHAR(N) values to their maximum length.
        // We just store that and restore it back.
        m_unpack_func = (cs == &my_charset_latin1_bin) ? rdb_unpack_binary_str
                                                       : rdb_unpack_utf8_str;
      }
      res = true;
    } else {
      // This is [VAR]CHAR(n) and the collation is not $(charset_name)_bin

      res = true; // index-only scans are possible
      m_unpack_data_len = is_varchar ? 0 : field->field_length;
      const uint idx = is_varchar ? 0 : 1;
      const Rdb_collation_codec *codec = nullptr;

      if (is_varchar) {
        // VARCHAR requires space-padding for doing comparisons
        //
        // The check for cs->levels_for_order is to catch
        // latin2_czech_cs and cp1250_czech_cs - multi-level collations
        // that Variable-Length Space Padded Encoding can't handle.
        // It is not expected to work for any other multi-level collations,
        // either.
        // Currently we handle these collations as NO_PAD, even if they have
        // PAD_SPACE attribute.
        if (cs->levels_for_order == 1) {
          m_pack_func = rdb_pack_with_varchar_space_pad;
          m_skip_func = rdb_skip_variable_space_pad;
          m_segment_size = get_segment_size_from_collation(cs);
          m_max_image_len =
              (max_image_len_before_chunks / (m_segment_size - 1) + 1) *
              m_segment_size;
          rdb_get_mem_comparable_space(cs, &space_xfrm, &space_xfrm_len,
                                       &space_mb_len);
        } else {
          //  NO_LINT_DEBUG
          sql_print_warning("RocksDB: you're trying to create an index "
                            "with a multi-level collation %s",
                            cs->name);
          //  NO_LINT_DEBUG
          sql_print_warning("MyRocks will handle this collation internally "
                            " as if it had a NO_PAD attribute.");
          m_pack_func = rdb_pack_with_varchar_encoding;
          m_skip_func = rdb_skip_variable_length;
        }
      }

      if ((codec = rdb_init_collation_mapping(cs)) != nullptr) {
        // The collation allows to store extra information in the unpack_info
        // which can be used to restore the original value from the
        // mem-comparable form.
        m_make_unpack_info_func = codec->m_make_unpack_info_func[idx];
        m_unpack_func = codec->m_unpack_func[idx];
        m_charset_codec = codec;
      } else if (use_unknown_collation) {
        // We have no clue about how this collation produces mem-comparable
        // form. Our way of restoring the original value is to keep a copy of
        // the original value in unpack_info.
        m_unpack_info_stores_value = true;
        m_make_unpack_info_func = is_varchar ? rdb_make_unpack_unknown_varchar
                                             : rdb_make_unpack_unknown;
        m_unpack_func =
            is_varchar ? rdb_unpack_unknown_varchar : rdb_unpack_unknown;
      } else {
        // Same as above: we don't know how to restore the value from its
        // mem-comparable form.
        // Here, we just indicate to the SQL layer we can't do it.
        DBUG_ASSERT(m_unpack_func == nullptr);
        m_unpack_info_stores_value = false;
        res = false; // Indicate that index-only reads are not possible
      }
    }

    // Make an adjustment: unpacking partially covered columns is not
    // possible. field->table is populated when called through
    // Rdb_key_def::setup, but not during ha_rocksdb::index_flags.
    if (field->table) {
      // Get the original Field object and compare lengths. If this key part is
      // a prefix of a column, then we can't do index-only scans.
      if (field->table->field[field->field_index]->field_length != key_length) {
        m_unpack_func = nullptr;
        m_make_unpack_info_func = nullptr;
        m_unpack_info_stores_value = true;
        res = false;
      }
    } else {
      if (field->field_length != key_length) {
        m_unpack_func = nullptr;
        m_make_unpack_info_func = nullptr;
        m_unpack_info_stores_value = true;
        res = false;
      }
    }
  }
  return res;
}

Field *Rdb_field_packing::get_field_in_table(const TABLE *const tbl) const {
  return tbl->key_info[m_keynr].key_part[m_key_part].field;
}

void Rdb_field_packing::fill_hidden_pk_val(uchar **dst,
                                           const longlong &hidden_pk_id) const {
  DBUG_ASSERT(m_max_image_len == 8);

  String to;
  rdb_netstr_append_uint64(&to, hidden_pk_id);
  memcpy(*dst, to.ptr(), m_max_image_len);

  *dst += m_max_image_len;
}

///////////////////////////////////////////////////////////////////////////////////////////
// Rdb_ddl_manager
///////////////////////////////////////////////////////////////////////////////////////////

Rdb_tbl_def::~Rdb_tbl_def() {
  auto ddl_manager = rdb_get_ddl_manager();
  /* Don't free key definitions */
  if (m_key_descr_arr) {
    for (uint i = 0; i < m_key_count; i++) {
      if (ddl_manager && m_key_descr_arr[i]) {
        ddl_manager->erase_index_num(m_key_descr_arr[i]->get_gl_index_id());
      }

      m_key_descr_arr[i] = nullptr;
    }

    delete[] m_key_descr_arr;
    m_key_descr_arr = nullptr;
  }
}

/*
  Put table definition DDL entry. Actual write is done at
  Rdb_dict_manager::commit.

  We write
    dbname.tablename -> version + {key_entry, key_entry, key_entry, ... }

  Where key entries are a tuple of
    ( cf_id, index_nr )
*/

bool Rdb_tbl_def::put_dict(Rdb_dict_manager *const dict,
                           rocksdb::WriteBatch *const batch, uchar *const key,
                           const size_t &keylen) {
  StringBuffer<8 * Rdb_key_def::PACKED_SIZE> indexes;
  indexes.alloc(Rdb_key_def::VERSION_SIZE +
                m_key_count * Rdb_key_def::PACKED_SIZE * 2);
  rdb_netstr_append_uint16(&indexes, Rdb_key_def::DDL_ENTRY_INDEX_VERSION);

  for (uint i = 0; i < m_key_count; i++) {
    const Rdb_key_def &kd = *m_key_descr_arr[i];

    const uchar flags =
        (kd.m_is_reverse_cf ? Rdb_key_def::REVERSE_CF_FLAG : 0) |
        (kd.m_is_auto_cf ? Rdb_key_def::AUTO_CF_FLAG : 0);

    const uint cf_id = kd.get_cf()->GetID();
    /*
      If cf_id already exists, cf_flags must be the same.
      To prevent race condition, reading/modifying/committing CF flags
      need to be protected by mutex (dict_manager->lock()).
      When RocksDB supports transaction with pessimistic concurrency
      control, we can switch to use it and removing mutex.
    */
    uint existing_cf_flags;
    if (dict->get_cf_flags(cf_id, &existing_cf_flags)) {
      if (existing_cf_flags != flags) {
        my_printf_error(ER_UNKNOWN_ERROR,
                        "Column Family Flag is different from existing flag. "
                        "Assign a new CF flag, or do not change existing "
                        "CF flag.",
                        MYF(0));
        return true;
      }
    } else {
      dict->add_cf_flags(batch, cf_id, flags);
    }

    rdb_netstr_append_uint32(&indexes, cf_id);
    rdb_netstr_append_uint32(&indexes, kd.m_index_number);
    dict->add_or_update_index_cf_mapping(batch, kd.m_index_type,
                                         kd.m_kv_format_version,
                                         kd.m_index_number, cf_id);
  }

  const rocksdb::Slice skey((char *)key, keylen);
  const rocksdb::Slice svalue(indexes.c_ptr(), indexes.length());

  dict->put_key(batch, skey, svalue);
  return false;
}

void Rdb_tbl_def::check_if_is_mysql_system_table() {
  static const char *const system_dbs[] = {
      "mysql", "performance_schema", "information_schema",
  };

  m_is_mysql_system_table = false;
  for (uint ii = 0; ii < array_elements(system_dbs); ii++) {
    if (strcmp(m_dbname.c_str(), system_dbs[ii]) == 0) {
      m_is_mysql_system_table = true;
      break;
    }
  }
}

void Rdb_tbl_def::set_name(const std::string &name) {
  int err MY_ATTRIBUTE((__unused__));

  m_dbname_tablename = name;
  err = rdb_split_normalized_tablename(name, &m_dbname, &m_tablename,
                                       &m_partition);
  DBUG_ASSERT(err == 0);

  check_if_is_mysql_system_table();
}

/*
  Static function of type my_hash_get_key that gets invoked by
  the m_ddl_hash object of type my_core::HASH.
  It manufactures a key (db+table name in our case) from a record
  (Rdb_tbl_def in our case).
*/
const uchar *
Rdb_ddl_manager::get_hash_key(Rdb_tbl_def *const rec, size_t *const length,
                              my_bool not_used MY_ATTRIBUTE((__unused__))) {
  const std::string &dbname_tablename = rec->full_tablename();
  *length = dbname_tablename.size();
  return reinterpret_cast<const uchar *>(dbname_tablename.c_str());
}

/*
  Static function of type void (*my_hash_free_element_func_t)(void*) that gets
  invoked by the m_ddl_hash object of type my_core::HASH.
  It deletes a record (Rdb_tbl_def in our case).
*/
void Rdb_ddl_manager::free_hash_elem(void *const data) {
  Rdb_tbl_def *elem = reinterpret_cast<Rdb_tbl_def *>(data);
  delete elem;
}

void Rdb_ddl_manager::erase_index_num(const GL_INDEX_ID &gl_index_id) {
  m_index_num_to_keydef.erase(gl_index_id);
}

namespace // anonymous namespace = not visible outside this source file
{
struct Rdb_validate_tbls : public Rdb_tables_scanner {
  using tbl_info_t = std::pair<std::string, bool>;
  using tbl_list_t = std::map<std::string, std::set<tbl_info_t>>;

  tbl_list_t m_list;

  int add_table(Rdb_tbl_def *tdef) override;

  bool compare_to_actual_tables(const std::string &datadir, bool *has_errors);

  bool scan_for_frms(const std::string &datadir, const std::string &dbname,
                     bool *has_errors);

  bool check_frm_file(const std::string &fullpath, const std::string &dbname,
                      const std::string &tablename, bool *has_errors);
};
} // anonymous namespace

/*
  Get a list of tables that we expect to have .frm files for.  This will use the
  information just read from the RocksDB data dictionary.
*/
int Rdb_validate_tbls::add_table(Rdb_tbl_def *tdef) {
  DBUG_ASSERT(tdef != nullptr);

  /* Add the database/table into the list */
  bool is_partition = tdef->base_partition().size() != 0;
  m_list[tdef->base_dbname()].insert(
      tbl_info_t(tdef->base_tablename(), is_partition));

  return HA_EXIT_SUCCESS;
}

/*
  Access the .frm file for this dbname/tablename and see if it is a RocksDB
  table (or partition table).
*/
bool Rdb_validate_tbls::check_frm_file(const std::string &fullpath,
                                       const std::string &dbname,
                                       const std::string &tablename,
                                       bool *has_errors) {
  /* Check this .frm file to see what engine it uses */
  String fullfilename(fullpath.c_str(), &my_charset_bin);
  fullfilename.append(FN_DIRSEP);
  fullfilename.append(tablename.c_str());
  fullfilename.append(".frm");

  /*
    This function will return the legacy_db_type of the table.  Currently
    it does not reference the first parameter (THD* thd), but if it ever
    did in the future we would need to make a version that does it without
    the connection handle as we don't have one here.
  */
  enum legacy_db_type eng_type;
  frm_type_enum type = dd_frm_type(nullptr, fullfilename.c_ptr(), &eng_type);
  if (type == FRMTYPE_ERROR) {
    sql_print_warning("RocksDB: Failed to open/read .from file: %s",
                      fullfilename.ptr());
    return false;
  }

  if (type == FRMTYPE_TABLE) {
    /* For a RocksDB table do we have a reference in the data dictionary? */
    if (eng_type == DB_TYPE_ROCKSDB) {
      /*
        Attempt to remove the table entry from the list of tables.  If this
        fails then we know we had a .frm file that wasn't registered in RocksDB.
      */
      tbl_info_t element(tablename, false);
      if (m_list.count(dbname) == 0 || m_list[dbname].erase(element) == 0) {
        sql_print_warning("RocksDB: Schema mismatch - "
                          "A .frm file exists for table %s.%s, "
                          "but that table is not registered in RocksDB",
                          dbname.c_str(), tablename.c_str());
        *has_errors = true;
      }
    } else if (eng_type == DB_TYPE_PARTITION_DB) {
      /*
        For partition tables, see if it is in the m_list as a partition,
        but don't generate an error if it isn't there - we don't know that the
        .frm is for RocksDB.
      */
      if (m_list.count(dbname) > 0) {
        m_list[dbname].erase(tbl_info_t(tablename, true));
      }
    }
  }

  return true;
}

/* Scan the database subdirectory for .frm files */
bool Rdb_validate_tbls::scan_for_frms(const std::string &datadir,
                                      const std::string &dbname,
                                      bool *has_errors) {
  bool result = true;
  std::string fullpath = datadir + dbname;
  struct st_my_dir *dir_info = my_dir(fullpath.c_str(), MYF(MY_DONT_SORT));

  /* Access the directory */
  if (dir_info == nullptr) {
    sql_print_warning("RocksDB: Could not open database directory: %s",
                      fullpath.c_str());
    return false;
  }

  /* Scan through the files in the directory */
<<<<<<< HEAD
  struct fileinfo* file_info = dir_info->dir_entry;
  for (uint ii = 0; ii < dir_info->number_of_files; ii++, file_info++)
  {
=======
  struct fileinfo *file_info = dir_info->dir_entry;
  for (uint ii = 0; ii < dir_info->number_off_files; ii++, file_info++) {
>>>>>>> 7468ccfa
    /* Find .frm files that are not temp files (those that start with '#') */
    const char *ext = strrchr(file_info->name, '.');
    if (ext != nullptr && !is_prefix(file_info->name, tmp_file_prefix) &&
        strcmp(ext, ".frm") == 0) {
      std::string tablename =
          std::string(file_info->name, ext - file_info->name);

      /* Check to see if the .frm file is from RocksDB */
      if (!check_frm_file(fullpath, dbname, tablename, has_errors)) {
        result = false;
        break;
      }
    }
  }

  /* Remove any databases who have no more tables listed */
  if (m_list.count(dbname) == 1 && m_list[dbname].size() == 0) {
    m_list.erase(dbname);
  }

  /* Release the directory entry */
  my_dirend(dir_info);

  return result;
}

/*
  Scan the datadir for all databases (subdirectories) and get a list of .frm
  files they contain
*/
bool Rdb_validate_tbls::compare_to_actual_tables(const std::string &datadir,
                                                 bool *has_errors) {
  bool result = true;
  struct st_my_dir *dir_info;
  struct fileinfo *file_info;

  dir_info = my_dir(datadir.c_str(), MYF(MY_DONT_SORT | MY_WANT_STAT));
  if (dir_info == nullptr) {
    sql_print_warning("RocksDB: could not open datadir: %s", datadir.c_str());
    return false;
  }

  file_info = dir_info->dir_entry;
<<<<<<< HEAD
  for (uint ii = 0; ii < dir_info->number_of_files; ii++, file_info++)
  {
=======
  for (uint ii = 0; ii < dir_info->number_off_files; ii++, file_info++) {
>>>>>>> 7468ccfa
    /* Ignore files/dirs starting with '.' */
    if (file_info->name[0] == '.')
      continue;

    /* Ignore all non-directory files */
    if (!MY_S_ISDIR(file_info->mystat->st_mode))
      continue;

    /* Scan all the .frm files in the directory */
    if (!scan_for_frms(datadir, file_info->name, has_errors)) {
      result = false;
      break;
    }
  }

  /* Release the directory info */
  my_dirend(dir_info);

  return result;
}

/*
  Validate that all the tables in the RocksDB database dictionary match the .frm
  files in the datdir
*/
bool Rdb_ddl_manager::validate_schemas(void) {
  bool has_errors = false;
  const std::string datadir = std::string(mysql_real_data_home);
  Rdb_validate_tbls table_list;

  /* Get the list of tables from the database dictionary */
  if (scan_for_tables(&table_list) != 0) {
    return false;
  }

  /* Compare that to the list of actual .frm files */
  if (!table_list.compare_to_actual_tables(datadir, &has_errors)) {
    return false;
  }

  /*
    Any tables left in the tables list are ones that are registered in RocksDB
    but don't have .frm files.
  */
  for (const auto &db : table_list.m_list) {
    for (const auto &table : db.second) {
      sql_print_warning("RocksDB: Schema mismatch - "
                        "Table %s.%s is registered in RocksDB "
                        "but does not have a .frm file",
                        db.first.c_str(), table.first.c_str());
      has_errors = true;
    }
  }

  return !has_errors;
}

bool Rdb_ddl_manager::init(Rdb_dict_manager *const dict_arg,
                           Rdb_cf_manager *const cf_manager,
                           const uint32_t &validate_tables) {
  const ulong TABLE_HASH_SIZE = 32;
  m_dict = dict_arg;
  mysql_rwlock_init(0, &m_rwlock);
  (void)my_hash_init(&m_ddl_hash,
                     /*system_charset_info*/ &my_charset_bin, TABLE_HASH_SIZE,
                     0, 0, (my_hash_get_key)Rdb_ddl_manager::get_hash_key,
                     Rdb_ddl_manager::free_hash_elem, 0);

  /* Read the data dictionary and populate the hash */
  uchar ddl_entry[Rdb_key_def::INDEX_NUMBER_SIZE];
  rdb_netbuf_store_index(ddl_entry, Rdb_key_def::DDL_ENTRY_INDEX_START_NUMBER);
  const rocksdb::Slice ddl_entry_slice((char *)ddl_entry,
                                       Rdb_key_def::INDEX_NUMBER_SIZE);

  /* Reading data dictionary should always skip bloom filter */
  rocksdb::Iterator *it = m_dict->new_iterator();
  int i = 0;

  uint max_index_id_in_dict = 0;
  m_dict->get_max_index_id(&max_index_id_in_dict);

  for (it->Seek(ddl_entry_slice); it->Valid(); it->Next()) {
    const uchar *ptr;
    const uchar *ptr_end;
    const rocksdb::Slice key = it->key();
    const rocksdb::Slice val = it->value();

    if (key.size() >= Rdb_key_def::INDEX_NUMBER_SIZE &&
        memcmp(key.data(), ddl_entry, Rdb_key_def::INDEX_NUMBER_SIZE))
      break;

    if (key.size() <= Rdb_key_def::INDEX_NUMBER_SIZE) {
      sql_print_error("RocksDB: Table_store: key has length %d (corruption?)",
                      (int)key.size());
      return true;
    }

    Rdb_tbl_def *const tdef =
        new Rdb_tbl_def(key, Rdb_key_def::INDEX_NUMBER_SIZE);

    // Now, read the DDLs.
    const int real_val_size = val.size() - Rdb_key_def::VERSION_SIZE;
    if (real_val_size % Rdb_key_def::PACKED_SIZE * 2) {
      sql_print_error("RocksDB: Table_store: invalid keylist for table %s",
                      tdef->full_tablename().c_str());
      return true;
    }
    tdef->m_key_count = real_val_size / (Rdb_key_def::PACKED_SIZE * 2);
    tdef->m_key_descr_arr = new std::shared_ptr<Rdb_key_def>[tdef->m_key_count];

    ptr = reinterpret_cast<const uchar *>(val.data());
    const int version = rdb_netbuf_read_uint16(&ptr);
    if (version != Rdb_key_def::DDL_ENTRY_INDEX_VERSION) {
      sql_print_error("RocksDB: DDL ENTRY Version was not expected."
                      "Expected: %d, Actual: %d",
                      Rdb_key_def::DDL_ENTRY_INDEX_VERSION, version);
      return true;
    }
    ptr_end = ptr + real_val_size;
    for (uint keyno = 0; ptr < ptr_end; keyno++) {
      GL_INDEX_ID gl_index_id;
      rdb_netbuf_read_gl_index(&ptr, &gl_index_id);
      uint16 m_index_dict_version = 0;
      uchar m_index_type = 0;
      uint16 kv_version = 0;
      uint flags = 0;
      if (!m_dict->get_index_info(gl_index_id, &m_index_dict_version,
                                  &m_index_type, &kv_version)) {
        sql_print_error("RocksDB: Could not get index information "
                        "for Index Number (%u,%u), table %s",
                        gl_index_id.cf_id, gl_index_id.index_id,
                        tdef->full_tablename().c_str());
        return true;
      }
      if (max_index_id_in_dict < gl_index_id.index_id) {
        sql_print_error("RocksDB: Found max index id %u from data dictionary "
                        "but also found larger index id %u from dictionary. "
                        "This should never happen and possibly a bug.",
                        max_index_id_in_dict, gl_index_id.index_id);
        return true;
      }
      if (!m_dict->get_cf_flags(gl_index_id.cf_id, &flags)) {
        sql_print_error("RocksDB: Could not get Column Family Flags "
                        "for CF Number %d, table %s",
                        gl_index_id.cf_id, tdef->full_tablename().c_str());
        return true;
      }

      rocksdb::ColumnFamilyHandle *const cfh =
          cf_manager->get_cf(gl_index_id.cf_id);
      DBUG_ASSERT(cfh != nullptr);

      /*
        We can't fully initialize Rdb_key_def object here, because full
        initialization requires that there is an open TABLE* where we could
        look at Field* objects and set max_length and other attributes
      */
      tdef->m_key_descr_arr[keyno] = std::make_shared<Rdb_key_def>(
          gl_index_id.index_id, keyno, cfh, m_index_dict_version, m_index_type,
          kv_version, flags & Rdb_key_def::REVERSE_CF_FLAG,
          flags & Rdb_key_def::AUTO_CF_FLAG, "",
          m_dict->get_stats(gl_index_id));
    }
    put(tdef);
    i++;
  }

  /*
    If validate_tables is greater than 0 run the validation.  Only fail the
    initialzation if the setting is 1.  If the setting is 2 we continue.
  */
  if (validate_tables > 0 && !validate_schemas()) {
    if (validate_tables == 1) {
      sql_print_error("RocksDB: Problems validating data dictionary "
                      "against .frm files, exiting");
      return true;
    }
  }

  // index ids used by applications should not conflict with
  // data dictionary index ids
  if (max_index_id_in_dict < Rdb_key_def::END_DICT_INDEX_ID) {
    max_index_id_in_dict = Rdb_key_def::END_DICT_INDEX_ID;
  }

  m_sequence.init(max_index_id_in_dict + 1);

  if (!it->status().ok()) {
    const std::string s = it->status().ToString();
    sql_print_error("RocksDB: Table_store: load error: %s", s.c_str());
    return true;
  }
  delete it;
  sql_print_information("RocksDB: Table_store: loaded DDL data for %d tables",
                        i);
  return false;
}

Rdb_tbl_def *Rdb_ddl_manager::find(const std::string &table_name,
                                   const bool &lock) {
  if (lock) {
    mysql_rwlock_rdlock(&m_rwlock);
  }

  Rdb_tbl_def *const rec = reinterpret_cast<Rdb_tbl_def *>(my_hash_search(
      &m_ddl_hash, reinterpret_cast<const uchar *>(table_name.c_str()),
      table_name.size()));

  if (lock) {
    mysql_rwlock_unlock(&m_rwlock);
  }

  return rec;
}

// this is a safe version of the find() function below.  It acquires a read
// lock on m_rwlock to make sure the Rdb_key_def is not discarded while we
// are finding it.  Copying it into 'ret' increments the count making sure
// that the object will not be discarded until we are finished with it.
std::shared_ptr<const Rdb_key_def>
Rdb_ddl_manager::safe_find(GL_INDEX_ID gl_index_id) {
  std::shared_ptr<const Rdb_key_def> ret(nullptr);

  mysql_rwlock_rdlock(&m_rwlock);

  auto it = m_index_num_to_keydef.find(gl_index_id);
  if (it != m_index_num_to_keydef.end()) {
    const auto table_def = find(it->second.first, false);
    if (table_def && it->second.second < table_def->m_key_count) {
      const auto &kd = table_def->m_key_descr_arr[it->second.second];
      if (kd->max_storage_fmt_length() != 0) {
        ret = kd;
      }
    }
  }

  mysql_rwlock_unlock(&m_rwlock);

  return ret;
}

// this method assumes at least read-only lock on m_rwlock
const std::shared_ptr<Rdb_key_def> &
Rdb_ddl_manager::find(GL_INDEX_ID gl_index_id) {
  auto it = m_index_num_to_keydef.find(gl_index_id);
  if (it != m_index_num_to_keydef.end()) {
    auto table_def = find(it->second.first, false);
    if (table_def) {
      if (it->second.second < table_def->m_key_count) {
        return table_def->m_key_descr_arr[it->second.second];
      }
    }
  }

  static std::shared_ptr<Rdb_key_def> empty = nullptr;

  return empty;
}

void Rdb_ddl_manager::set_stats(
    const std::unordered_map<GL_INDEX_ID, Rdb_index_stats> &stats) {
  mysql_rwlock_wrlock(&m_rwlock);
  for (auto src : stats) {
    const auto &keydef = find(src.second.m_gl_index_id);
    if (keydef) {
      keydef->m_stats = src.second;
      m_stats2store[keydef->m_stats.m_gl_index_id] = keydef->m_stats;
    }
  }
  mysql_rwlock_unlock(&m_rwlock);
}

void Rdb_ddl_manager::adjust_stats(
    const std::vector<Rdb_index_stats> &new_data,
    const std::vector<Rdb_index_stats> &deleted_data) {
  mysql_rwlock_wrlock(&m_rwlock);
  int i = 0;
  for (const auto &data : {new_data, deleted_data}) {
    for (const auto &src : data) {
      const auto &keydef = find(src.m_gl_index_id);
      if (keydef) {
        keydef->m_stats.merge(src, i == 0, keydef->max_storage_fmt_length());
        m_stats2store[keydef->m_stats.m_gl_index_id] = keydef->m_stats;
      }
    }
    i++;
  }
  const bool should_save_stats = !m_stats2store.empty();
  mysql_rwlock_unlock(&m_rwlock);
  if (should_save_stats) {
    // Queue an async persist_stats(false) call to the background thread.
    rdb_queue_save_stats_request();
  }
}

void Rdb_ddl_manager::persist_stats(const bool &sync) {
  mysql_rwlock_wrlock(&m_rwlock);
  const auto local_stats2store = std::move(m_stats2store);
  m_stats2store.clear();
  mysql_rwlock_unlock(&m_rwlock);

  // Persist stats
  const std::unique_ptr<rocksdb::WriteBatch> wb = m_dict->begin();
  std::vector<Rdb_index_stats> stats;
  std::transform(local_stats2store.begin(), local_stats2store.end(),
                 std::back_inserter(stats),
                 [](const std::pair<GL_INDEX_ID, Rdb_index_stats> &s) {
                   return s.second;
                 });
  m_dict->add_stats(wb.get(), stats);
  m_dict->commit(wb.get(), sync);
}

/*
  Put table definition of `tbl` into the mapping, and also write it to the
  on-disk data dictionary.
*/

int Rdb_ddl_manager::put_and_write(Rdb_tbl_def *const tbl,
                                   rocksdb::WriteBatch *const batch) {
  uchar buf[FN_LEN * 2 + Rdb_key_def::INDEX_NUMBER_SIZE];
  uint pos = 0;

  rdb_netbuf_store_index(buf, Rdb_key_def::DDL_ENTRY_INDEX_START_NUMBER);
  pos += Rdb_key_def::INDEX_NUMBER_SIZE;

  const std::string &dbname_tablename = tbl->full_tablename();
  memcpy(buf + pos, dbname_tablename.c_str(), dbname_tablename.size());
  pos += dbname_tablename.size();

  int res;
  if ((res = tbl->put_dict(m_dict, batch, buf, pos))) {
    return res;
  }
  if ((res = put(tbl))) {
    return res;
  }
  return HA_EXIT_SUCCESS;
}

/* Return 0 - ok, other value - error */
/* TODO:
  This function modifies m_ddl_hash and m_index_num_to_keydef.
  However, these changes need to be reversed if dict_manager.commit fails
  See the discussion here: https://reviews.facebook.net/D35925#inline-259167
  Tracked by https://github.com/facebook/mysql-5.6/issues/33
*/
int Rdb_ddl_manager::put(Rdb_tbl_def *const tbl, const bool &lock) {
  Rdb_tbl_def *rec;
  my_bool result;
  const std::string &dbname_tablename = tbl->full_tablename();

  if (lock)
    mysql_rwlock_wrlock(&m_rwlock);

  // We have to do this find because 'tbl' is not yet in the list.  We need
  // to find the one we are replacing ('rec')
  rec = find(dbname_tablename, false);
  if (rec) {
    // this will free the old record.
    my_hash_delete(&m_ddl_hash, reinterpret_cast<uchar *>(rec));
  }
  result = my_hash_insert(&m_ddl_hash, reinterpret_cast<uchar *>(tbl));

  for (uint keyno = 0; keyno < tbl->m_key_count; keyno++) {
    m_index_num_to_keydef[tbl->m_key_descr_arr[keyno]->get_gl_index_id()] =
        std::make_pair(dbname_tablename, keyno);
  }

  if (lock)
    mysql_rwlock_unlock(&m_rwlock);
  return result;
}

void Rdb_ddl_manager::remove(Rdb_tbl_def *const tbl,
                             rocksdb::WriteBatch *const batch,
                             const bool &lock) {
  if (lock)
    mysql_rwlock_wrlock(&m_rwlock);

  uchar buf[FN_LEN * 2 + Rdb_key_def::INDEX_NUMBER_SIZE];
  uint pos = 0;

  rdb_netbuf_store_index(buf, Rdb_key_def::DDL_ENTRY_INDEX_START_NUMBER);
  pos += Rdb_key_def::INDEX_NUMBER_SIZE;

  const std::string &dbname_tablename = tbl->full_tablename();
  memcpy(buf + pos, dbname_tablename.c_str(), dbname_tablename.size());
  pos += dbname_tablename.size();

  const rocksdb::Slice tkey((char *)buf, pos);
  m_dict->delete_key(batch, tkey);

  /* The following will also delete the object: */
  my_hash_delete(&m_ddl_hash, reinterpret_cast<uchar *>(tbl));

  if (lock)
    mysql_rwlock_unlock(&m_rwlock);
}

bool Rdb_ddl_manager::rename(const std::string &from, const std::string &to,
                             rocksdb::WriteBatch *const batch) {
  Rdb_tbl_def *rec;
  Rdb_tbl_def *new_rec;
  bool res = true;
  uchar new_buf[FN_LEN * 2 + Rdb_key_def::INDEX_NUMBER_SIZE];
  uint new_pos = 0;

  mysql_rwlock_wrlock(&m_rwlock);
  if (!(rec = find(from, false))) {
    mysql_rwlock_unlock(&m_rwlock);
    return true;
  }

  new_rec = new Rdb_tbl_def(to);

  new_rec->m_key_count = rec->m_key_count;
  new_rec->m_auto_incr_val =
      rec->m_auto_incr_val.load(std::memory_order_relaxed);
  new_rec->m_key_descr_arr = rec->m_key_descr_arr;
  // so that it's not free'd when deleting the old rec
  rec->m_key_descr_arr = nullptr;

  // Create a new key
  rdb_netbuf_store_index(new_buf, Rdb_key_def::DDL_ENTRY_INDEX_START_NUMBER);
  new_pos += Rdb_key_def::INDEX_NUMBER_SIZE;

  const std::string &dbname_tablename = new_rec->full_tablename();
  memcpy(new_buf + new_pos, dbname_tablename.c_str(), dbname_tablename.size());
  new_pos += dbname_tablename.size();

  // Create a key to add
  if (!new_rec->put_dict(m_dict, batch, new_buf, new_pos)) {
    remove(rec, batch, false);
    put(new_rec, false);
    res = false; // ok
  }

  mysql_rwlock_unlock(&m_rwlock);
  return res;
}

void Rdb_ddl_manager::cleanup() {
  my_hash_free(&m_ddl_hash);
  mysql_rwlock_destroy(&m_rwlock);
  m_sequence.cleanup();
}

int Rdb_ddl_manager::scan_for_tables(Rdb_tables_scanner *const tables_scanner) {
  int i, ret;
  Rdb_tbl_def *rec;

  DBUG_ASSERT(tables_scanner != nullptr);

  mysql_rwlock_rdlock(&m_rwlock);

  ret = 0;
  i = 0;

  while ((
      rec = reinterpret_cast<Rdb_tbl_def *>(my_hash_element(&m_ddl_hash, i)))) {
    ret = tables_scanner->add_table(rec);
    if (ret)
      break;
    i++;
  }

  mysql_rwlock_unlock(&m_rwlock);
  return ret;
}

/*
  Rdb_binlog_manager class implementation
*/

bool Rdb_binlog_manager::init(Rdb_dict_manager *const dict_arg) {
  DBUG_ASSERT(dict_arg != nullptr);
  m_dict = dict_arg;

  rdb_netbuf_store_index(m_key_buf, Rdb_key_def::BINLOG_INFO_INDEX_NUMBER);
  m_key_slice = rocksdb::Slice(reinterpret_cast<char *>(m_key_buf),
                               Rdb_key_def::INDEX_NUMBER_SIZE);
  return false;
}

void Rdb_binlog_manager::cleanup() {}

/**
  Set binlog name, pos and optionally gtid into WriteBatch.
  This function should be called as part of transaction commit,
  since binlog info is set only at transaction commit.
  Actual write into RocksDB is not done here, so checking if
  write succeeded or not is not possible here.
  @param binlog_name   Binlog name
  @param binlog_pos    Binlog pos
  @param binlog_gtid   Binlog max GTID
  @param batch         WriteBatch
*/
void Rdb_binlog_manager::update(const char *const binlog_name,
                                const my_off_t binlog_pos,
                                const char *const binlog_max_gtid,
                                rocksdb::WriteBatchBase *const batch) {
  if (binlog_name && binlog_pos) {
    // max binlog length (512) + binlog pos (4) + binlog gtid (57) < 1024
    const size_t RDB_MAX_BINLOG_INFO_LEN = 1024;
    uchar value_buf[RDB_MAX_BINLOG_INFO_LEN];
    m_dict->put_key(
        batch, m_key_slice,
        pack_value(value_buf, binlog_name, binlog_pos, binlog_max_gtid));
  }
}

/**
  Read binlog committed entry stored in RocksDB, then unpack
  @param[OUT] binlog_name  Binlog name
  @param[OUT] binlog_pos   Binlog pos
  @param[OUT] binlog_gtid  Binlog GTID
  @return
    true is binlog info was found (valid behavior)
    false otherwise
*/
bool Rdb_binlog_manager::read(char *const binlog_name,
                              my_off_t *const binlog_pos,
                              char *const binlog_gtid) const {
  bool ret = false;
  if (binlog_name) {
    std::string value;
    rocksdb::Status status = m_dict->get_value(m_key_slice, &value);
    if (status.ok()) {
      if (!unpack_value((const uchar *)value.c_str(), binlog_name, binlog_pos,
                        binlog_gtid))
        ret = true;
    }
  }
  return ret;
}

/**
  Pack binlog_name, binlog_pos, binlog_gtid into preallocated
  buffer, then converting and returning a RocksDB Slice
  @param buf           Preallocated buffer to set binlog info.
  @param binlog_name   Binlog name
  @param binlog_pos    Binlog pos
  @param binlog_gtid   Binlog GTID
  @return              rocksdb::Slice converted from buf and its length
*/
rocksdb::Slice
Rdb_binlog_manager::pack_value(uchar *const buf, const char *const binlog_name,
                               const my_off_t &binlog_pos,
                               const char *const binlog_gtid) const {
  uint pack_len = 0;

  // store version
  rdb_netbuf_store_uint16(buf, Rdb_key_def::BINLOG_INFO_INDEX_NUMBER_VERSION);
  pack_len += Rdb_key_def::VERSION_SIZE;

  // store binlog file name length
  DBUG_ASSERT(strlen(binlog_name) <= FN_REFLEN);
  const uint16_t binlog_name_len = strlen(binlog_name);
  rdb_netbuf_store_uint16(buf + pack_len, binlog_name_len);
  pack_len += sizeof(uint16);

  // store binlog file name
  memcpy(buf + pack_len, binlog_name, binlog_name_len);
  pack_len += binlog_name_len;

  // store binlog pos
  rdb_netbuf_store_uint32(buf + pack_len, binlog_pos);
  pack_len += sizeof(uint32);

  // store binlog gtid length.
  // If gtid was not set, store 0 instead
  const uint16_t binlog_gtid_len = binlog_gtid ? strlen(binlog_gtid) : 0;
  rdb_netbuf_store_uint16(buf + pack_len, binlog_gtid_len);
  pack_len += sizeof(uint16);

  if (binlog_gtid_len > 0) {
    // store binlog gtid
    memcpy(buf + pack_len, binlog_gtid, binlog_gtid_len);
    pack_len += binlog_gtid_len;
  }

  return rocksdb::Slice((char *)buf, pack_len);
}

/**
  Unpack value then split into binlog_name, binlog_pos (and binlog_gtid)
  @param[IN]  value        Binlog state info fetched from RocksDB
  @param[OUT] binlog_name  Binlog name
  @param[OUT] binlog_pos   Binlog pos
  @param[OUT] binlog_gtid  Binlog GTID
  @return     true on error
*/
bool Rdb_binlog_manager::unpack_value(const uchar *const value,
                                      char *const binlog_name,
                                      my_off_t *const binlog_pos,
                                      char *const binlog_gtid) const {
  uint pack_len = 0;

  DBUG_ASSERT(binlog_pos != nullptr);

  // read version
  const uint16_t version = rdb_netbuf_to_uint16(value);
  pack_len += Rdb_key_def::VERSION_SIZE;
  if (version != Rdb_key_def::BINLOG_INFO_INDEX_NUMBER_VERSION)
    return true;

  // read binlog file name length
  const uint16_t binlog_name_len = rdb_netbuf_to_uint16(value + pack_len);
  pack_len += sizeof(uint16);
  if (binlog_name_len) {
    // read and set binlog name
    memcpy(binlog_name, value + pack_len, binlog_name_len);
    binlog_name[binlog_name_len] = '\0';
    pack_len += binlog_name_len;

    // read and set binlog pos
    *binlog_pos = rdb_netbuf_to_uint32(value + pack_len);
    pack_len += sizeof(uint32);

    // read gtid length
    const uint16_t binlog_gtid_len = rdb_netbuf_to_uint16(value + pack_len);
    pack_len += sizeof(uint16);
    if (binlog_gtid && binlog_gtid_len > 0) {
      // read and set gtid
      memcpy(binlog_gtid, value + pack_len, binlog_gtid_len);
      binlog_gtid[binlog_gtid_len] = '\0';
      pack_len += binlog_gtid_len;
    }
  }
  return false;
}

/**
  Inserts a row into mysql.slave_gtid_info table. Doing this inside
  storage engine is more efficient than inserting/updating through MySQL.

  @param[IN] id Primary key of the table.
  @param[IN] db Database name. This is column 2 of the table.
  @param[IN] gtid Gtid in human readable form. This is column 3 of the table.
  @param[IN] write_batch Handle to storage engine writer.
*/
void Rdb_binlog_manager::update_slave_gtid_info(
    const uint &id, const char *const db, const char *const gtid,
    rocksdb::WriteBatchBase *const write_batch) {
  if (id && db && gtid) {
    // Make sure that if the slave_gtid_info table exists we have a
    // pointer to it via m_slave_gtid_info_tbl.
    if (!m_slave_gtid_info_tbl.load()) {
      m_slave_gtid_info_tbl.store(
          rdb_get_ddl_manager()->find("mysql.slave_gtid_info"));
    }
    if (!m_slave_gtid_info_tbl.load()) {
      // slave_gtid_info table is not present. Simply return.
      return;
    }
    DBUG_ASSERT(m_slave_gtid_info_tbl.load()->m_key_count == 1);

    const std::shared_ptr<const Rdb_key_def> &kd =
        m_slave_gtid_info_tbl.load()->m_key_descr_arr[0];
    String value;

    // Build key
    uchar key_buf[Rdb_key_def::INDEX_NUMBER_SIZE + 4] = {0};
    uchar *buf = key_buf;
    rdb_netbuf_store_index(buf, kd->get_index_number());
    buf += Rdb_key_def::INDEX_NUMBER_SIZE;
    rdb_netbuf_store_uint32(buf, id);
    buf += 4;
    const rocksdb::Slice key_slice =
        rocksdb::Slice((const char *)key_buf, buf - key_buf);

    // Build value
    uchar value_buf[128] = {0};
    DBUG_ASSERT(gtid);
    const uint db_len = strlen(db);
    const uint gtid_len = strlen(gtid);
    buf = value_buf;
    // 1 byte used for flags. Empty here.
    buf++;

    // Write column 1.
    DBUG_ASSERT(strlen(db) <= 64);
    rdb_netbuf_store_byte(buf, db_len);
    buf++;
    memcpy(buf, db, db_len);
    buf += db_len;

    // Write column 2.
    DBUG_ASSERT(gtid_len <= 56);
    rdb_netbuf_store_byte(buf, gtid_len);
    buf++;
    memcpy(buf, gtid, gtid_len);
    buf += gtid_len;
    const rocksdb::Slice value_slice =
        rocksdb::Slice((const char *)value_buf, buf - value_buf);

    write_batch->Put(kd->get_cf(), key_slice, value_slice);
  }
}

bool Rdb_dict_manager::init(rocksdb::DB *const rdb_dict,
                            Rdb_cf_manager *const cf_manager) {
  mysql_mutex_init(0, &m_mutex, MY_MUTEX_INIT_FAST);
  m_db = rdb_dict;
  bool is_automatic;
  m_system_cfh = cf_manager->get_or_create_cf(m_db, DEFAULT_SYSTEM_CF_NAME, "",
                                              nullptr, &is_automatic);
  rdb_netbuf_store_index(m_key_buf_max_index_id, Rdb_key_def::MAX_INDEX_ID);
  m_key_slice_max_index_id =
      rocksdb::Slice(reinterpret_cast<char *>(m_key_buf_max_index_id),
                     Rdb_key_def::INDEX_NUMBER_SIZE);
  resume_drop_indexes();
  rollback_ongoing_index_creation();

  return (m_system_cfh == nullptr);
}

std::unique_ptr<rocksdb::WriteBatch> Rdb_dict_manager::begin() const {
  return std::unique_ptr<rocksdb::WriteBatch>(new rocksdb::WriteBatch);
}

void Rdb_dict_manager::put_key(rocksdb::WriteBatchBase *const batch,
                               const rocksdb::Slice &key,
                               const rocksdb::Slice &value) const {
  batch->Put(m_system_cfh, key, value);
}

rocksdb::Status Rdb_dict_manager::get_value(const rocksdb::Slice &key,
                                            std::string *const value) const {
  rocksdb::ReadOptions options;
  options.total_order_seek = true;
  return m_db->Get(options, m_system_cfh, key, value);
}

void Rdb_dict_manager::delete_key(rocksdb::WriteBatchBase *batch,
                                  const rocksdb::Slice &key) const {
  batch->Delete(m_system_cfh, key);
}

rocksdb::Iterator *Rdb_dict_manager::new_iterator() const {
  /* Reading data dictionary should always skip bloom filter */
  rocksdb::ReadOptions read_options;
  read_options.total_order_seek = true;
  return m_db->NewIterator(read_options, m_system_cfh);
}

int Rdb_dict_manager::commit(rocksdb::WriteBatch *const batch,
                             const bool &sync) const {
  if (!batch)
    return HA_EXIT_FAILURE;
  int res = 0;
  rocksdb::WriteOptions options;
  options.sync = sync;
  rocksdb::Status s = m_db->Write(options, batch);
  res = !s.ok(); // we return true when something failed
  if (res) {
    rdb_handle_io_error(s, RDB_IO_ERROR_DICT_COMMIT);
  }
  batch->Clear();
  return res;
}

void Rdb_dict_manager::dump_index_id(uchar *const netbuf,
                                     Rdb_key_def::DATA_DICT_TYPE dict_type,
                                     const GL_INDEX_ID &gl_index_id) {
  rdb_netbuf_store_uint32(netbuf, dict_type);
  rdb_netbuf_store_uint32(netbuf + Rdb_key_def::INDEX_NUMBER_SIZE,
                          gl_index_id.cf_id);
  rdb_netbuf_store_uint32(netbuf + 2 * Rdb_key_def::INDEX_NUMBER_SIZE,
                          gl_index_id.index_id);
}

void Rdb_dict_manager::delete_with_prefix(
    rocksdb::WriteBatch *const batch, Rdb_key_def::DATA_DICT_TYPE dict_type,
    const GL_INDEX_ID &gl_index_id) const {
  uchar key_buf[Rdb_key_def::INDEX_NUMBER_SIZE * 3] = {0};
  dump_index_id(key_buf, dict_type, gl_index_id);
  rocksdb::Slice key = rocksdb::Slice((char *)key_buf, sizeof(key_buf));

  delete_key(batch, key);
}

void Rdb_dict_manager::add_or_update_index_cf_mapping(
    rocksdb::WriteBatch *batch, const uchar m_index_type,
    const uint16_t kv_version, const uint32_t index_id,
    const uint32_t cf_id) const {
  uchar key_buf[Rdb_key_def::INDEX_NUMBER_SIZE * 3] = {0};
  uchar value_buf[256] = {0};
  GL_INDEX_ID gl_index_id = {cf_id, index_id};
  dump_index_id(key_buf, Rdb_key_def::INDEX_INFO, gl_index_id);
  const rocksdb::Slice key = rocksdb::Slice((char *)key_buf, sizeof(key_buf));

  uchar *ptr = value_buf;
  rdb_netbuf_store_uint16(ptr, Rdb_key_def::INDEX_INFO_VERSION_LATEST);
  ptr += 2;
  rdb_netbuf_store_byte(ptr, m_index_type);
  ptr += 1;
  rdb_netbuf_store_uint16(ptr, kv_version);
  ptr += 2;

  const rocksdb::Slice value =
      rocksdb::Slice((char *)value_buf, ptr - value_buf);
  batch->Put(m_system_cfh, key, value);
}

void Rdb_dict_manager::add_cf_flags(rocksdb::WriteBatch *const batch,
                                    const uint32_t &cf_id,
                                    const uint32_t &cf_flags) const {
  uchar key_buf[Rdb_key_def::INDEX_NUMBER_SIZE * 2] = {0};
  uchar value_buf[Rdb_key_def::VERSION_SIZE + Rdb_key_def::INDEX_NUMBER_SIZE] =
      {0};
  rdb_netbuf_store_uint32(key_buf, Rdb_key_def::CF_DEFINITION);
  rdb_netbuf_store_uint32(key_buf + Rdb_key_def::INDEX_NUMBER_SIZE, cf_id);
  const rocksdb::Slice key = rocksdb::Slice((char *)key_buf, sizeof(key_buf));

  rdb_netbuf_store_uint16(value_buf, Rdb_key_def::CF_DEFINITION_VERSION);
  rdb_netbuf_store_uint32(value_buf + Rdb_key_def::VERSION_SIZE, cf_flags);
  const rocksdb::Slice value =
      rocksdb::Slice((char *)value_buf, sizeof(value_buf));
  batch->Put(m_system_cfh, key, value);
}

void Rdb_dict_manager::delete_index_info(rocksdb::WriteBatch *batch,
                                         const GL_INDEX_ID &gl_index_id) const {
  delete_with_prefix(batch, Rdb_key_def::INDEX_INFO, gl_index_id);
}

bool Rdb_dict_manager::get_index_info(const GL_INDEX_ID &gl_index_id,
                                      uint16_t *m_index_dict_version,
                                      uchar *m_index_type,
                                      uint16_t *kv_version) const {
  bool found = false;
  bool error = false;
  std::string value;
  uchar key_buf[Rdb_key_def::INDEX_NUMBER_SIZE * 3] = {0};
  dump_index_id(key_buf, Rdb_key_def::INDEX_INFO, gl_index_id);
  const rocksdb::Slice &key = rocksdb::Slice((char *)key_buf, sizeof(key_buf));

  const rocksdb::Status &status = get_value(key, &value);
  if (status.ok()) {
    const uchar *const val = (const uchar *)value.c_str();
    const uchar *ptr = val;
    *m_index_dict_version = rdb_netbuf_to_uint16(val);
    *kv_version = 0;
    *m_index_type = 0;
    ptr += 2;
    switch (*m_index_dict_version) {

    case Rdb_key_def::INDEX_INFO_VERSION_VERIFY_KV_FORMAT:
    case Rdb_key_def::INDEX_INFO_VERSION_GLOBAL_ID:
      *m_index_type = rdb_netbuf_to_byte(ptr);
      ptr += 1;
      *kv_version = rdb_netbuf_to_uint16(ptr);
      found = true;
      break;

    default:
      error = true;
      break;
    }

    switch (*m_index_type) {
    case Rdb_key_def::INDEX_TYPE_PRIMARY:
    case Rdb_key_def::INDEX_TYPE_HIDDEN_PRIMARY: {
      error = *kv_version > Rdb_key_def::PRIMARY_FORMAT_VERSION_LATEST;
      break;
    }
    case Rdb_key_def::INDEX_TYPE_SECONDARY:
      error = *kv_version > Rdb_key_def::SECONDARY_FORMAT_VERSION_LATEST;
      break;
    default:
      error = true;
      break;
    }
  }

  if (error) {
    // NO_LINT_DEBUG
    sql_print_error("RocksDB: Found invalid key version number (%u, %u, %u) "
                    "from data dictionary. This should never happen "
                    "and it may be a bug.",
                    *m_index_dict_version, *m_index_type, *kv_version);
    abort_with_stack_traces();
  }

  return found;
}

bool Rdb_dict_manager::get_cf_flags(const uint32_t &cf_id,
                                    uint32_t *const cf_flags) const {
  bool found = false;
  std::string value;
  uchar key_buf[Rdb_key_def::INDEX_NUMBER_SIZE * 2] = {0};
  rdb_netbuf_store_uint32(key_buf, Rdb_key_def::CF_DEFINITION);
  rdb_netbuf_store_uint32(key_buf + Rdb_key_def::INDEX_NUMBER_SIZE, cf_id);
  const rocksdb::Slice key = rocksdb::Slice((char *)key_buf, sizeof(key_buf));

  const rocksdb::Status status = get_value(key, &value);
  if (status.ok()) {
    const uchar *val = (const uchar *)value.c_str();
    uint16_t version = rdb_netbuf_to_uint16(val);
    if (version == Rdb_key_def::CF_DEFINITION_VERSION) {
      *cf_flags = rdb_netbuf_to_uint32(val + Rdb_key_def::VERSION_SIZE);
      found = true;
    }
  }
  return found;
}

/*
  Returning index ids that were marked as deleted (via DROP TABLE) but
  still not removed by drop_index_thread yet, or indexes that are marked as
  ongoing creation.
 */
void Rdb_dict_manager::get_ongoing_index_operation(
    std::unordered_set<GL_INDEX_ID> *gl_index_ids,
    Rdb_key_def::DATA_DICT_TYPE dd_type) const {
  DBUG_ASSERT(dd_type == Rdb_key_def::DDL_DROP_INDEX_ONGOING ||
              dd_type == Rdb_key_def::DDL_CREATE_INDEX_ONGOING);

  uchar index_buf[Rdb_key_def::INDEX_NUMBER_SIZE];
  rdb_netbuf_store_uint32(index_buf, dd_type);
  const rocksdb::Slice index_slice(reinterpret_cast<char *>(index_buf),
                                   Rdb_key_def::INDEX_NUMBER_SIZE);

  rocksdb::Iterator *it = new_iterator();
  for (it->Seek(index_slice); it->Valid(); it->Next()) {
    rocksdb::Slice key = it->key();
    const uchar *const ptr = (const uchar *)key.data();

    /*
      Ongoing drop/create index operations require key to be of the form:
      dd_type + cf_id + index_id (== INDEX_NUMBER_SIZE * 3)

      This may need to be changed in the future if we want to process a new
      ddl_type with different format.
    */
    if (key.size() != Rdb_key_def::INDEX_NUMBER_SIZE * 3 ||
        rdb_netbuf_to_uint32(ptr) != dd_type) {
      break;
    }

    // We don't check version right now since currently we always store only
    // Rdb_key_def::DDL_DROP_INDEX_ONGOING_VERSION = 1 as a value.
    // If increasing version number, we need to add version check logic here.
    GL_INDEX_ID gl_index_id;
    gl_index_id.cf_id =
        rdb_netbuf_to_uint32(ptr + Rdb_key_def::INDEX_NUMBER_SIZE);
    gl_index_id.index_id =
        rdb_netbuf_to_uint32(ptr + 2 * Rdb_key_def::INDEX_NUMBER_SIZE);
    gl_index_ids->insert(gl_index_id);
  }
  delete it;
}

/*
  Returning true if index_id is create/delete ongoing (undergoing creation or
  marked as deleted via DROP TABLE but drop_index_thread has not wiped yet)
  or not.
 */
bool Rdb_dict_manager::is_index_operation_ongoing(
    const GL_INDEX_ID &gl_index_id, Rdb_key_def::DATA_DICT_TYPE dd_type) const {
  DBUG_ASSERT(dd_type == Rdb_key_def::DDL_DROP_INDEX_ONGOING ||
              dd_type == Rdb_key_def::DDL_CREATE_INDEX_ONGOING);

  bool found = false;
  std::string value;
  uchar key_buf[Rdb_key_def::INDEX_NUMBER_SIZE * 3] = {0};
  dump_index_id(key_buf, dd_type, gl_index_id);
  const rocksdb::Slice key = rocksdb::Slice((char *)key_buf, sizeof(key_buf));

  const rocksdb::Status status = get_value(key, &value);
  if (status.ok()) {
    found = true;
  }
  return found;
}

/*
  Adding index_id to data dictionary so that the index id is removed
  by drop_index_thread, or to track online index creation.
 */
void Rdb_dict_manager::start_ongoing_index_operation(
    rocksdb::WriteBatch *const batch, const GL_INDEX_ID &gl_index_id,
    Rdb_key_def::DATA_DICT_TYPE dd_type) const {
  DBUG_ASSERT(dd_type == Rdb_key_def::DDL_DROP_INDEX_ONGOING ||
              dd_type == Rdb_key_def::DDL_CREATE_INDEX_ONGOING);

  uchar key_buf[Rdb_key_def::INDEX_NUMBER_SIZE * 3] = {0};
  uchar value_buf[Rdb_key_def::VERSION_SIZE] = {0};
  dump_index_id(key_buf, dd_type, gl_index_id);

  // version as needed
  if (dd_type == Rdb_key_def::DDL_DROP_INDEX_ONGOING) {
    rdb_netbuf_store_uint16(value_buf,
                            Rdb_key_def::DDL_DROP_INDEX_ONGOING_VERSION);
  } else {
    rdb_netbuf_store_uint16(value_buf,
                            Rdb_key_def::DDL_CREATE_INDEX_ONGOING_VERSION);
  }

  const rocksdb::Slice key = rocksdb::Slice((char *)key_buf, sizeof(key_buf));
  const rocksdb::Slice value =
      rocksdb::Slice((char *)value_buf, sizeof(value_buf));
  batch->Put(m_system_cfh, key, value);
}

/*
  Removing index_id from data dictionary to confirm drop_index_thread
  completed dropping entire key/values of the index_id
 */
void Rdb_dict_manager::end_ongoing_index_operation(
    rocksdb::WriteBatch *const batch, const GL_INDEX_ID &gl_index_id,
    Rdb_key_def::DATA_DICT_TYPE dd_type) const {
  DBUG_ASSERT(dd_type == Rdb_key_def::DDL_DROP_INDEX_ONGOING ||
              dd_type == Rdb_key_def::DDL_CREATE_INDEX_ONGOING);

  delete_with_prefix(batch, dd_type, gl_index_id);
}

/*
  Returning true if there is no target index ids to be removed
  by drop_index_thread
 */
bool Rdb_dict_manager::is_drop_index_empty() const {
  std::unordered_set<GL_INDEX_ID> gl_index_ids;
  get_ongoing_drop_indexes(&gl_index_ids);
  return gl_index_ids.empty();
}

/*
  This function is supposed to be called by DROP TABLE. Logging messages
  that dropping indexes started, and adding data dictionary so that
  all associated indexes to be removed
 */
void Rdb_dict_manager::add_drop_table(
    std::shared_ptr<Rdb_key_def> *const key_descr, const uint32 &n_keys,
    rocksdb::WriteBatch *const batch) const {
  std::unordered_set<GL_INDEX_ID> dropped_index_ids;
  for (uint32 i = 0; i < n_keys; i++) {
    dropped_index_ids.insert(key_descr[i]->get_gl_index_id());
  }

  add_drop_index(dropped_index_ids, batch);
}

/*
  Called during inplace index drop operations. Logging messages
  that dropping indexes started, and adding data dictionary so that
  all associated indexes to be removed
 */
void Rdb_dict_manager::add_drop_index(
    const std::unordered_set<GL_INDEX_ID> &gl_index_ids,
    rocksdb::WriteBatch *const batch) const {
  for (const auto &gl_index_id : gl_index_ids) {
    log_start_drop_index(gl_index_id, "Begin");
    start_drop_index(batch, gl_index_id);
  }
}

/*
  Called during inplace index creation operations. Logging messages
  that adding indexes started, and updates data dictionary with all associated
  indexes to be added.
 */
void Rdb_dict_manager::add_create_index(
    const std::unordered_set<GL_INDEX_ID> &gl_index_ids,
    rocksdb::WriteBatch *const batch) const {
  for (const auto &gl_index_id : gl_index_ids) {
    // NO_LINT_DEBUG
    sql_print_information("RocksDB: Begin index creation (%u,%u)",
                          gl_index_id.cf_id, gl_index_id.index_id);
    start_create_index(batch, gl_index_id);
  }
}

/*
  This function is supposed to be called by drop_index_thread, when it
  finished dropping any index, or at the completion of online index creation.
 */
void Rdb_dict_manager::finish_indexes_operation(
    const std::unordered_set<GL_INDEX_ID> &gl_index_ids,
    Rdb_key_def::DATA_DICT_TYPE dd_type) const {
  DBUG_ASSERT(dd_type == Rdb_key_def::DDL_DROP_INDEX_ONGOING ||
              dd_type == Rdb_key_def::DDL_CREATE_INDEX_ONGOING);

  const std::unique_ptr<rocksdb::WriteBatch> wb = begin();
  rocksdb::WriteBatch *const batch = wb.get();

  std::unordered_set<GL_INDEX_ID> incomplete_create_indexes;
  get_ongoing_create_indexes(&incomplete_create_indexes);

  for (const auto &gl_index_id : gl_index_ids) {
    if (is_index_operation_ongoing(gl_index_id, dd_type)) {
      // NO_LINT_DEBUG
      sql_print_information("RocksDB: Finished %s (%u,%u)",
                            dd_type == Rdb_key_def::DDL_DROP_INDEX_ONGOING
                                ? "filtering dropped index"
                                : "index creation",
                            gl_index_id.cf_id, gl_index_id.index_id);

      end_ongoing_index_operation(batch, gl_index_id, dd_type);

      /*
        Remove the corresponding incomplete create indexes from data
        dictionary as well
      */
      if (dd_type == Rdb_key_def::DDL_DROP_INDEX_ONGOING) {
        if (incomplete_create_indexes.count(gl_index_id)) {
          end_ongoing_index_operation(batch, gl_index_id,
                                      Rdb_key_def::DDL_CREATE_INDEX_ONGOING);
        }
      }
    }

    if (dd_type == Rdb_key_def::DDL_DROP_INDEX_ONGOING) {
      delete_index_info(batch, gl_index_id);
    }
  }
  commit(batch);
}

/*
  This function is supposed to be called when initializing
  Rdb_dict_manager (at startup). If there is any index ids that are
  drop ongoing, printing out messages for diagnostics purposes.
 */
void Rdb_dict_manager::resume_drop_indexes() const {
  std::unordered_set<GL_INDEX_ID> gl_index_ids;
  get_ongoing_drop_indexes(&gl_index_ids);

  uint max_index_id_in_dict = 0;
  get_max_index_id(&max_index_id_in_dict);

  for (const auto &gl_index_id : gl_index_ids) {
    log_start_drop_index(gl_index_id, "Resume");
    if (max_index_id_in_dict < gl_index_id.index_id) {
      sql_print_error("RocksDB: Found max index id %u from data dictionary "
                      "but also found dropped index id (%u,%u) from drop_index "
                      "dictionary. This should never happen and is possibly a "
                      "bug.",
                      max_index_id_in_dict, gl_index_id.cf_id,
                      gl_index_id.index_id);
      abort_with_stack_traces();
    }
  }
}

void Rdb_dict_manager::rollback_ongoing_index_creation() const {
  const std::unique_ptr<rocksdb::WriteBatch> wb = begin();
  rocksdb::WriteBatch *const batch = wb.get();

  std::unordered_set<GL_INDEX_ID> gl_index_ids;
  get_ongoing_create_indexes(&gl_index_ids);

  for (const auto &gl_index_id : gl_index_ids) {
    // NO_LINT_DEBUG
    sql_print_information("RocksDB: Removing incomplete create index (%u,%u)",
                          gl_index_id.cf_id, gl_index_id.index_id);

    start_drop_index(batch, gl_index_id);
  }

  commit(batch);
}

void Rdb_dict_manager::log_start_drop_table(
    const std::shared_ptr<Rdb_key_def> *const key_descr, const uint32 &n_keys,
    const char *const log_action) const {
  for (uint32 i = 0; i < n_keys; i++) {
    log_start_drop_index(key_descr[i]->get_gl_index_id(), log_action);
  }
}

void Rdb_dict_manager::log_start_drop_index(GL_INDEX_ID gl_index_id,
                                            const char *log_action) const {
  uint16 m_index_dict_version = 0;
  uchar m_index_type = 0;
  uint16 kv_version = 0;

  if (!get_index_info(gl_index_id, &m_index_dict_version, &m_index_type,
                      &kv_version)) {
    /*
      If we don't find the index info, it could be that it's because it was a
      partially created index that isn't in the data dictionary yet that needs
      to be rolled back.
    */
    std::unordered_set<GL_INDEX_ID> incomplete_create_indexes;
    get_ongoing_create_indexes(&incomplete_create_indexes);

    if (!incomplete_create_indexes.count(gl_index_id)) {
      /* If it's not a partially created index, something is very wrong. */
      sql_print_error("RocksDB: Failed to get column family info "
                      "from index id (%u,%u). MyRocks data dictionary may "
                      "get corrupted.",
                      gl_index_id.cf_id, gl_index_id.index_id);
      abort_with_stack_traces();
    }
  }
  sql_print_information("RocksDB: %s filtering dropped index (%u,%u)",
                        log_action, gl_index_id.cf_id, gl_index_id.index_id);
}

bool Rdb_dict_manager::get_max_index_id(uint32_t *const index_id) const {
  bool found = false;
  std::string value;

  const rocksdb::Status status = get_value(m_key_slice_max_index_id, &value);
  if (status.ok()) {
    const uchar *const val = (const uchar *)value.c_str();
    const uint16_t &version = rdb_netbuf_to_uint16(val);
    if (version == Rdb_key_def::MAX_INDEX_ID_VERSION) {
      *index_id = rdb_netbuf_to_uint32(val + Rdb_key_def::VERSION_SIZE);
      found = true;
    }
  }
  return found;
}

bool Rdb_dict_manager::update_max_index_id(rocksdb::WriteBatch *const batch,
                                           const uint32_t &index_id) const {
  DBUG_ASSERT(batch != nullptr);

  uint32_t old_index_id = -1;
  if (get_max_index_id(&old_index_id)) {
    if (old_index_id > index_id) {
      sql_print_error("RocksDB: Found max index id %u from data dictionary "
                      "but trying to update to older value %u. This should "
                      "never happen and possibly a bug.",
                      old_index_id, index_id);
      return true;
    }
  }

  uchar value_buf[Rdb_key_def::VERSION_SIZE + Rdb_key_def::INDEX_NUMBER_SIZE] =
      {0};
  rdb_netbuf_store_uint16(value_buf, Rdb_key_def::MAX_INDEX_ID_VERSION);
  rdb_netbuf_store_uint32(value_buf + Rdb_key_def::VERSION_SIZE, index_id);
  const rocksdb::Slice value =
      rocksdb::Slice((char *)value_buf, sizeof(value_buf));
  batch->Put(m_system_cfh, m_key_slice_max_index_id, value);
  return false;
}

void Rdb_dict_manager::add_stats(
    rocksdb::WriteBatch *const batch,
    const std::vector<Rdb_index_stats> &stats) const {
  DBUG_ASSERT(batch != nullptr);

  for (const auto &it : stats) {
    uchar key_buf[Rdb_key_def::INDEX_NUMBER_SIZE * 3] = {0};
    dump_index_id(key_buf, Rdb_key_def::INDEX_STATISTICS, it.m_gl_index_id);

    // IndexStats::materialize takes complete care of serialization including
    // storing the version
    const auto value =
        Rdb_index_stats::materialize(std::vector<Rdb_index_stats>{it}, 1.);

    batch->Put(m_system_cfh, rocksdb::Slice((char *)key_buf, sizeof(key_buf)),
               value);
  }
}

Rdb_index_stats Rdb_dict_manager::get_stats(GL_INDEX_ID gl_index_id) const {
  uchar key_buf[Rdb_key_def::INDEX_NUMBER_SIZE * 3] = {0};
  dump_index_id(key_buf, Rdb_key_def::INDEX_STATISTICS, gl_index_id);

  std::string value;
  const rocksdb::Status status = get_value(
      rocksdb::Slice(reinterpret_cast<char *>(key_buf), sizeof(key_buf)),
      &value);
  if (status.ok()) {
    std::vector<Rdb_index_stats> v;
    // unmaterialize checks if the version matches
    if (Rdb_index_stats::unmaterialize(value, &v) == 0 && v.size() == 1) {
      return v[0];
    }
  }

  return Rdb_index_stats();
}

uint Rdb_seq_generator::get_and_update_next_number(
    Rdb_dict_manager *const dict) {
  DBUG_ASSERT(dict != nullptr);

  uint res;
  mysql_mutex_lock(&m_mutex);

  res = m_next_number++;

  const std::unique_ptr<rocksdb::WriteBatch> wb = dict->begin();
  rocksdb::WriteBatch *const batch = wb.get();

  DBUG_ASSERT(batch != nullptr);
  dict->update_max_index_id(batch, res);
  dict->commit(batch);

  mysql_mutex_unlock(&m_mutex);

  return res;
}

} // namespace myrocks<|MERGE_RESOLUTION|>--- conflicted
+++ resolved
@@ -136,26 +136,14 @@
     }
 
     if (secondary_key)
-<<<<<<< HEAD
       m_pk_key_parts= hidden_pk_exists ? 1 : pk_info->ext_key_parts;
-    else
-    {
-      pk_info= nullptr;
-      m_pk_key_parts= 0;
-    }
-
-    // "unique" secondary keys support:
-    m_key_parts= is_hidden_pk ? 1 : key_info->ext_key_parts;
-=======
-      m_pk_key_parts = hidden_pk_exists ? 1 : pk_info->actual_key_parts;
     else {
       pk_info = nullptr;
       m_pk_key_parts = 0;
     }
 
     // "unique" secondary keys support:
-    m_key_parts = is_hidden_pk ? 1 : key_info->actual_key_parts;
->>>>>>> 7468ccfa
+    m_key_parts= is_hidden_pk ? 1 : key_info->ext_key_parts;
 
     if (secondary_key) {
       /*
@@ -211,21 +199,12 @@
         if (simulating_extkey && !hidden_pk_exists) {
           DBUG_ASSERT(secondary_key);
           /* Check if this field is already present in the key definition */
-<<<<<<< HEAD
-          bool found= false;
-          for (uint j= 0; j < key_info->ext_key_parts; j++)
-          {
-            if (field->field_index == key_info->key_part[j].field->field_index)
-            {
-              found= true;
-=======
           bool found = false;
-          for (uint j = 0; j < key_info->actual_key_parts; j++) {
+          for (uint j= 0; j < key_info->ext_key_parts; j++) {
             if (field->field_index ==
                     key_info->key_part[j].field->field_index &&
                 key_part->length == key_info->key_part[j].length) {
               found = true;
->>>>>>> 7468ccfa
               break;
             }
           }
@@ -276,23 +255,7 @@
           not "extended" with PK columns. The code below handles this case,
           also.
          */
-<<<<<<< HEAD
-        if (secondary_key && src_i+1 == key_info->ext_key_parts)
-        {
-          simulating_extkey= true;
-          if (!hidden_pk_exists)
-          {
-            keyno_to_set= tbl->s->primary_key;
-            key_part= pk_info->key_part;
-            keypart_to_set= (uint)-1;
-          }
-          else
-          {
-            keyno_to_set= tbl_def->m_key_count - 1;
-            key_part= nullptr;
-            keypart_to_set= 0;
-=======
-        if (secondary_key && src_i + 1 == key_info->actual_key_parts) {
+        if (secondary_key && src_i+1 == key_info->ext_key_parts) {
           simulating_extkey = true;
           if (!hidden_pk_exists) {
             keyno_to_set = tbl->s->primary_key;
@@ -302,7 +265,6 @@
             keyno_to_set = tbl_def->m_key_count - 1;
             key_part = nullptr;
             keypart_to_set = 0;
->>>>>>> 7468ccfa
           }
         }
 
@@ -761,18 +723,13 @@
   DBUG_ASSERT(dst != nullptr);
   DBUG_ASSERT(*dst != nullptr);
 
-<<<<<<< HEAD
-  const int max_len= fpi->m_max_image_len;
+  const int max_len = fpi->m_max_image_len;
   my_bitmap_map *old_map;
 
   old_map= dbug_tmp_use_all_columns(field->table,
                                     field->table->read_set);
   field->sort_string(*dst, max_len);
   dbug_tmp_restore_column_map(field->table->read_set, old_map);
-=======
-  const int max_len = fpi->m_max_image_len;
-  field->make_sort_key(*dst, max_len);
->>>>>>> 7468ccfa
   *dst += max_len;
 }
 
@@ -2854,14 +2811,8 @@
   }
 
   /* Scan through the files in the directory */
-<<<<<<< HEAD
-  struct fileinfo* file_info = dir_info->dir_entry;
-  for (uint ii = 0; ii < dir_info->number_of_files; ii++, file_info++)
-  {
-=======
   struct fileinfo *file_info = dir_info->dir_entry;
-  for (uint ii = 0; ii < dir_info->number_off_files; ii++, file_info++) {
->>>>>>> 7468ccfa
+  for (uint ii = 0; ii < dir_info->number_of_files; ii++, file_info++) {
     /* Find .frm files that are not temp files (those that start with '#') */
     const char *ext = strrchr(file_info->name, '.');
     if (ext != nullptr && !is_prefix(file_info->name, tmp_file_prefix) &&
@@ -2905,12 +2856,7 @@
   }
 
   file_info = dir_info->dir_entry;
-<<<<<<< HEAD
-  for (uint ii = 0; ii < dir_info->number_of_files; ii++, file_info++)
-  {
-=======
-  for (uint ii = 0; ii < dir_info->number_off_files; ii++, file_info++) {
->>>>>>> 7468ccfa
+  for (uint ii = 0; ii < dir_info->number_of_files; ii++, file_info++) {
     /* Ignore files/dirs starting with '.' */
     if (file_info->name[0] == '.')
       continue;
