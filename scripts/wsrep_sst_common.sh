--- conflicted
+++ resolved
@@ -24,29 +24,15 @@
 WSREP_SST_OPT_BINLOG_INDEX=""
 WSREP_SST_OPT_LOG_BASENAME=""
 WSREP_SST_OPT_DATA=""
-<<<<<<< HEAD
-WSREP_SST_OPT_AUTH=${WSREP_SST_OPT_AUTH:-}
-WSREP_SST_OPT_USER=${WSREP_SST_OPT_USER:-}
-WSREP_SST_OPT_PSWD=${WSREP_SST_OPT_PSWD:-}
-WSREP_SST_OPT_REMOTE_AUTH=${WSREP_SST_OPT_REMOTE_AUTH:-}
-=======
 WSREP_SST_OPT_AUTH="${WSREP_SST_OPT_AUTH:-}"
 WSREP_SST_OPT_USER="${WSREP_SST_OPT_USER:-}"
 WSREP_SST_OPT_PSWD="${WSREP_SST_OPT_PSWD:-}"
 WSREP_SST_OPT_REMOTE_AUTH="${WSREP_SST_OPT_REMOTE_AUTH:-}"
->>>>>>> 0e1437e1
 WSREP_SST_OPT_DEFAULT=""
 WSREP_SST_OPT_EXTRA_DEFAULT=""
 WSREP_SST_OPT_SUFFIX_DEFAULT=""
 WSREP_SST_OPT_SUFFIX_VALUE=""
 WSREP_SST_OPT_MYSQLD=""
-<<<<<<< HEAD
-INNODB_DATA_HOME_DIR_ARG=""
-INNODB_LOG_GROUP_HOME_ARG=""
-INNODB_UNDO_DIR_ARG=""
-LOG_BIN_ARG=""
-readonly WSREP_SST_OPT_REMOTE_AUTH
-=======
 WSREP_SST_OPT_PORT=""
 WSREP_SST_OPT_ADDR=""
 WSREP_SST_OPT_ADDR_PORT=""
@@ -57,7 +43,6 @@
 INNODB_LOG_GROUP_HOME="${INNODB_LOG_GROUP_HOME:-}"
 INNODB_UNDO_DIR="${INNODB_UNDO_DIR:-}"
 INNOEXTRA=""
->>>>>>> 0e1437e1
 
 while [ $# -gt 0 ]; do
 case "$1" in
@@ -146,11 +131,7 @@
         WSREP_SST_OPT_BYPASS=1
         ;;
     '--datadir')
-<<<<<<< HEAD
-        # strip trailing '/'
-=======
         # Let's remove the trailing slash:
->>>>>>> 0e1437e1
         readonly WSREP_SST_OPT_DATA="${2%/}"
         shift
         ;;
@@ -676,10 +657,6 @@
 # Splitting WSREP_SST_OPT_AUTH as "user:password" pair:
 if ! wsrep_auth_not_set
 then
-<<<<<<< HEAD
-    WSREP_SST_OPT_USER="${WSREP_SST_OPT_AUTH%:*}"
-    WSREP_SST_OPT_PSWD="${WSREP_SST_OPT_AUTH##*:}"
-=======
     # Extract username as shortest prefix up to first ':' character:
     WSREP_SST_OPT_AUTH_USER="${WSREP_SST_OPT_AUTH%%:*}"
     if [ -z "$WSREP_SST_OPT_USER" ]; then
@@ -701,7 +678,6 @@
         # the environment and rebuild the authentication parameters:
         WSREP_SST_OPT_AUTH="$WSREP_SST_OPT_USER:$WSREP_SST_OPT_PSWD"
     fi
->>>>>>> 0e1437e1
 fi
 
 readonly WSREP_SST_OPT_USER
@@ -720,21 +696,7 @@
 
 readonly WSREP_SST_OPT_REMOTE_AUTH
 
-<<<<<<< HEAD
-if [ -n "$WSREP_SST_OPT_REMOTE_AUTH" ]
-then
-    # Split auth string at the last ':'
-    readonly WSREP_SST_OPT_REMOTE_USER="${WSREP_SST_OPT_REMOTE_AUTH%:*}"
-    readonly WSREP_SST_OPT_REMOTE_PSWD="${WSREP_SST_OPT_REMOTE_AUTH##*:}"
-else
-    readonly WSREP_SST_OPT_REMOTE_USER=
-    readonly WSREP_SST_OPT_REMOTE_PSWD=
-fi
-
-if [ -n "${WSREP_SST_OPT_DATA:-}" ]
-=======
 if [ -n "$WSREP_SST_OPT_DATA" ]
->>>>>>> 0e1437e1
 then
     SST_PROGRESS_FILE="$WSREP_SST_OPT_DATA/sst_in_progress"
 else
@@ -792,48 +754,6 @@
     return $ret
 }
 
-<<<<<<< HEAD
-# Generate a string equivalent to 16 random bytes
-wsrep_gen_secret()
-{
-    if [ -x /usr/bin/openssl ]
-    then
-        echo `/usr/bin/openssl rand -hex 16`
-    else
-        printf "%04x%04x%04x%04x%04x%04x%04x%04x" \
-                $RANDOM $RANDOM $RANDOM $RANDOM   \
-                $RANDOM $RANDOM $RANDOM $RANDOM
-    fi
-}
-
-#
-# user can specify mariabackup specific settings that will be used during sst
-# process like encryption, etc.....
-# parse such configuration option. (group for xb settings is [sst] in my.cnf
-#
-# 1st param: group (config file section like sst) or my_print_defaults argument (like --mysqld)
-# 2nd param: var : name of the variable in the section, e.g. server-id
-# 3rd param: - : default value for the param
-parse_cnf()
-{
-    local group=$1
-    local var=${2//_/-} # normalize variable name by replacing all '_' with '-'
-    local reval=""
-
-    # first normalize output variable names specified in cnf file:
-    # user can use _ or - (for example log-bin or log_bin) and/or prefix
-    # variable with --loose-
-    # then search for needed variable
-    # finally get the variable value (if variables has been specified multiple time use the last value only)
-
-    reval=$($MY_PRINT_DEFAULTS "${group}" | \
-            awk -v var="${var}" 'BEGIN { OFS=FS="=" } \
-                                       { sub(/^--loose/,"-",$0); \
-                                         gsub(/_/,"-",$1); \
-                                         if ( $1=="--"var) \
-                                             lastval=substr($0,length($1)+2) } \
-                                 END { print lastval}')
-=======
 wsrep_check_datadir()
 {
     if [ -z "$WSREP_SST_OPT_DATA" ]
@@ -859,7 +779,6 @@
     fi
     readonly OPENSSL_BINARY
 }
->>>>>>> 0e1437e1
 
 # Generate a string equivalent to 16 random bytes
 wsrep_gen_secret()
