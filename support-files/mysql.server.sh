#!/bin/sh
# Copyright Abandoned 1996 TCX DataKonsult AB & Monty Program KB & Detron HB
# This file is public domain and comes with NO WARRANTY of any kind

# MySQL daemon start/stop script.

# Usually this is put in /etc/init.d (at least on machines SYSV R4 based
# systems) and linked to /etc/rc3.d/S99mysql and /etc/rc0.d/K01mysql.
# When this is done the mysql server will be started when the machine is
# started and shut down when the systems goes down.

# Comments to support chkconfig on RedHat Linux
# chkconfig: 2345 64 36
# description: A very fast and reliable SQL database engine.

# Comments to support LSB init script conventions
### BEGIN INIT INFO
# Provides: mysql
# Required-Start: $local_fs $network $remote_fs
# Should-Start: ypbind nscd ldap ntpd xntpd
# Required-Stop: $local_fs $network $remote_fs
# Default-Start:  2 3 4 5
# Default-Stop: 0 1 6
# Short-Description: start and stop MySQL
# Description: MySQL is a very fast and reliable SQL database engine.
### END INIT INFO
 
# If you install MySQL on some other places than @prefix@, then you
# have to do one of the following things for this script to work:
#
# - Run this script from within the MySQL installation directory
# - Create a /etc/my.cnf file with the following information:
#   [mysqld]
#   basedir=<path-to-mysql-installation-directory>
# - Add the above to any other configuration file (for example ~/.my.ini)
#   and copy my_print_defaults to /usr/bin
# - Add the path to the mysql-installation-directory to the basedir variable
#   below.
#
# If you want to affect other MySQL variables, you should make your changes
# in the /etc/my.cnf, ~/.my.cnf or other MySQL configuration files.

# If you change base dir, you must also change datadir. These may get
# overwritten by settings in the MySQL configuration files.

basedir=
datadir=

# Default value, in seconds, afterwhich the script should timeout waiting
# for server start. 
# Value here is overriden by value in my.cnf. 
# 0 means don't wait at all
# Negative numbers mean to wait indefinitely
service_startup_timeout=900
startup_sleep=1

# Lock directory for RedHat / SuSE.
lockdir='/var/lock/subsys'
lock_file_path="$lockdir/mysql"

# The following variables are only set for letting mysql.server find things.

# Set some defaults
mysqld_pid_file_path=
if test -z "$basedir"
then
  basedir=@prefix@
  bindir=@bindir@
  if test -z "$datadir"
  then
    datadir=@localstatedir@
  fi
  sbindir=@sbindir@
  libexecdir=@libexecdir@
else
  bindir="$basedir/bin"
  if test -z "$datadir"
  then
    datadir="$basedir/data"
  fi
  sbindir="$basedir/sbin"
  if test -f "$basedir/bin/mysqld"
  then
    libexecdir="$basedir/bin"
  else
    libexecdir="$basedir/libexec"
  fi
fi

# datadir_set is used to determine if datadir was set (and so should be
# *not* set inside of the --basedir= handler.)
datadir_set=

#
# Use LSB init script functions for printing messages, if possible
#
lsb_functions="/lib/lsb/init-functions"
if test -f $lsb_functions ; then
  . $lsb_functions
else
  log_success_msg()
  {
    echo " SUCCESS! $@"
  }
  log_failure_msg()
  {
    echo " ERROR! $@"
  }
fi

PATH="/sbin:/usr/sbin:/bin:/usr/bin:$basedir/bin"
export PATH

mode=$1    # start or stop

[ $# -ge 1 ] && shift


other_args="$*"   # uncommon, but needed when called from an RPM upgrade action
           # Expected: "--skip-networking --skip-grant-tables"
           # They are not checked here, intentionally, as it is the resposibility
           # of the "spec" file author to give correct arguments only.

case `echo "testing\c"`,`echo -n testing` in
    *c*,-n*) echo_n=   echo_c=     ;;
    *c*,*)   echo_n=-n echo_c=     ;;
    *)       echo_n=   echo_c='\c' ;;
esac

parse_server_arguments() {
  for arg do
    case "$arg" in
      --basedir=*)  basedir=`echo "$arg" | sed -e 's/^[^=]*=//'`
                    bindir="$basedir/bin"
		    if test -z "$datadir_set"; then
		      datadir="$basedir/data"
		    fi
		    sbindir="$basedir/sbin"
                    if test -f "$basedir/bin/mysqld"
                    then
                      libexecdir="$basedir/bin"
                    else
                      libexecdir="$basedir/libexec"
                    fi
		    libexecdir="$basedir/libexec"
        ;;
      --datadir=*)  datadir=`echo "$arg" | sed -e 's/^[^=]*=//'`
		    datadir_set=1
	;;
      --pid-file=*) mysqld_pid_file_path=`echo "$arg" | sed -e 's/^[^=]*=//'` ;;
      --socket=*) socket=`echo "$arg" | sed -e 's/^[^=]*=//'` ;;
      --service-startup-timeout=*) service_startup_timeout=`echo "$arg" | sed -e 's/^[^=]*=//'` ;;
    esac
  done
}

<<<<<<< HEAD
wait_for_pid () {
  verb="$1"           # created | removed
  pid="$2"            # process ID of the program operating on the pid-file
  pid_file_path="$3" # path to the PID file.

  sst_progress_file=$datadir/sst_in_progress
  i=0
  avoid_race_condition="by checking again"

  while test $i -ne $service_startup_timeout ; do

    case "$verb" in
      'created')
        # wait for a PID-file to pop into existence.
        test -s "$pid_file_path" && i='' && break
        ;;
      'removed')
        # wait for this PID-file to disappear
        test ! -s "$pid_file_path" && i='' && break
        ;;
      *)
        echo "wait_for_pid () usage: wait_for_pid created|removed pid pid_file_path"
        exit 1
        ;;
    esac

    # if server isn't running, then pid-file will never be updated
    if test -n "$pid"; then
      if kill -0 "$pid" 2>/dev/null; then
        :  # the server still runs
      else
        # The server may have exited between the last pid-file check and now.  
        if test -n "$avoid_race_condition"; then
          avoid_race_condition=""
          continue  # Check again.
        fi

        # there's nothing that will affect the file.
        log_failure_msg "The server quit without updating PID file ($pid_file_path)."
        return 1  # not waiting any more.
      fi
    fi

    if test -e $sst_progress_file && [ $startup_sleep -ne 10 ];then
        echo $echo_n "SST in progress, setting sleep higher"
        startup_sleep=10
    fi

    echo $echo_n ".$echo_c"
    i=`expr $i + 1`
    sleep $startup_sleep

  done

  if test -z "$i" ; then
    log_success_msg
    return 0
  else
    log_failure_msg
    return 1
  fi
}

=======
>>>>>>> 5b7cab82
# Get arguments from the my.cnf file,
# the only group, which is read from now on is [mysqld]
if test -x ./bin/my_print_defaults
then
  print_defaults="./bin/my_print_defaults"
elif test -x $bindir/my_print_defaults
then
  print_defaults="$bindir/my_print_defaults"
elif test -x $bindir/mysql_print_defaults
then
  print_defaults="$bindir/mysql_print_defaults"
else
  # Try to find basedir in /etc/my.cnf
  conf=/etc/my.cnf
  print_defaults=
  if test -r $conf
  then
    subpat='^[^=]*basedir[^=]*=\(.*\)$'
    dirs=`sed -e "/$subpat/!d" -e 's//\1/' $conf`
    for d in $dirs
    do
      d=`echo $d | sed -e 's/[ 	]//g'`
      if test -x "$d/bin/my_print_defaults"
      then
        print_defaults="$d/bin/my_print_defaults"
        break
      fi
      if test -x "$d/bin/mysql_print_defaults"
      then
        print_defaults="$d/bin/mysql_print_defaults"
        break
      fi
    done
  fi

  # Hope it's in the PATH ... but I doubt it
  test -z "$print_defaults" && print_defaults="my_print_defaults"
fi

#
# Read defaults file from 'basedir'.   If there is no defaults file there
# check if it's in the old (depricated) place (datadir) and read it from there
#

extra_args=""
if test -r "$basedir/my.cnf"
then
  extra_args="-e $basedir/my.cnf"
else
  if test -r "$datadir/my.cnf"
  then
    extra_args="-e $datadir/my.cnf"
  fi
fi

parse_server_arguments `$print_defaults $extra_args mysqld server mysql_server mysql.server`

# wait for the pid file to disappear
wait_for_gone () {
  pid="$1"           # process ID of the program operating on the pid-file
  pid_file_path="$2" # path to the PID file.

  i=0
  crash_protection="by checking again"

  while test $i -ne $service_startup_timeout ; do

    if kill -0 "$pid" 2>/dev/null; then
      :  # the server still runs
    else
      if test ! -s "$pid_file_path"; then
        # no server process and no pid-file? great, we're done!
        log_success_msg
        return 0
      fi

      # pid-file exists, the server process doesn't.
      # it must've crashed, and mysqld_safe will restart it
      if test -n "$crash_protection"; then
        crash_protection=""
        sleep 5
        continue  # Check again.
      fi

      # Cannot help it
      log_failure_msg "The server quit without updating PID file ($pid_file_path)."
      return 1  # not waiting any more.
    fi

    echo $echo_n ".$echo_c"
    i=`expr $i + 1`
    sleep 1

  done

  log_failure_msg
  return 1
}

wait_for_ready () {

  test -n "$socket" && sockopt="--socket=$socket"

  i=0
  while test $i -ne $service_startup_timeout ; do

    if $bindir/mysqladmin $sockopt ping >/dev/null 2>&1; then
      log_success_msg
      return 0
    fi

    echo $echo_n ".$echo_c"
    i=`expr $i + 1`
    sleep 1

  done

  log_failure_msg
  return 1
}
#
# Set pid file if not given
#
if test -z "$mysqld_pid_file_path"
then
  mysqld_pid_file_path=$datadir/`@HOSTNAME@`.pid
else
  case "$mysqld_pid_file_path" in
    /* ) ;;
    * )  mysqld_pid_file_path="$datadir/$mysqld_pid_file_path" ;;
  esac
fi

case "$mode" in
  'start')
    # Start daemon

    # Safeguard (relative paths, core dumps..)
    cd $basedir

    echo $echo_n "Starting MySQL"
    if test -x $bindir/mysqld_safe
    then
      # Give extra arguments to mysqld with the my.cnf file. This script
      # may be overwritten at next upgrade.
      $bindir/mysqld_safe --datadir="$datadir" --pid-file="$mysqld_pid_file_path" $other_args >/dev/null 2>&1 &
      wait_for_ready; return_value=$?

      # Make lock for RedHat / SuSE
      if test -w "$lockdir"
      then
        touch "$lock_file_path"
      fi

      exit $return_value
    else
      log_failure_msg "Couldn't find MySQL server ($bindir/mysqld_safe)"
    fi
    ;;

  'stop')
    # Stop daemon. We use a signal here to avoid having to know the
    # root password.

    if test -s "$mysqld_pid_file_path"
    then
      mysqld_pid=`cat "$mysqld_pid_file_path"`

      if (kill -0 $mysqld_pid 2>/dev/null)
      then
        echo $echo_n "Shutting down MySQL"
        kill $mysqld_pid
        # mysqld should remove the pid file when it exits, so wait for it.
        wait_for_gone $mysqld_pid "$mysqld_pid_file_path"; return_value=$?
      else
        log_failure_msg "MySQL server process #$mysqld_pid is not running!"
        rm "$mysqld_pid_file_path"
      fi

      # Delete lock for RedHat / SuSE
      if test -f "$lock_file_path"
      then
        rm -f "$lock_file_path"
      fi
      exit $return_value
    else
      log_failure_msg "MySQL server PID file could not be found!"
    fi
    ;;

  'restart')
    # Stop the service and regardless of whether it was
    # running or not, start it again.
    if $0 stop  $other_args; then
      $0 start $other_args
    else
      log_failure_msg "Failed to stop running server, so refusing to try to start."
      exit 1
    fi
    ;;

  'reload'|'force-reload')
    if test -s "$mysqld_pid_file_path" ; then
      read mysqld_pid <  "$mysqld_pid_file_path"
      kill -HUP $mysqld_pid && log_success_msg "Reloading service MySQL"
      touch "$mysqld_pid_file_path"
    else
      log_failure_msg "MySQL PID file could not be found!"
      exit 1
    fi
    ;;
  'status')
    # First, check to see if pid file exists
    if test -s "$mysqld_pid_file_path" ; then 
      read mysqld_pid < "$mysqld_pid_file_path"
      if kill -0 $mysqld_pid 2>/dev/null ; then 
        log_success_msg "MySQL running ($mysqld_pid)"
        exit 0
      else
        log_failure_msg "MySQL is not running, but PID file exists"
        exit 1
      fi
    else
      # Try to find appropriate mysqld process
      mysqld_pid=`pidof $libexecdir/mysqld`

      # test if multiple pids exist
      pid_count=`echo $mysqld_pid | wc -w`
      if test $pid_count -gt 1 ; then
        log_failure_msg "Multiple MySQL running but PID file could not be found ($mysqld_pid)"
        exit 5
      elif test -z $mysqld_pid ; then 
        if test -f "$lock_file_path" ; then 
          log_failure_msg "MySQL is not running, but lock file ($lock_file_path) exists"
          exit 2
        fi 
        log_failure_msg "MySQL is not running"
        exit 3
      else
        log_failure_msg "MySQL is running but PID file could not be found"
        exit 4
      fi
    fi
    ;;
  'configtest')
    # Safeguard (relative paths, core dumps..)
    cd $basedir
    echo $echo_n "Testing MySQL configuration syntax"
    daemon=$bindir/mysqld
    if test -x $libexecdir/mysqld
    then
      daemon=$libexecdir/mysqld
    elif test -x $sbindir/mysqld
    then
      daemon=$sbindir/mysqld
    elif test -x `which mysqld`
    then
      daemon=`which mysqld`
    else
      log_failure_msg "Unable to locate the mysqld binary!"
      exit 1
    fi
    help_out=`$daemon --help 2>&1`; r=$?
    if test "$r" != 0 ; then
      log_failure_msg "$help_out"
      log_failure_msg "There are syntax errors in the server configuration. Please fix them!"
    else
      log_success_msg "Syntax OK"
    fi
    exit $r
    ;;
  'bootstrap')
      # Bootstrap the cluster, start the first node
      # that initiate the cluster
      echo $echo_n "Bootstrapping the cluster"
      $0 start $other_args --wsrep-new-cluster
      ;;
  *)
      # usage
      basename=`basename "$0"`
      echo "Usage: $basename  {start|stop|restart|reload|force-reload|status|configtest|bootstrap}  [ MySQL server options ]"
      exit 1
    ;;
esac

exit 0<|MERGE_RESOLUTION|>--- conflicted
+++ resolved
@@ -154,72 +154,6 @@
   done
 }
 
-<<<<<<< HEAD
-wait_for_pid () {
-  verb="$1"           # created | removed
-  pid="$2"            # process ID of the program operating on the pid-file
-  pid_file_path="$3" # path to the PID file.
-
-  sst_progress_file=$datadir/sst_in_progress
-  i=0
-  avoid_race_condition="by checking again"
-
-  while test $i -ne $service_startup_timeout ; do
-
-    case "$verb" in
-      'created')
-        # wait for a PID-file to pop into existence.
-        test -s "$pid_file_path" && i='' && break
-        ;;
-      'removed')
-        # wait for this PID-file to disappear
-        test ! -s "$pid_file_path" && i='' && break
-        ;;
-      *)
-        echo "wait_for_pid () usage: wait_for_pid created|removed pid pid_file_path"
-        exit 1
-        ;;
-    esac
-
-    # if server isn't running, then pid-file will never be updated
-    if test -n "$pid"; then
-      if kill -0 "$pid" 2>/dev/null; then
-        :  # the server still runs
-      else
-        # The server may have exited between the last pid-file check and now.  
-        if test -n "$avoid_race_condition"; then
-          avoid_race_condition=""
-          continue  # Check again.
-        fi
-
-        # there's nothing that will affect the file.
-        log_failure_msg "The server quit without updating PID file ($pid_file_path)."
-        return 1  # not waiting any more.
-      fi
-    fi
-
-    if test -e $sst_progress_file && [ $startup_sleep -ne 10 ];then
-        echo $echo_n "SST in progress, setting sleep higher"
-        startup_sleep=10
-    fi
-
-    echo $echo_n ".$echo_c"
-    i=`expr $i + 1`
-    sleep $startup_sleep
-
-  done
-
-  if test -z "$i" ; then
-    log_success_msg
-    return 0
-  else
-    log_failure_msg
-    return 1
-  fi
-}
-
-=======
->>>>>>> 5b7cab82
 # Get arguments from the my.cnf file,
 # the only group, which is read from now on is [mysqld]
 if test -x ./bin/my_print_defaults
@@ -323,6 +257,7 @@
 
   test -n "$socket" && sockopt="--socket=$socket"
 
+  sst_progress_file=$datadir/sst_in_progress
   i=0
   while test $i -ne $service_startup_timeout ; do
 
@@ -331,9 +266,14 @@
       return 0
     fi
 
+    if test -e $sst_progress_file && [ $startup_sleep -ne 10 ];then
+      echo $echo_n "SST in progress, setting sleep higher"
+      startup_sleep=10
+    fi
+
     echo $echo_n ".$echo_c"
     i=`expr $i + 1`
-    sleep 1
+    sleep $startup_sleep
 
   done
 
