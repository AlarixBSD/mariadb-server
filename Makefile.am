# Copyright (C) 2000-2006 MySQL AB
# 
# This program is free software; you can redistribute it and/or modify
# it under the terms of the GNU General Public License as published by
# the Free Software Foundation; version 2 of the License.
# 
# This program is distributed in the hope that it will be useful,
# but WITHOUT ANY WARRANTY; without even the implied warranty of
# MERCHANTABILITY or FITNESS FOR A PARTICULAR PURPOSE.  See the
# GNU General Public License for more details.
# 
# You should have received a copy of the GNU General Public License
# along with this program; if not, write to the Free Software
# Foundation, Inc., 59 Temple Place, Suite 330, Boston, MA  02111-1307  USA

# Process this file with automake to create Makefile.in

AUTOMAKE_OPTIONS =	foreign

# These are built from source in the Docs directory
EXTRA_DIST =		INSTALL-SOURCE INSTALL-WIN-SOURCE \
			README COPYING EXCEPTIONS-CLIENT CMakeLists.txt
SUBDIRS =		. include @docs_dirs@ @zlib_dir@ \
			@readline_topdir@ sql-common scripts \
			@thread_dirs@ pstack \
			@sql_union_dirs@ unittest storage plugin \
			@sql_server@ @man_dirs@ tests \
			netware @libmysqld_dirs@ \
			mysql-test support-files sql-bench @tools_dirs@ \
			win

DIST_SUBDIRS =		$(SUBDIRS) BUILD debian

DISTCLEANFILES = ac_available_languages_fragment

# Create permission databases
init-db:		all
	$(top_builddir)/scripts/mysql_install_db

bin-dist:		all
	$(top_builddir)/scripts/make_binary_distribution @MAKE_BINARY_DISTRIBUTION_OPTIONS@

# Remove BK's "SCCS" subdirectories from source distribution
# Create initial database files for Windows installations.
dist-hook:
	rm -rf `find $(distdir) -type d -name SCCS -print`
	rm -f  `find $(distdir) -type l -print`
	mkdir -p $(distdir)/win
	scripts/mysql_install_db --no-defaults --windows \
		--basedir=$(top_builddir) \
		--datadir=$(distdir)/win/data \
		--srcdir=$(top_srcdir)

tags:
	support-files/build-tags

.PHONY:	init-db bin-dist \
  test    test-force    test-full    test-force-full    test-force-mem \
  test-pl test-force-pl test-full-pl test-force-full-pl test-force-pl-mem \
  test-unit test-ps test-nr test-pr test-ns test-binlog-statement \
  test-ext-funcs test-ext-rpl test-ext-partitions test-ext \
  test-fast test-fast-cursor test-fast-view test-fast-prepare \
  test-full-qa

# Target 'test' will run the regression test suite using the built server.
#
# If you are running in a shared environment, users can avoid clashing
# port numbers by setting individual small numbers 1-100 to the
# environment variable MTR_BUILD_THREAD. The script "mysql-test-run"
# will then calculate the various port numbers it needs from this,
# making sure each user use different ports.

test-unit:
	cd unittest && $(MAKE) test

test-ps:
	cd mysql-test ; \
	@PERL@ ./mysql-test-run.pl $(force) --ps-protocol --mysqld=--binlog-format=mixed

test-nr:
	cd mysql-test ; \
	@PERL@ ./mysql-test-run.pl $(force) --mysqld=--binlog-format=row

test-pr:
	cd mysql-test ; \
	@PERL@ ./mysql-test-run.pl $(force) $(mem) --ps-protocol --mysqld=--binlog-format=row

test-ns:
	cd mysql-test ; \
	@PERL@ ./mysql-test-run.pl $(force) $(mem) --mysqld=--binlog-format=mixed

test-binlog-statement:
	cd mysql-test ; \
	@PERL@ ./mysql-test-run.pl $(force) --mysqld=--binlog-format=statement

test:	test-unit test-ns test-pr

test-full:	test test-nr test-ps

test-force:
	$(MAKE) force=--force test

test-force-full:
	$(MAKE) force=--force test-full

#used by autopush.pl to run memory based tests
test-force-mem:
	$(MAKE) force=--force mem=--mem test

test-bt:
	-cd mysql-test ; MTR_BUILD_THREAD=auto \
	@PERL@ ./mysql-test-run.pl --comment=normal --force --timer \
	--skip-ndbcluster --report-features
	-cd mysql-test ; MTR_BUILD_THREAD=auto \
	@PERL@ ./mysql-test-run.pl  --comment=ps    --force --timer \
	--skip-ndbcluster --ps-protocol
	-cd mysql-test ; MTR_BUILD_THREAD=auto \
	@PERL@ ./mysql-test-run.pl --comment=normal+rowrepl --force --timer \
	--skip-ndbcluster --mysqld=--binlog-format=row
	-cd mysql-test ; MTR_BUILD_THREAD=auto \
<<<<<<< HEAD
	@PERL@ ./mysql-test-run.pl --comment=ps+rowrepl+NDB --force --timer \
	--ps-protocol --mysqld=--binlog-format=row
	-cd mysql-test ; MTR_BUILD_THREAD=auto \
	@PERL@ ./mysql-test-run.pl --comment=NDB            --force --timer \
	--with-ndbcluster-only
=======
	@PERL@ ./mysql-test-run.pl --force --comment=ps --ps-protocol
	-cd mysql-test ; MTR_BUILD_THREAD=auto \
	@PERL@ ./mysql-test-run.pl --force --comment=funcs1_ps --ps-protocol --suite=funcs_1
	-cd mysql-test ; MTR_BUILD_THREAD=auto \
	@PERL@ ./mysql-test-run.pl --force --comment=funcs2 --suite=funcs_2
>>>>>>> 11a36eb5

test-bt-debug:
	-cd mysql-test ; MTR_BUILD_THREAD=auto \
	@PERL@ ./mysql-test-run.pl --comment=debug  --force --timer \
	--skip-ndbcluster --skip-rpl --report-features

# Keep these for a while
test-pl:	test
test-full-pl:	test-full
test-force-pl:	test-force
test-force-pl-mem:  test-force-mem
test-force-full-pl: test-force-full

test-ext-funcs:
	cd mysql-test ; \
	@PERL@ ./mysql-test-run.pl --force --suite=funcs_1 ; \
	@PERL@ ./mysql-test-run.pl --force --suite=funcs_2

test-ext-rpl:
	cd mysql-test ; \
	@PERL@ ./mysql-test-run.pl --force --suite=rpl

test-ext-partitions:
	cd mysql-test ; \
	@PERL@ ./mysql-test-run.pl --force --suite=partitions

test-ext-jp:
	cd mysql-test ; \
	@PERL@ ./mysql-test-run.pl --force --suite=jp

test-ext:	test-ext-funcs test-ext-rpl test-ext-partitions test-ext-jp

test-fast:
	cd mysql-test ; \
	@PERL@ ./mysql-test-run.pl $(subset) --force --skip-ndb --skip-innodb --skip-im --skip-rpl ; \
	@PERL@ ./mysql-test-run.pl $(subset) --force --suite=funcs_1 --do-test=myisam

test-fast-view:
	$(MAKE) subset=--view-protocol test-fast

test-fast-cursor:
	$(MAKE) subset=--cursor-protocol test-fast

test-fast-prepare:
	$(MAKE) subset=--ps-protocol test-fast

test-full-qa:
	$(MAKE) force=--force test-pr \
	test-binlog-statement test-ext test-fast-view \
	test-fast-cursor test-unit

# Don't update the files from bitkeeper
%::SCCS/s.%<|MERGE_RESOLUTION|>--- conflicted
+++ resolved
@@ -118,19 +118,15 @@
 	@PERL@ ./mysql-test-run.pl --comment=normal+rowrepl --force --timer \
 	--skip-ndbcluster --mysqld=--binlog-format=row
 	-cd mysql-test ; MTR_BUILD_THREAD=auto \
-<<<<<<< HEAD
 	@PERL@ ./mysql-test-run.pl --comment=ps+rowrepl+NDB --force --timer \
 	--ps-protocol --mysqld=--binlog-format=row
 	-cd mysql-test ; MTR_BUILD_THREAD=auto \
 	@PERL@ ./mysql-test-run.pl --comment=NDB            --force --timer \
 	--with-ndbcluster-only
-=======
-	@PERL@ ./mysql-test-run.pl --force --comment=ps --ps-protocol
 	-cd mysql-test ; MTR_BUILD_THREAD=auto \
 	@PERL@ ./mysql-test-run.pl --force --comment=funcs1_ps --ps-protocol --suite=funcs_1
 	-cd mysql-test ; MTR_BUILD_THREAD=auto \
 	@PERL@ ./mysql-test-run.pl --force --comment=funcs2 --suite=funcs_2
->>>>>>> 11a36eb5
 
 test-bt-debug:
 	-cd mysql-test ; MTR_BUILD_THREAD=auto \
