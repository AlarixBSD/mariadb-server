--- conflicted
+++ resolved
@@ -199,16 +199,10 @@
    * started, startServer is called. A transporter of the selected kind
    * is created and it is put in the transporter arrays.
    */
-<<<<<<< HEAD
   bool createTCPTransporter(struct TransporterConfiguration * config);
   bool createSCITransporter(struct TransporterConfiguration * config);
   bool createSHMTransporter(struct TransporterConfiguration * config);
   bool createOSETransporter(struct TransporterConfiguration * config);
-=======
-  bool createTransporter(struct TCP_TransporterConfiguration * config);
-  bool createTransporter(struct SCI_TransporterConfiguration * config);
-  bool createTransporter(struct SHM_TransporterConfiguration * config);
-  bool createTransporter(struct OSE_TransporterConfiguration * config);
 
   /**
    * Get free buffer space
@@ -216,7 +210,6 @@
    *   Get #free bytes in send buffer for <em>node</node>
    */
   Uint32 get_free_buffer(Uint32 node) const ;
->>>>>>> bf811eb7
   
   /**
    * prepareSend
