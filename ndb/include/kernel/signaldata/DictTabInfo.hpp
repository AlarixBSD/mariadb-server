/* Copyright (C) 2003 MySQL AB

   This program is free software; you can redistribute it and/or modify
   it under the terms of the GNU General Public License as published by
   the Free Software Foundation; either version 2 of the License, or
   (at your option) any later version.

   This program is distributed in the hope that it will be useful,
   but WITHOUT ANY WARRANTY; without even the implied warranty of
   MERCHANTABILITY or FITNESS FOR A PARTICULAR PURPOSE.  See the
   GNU General Public License for more details.

   You should have received a copy of the GNU General Public License
   along with this program; if not, write to the Free Software
   Foundation, Inc., 59 Temple Place, Suite 330, Boston, MA  02111-1307  USA */

#ifndef DICT_TAB_INFO_HPP
#define DICT_TAB_INFO_HPP

#include "SignalData.hpp"
#include <AttributeDescriptor.hpp>
#include <SimpleProperties.hpp>
#include <ndb_limits.h>
#include <trigger_definitions.h>
#include <NdbSqlUtil.hpp>

#define DTIMAP(x, y, z) \
  { DictTabInfo::y, offsetof(x, z), SimpleProperties::Uint32Value, 0, (~0), 0 }

#define DTIMAP2(x, y, z, u, v) \
  { DictTabInfo::y, offsetof(x, z), SimpleProperties::Uint32Value, u, v, 0 }

#define DTIMAPS(x, y, z, u, v) \
  { DictTabInfo::y, offsetof(x, z), SimpleProperties::StringValue, u, v, 0 }

#define DTIMAPB(x, y, z, u, v, l) \
  { DictTabInfo::y, offsetof(x, z), SimpleProperties::BinaryValue, u, v, \
                     offsetof(x, l) }

#define DTIBREAK(x) \
  { DictTabInfo::x, 0, SimpleProperties::InvalidValue, 0, 0, 0 }

class DictTabInfo {
  /**
   * Sender(s) / Reciver(s)
   */
  // Blocks
  friend class Backup;
  friend class Dbdict;
  friend class Ndbcntr;
  friend class Trix;
  friend class DbUtil;
  // API
  friend class NdbSchemaOp;
  
  /**
   * For printing
   */
  friend bool printDICTTABINFO(FILE * output, 
                               const Uint32 * theData, 
                               Uint32 len, 
                               Uint16 receiverBlockNo);

public:
  enum RequestType {
    CreateTableFromAPI  = 1,
    AddTableFromDict    = 2, // Between DICT's
    CopyTable           = 3, // Between DICT's
    ReadTableFromDiskSR = 4, // Local in DICT
    GetTabInfoConf      = 5,
    AlterTableFromAPI  = 6
  };

  enum KeyValues {
    TableName          = 1,  // String, Mandatory
    TableId            = 2,  //Mandatory between DICT's otherwise not allowed
    TableVersion       = 3,  //Mandatory between DICT's otherwise not allowed
    TableLoggedFlag    = 4,  //Default Logged
    NoOfKeyAttr        = 5,  //Default 1
    NoOfAttributes     = 6,  //Mandatory
    NoOfNullable       = 7,  //Deafult 0
    NoOfVariable       = 8,  //Default 0
    TableKValue        = 9,  //Default 6
    MinLoadFactor      = 10, //Default 70
    MaxLoadFactor      = 11, //Default 80
    KeyLength          = 12, //Default 1  (No of words in primary key)
    FragmentTypeVal    = 13, //Default AllNodesSmallTable
    TableTypeVal       = 18, //Default TableType::UserTable
    PrimaryTable       = 19, //Mandatory for index otherwise RNIL
    PrimaryTableId     = 20, //ditto
    IndexState         = 21,
    InsertTriggerId    = 22,
    UpdateTriggerId    = 23,
    DeleteTriggerId    = 24,
    CustomTriggerId    = 25,
    FrmLen             = 26,
    FrmData            = 27,
    FragmentCount      = 128, // No of fragments in table (!fragment replicas)
    TableEnd           = 999,
    
    AttributeName          = 1000, // String, Mandatory
    AttributeId        = 1001, //Mandatory between DICT's otherwise not allowed
    AttributeType          = 1002, //for osu 4.1->5.0.x
    AttributeSize          = 1003, //Default DictTabInfo::a32Bit
    AttributeArraySize     = 1005, //Default 1
    AttributeKeyFlag       = 1006, //Default noKey
    AttributeStorage       = 1007, //Default MainMemory
    AttributeNullableFlag  = 1008, //Default NotNullable
    AttributeDKey          = 1010, //Default NotDKey
    AttributeExtType       = 1013, //Default ExtUnsigned
    AttributeExtPrecision  = 1014, //Default 0
    AttributeExtScale      = 1015, //Default 0
    AttributeExtLength     = 1016, //Default 0
    AttributeAutoIncrement = 1017, //Default false
    AttributeDefaultValue  = 1018, //Default value (printable string)
    AttributeEnd           = 1999  //
  };
  // ----------------------------------------------------------------------
  // Part of the protocol is that we only transfer parameters which do not
  // have a default value. Thus the default values are part of the protocol.
  // ----------------------------------------------------------------------


  
  // FragmentType constants
  enum FragmentType {
    AllNodesSmallTable = 0,
    AllNodesMediumTable = 1,
    AllNodesLargeTable = 2,
    SingleFragment = 3
  };
  
  // TableType constants + objects
  enum TableType {
    UndefTableType = 0,
    SystemTable = 1,
    UserTable = 2,
    UniqueHashIndex = 3,
    HashIndex = 4,
    UniqueOrderedIndex = 5,
    OrderedIndex = 6,
    // constant 10 hardcoded in Dbdict.cpp
    HashIndexTrigger = 10 + TriggerType::SECONDARY_INDEX,
    SubscriptionTrigger = 10 + TriggerType::SUBSCRIPTION,
    ReadOnlyConstraint = 10 + TriggerType::READ_ONLY_CONSTRAINT,
    IndexTrigger = 10 + TriggerType::ORDERED_INDEX
  };
  static inline bool
  isTable(int tableType) {
    return
      tableType == SystemTable ||
      tableType == UserTable;
  }
  static inline bool
  isIndex(int tableType) {
    return
      tableType == UniqueHashIndex ||
      tableType == HashIndex ||
      tableType == UniqueOrderedIndex ||
      tableType == OrderedIndex;
  }
  static inline bool
  isUniqueIndex(int tableType) {
    return
      tableType == UniqueHashIndex ||
      tableType == UniqueOrderedIndex;
  }
  static inline bool
  isNonUniqueIndex(int tableType) {
    return
      tableType == HashIndex ||
      tableType == OrderedIndex;
  }
  static inline bool
  isHashIndex(int tableType) {
    return
      tableType == UniqueHashIndex ||
      tableType == HashIndex;
  }
  static inline bool
  isOrderedIndex(int tableType) {
    return
      tableType == UniqueOrderedIndex ||
      tableType == OrderedIndex;
  }

  // Object state for translating from/to API
  enum ObjectState {
    StateUndefined = 0,
    StateOffline = 1,
    StateBuilding = 2,
    StateDropping = 3,
    StateOnline = 4,
    StateBroken = 9
  };

  // Object store for translating from/to API
  enum ObjectStore {
    StoreUndefined = 0,
    StoreTemporary = 1,
    StorePermanent = 2
  };
  
  // AttributeSize constants
  STATIC_CONST( aBit = 0 );
  STATIC_CONST( an8Bit = 3 );
  STATIC_CONST( a16Bit = 4 );
  STATIC_CONST( a32Bit = 5 );
  STATIC_CONST( a64Bit = 6 );
  STATIC_CONST( a128Bit = 7 );
    
  // Table data interpretation
  struct Table {
    char   TableName[MAX_TAB_NAME_SIZE];
    Uint32 TableId;
    char   PrimaryTable[MAX_TAB_NAME_SIZE]; // Only used when "index"
    Uint32 PrimaryTableId;
    Uint32 TableLoggedFlag;
    Uint32 NoOfKeyAttr;
    Uint32 NoOfAttributes;
    Uint32 NoOfNullable;
    Uint32 NoOfVariable;
    Uint32 TableKValue;
    Uint32 MinLoadFactor;
    Uint32 MaxLoadFactor;
    Uint32 KeyLength;
    Uint32 FragmentType;
    Uint32 TableStorage;
    Uint32 TableType;
    Uint32 TableVersion;
    Uint32 IndexState;
    Uint32 InsertTriggerId;
    Uint32 UpdateTriggerId;
    Uint32 DeleteTriggerId;
    Uint32 CustomTriggerId;
    Uint32 FrmLen;
    char   FrmData[MAX_FRM_DATA_SIZE];
    Uint32 FragmentCount;

    void init();
  };

  static const
  SimpleProperties::SP2StructMapping TableMapping[];

  static const Uint32 TableMappingSize;

  // AttributeExtType values
  enum ExtType {
    ExtUndefined = NdbSqlUtil::Type::Undefined,
    ExtTinyint = NdbSqlUtil::Type::Tinyint,
    ExtTinyunsigned = NdbSqlUtil::Type::Tinyunsigned,
    ExtSmallint = NdbSqlUtil::Type::Smallint,
    ExtSmallunsigned = NdbSqlUtil::Type::Smallunsigned,
    ExtMediumint = NdbSqlUtil::Type::Mediumint,
    ExtMediumunsigned = NdbSqlUtil::Type::Mediumunsigned,
    ExtInt = NdbSqlUtil::Type::Int,
    ExtUnsigned = NdbSqlUtil::Type::Unsigned,
    ExtBigint = NdbSqlUtil::Type::Bigint,
    ExtBigunsigned = NdbSqlUtil::Type::Bigunsigned,
    ExtFloat = NdbSqlUtil::Type::Float,
    ExtDouble = NdbSqlUtil::Type::Double,
    ExtDecimal = NdbSqlUtil::Type::Decimal,
    ExtChar = NdbSqlUtil::Type::Char,
    ExtVarchar = NdbSqlUtil::Type::Varchar,
    ExtBinary = NdbSqlUtil::Type::Binary,
    ExtVarbinary = NdbSqlUtil::Type::Varbinary,
    ExtDatetime = NdbSqlUtil::Type::Datetime,
    ExtDate = NdbSqlUtil::Type::Date,
    ExtBlob = NdbSqlUtil::Type::Blob,
    ExtText = NdbSqlUtil::Type::Text,
<<<<<<< HEAD
    ExtBit = NdbSqlUtil::Type::Bit
=======
    ExtTime = NdbSqlUtil::Type::Time
>>>>>>> e98e64ce
  };

  // Attribute data interpretation
  struct Attribute {
    char   AttributeName[MAX_TAB_NAME_SIZE];
    Uint32 AttributeId;
    Uint32 AttributeType; // for osu 4.1->5.0.x
    Uint32 AttributeSize;
    Uint32 AttributeArraySize;
    Uint32 AttributeKeyFlag;
    Uint32 AttributeNullableFlag;
    Uint32 AttributeDKey;
    Uint32 AttributeExtType;
    Uint32 AttributeExtPrecision;
    Uint32 AttributeExtScale;
    Uint32 AttributeExtLength;
    Uint32 AttributeAutoIncrement;
    char   AttributeDefaultValue[MAX_ATTR_DEFAULT_VALUE_SIZE];
    
    void init();

    inline
    Uint32 sizeInWords()
    {
      return ((1 << AttributeSize) * AttributeArraySize + 31) >> 5;
    }

    // translate to old kernel types and sizes
    inline bool
    translateExtType() {
      AttributeType = ~0; // deprecated
      switch (AttributeExtType) {
      case DictTabInfo::ExtUndefined:
        break;
      case DictTabInfo::ExtTinyint:
        AttributeSize = DictTabInfo::an8Bit;
        AttributeArraySize = AttributeExtLength;
	return true;
      case DictTabInfo::ExtTinyunsigned:
        AttributeSize = DictTabInfo::an8Bit;
        AttributeArraySize = AttributeExtLength;
	return true;
      case DictTabInfo::ExtSmallint:
        AttributeSize = DictTabInfo::a16Bit;
        AttributeArraySize = AttributeExtLength;
	return true;
      case DictTabInfo::ExtSmallunsigned:
        AttributeSize = DictTabInfo::a16Bit;
        AttributeArraySize = AttributeExtLength;
	return true;
      case DictTabInfo::ExtMediumint:
        AttributeSize = DictTabInfo::an8Bit;
        AttributeArraySize = 3 * AttributeExtLength;
	return true;
      case DictTabInfo::ExtMediumunsigned:
        AttributeSize = DictTabInfo::an8Bit;
        AttributeArraySize = 3 * AttributeExtLength;
	return true;
      case DictTabInfo::ExtInt:	
        AttributeSize = DictTabInfo::a32Bit;
        AttributeArraySize = AttributeExtLength;
        return true;
      case DictTabInfo::ExtUnsigned:
        AttributeSize = DictTabInfo::a32Bit;
        AttributeArraySize = AttributeExtLength;
        return true;
      case DictTabInfo::ExtBigint:
        AttributeSize = DictTabInfo::a64Bit;
        AttributeArraySize = AttributeExtLength;
        return true;
      case DictTabInfo::ExtBigunsigned:
        AttributeSize = DictTabInfo::a64Bit;
        AttributeArraySize = AttributeExtLength;
        return true;
      case DictTabInfo::ExtFloat:
        AttributeSize = DictTabInfo::a32Bit;
        AttributeArraySize = AttributeExtLength;
        return true;
      case DictTabInfo::ExtDouble:
        AttributeSize = DictTabInfo::a64Bit;
        AttributeArraySize = AttributeExtLength;
        return true;
      case DictTabInfo::ExtDecimal:
        // not yet implemented anywhere
        break;
      case DictTabInfo::ExtChar:
      case DictTabInfo::ExtBinary:
        AttributeSize = DictTabInfo::an8Bit;
        AttributeArraySize = AttributeExtLength;
        return true;
      case DictTabInfo::ExtVarchar:
      case DictTabInfo::ExtVarbinary:
        // to fix
        AttributeSize = DictTabInfo::an8Bit;
        AttributeArraySize = AttributeExtLength + 2;
        return true;
      case DictTabInfo::ExtDatetime:
        // to fix
        AttributeSize = DictTabInfo::an8Bit;
        AttributeArraySize = 8 * AttributeExtLength;
        return true;
<<<<<<< HEAD
      case DictTabInfo::ExtTimespec:
        // to fix
=======
      case DictTabInfo::ExtDate:
        AttributeType = DictTabInfo::StringType;
>>>>>>> e98e64ce
        AttributeSize = DictTabInfo::an8Bit;
        AttributeArraySize = 3 * AttributeExtLength;
        return true;
      case DictTabInfo::ExtBlob:
      case DictTabInfo::ExtText:
        AttributeSize = DictTabInfo::an8Bit;
        // head + inline part [ attr precision lower half ]
        AttributeArraySize = (NDB_BLOB_HEAD_SIZE << 2) + (AttributeExtPrecision & 0xFFFF);
        return true;
<<<<<<< HEAD
      case DictTabInfo::ExtBit:
	AttributeSize = DictTabInfo::aBit;
	AttributeArraySize = AttributeExtLength;
	return true;
=======
      case DictTabInfo::ExtTime:
        AttributeType = DictTabInfo::StringType;
        AttributeSize = DictTabInfo::an8Bit;
        AttributeArraySize = 3 * AttributeExtLength;
        return true;
>>>>>>> e98e64ce
      };
      
      return false;
    }
    
    inline void print(FILE *out) {
      fprintf(out, "AttributeId = %d\n", AttributeId);
      fprintf(out, "AttributeType = %d\n", AttributeType);
      fprintf(out, "AttributeSize = %d\n", AttributeSize);
      fprintf(out, "AttributeArraySize = %d\n", AttributeArraySize);
      fprintf(out, "AttributeKeyFlag = %d\n", AttributeKeyFlag);
      fprintf(out, "AttributeStorage = %d\n", AttributeStorage);
      fprintf(out, "AttributeNullableFlag = %d\n", AttributeNullableFlag);
      fprintf(out, "AttributeDKey = %d\n", AttributeDKey);
      fprintf(out, "AttributeGroup = %d\n", AttributeGroup);
      fprintf(out, "AttributeAutoIncrement = %d\n", AttributeAutoIncrement);
      fprintf(out, "AttributeExtType = %d\n", AttributeExtType);
      fprintf(out, "AttributeExtPrecision = %d\n", AttributeExtPrecision);
      fprintf(out, "AttributeExtScale = %d\n", AttributeExtScale);
      fprintf(out, "AttributeExtLength = %d\n", AttributeExtLength);
      fprintf(out, "AttributeDefaultValue = \"%s\"\n",
        AttributeDefaultValue ? AttributeDefaultValue : "");
    }
  };
  
  static const
  SimpleProperties::SP2StructMapping AttributeMapping[];

  static const Uint32 AttributeMappingSize;

  // Signal constants
  STATIC_CONST( DataLength = 20 );
  STATIC_CONST( HeaderLength = 5 );

private:  
  Uint32 senderRef;
  Uint32 senderData;
  Uint32 requestType;
  Uint32 totalLen; 
  Uint32 offset; 
  
  /**
   * Length of this data = signal->length() - HeaderLength
   * Sender block ref = signal->senderBlockRef()
   */
  
  Uint32 tabInfoData[DataLength];

public:
  enum Depricated 
  {
    AttributeDGroup    = 1009, //Default NotDGroup
    AttributeStoredInd = 1011, //Default NotStored
    SecondTableId      = 17, //Mandatory between DICT's otherwise not allowed
    FragmentKeyTypeVal = 16 //Default PrimaryKey
  };
  
  enum Unimplemented 
  {
    TableStorageVal    = 14, //Default StorageType::MainMemory
    ScanOptimised      = 15, //Default updateOptimised
    AttributeGroup     = 1012 //Default 0
  };
};

#endif<|MERGE_RESOLUTION|>--- conflicted
+++ resolved
@@ -269,11 +269,8 @@
     ExtDate = NdbSqlUtil::Type::Date,
     ExtBlob = NdbSqlUtil::Type::Blob,
     ExtText = NdbSqlUtil::Type::Text,
-<<<<<<< HEAD
-    ExtBit = NdbSqlUtil::Type::Bit
-=======
+    ExtBit = NdbSqlUtil::Type::Bit,
     ExtTime = NdbSqlUtil::Type::Time
->>>>>>> e98e64ce
   };
 
   // Attribute data interpretation
@@ -375,13 +372,8 @@
         AttributeSize = DictTabInfo::an8Bit;
         AttributeArraySize = 8 * AttributeExtLength;
         return true;
-<<<<<<< HEAD
-      case DictTabInfo::ExtTimespec:
+      case DictTabInfo::ExtDate:
         // to fix
-=======
-      case DictTabInfo::ExtDate:
-        AttributeType = DictTabInfo::StringType;
->>>>>>> e98e64ce
         AttributeSize = DictTabInfo::an8Bit;
         AttributeArraySize = 3 * AttributeExtLength;
         return true;
@@ -391,18 +383,15 @@
         // head + inline part [ attr precision lower half ]
         AttributeArraySize = (NDB_BLOB_HEAD_SIZE << 2) + (AttributeExtPrecision & 0xFFFF);
         return true;
-<<<<<<< HEAD
+      case DictTabInfo::ExtTime:
+        AttributeType = DictTabInfo::StringType;
+        AttributeSize = DictTabInfo::an8Bit;
+        AttributeArraySize = 3 * AttributeExtLength;
+        return true;
       case DictTabInfo::ExtBit:
 	AttributeSize = DictTabInfo::aBit;
 	AttributeArraySize = AttributeExtLength;
 	return true;
-=======
-      case DictTabInfo::ExtTime:
-        AttributeType = DictTabInfo::StringType;
-        AttributeSize = DictTabInfo::an8Bit;
-        AttributeArraySize = 3 * AttributeExtLength;
-        return true;
->>>>>>> e98e64ce
       };
       
       return false;
