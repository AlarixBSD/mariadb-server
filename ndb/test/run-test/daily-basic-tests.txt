--- conflicted
+++ resolved
@@ -516,13 +516,10 @@
 cmd: testNdbApi
 args: -n ReadWithoutGetValue
 
-<<<<<<< HEAD
-=======
 max-time: 500
 cmd: testNdbApi
 args: -n Bug_11133 T1 
 
->>>>>>> 30e72968
 #max-time: 500
 #cmd: testInterpreter
 #args: T1 
