#!/usr/bin/perl
# -*- cperl -*-

# This is a transformation of the "mysql-test-run" Bourne shell script
# to Perl. There are reasons this rewrite is not the prettiest Perl
# you have seen
#
#   - The original script is huge and for most part uncommented,
#     not even a usage description of the flags.
#
#   - There has been an attempt to write a replacement in C for the
#     original Bourne shell script. It was kind of working but lacked
#     lot of functionality to really be a replacement. Not to redo
#     that mistake and catch all the obscure features of the original
#     script, the rewrite in Perl is more close to the original script
#     meaning it also share some of the ugly parts as well.
#
#   - The original intention was that this script was to be a prototype
#     to be the base for a new C version with full functionality. Since
#     then it was decided that the Perl version should replace the
#     Bourne shell version, but the Perl style still reflects the wish
#     to make the Perl to C step easy.
#
# Some coding style from the original intent has been kept
#
#   - To make this Perl script easy to alter even for those that not
#     code Perl that often, the coding style is as close as possible to
#     the C/C++ MySQL coding standard.
#
#   - All lists of arguments to send to commands are Perl lists/arrays,
#     not strings we append args to. Within reason, most string
#     concatenation for arguments should be avoided.
#
#   - Functions defined in the main program are not to be prefixed,
#     functions in "library files" are to be prefixed with "mtr_" (for
#     Mysql-Test-Run). There are some exceptions, code that fits best in
#     the main program, but are put into separate files to avoid
#     clutter, may be without prefix.
#
#   - All stat/opendir/-f/ is to be kept in collect_test_cases(). It
#     will create a struct that the rest of the program can use to get
#     the information. This separates the "find information" from the
#     "do the work" and makes the program more easy to maintain.
#
#   - At the moment, there are tons of "global" variables that control
#     this script, even accessed from the files in "lib/*.pl". This
#     will change over time, for now global variables are used instead
#     of using %opt, %path and %exe hashes, because I want more
#     compile time checking, that hashes would not give me. Once this
#     script is debugged, hashes will be used and passed as parameters
#     to functions, to more closely mimic how it would be coded in C
#     using structs.
#
#   - The rule when it comes to the logic of this program is
#
#       command_line_setup() - is to handle the logic between flags
#       collect_test_cases() - is to do its best to select what tests
#                              to run, dig out options, if needs restart etc.
#       run_testcase()       - is to run a single testcase, and follow the
#                              logic set in both above. No, or rare file
#                              system operations. If a test seems complex,
#                              it should probably not be here.
#
# A nice way to trace the execution of this script while debugging
# is to use the Devel::Trace package found at
# "http://www.plover.com/~mjd/perl/Trace/" and run this script like
# "perl -d:Trace mysql-test-run.pl"
#
# FIXME Save a PID file from this code as well, to record the process
#       id we think it has. In Cygwin, a fork creates one Cygwin process,
#       and then the real Win32 process. Cygwin Perl can only kill Cygwin
#       processes. And "mysqld --bootstrap ..." doesn't save a PID file.

$Devel::Trace::TRACE= 0;       # Don't trace boring init stuff

#require 5.6.1;
use File::Path;
use File::Basename;
use Cwd;
use Getopt::Long;
use Sys::Hostname;
#use Carp;
use IO::Socket;
use IO::Socket::INET;
use Data::Dumper;
use strict;
#use diagnostics;

require "lib/mtr_cases.pl";
require "lib/mtr_process.pl";
require "lib/mtr_timer.pl";
require "lib/mtr_io.pl";
require "lib/mtr_gcov.pl";
require "lib/mtr_gprof.pl";
require "lib/mtr_report.pl";
require "lib/mtr_diff.pl";
require "lib/mtr_match.pl";
require "lib/mtr_misc.pl";

$Devel::Trace::TRACE= 1;

# Used by gcov
our @mysqld_src_dirs=
  (
   "strings",
   "mysys",
   "include",
   "extra",
   "regex",
   "isam",
   "merge",
   "myisam",
   "myisammrg",
   "heap",
   "sql",
  );

##############################################################################
#
#  Default settings
#
##############################################################################

# We are to use handle_options() in "mysys/my_getopt.c" for the C version
#
# In the C version we want to use structs and, in some cases, arrays of
# structs. We let each struct be a separate hash.

# Misc global variables

our $glob_win32=                  0; # OS and native Win32 executables
our $glob_win32_perl=             0; # ActiveState Win32 Perl
our $glob_cygwin_perl=            0; # Cygwin Perl
our $glob_cygwin_shell=           undef;
our $glob_mysql_test_dir=         undef;
our $glob_mysql_bench_dir=        undef;
our $glob_hostname=               undef;
our $glob_scriptname=             undef;
our $glob_timers=                 undef;
our $glob_use_running_server=     0;
our $glob_use_running_ndbcluster= 0;
our $glob_use_embedded_server=    0;
our @glob_test_mode;

our $glob_basedir;

# The total result

our $path_charsetsdir;
our $path_client_bindir;
our $path_language;
our $path_timefile;
our $path_manager_log;           # Used by mysqldadmin
our $path_slave_load_tmpdir;     # What is this?!
our $path_my_basedir;
our $opt_vardir;                 # A path but set directly on cmd line
our $opt_tmpdir;                 # A path but set directly on cmd line

our $opt_usage;
our $opt_suite;

our $opt_netware;

our $opt_script_debug= 0;  # Script debugging, enable with --script-debug

# Options FIXME not all....

our $exe_master_mysqld;
our $exe_mysql;
our $exe_mysqladmin;
our $exe_mysqlbinlog;
our $exe_mysql_client_test;
our $exe_mysqld;
our $exe_mysqldump;              # Called from test case
our $exe_mysqlshow;              # Called from test case
our $exe_mysql_fix_system_tables;
our $exe_mysqltest;
our $exe_slave_mysqld;
our $exe_im;
our $exe_my_print_defaults;

our $opt_bench= 0;
our $opt_small_bench= 0;
our $opt_big_test= 0;            # Send --big-test to mysqltest

our @opt_extra_mysqld_opt;

our $opt_compress;
our $opt_current_test;
our $opt_ddd;
our $opt_debug;
our $opt_do_test;
our @opt_cases;                  # The test cases names in argv
our $opt_embedded_server;
our $opt_extern;
our $opt_fast;
our $opt_force;
our $opt_reorder;

our $opt_gcov;
our $opt_gcov_err;
our $opt_gcov_msg;

our $opt_gdb;
our $opt_client_gdb;
our $opt_manual_gdb;

our $opt_gprof;
our $opt_gprof_dir;
our $opt_gprof_master;
our $opt_gprof_slave;

our $opt_local;
our $opt_local_master;

our $master;                    # Will be struct in C
our $slave;

our $instance_manager;

our $opt_ndbcluster_port;
our $opt_ndbconnectstring;

our $opt_no_manager;            # Does nothing now, we never use manager
our $opt_manager_port;          # Does nothing now, we never use manager

our $opt_old_master;

our $opt_record;

our $opt_result_ext;

our $opt_skip;
our $opt_skip_rpl;
our $opt_skip_test;

our $opt_sleep;
our $opt_ps_protocol;

our $opt_sleep_time_after_restart=  1;
our $opt_sleep_time_for_delete=    10;
our $opt_testcase_timeout;
our $opt_suite_timeout;
my  $default_testcase_timeout=     10; # 10 min max
my  $default_suite_timeout=       120; # 2 hours max

our $opt_socket;

our $opt_source_dist;

our $opt_start_and_exit;
our $opt_start_dirty;
our $opt_start_from;

our $opt_strace_client;

our $opt_timer;

our $opt_user;
our $opt_user_test;

our $opt_valgrind;
our $opt_valgrind_mysqltest;
our $opt_valgrind_all;
our $opt_valgrind_options;

our $opt_verbose;

our $opt_wait_for_master;
our $opt_wait_for_slave;
our $opt_wait_timeout=  10;

our $opt_warnings;

our $opt_udiff;

our $opt_skip_ndbcluster;
our $opt_with_ndbcluster;
our $opt_with_openssl;

our $exe_ndb_mgm;
our $path_ndb_tools_dir;
our $path_ndb_backup_dir;
our $file_ndb_testrun_log;
our $flag_ndb_status_ok= 1;

######################################################################
#
#  Function declarations
#
######################################################################

sub main ();
sub initial_setup ();
sub command_line_setup ();
sub executable_setup ();
sub environment_setup ();
sub kill_running_server ();
sub kill_and_cleanup ();
sub ndbcluster_support ();
sub ndbcluster_install ();
sub ndbcluster_start ();
sub ndbcluster_stop ();
sub run_benchmarks ($);
sub run_tests ();
sub mysql_install_db ();
sub install_db ($$);
sub run_testcase ($);
sub report_failure_and_restart ($);
sub do_before_start_master ($$);
sub do_before_start_slave ($$);
sub mysqld_start ($$$$);
sub mysqld_arguments ($$$$$);
sub stop_masters_slaves ();
sub stop_masters ();
sub stop_slaves ();
sub im_start ($$);
sub im_stop ($);
sub run_mysqltest ($);
sub usage ($);

######################################################################
#
#  Main program
#
######################################################################

main();

sub main () {

  initial_setup();
  command_line_setup();
  executable_setup();
  
  if (! $opt_skip_ndbcluster and ! $opt_with_ndbcluster)
  {
    $opt_with_ndbcluster= ndbcluster_support();
  }

  environment_setup();
  signal_setup();

  if ( $opt_gcov )
  {
    gcov_prepare();
  }

  if ( $opt_gprof )
  {
    gprof_prepare();
  }

  if ( ! $glob_use_running_server )
  {
    if ( $opt_start_dirty )
    {
      kill_running_server();
    }
    else
    {
      kill_and_cleanup();
      mysql_install_db();

#    mysql_loadstd();  FIXME copying from "std_data" .frm and
#                      .MGR but there are none?!
    }
  }

  if ( $opt_start_dirty )
  {
    if ( ndbcluster_start() )
    {
      mtr_error("Can't start ndbcluster");
    }
    if ( mysqld_start('master',0,[],[]) )
    {
      mtr_report("Servers started, exiting");
    }
    else
    {
      mtr_error("Can't start the mysqld server");
    }
  }
  elsif ( $opt_bench )
  {
    run_benchmarks(shift);      # Shift what? Extra arguments?!
  }
  else
  {
    run_tests();
  }

  mtr_exit(0);
}

##############################################################################
#
#  Initial setup independent on command line arguments
#
##############################################################################

sub initial_setup () {

  select(STDOUT);
  $| = 1;                       # Make unbuffered

  $glob_scriptname=  basename($0);

  $glob_win32_perl=  ($^O eq "MSWin32");
  $glob_cygwin_perl= ($^O eq "cygwin");
  $glob_win32=       ($glob_win32_perl or $glob_cygwin_perl);

  # We require that we are in the "mysql-test" directory
  # to run mysql-test-run

  if (! -f $glob_scriptname)
  {
    mtr_error("Can't find the location for the mysql-test-run script\n" .
              "Go to to the mysql-test directory and execute the script " .
              "as follows:\n./$glob_scriptname");
  }

  if ( -d "../sql" )
  {
    $opt_source_dist=  1;
  }

  $glob_hostname=  mtr_short_hostname();

  # 'basedir' is always parent of "mysql-test" directory
  $glob_mysql_test_dir=  cwd();
  if ( $glob_cygwin_perl )
  {
    # Windows programs like 'mysqld' needs Windows paths
    $glob_mysql_test_dir= `cygpath -m $glob_mysql_test_dir`;
    my $shell= $ENV{'SHELL'} || "/bin/bash";
    $glob_cygwin_shell=   `cygpath -w $shell`; # The Windows path c:\...
    chomp($glob_mysql_test_dir);
    chomp($glob_cygwin_shell);
  }
  $glob_basedir=         dirname($glob_mysql_test_dir);
  $glob_mysql_bench_dir= "$glob_basedir/mysql-bench"; # FIXME make configurable

  # needs to be same length to test logging (FIXME what???)
  $path_slave_load_tmpdir=  "../../var/tmp";

  $path_my_basedir=
    $opt_source_dist ? $glob_mysql_test_dir : $glob_basedir;

  $glob_timers= mtr_init_timers();
}



##############################################################################
#
#  Default settings
#
##############################################################################

sub command_line_setup () {

  # These are defaults for things that are set on the command line

  $opt_suite=        "main";    # Special default suite
  my $opt_master_myport= 9306;
  my $opt_slave_myport=  9308;
  $opt_ndbcluster_port=  9350;
  my $im_port=           9310;
  my $im_mysqld1_port=   9312;
  my $im_mysqld2_port=   9314;

  # Read the command line
  # Note: Keep list, and the order, in sync with usage at end of this file

  Getopt::Long::Configure("pass_through");
  GetOptions(
             # Control what engine/variation to run
             'embedded-server'          => \$opt_embedded_server,
             'ps-protocol'              => \$opt_ps_protocol,
             'bench'                    => \$opt_bench,
             'small-bench'              => \$opt_small_bench,
             'no-manager'               => \$opt_no_manager, # Currently not used

             # Control what test suites or cases to run
             'force'                    => \$opt_force,
             'with-ndbcluster'          => \$opt_with_ndbcluster,
             'skip-ndbcluster|skip-ndb' => \$opt_skip_ndbcluster,
             'do-test=s'                => \$opt_do_test,
             'suite=s'                  => \$opt_suite,
             'skip-rpl'                 => \$opt_skip_rpl,
             'skip-test=s'              => \$opt_skip_test,

             # Specify ports
             'master_port=i'            => \$opt_master_myport,
             'slave_port=i'             => \$opt_slave_myport,
             'ndbcluster_port=i'        => \$opt_ndbcluster_port,
             'manager-port=i'           => \$opt_manager_port, # Currently not used
             'im-port=i'                => \$im_port, # Instance Manager port.
             'im-mysqld1-port=i'        => \$im_mysqld1_port, # Port of mysqld, controlled by IM
             'im-mysqld2-port=i'        => \$im_mysqld2_port, # Port of mysqld, controlled by IM

             # Test case authoring
             'record'                   => \$opt_record,

             # ???
             'mysqld=s'                 => \@opt_extra_mysqld_opt,

             # Run test on running server
             'extern'                   => \$opt_extern,
             'ndbconnectstring=s'       => \$opt_ndbconnectstring,

             # Debugging
             'gdb'                      => \$opt_gdb,
             'manual-gdb'               => \$opt_manual_gdb,
             'client-gdb'               => \$opt_client_gdb,
             'ddd'                      => \$opt_ddd,
             'strace-client'            => \$opt_strace_client,
             'master-binary=s'          => \$exe_master_mysqld,
             'slave-binary=s'           => \$exe_slave_mysqld,

             # Coverage, profiling etc
             'gcov'                     => \$opt_gcov,
             'gprof'                    => \$opt_gprof,
             'valgrind:s'               => \$opt_valgrind,
             'valgrind-mysqltest:s'     => \$opt_valgrind_mysqltest,
             'valgrind-all:s'           => \$opt_valgrind_all,
             'valgrind-options=s'       => \$opt_valgrind_options,

             # Misc
             'big-test'                 => \$opt_big_test,
             'compress'                 => \$opt_compress,
             'debug'                    => \$opt_debug,
             'fast'                     => \$opt_fast,
             'local'                    => \$opt_local,
             'local-master'             => \$opt_local_master,
             'netware'                  => \$opt_netware,
             'old-master'               => \$opt_old_master,
             'reorder'                  => \$opt_reorder,
             'script-debug'             => \$opt_script_debug,
             'sleep=i'                  => \$opt_sleep,
             'socket=s'                 => \$opt_socket,
             'start-dirty'              => \$opt_start_dirty,
             'start-and-exit'           => \$opt_start_and_exit,
             'start-from=s'             => \$opt_start_from,
             'timer'                    => \$opt_timer,
             'tmpdir=s'                 => \$opt_tmpdir,
             'unified-diff|udiff'       => \$opt_udiff,
             'user-test=s'              => \$opt_user_test,
             'user=s'                   => \$opt_user,
             'vardir=s'                 => \$opt_vardir,
             'verbose'                  => \$opt_verbose,
             'wait-timeout=i'           => \$opt_wait_timeout,
             'testcase-timeout=i'       => \$opt_testcase_timeout,
             'suite-timeout=i'          => \$opt_suite_timeout,
             'warnings|log-warnings'    => \$opt_warnings,
             'with-openssl'             => \$opt_with_openssl,

             'help|h'                   => \$opt_usage,
            ) or usage("Can't read options");

  if ( $opt_usage )
  {
    usage("");
  }

  foreach my $arg ( @ARGV )
  {
    if ( $arg =~ /^--skip-/ )
    {
      push(@opt_extra_mysqld_opt, $arg);
    }
    elsif ( $arg =~ /^-/ )
    {
      usage("Invalid option \"$arg\"");
    }
    else
    {
      push(@opt_cases, $arg);
    }
  }

  # --------------------------------------------------------------------------
  # Set the "var/" directory, as it is the base for everything else
  # --------------------------------------------------------------------------

  if ( ! $opt_vardir )
  {
    $opt_vardir= "$glob_mysql_test_dir/var";
  }

  # We make the path absolute, as the server will do a chdir() before usage
  unless ( $opt_vardir =~ m,^/, or
           ($glob_win32 and $opt_vardir =~ m,^[a-z]:/,i) )
  {
    # Make absolute path, relative test dir
    $opt_vardir= "$glob_mysql_test_dir/$opt_vardir";
  }

  # --------------------------------------------------------------------------
  # If not set, set these to defaults
  # --------------------------------------------------------------------------

  $opt_tmpdir=       "$opt_vardir/tmp" unless $opt_tmpdir;
  # FIXME maybe not needed?
  $path_manager_log= "$opt_vardir/log/manager.log"
    unless $path_manager_log;
  $opt_current_test= "$opt_vardir/log/current_test"
    unless $opt_current_test;

  # --------------------------------------------------------------------------
  # Do sanity checks of command line arguments
  # --------------------------------------------------------------------------

  if ( $opt_extern and $opt_local )
  {
    mtr_error("Can't use --extern and --local at the same time");
  }

  if ( ! $opt_socket )
  {     # FIXME set default before reading options?
#    $opt_socket=  '@MYSQL_UNIX_ADDR@';
    $opt_socket=  "/tmp/mysql.sock"; # FIXME
  }

  # --------------------------------------------------------------------------
  # Look at the command line options and set script flags
  # --------------------------------------------------------------------------

  if ( $opt_record and ! @opt_cases )
  {
    mtr_error("Will not run in record mode without a specific test case");
  }

  if ( $opt_embedded_server )
  {
    $glob_use_embedded_server= 1;
    push(@glob_test_mode, "embedded");
    $opt_skip_rpl= 1;              # We never run replication with embedded

    if ( $opt_extern )
    {
      mtr_error("Can't use --extern with --embedded-server");
    }
  }

  if ( $opt_ps_protocol )
  {
    push(@glob_test_mode, "ps-protocol");
  }

  # FIXME don't understand what this is
#  if ( $opt_local_master )
#  {
#    $opt_master_myport=  3306;
#  }

  if ( $opt_small_bench )
  {
    $opt_bench=  1;
  }

  if ( $opt_sleep )
  {
    $opt_sleep_time_after_restart= $opt_sleep;
  }

  if ( $opt_gcov and ! $opt_source_dist )
  {
    mtr_error("Coverage test needs the source - please use source dist");
  }

  if ( $glob_use_embedded_server and ! $opt_source_dist )
  {
    mtr_error("Embedded server needs source tree - please use source dist");
  }

  if ( $opt_gdb )
  {
    $opt_wait_timeout=  300;
    if ( $opt_extern )
    {
      mtr_error("Can't use --extern with --gdb");
    }
  }

  if ( $opt_manual_gdb )
  {
    $opt_gdb=  1;
    if ( $opt_extern )
    {
      mtr_error("Can't use --extern with --manual-gdb");
    }
  }

  if ( $opt_ddd )
  {
    if ( $opt_extern )
    {
      mtr_error("Can't use --extern with --ddd");
    }
  }

  if ( $opt_ndbconnectstring )
  {
    $glob_use_running_ndbcluster= 1;
    $opt_with_ndbcluster= 1;
  }
  else
  {
    $opt_ndbconnectstring= "host=localhost:$opt_ndbcluster_port";
  }

  if ( $opt_skip_ndbcluster )
  {
    $opt_with_ndbcluster= 0;
  }

  # The ":s" in the argument spec, means we have three different cases
  #
  #   undefined    option not set
  #   ""           option set with no argument
  #   "somestring" option is name/path of valgrind executable

  # Take executable path from any of them, if any
  $opt_valgrind= $opt_valgrind_mysqltest if $opt_valgrind_mysqltest;
  $opt_valgrind= $opt_valgrind_all       if $opt_valgrind_all;

  # If valgrind flag not defined, define if other valgrind flags are
  unless ( defined $opt_valgrind )
  {
    $opt_valgrind= ""
      if defined $opt_valgrind_mysqltest or defined $opt_valgrind_all;
  }

  if ( ! $opt_testcase_timeout )
  {
    $opt_testcase_timeout= $default_testcase_timeout;
    $opt_testcase_timeout*= 10 if defined $opt_valgrind;
  }

  if ( ! $opt_suite_timeout )
  {
    $opt_suite_timeout= $default_suite_timeout;
    $opt_suite_timeout*= 4 if defined $opt_valgrind;
  }

  if ( defined $opt_valgrind )
  {
    $opt_sleep_time_after_restart= 10;
    $opt_sleep_time_for_delete= 60;
    # >=2.1.2 requires the --tool option, some versions write to stdout, some to stderr
    #  valgrind --help 2>&1 | grep "\-\-tool" > /dev/null && VALGRIND="$VALGRIND --tool=memcheck"
  }

  if ( ! $opt_user )
  {
    if ( $glob_use_running_server )
    {
      $opt_user= "test";
    }
    else
    {
      $opt_user= "root"; # We want to do FLUSH xxx commands
    }
  }

  # Put this into a hash, will be a C struct

  $master->[0]=
  {
   path_myddir   => "$opt_vardir/master-data",
   path_myerr    => "$opt_vardir/log/master.err",
   path_mylog    => "$opt_vardir/log/master.log",
   path_mypid    => "$opt_vardir/run/master.pid",
   path_mysock   => "$opt_tmpdir/master.sock",
   path_myport   =>  $opt_master_myport,
   start_timeout =>  400, # enough time create innodb tables

   ndbcluster    =>  1, # ndbcluster not started
  };

  $master->[1]=
  {
   path_myddir   => "$opt_vardir/master1-data",
   path_myerr    => "$opt_vardir/log/master1.err",
   path_mylog    => "$opt_vardir/log/master1.log",
   path_mypid    => "$opt_vardir/run/master1.pid",
   path_mysock   => "$opt_tmpdir/master1.sock",
   path_myport   => $opt_master_myport + 1,
   start_timeout => 400, # enough time create innodb tables
  };

  $slave->[0]=
  {
   path_myddir   => "$opt_vardir/slave-data",
   path_myerr    => "$opt_vardir/log/slave.err",
   path_mylog    => "$opt_vardir/log/slave.log",
   path_mypid    => "$opt_vardir/run/slave.pid",
   path_mysock   => "$opt_tmpdir/slave.sock",
   path_myport   => $opt_slave_myport,
   start_timeout => 400,
  };

  $slave->[1]=
  {
   path_myddir   => "$opt_vardir/slave1-data",
   path_myerr    => "$opt_vardir/log/slave1.err",
   path_mylog    => "$opt_vardir/log/slave1.log",
   path_mypid    => "$opt_vardir/run/slave1.pid",
   path_mysock   => "$opt_tmpdir/slave1.sock",
   path_myport   => $opt_slave_myport + 1,
   start_timeout => 300,
  };

  $slave->[2]=
  {
   path_myddir   => "$opt_vardir/slave2-data",
   path_myerr    => "$opt_vardir/log/slave2.err",
   path_mylog    => "$opt_vardir/log/slave2.log",
   path_mypid    => "$opt_vardir/run/slave2.pid",
   path_mysock   => "$opt_tmpdir/slave2.sock",
   path_myport   => $opt_slave_myport + 2,
   start_timeout => 300,
  };

  $instance_manager->{'path_err'}=        "$opt_vardir/log/im.err";
  $instance_manager->{'path_log'}=        "$opt_vardir/log/im.log";
  $instance_manager->{'path_pid'}=        "$opt_vardir/run/im.pid";
  $instance_manager->{'path_sock'}=       "$opt_tmpdir/im.sock";
  $instance_manager->{'port'}=            $im_port;
  $instance_manager->{'start_timeout'}=   $master->[0]->{'start_timeout'};
  $instance_manager->{'admin_login'}=     'im_admin';
  $instance_manager->{'admin_password'}=  'im_admin_secret';
  $instance_manager->{'admin_sha1'}=      '*598D51AD2DFF7792045D6DF3DDF9AA1AF737B295';
  $instance_manager->{'password_file'}=   "$opt_vardir/im.passwd";
  $instance_manager->{'defaults_file'}=   "$opt_vardir/im.cnf";
  
  $instance_manager->{'instances'}->[0]->{'server_id'}= 1;
  $instance_manager->{'instances'}->[0]->{'port'}= $im_mysqld1_port;
  $instance_manager->{'instances'}->[0]->{'path_datadir'}=
    "$opt_vardir/im_mysqld_1.data";
  $instance_manager->{'instances'}->[0]->{'path_sock'}=
    "$opt_vardir/mysqld_1.sock";
  $instance_manager->{'instances'}->[0]->{'path_pid'}=
    "$opt_vardir/mysqld_1.pid";

  $instance_manager->{'instances'}->[1]->{'server_id'}= 2;
  $instance_manager->{'instances'}->[1]->{'port'}= $im_mysqld2_port;
  $instance_manager->{'instances'}->[1]->{'path_datadir'}=
    "$opt_vardir/im_mysqld_2.data";
  $instance_manager->{'instances'}->[1]->{'path_sock'}=
    "$opt_vardir/mysqld_2.sock";
  $instance_manager->{'instances'}->[1]->{'path_pid'}=
    "$opt_vardir/mysqld_2.pid";
  $instance_manager->{'instances'}->[1]->{'nonguarded'}= 1;

  if ( $opt_extern )
  {
    $glob_use_running_server=  1;
    $opt_skip_rpl= 1;                   # We don't run rpl test cases
    $master->[0]->{'path_mysock'}=  $opt_socket;
  }

  $path_timefile=  "$opt_vardir/log/mysqltest-time";
}


##############################################################################
#
#  Set paths to various executable programs
#
##############################################################################

sub executable_setup () {

  if ( $opt_source_dist )
  {
    if ( $glob_win32 )
    {
      $path_client_bindir= mtr_path_exists("$glob_basedir/client_release",
                                           "$glob_basedir/bin");
      $exe_mysqld=         mtr_exe_exists ("$path_client_bindir/mysqld-nt");
      $path_language=      mtr_path_exists("$glob_basedir/share/english/");
      $path_charsetsdir=   mtr_path_exists("$glob_basedir/share/charsets");
    }
    else
    {
      $path_client_bindir= mtr_path_exists("$glob_basedir/client");
      $exe_mysqld=         mtr_exe_exists ("$glob_basedir/sql/mysqld");
      $path_language=      mtr_path_exists("$glob_basedir/sql/share/english/");
      $path_charsetsdir=   mtr_path_exists("$glob_basedir/sql/share/charsets");

      $exe_im= mtr_exe_exists(
        "$glob_basedir/server-tools/instance-manager/mysqlmanager");
    }

    if ( $glob_use_embedded_server )
    {
      my $path_examples= "$glob_basedir/libmysqld/examples";
      $exe_mysqltest=    mtr_exe_exists("$path_examples/mysqltest");
      $exe_mysql_client_test=
        mtr_exe_exists("$path_examples/mysql_client_test_embedded",
		       "/usr/bin/false");
    }
    else
    {
      $exe_mysqltest=  mtr_exe_exists("$path_client_bindir/mysqltest");
      $exe_mysql_client_test=
        mtr_exe_exists("$glob_basedir/tests/mysql_client_test",
		       "/usr/bin/false");
    }
    $exe_mysqldump=      mtr_exe_exists("$path_client_bindir/mysqldump");
    $exe_mysqlshow=      mtr_exe_exists("$path_client_bindir/mysqlshow");
    $exe_mysqlbinlog=    mtr_exe_exists("$path_client_bindir/mysqlbinlog");
    $exe_mysqladmin=     mtr_exe_exists("$path_client_bindir/mysqladmin");
    $exe_mysql=          mtr_exe_exists("$path_client_bindir/mysql");
    $exe_mysql_fix_system_tables=
      mtr_script_exists("$glob_basedir/scripts/mysql_fix_privilege_tables");
    $exe_my_print_defaults=
      mtr_script_exists("$glob_basedir/extra/my_print_defaults");
    $path_ndb_tools_dir= mtr_path_exists("$glob_basedir/ndb/tools");
    $exe_ndb_mgm=        "$glob_basedir/ndb/src/mgmclient/ndb_mgm";
  }
  else
  {
    $path_client_bindir= mtr_path_exists("$glob_basedir/bin");
    $exe_mysqltest=      mtr_exe_exists("$path_client_bindir/mysqltest");
    $exe_mysqldump=      mtr_exe_exists("$path_client_bindir/mysqldump");
    $exe_mysqlshow=      mtr_exe_exists("$path_client_bindir/mysqlshow");
    $exe_mysqlbinlog=    mtr_exe_exists("$path_client_bindir/mysqlbinlog");
    $exe_mysqladmin=     mtr_exe_exists("$path_client_bindir/mysqladmin");
    $exe_mysql=          mtr_exe_exists("$path_client_bindir/mysql");
    $exe_mysql_fix_system_tables=
      mtr_script_exists("$path_client_bindir/mysql_fix_privilege_tables",
			"$glob_basedir/scripts/mysql_fix_privilege_tables");
    $exe_my_print_defaults=
      mtr_script_exists("$path_client_bindir/my_print_defaults");

    $path_language=      mtr_path_exists("$glob_basedir/share/mysql/english/",
                                         "$glob_basedir/share/english/");
    $path_charsetsdir=   mtr_path_exists("$glob_basedir/share/mysql/charsets",
                                         "$glob_basedir/share/charsets");
    $exe_mysqld=         mtr_exe_exists ("$glob_basedir/libexec/mysqld",
                                         "$glob_basedir/bin/mysqld");

    $exe_im= mtr_exe_exists("$glob_basedir/libexec/mysqlmanager",
                            "$glob_basedir/bin/mysqlmanager");
    if ( $glob_use_embedded_server )
    {
      $exe_mysqltest= mtr_exe_exists("$path_client_bindir/mysqltest_embedded");
      $exe_mysql_client_test=
        mtr_exe_exists("$glob_basedir/tests/mysql_client_test_embedded",
                       "$path_client_bindir/mysql_client_test_embedded",
		       "/usr/bin/false");
    }
    else
    {
      $exe_mysqltest= mtr_exe_exists("$path_client_bindir/mysqltest");
      $exe_mysql_client_test=
        mtr_exe_exists("$path_client_bindir/mysql_client_test",
		       "/usr/bin/false"); # FIXME temporary
    }

    $path_ndb_tools_dir=  "$glob_basedir/bin";
    $exe_ndb_mgm=         "$glob_basedir/bin/ndb_mgm";
  }

  $exe_master_mysqld= $exe_master_mysqld || $exe_mysqld;
  $exe_slave_mysqld=  $exe_slave_mysqld  || $exe_mysqld;

  $path_ndb_backup_dir=
    "$opt_vardir/ndbcluster-$opt_ndbcluster_port";
  $file_ndb_testrun_log= "$opt_vardir/log/ndb_testrun.log";
}


##############################################################################
#
#  Set environment to be used by childs of this process
#
##############################################################################

# Note that some env is setup in spawn/run, in "mtr_process.pl"

sub environment_setup () {

  # --------------------------------------------------------------------------
  # We might not use a standard installation directory, like /usr/lib.
  # Set LD_LIBRARY_PATH to make sure we find our installed libraries.
  # --------------------------------------------------------------------------

  unless ( $opt_source_dist )
  {
    $ENV{'LD_LIBRARY_PATH'}=
      "$glob_basedir/lib" .
        ($ENV{'LD_LIBRARY_PATH'} ? ":$ENV{'LD_LIBRARY_PATH'}" : "");
    $ENV{'DYLD_LIBRARY_PATH'}=
      "$glob_basedir/lib" .
        ($ENV{'DYLD_LIBRARY_PATH'} ? ":$ENV{'DYLD_LIBRARY_PATH'}" : "");
  }

  # --------------------------------------------------------------------------
  # Also command lines in .opt files may contain env vars
  # --------------------------------------------------------------------------

  $ENV{'UMASK'}=              "0660"; # The octal *string*
  $ENV{'UMASK_DIR'}=          "0770"; # The octal *string*
  $ENV{'LC_COLLATE'}=         "C";
  $ENV{'USE_RUNNING_SERVER'}= $glob_use_running_server;
  $ENV{'MYSQL_TEST_DIR'}=     $glob_mysql_test_dir;
  $ENV{'MYSQL_TEST_WINDIR'}=  $glob_mysql_test_dir;
  $ENV{'MASTER_MYSOCK'}=      $master->[0]->{'path_mysock'};
  $ENV{'MASTER_WINMYSOCK'}=   $master->[0]->{'path_mysock'};
  $ENV{'MASTER_MYSOCK1'}=     $master->[1]->{'path_mysock'};
  $ENV{'MASTER_MYPORT'}=      $master->[0]->{'path_myport'};
  $ENV{'MASTER_MYPORT1'}=     $master->[1]->{'path_myport'};
  $ENV{'SLAVE_MYPORT'}=       $slave->[0]->{'path_myport'};
# $ENV{'MYSQL_TCP_PORT'}=     '@MYSQL_TCP_PORT@'; # FIXME
  $ENV{'MYSQL_TCP_PORT'}=     3306;

  $ENV{'IM_MYSQLD1_SOCK'}=    $instance_manager->{instances}->[0]->{path_sock};
  $ENV{'IM_MYSQLD1_PORT'}=    $instance_manager->{instances}->[0]->{port};
  $ENV{'IM_MYSQLD2_SOCK'}=    $instance_manager->{instances}->[1]->{path_sock};
  $ENV{'IM_MYSQLD2_PORT'}=    $instance_manager->{instances}->[1]->{port};

  if ( $glob_cygwin_perl )
  {
    foreach my $key ('MYSQL_TEST_WINDIR','MASTER_MYSOCK')
    {
      $ENV{$key}= `cygpath -w $ENV{$key}`;
      $ENV{$key} =~ s,\\,\\\\,g;
      chomp($ENV{$key});
    }
  }
}


##############################################################################
#
#  If we get a ^C, we try to clean up before termination
#
##############################################################################
# FIXME check restrictions what to do in a signal handler

sub signal_setup () {
  $SIG{INT}= \&handle_int_signal;
}

sub handle_int_signal () {
  $SIG{INT}= 'DEFAULT';         # If we get a ^C again, we die...
  mtr_warning("got INT signal, cleaning up.....");
  stop_masters_slaves();
  mtr_error("We die from ^C signal from user");
}


##############################################################################
#
#  Handle left overs from previous runs
#
##############################################################################

sub kill_running_server () {

  if ( $opt_fast or $glob_use_embedded_server )
  {
    # FIXME is embedded server really using PID files?!
    unlink($master->[0]->{'path_mypid'});
    unlink($master->[1]->{'path_mypid'});
    unlink($slave->[0]->{'path_mypid'});
    unlink($slave->[1]->{'path_mypid'});
    unlink($slave->[2]->{'path_mypid'});
  }
  else
  {
    # Ensure that no old mysqld test servers are running
    # This is different from terminating processes we have
    # started from ths run of the script, this is terminating
    # leftovers from previous runs.

    mtr_report("Killing Possible Leftover Processes");
    mkpath("$opt_vardir/log"); # Needed for mysqladmin log
    mtr_kill_leftovers();

    ndbcluster_stop();
    $master->[0]->{'ndbcluster'}= 1;
  }
}

sub kill_and_cleanup () {

  kill_running_server ();

  mtr_report("Removing Stale Files");

  rmtree("$opt_vardir/log");
  rmtree("$opt_vardir/ndbcluster-$opt_ndbcluster_port");
  rmtree("$opt_vardir/run");
  rmtree("$opt_vardir/tmp");

  mkpath("$opt_vardir/log");
  mkpath("$opt_vardir/run");
  mkpath("$opt_vardir/tmp");
  mkpath($opt_tmpdir) if $opt_tmpdir ne "$opt_vardir/tmp";

  # FIXME do we really need to create these all, or are they
  # created for us when tables are created?

  my @data_dir_lst = (
    $master->[0]->{'path_myddir'},
    $master->[1]->{'path_myddir'},
    $slave->[0]->{'path_myddir'},
    $slave->[1]->{'path_myddir'},
    $slave->[2]->{'path_myddir'});
  
  foreach my $instance (@{$instance_manager->{'instances'}})
  {
    push (@data_dir_lst, $instance->{'path_datadir'});
  }

  foreach my $data_dir (@data_dir_lst)
  {
    rmtree("$data_dir");
    mkpath("$data_dir/mysql");
    mkpath("$data_dir/test");
  }

  # To make some old test cases work, we create a soft
  # link from the old "var" location to the new one

  if ( ! $glob_win32 and $opt_vardir ne "$glob_mysql_test_dir/var" )
  {
    # FIXME why bother with the above, why not always remove all of var?!
    rmtree("$glob_mysql_test_dir/var"); # Clean old var, FIXME or rename it?!
    symlink($opt_vardir, "$glob_mysql_test_dir/var");
  }
}


##############################################################################
#
#  Start the ndb cluster
#
##############################################################################

sub ndbcluster_support () {

  # check ndbcluster support by testing using a switch
  # that is only available in that case
  if ( mtr_run($exe_mysqld,
	       ["--no-defaults",
	        "--ndb-use-exact-count",
	        "--help"],
	       "", "/dev/null", "/dev/null", "") != 0 )
  {
    mtr_report("No ndbcluster support");
    return 0;
  }
  mtr_report("Has ndbcluster support");
  return 1;
}

# FIXME why is there a different start below?!

sub ndbcluster_install () {

  if ( ! $opt_with_ndbcluster or $glob_use_running_ndbcluster )
  {
    return 0;
  }
  mtr_report("Install ndbcluster");
  my $ndbcluster_opts=  $opt_bench ? "" : "--small";
  if (  mtr_run("$glob_mysql_test_dir/ndb/ndbcluster",
		["--port=$opt_ndbcluster_port",
		 "--data-dir=$opt_vardir",
		 $ndbcluster_opts,
		 "--initial"],
		"", "", "", "") )
  {
    mtr_error("Error ndbcluster_install");
    return 1;
  }

  ndbcluster_stop();
  $master->[0]->{'ndbcluster'}= 1;

  return 0;
}

sub ndbcluster_start () {

  if ( ! $opt_with_ndbcluster or $glob_use_running_ndbcluster )
  {
    return 0;
  }
  # FIXME, we want to _append_ output to file $file_ndb_testrun_log instead of /dev/null
  if ( mtr_run("$glob_mysql_test_dir/ndb/ndbcluster",
	       ["--port=$opt_ndbcluster_port",
		"--data-dir=$opt_vardir"],
	       "", "/dev/null", "", "") )
  {
    mtr_error("Error ndbcluster_start");
    return 1;
  }

  return 0;
}

sub ndbcluster_stop () {

  if ( ! $opt_with_ndbcluster or $glob_use_running_ndbcluster )
  {
    return;
  }
  # FIXME, we want to _append_ output to file $file_ndb_testrun_log instead of /dev/null
  mtr_run("$glob_mysql_test_dir/ndb/ndbcluster",
          ["--port=$opt_ndbcluster_port",
           "--data-dir=$opt_vardir",
           "--stop"],
          "", "/dev/null", "", "");

  return;
}


##############################################################################
#
#  Run the benchmark suite
#
##############################################################################

sub run_benchmarks ($) {
  my $benchmark=  shift;

  my $args;

  if ( ! $glob_use_embedded_server and ! $opt_local_master )
  {
    $master->[0]->{'pid'}= mysqld_start('master',0,[],[]);
    if ( ! $master->[0]->{'pid'} )
    {
      mtr_error("Can't start the mysqld server");
    }
  }

  mtr_init_args(\$args);

  mtr_add_arg($args, "--socket=%s", $master->[0]->{'path_mysock'});
  mtr_add_arg($args, "--user=%s", $opt_user);

  if ( $opt_small_bench )
  {
    mtr_add_arg($args, "--small-test");
    mtr_add_arg($args, "--small-tables");
  }

  if ( $opt_with_ndbcluster )
  {
    mtr_add_arg($args, "--create-options=TYPE=ndb");
  }

  my $benchdir=  "$glob_basedir/sql-bench";
  chdir($benchdir);             # FIXME check error

  # FIXME write shorter....

  if ( ! $benchmark )
  {
    mtr_add_arg($args, "--log");
    mtr_run("$glob_mysql_bench_dir/run-all-tests", $args, "", "", "", "");
    # FIXME check result code?!
  }
  elsif ( -x $benchmark )
  {
    mtr_run("$glob_mysql_bench_dir/$benchmark", $args, "", "", "", "");
    # FIXME check result code?!
  }
  else
  {
    mtr_error("Benchmark $benchmark not found");
  }

  chdir($glob_mysql_test_dir);          # Go back

  if ( ! $glob_use_embedded_server )
  {
    stop_masters();
  }
}


##############################################################################
#
#  Run the test suite
#
##############################################################################

# FIXME how to specify several suites to run? Comma separated list?

sub run_tests () {
  run_suite($opt_suite);
}

sub run_suite () {
  my $suite= shift;

  mtr_print_thick_line();

  mtr_report("Finding  Tests in the '$suite' suite");

  mtr_timer_start($glob_timers,"suite", 60 * $opt_suite_timeout);

  my $tests= collect_test_cases($suite);

  mtr_report("Starting Tests in the '$suite' suite");

  mtr_print_header();

  foreach my $tinfo ( @$tests )
  {
    mtr_timer_start($glob_timers,"testcase", 60 * $opt_testcase_timeout);
    run_testcase($tinfo);
    mtr_timer_stop($glob_timers,"testcase");
  }

  mtr_print_line();

  if ( ! $opt_gdb and ! $glob_use_running_server and
       ! $opt_ddd and ! $glob_use_embedded_server )
  {
    stop_masters_slaves();
  }

  if ( $opt_gcov )
  {
    gcov_collect(); # collect coverage information
  }
  if ( $opt_gprof )
  {
    gprof_collect(); # collect coverage information
  }

  mtr_report_stats($tests);

  mtr_timer_stop($glob_timers,"suite");
}


##############################################################################
#
#  Initiate the test databases
#
##############################################################################

sub mysql_install_db () {

  # FIXME not exactly true I think, needs improvements
  install_db('master', $master->[0]->{'path_myddir'});
  install_db('master', $master->[1]->{'path_myddir'});
  install_db('slave',  $slave->[0]->{'path_myddir'});
  install_db('slave',  $slave->[1]->{'path_myddir'});
  install_db('slave',  $slave->[2]->{'path_myddir'});

  if ( defined $exe_im)
  {
    im_prepare_env($instance_manager);
  }

  if ( ndbcluster_install() )
  {
    # failed to install, disable usage but flag that its no ok
    $opt_with_ndbcluster= 0;
    $flag_ndb_status_ok= 0;
  }

  return 0;
}


sub install_db ($$) {
  my $type=      shift;
  my $data_dir=  shift;

  my $init_db_sql=     "lib/init_db.sql";
  my $init_db_sql_tmp= "/tmp/init_db.sql$$";
  my $args;

  mtr_report("Installing \u$type Databases");

  open(IN, $init_db_sql)
    or mtr_error("Can't open $init_db_sql: $!");
  open(OUT, ">", $init_db_sql_tmp)
    or mtr_error("Can't write to $init_db_sql_tmp: $!");
  while (<IN>)
  {
    chomp;
    s/\@HOSTNAME\@/$glob_hostname/;
    if ( /^\s*$/ )
    {
      print OUT "\n";
    }
    elsif (/;$/)
    {
      print OUT "$_\n";
    }
    else
    {
      print OUT "$_ ";
    }
  }
  close OUT;
  close IN;

  mtr_init_args(\$args);

  mtr_add_arg($args, "--no-defaults");
  mtr_add_arg($args, "--bootstrap");
  mtr_add_arg($args, "--console");
  mtr_add_arg($args, "--skip-grant-tables");
  mtr_add_arg($args, "--basedir=%s", $path_my_basedir);
  mtr_add_arg($args, "--datadir=%s", $data_dir);
  mtr_add_arg($args, "--skip-innodb");
  mtr_add_arg($args, "--skip-ndbcluster");
  mtr_add_arg($args, "--skip-bdb");

  if ( ! $opt_netware )
  {
    mtr_add_arg($args, "--language=%s", $path_language);
    mtr_add_arg($args, "--character-sets-dir=%s", $path_charsetsdir);
  }

  if ( mtr_run($exe_mysqld, $args, $init_db_sql_tmp,
               $path_manager_log, $path_manager_log, "") != 0 )
  {
    unlink($init_db_sql_tmp);
    mtr_error("Error executing mysqld --bootstrap\n" .
              "Could not install $type test DBs");
  }
  unlink($init_db_sql_tmp);
}


sub im_prepare_env($) {
  my $instance_manager = shift;

  im_create_passwd_file($instance_manager);
  im_prepare_data_dir($instance_manager);
}


sub im_create_passwd_file($) {
  my $instance_manager = shift;

  my $pwd_file_path = $instance_manager->{'password_file'};
  
  mtr_report("Creating IM password file ($pwd_file_path)");
  
  open(OUT, ">", $pwd_file_path)
    or mtr_error("Can't write to $pwd_file_path: $!");
  
  print OUT $instance_manager->{'admin_login'}, ":",
        $instance_manager->{'admin_sha1'}, "\n";
  
  close(OUT);
}


sub im_create_defaults_file($) {
  my $instance_manager = shift;

  my $defaults_file = $instance_manager->{'defaults_file'};

  open(OUT, ">", $defaults_file)
    or mtr_error("Can't write to $defaults_file: $!");
  
  print OUT <<EOF
[mysql]

[manager]
pid-file            = $instance_manager->{path_pid}
socket              = $instance_manager->{path_sock}
port                = $instance_manager->{port}
password-file       = $instance_manager->{password_file}
default-mysqld-path = $exe_mysqld

EOF
;

  foreach my $instance (@{$instance_manager->{'instances'}})
  {
    my $server_id = $instance->{'server_id'};

    print OUT <<EOF
[mysqld$server_id]
socket              = $instance->{path_sock}
pid-file            = $instance->{path_pid}
port                = $instance->{port}
datadir             = $instance->{path_datadir}
log                 = $instance->{path_datadir}/mysqld$server_id.log
log-error           = $instance->{path_datadir}/mysqld$server_id.err.log
log-slow-queries    = $instance->{path_datadir}/mysqld$server_id.slow.log
language            = $path_language
character-sets-dir  = $path_charsetsdir
basedir             = $path_my_basedir
server_id           =$server_id
skip-stack-trace
skip-innodb
skip-bdb
skip-ndbcluster
EOF
;

    if ( exists $instance->{nonguarded} and
      defined $instance->{nonguarded} )
    {
      print OUT "nonguarded\n";
    }

    print OUT "\n";
  }

  close(OUT);
}


sub im_prepare_data_dir($) {
  my $instance_manager = shift;

  foreach my $instance (@{$instance_manager->{'instances'}})
  {
    install_db(
      'im_mysqld_' . $instance->{'server_id'},
      $instance->{'path_datadir'});
  }
}


##############################################################################
#
#  Run a single test case
#
##############################################################################

# When we get here, we have already filtered out test cases that doesn't
# apply to the current setup, for example if we use a running server, test
# cases that restart the server are dropped. So this function should mostly
# be about doing things, not a lot of logic.

# We don't start and kill the servers for each testcase. But some
# testcases needs a restart, because they specify options to start
# mysqld with. After that testcase, we need to restart again, to set
# back the normal options.

sub run_testcase ($) {
  my $tinfo=  shift;

  my $tname= $tinfo->{'name'};

  mtr_tonewfile($opt_current_test,"$tname\n"); # Always tell where we are

  # output current test to ndbcluster log file to enable diagnostics
  mtr_tofile($file_ndb_testrun_log,"CURRENT TEST $tname\n");

  # ----------------------------------------------------------------------
  # If marked to skip, just print out and return.
  # Note that a test case not marked as 'skip' can still be
  # skipped later, because of the test case itself in cooperation
  # with the mysqltest program tells us so.
  # ----------------------------------------------------------------------

  if ( $tinfo->{'skip'} )
  {
    mtr_report_test_name($tinfo);
    mtr_report_test_skipped($tinfo);
    return;
  }

  # ----------------------------------------------------------------------
  # If not using a running servers we may need to stop and restart.
  # We restart in the case we have initiation scripts, server options
  # etc to run. But we also restart again after the test first restart
  # and test is run, to get back to normal server settings.
  #
  # To make the code a bit more clean, we actually only stop servers
  # here, and mark this to be done. Then a generic "start" part will
  # start up the needed servers again.
  # ----------------------------------------------------------------------

  if ( ! $glob_use_running_server and ! $glob_use_embedded_server )
  {
    if ( $tinfo->{'master_restart'} or
         $master->[0]->{'running_master_is_special'} )
    {
      stop_masters();
      $master->[0]->{'running_master_is_special'}= 0; # Forget why we stopped
    }

    # ----------------------------------------------------------------------
    # Always terminate all slaves, if any. Else we may have useless
    # reconnection attempts and error messages in case the slave and
    # master servers restart.
    # ----------------------------------------------------------------------

    stop_slaves();
  }    

  # ----------------------------------------------------------------------
  # Prepare to start masters. Even if we use embedded, we want to run
  # the preparation.
  # ----------------------------------------------------------------------

  $ENV{'TZ'}= $tinfo->{'timezone'};

  mtr_report_test_name($tinfo);

  mtr_tofile($master->[0]->{'path_myerr'},"CURRENT_TEST: $tname\n");

# FIXME test cases that depend on each other, prevent this from
# being at this location.
#  do_before_start_master($tname,$tinfo->{'master_sh'});

  # ----------------------------------------------------------------------
  # If any mysqld servers running died, we have to know
  # ----------------------------------------------------------------------

  mtr_record_dead_children();

  # ----------------------------------------------------------------------
  # Start masters
  # ----------------------------------------------------------------------

  if ( ! $glob_use_running_server and ! $glob_use_embedded_server )
  {
    # FIXME give the args to the embedded server?!
    # FIXME what does $opt_local_master mean?!
    # FIXME split up start and check that started so that can do
    #       starts in parallel, masters and slaves at the same time.

    if ( $tinfo->{'component_id'} eq 'mysqld' and ! $opt_local_master )
    {
      if ( $master->[0]->{'ndbcluster'} )
      {
	$master->[0]->{'ndbcluster'}= ndbcluster_start();
        if ( $master->[0]->{'ndbcluster'} )
        {
          report_failure_and_restart($tinfo);
          return;
        }
      }
      if ( ! $master->[0]->{'pid'} )
      {
        # FIXME not correct location for do_before_start_master()
        do_before_start_master($tname,$tinfo->{'master_sh'});
        $master->[0]->{'pid'}=
          mysqld_start('master',0,$tinfo->{'master_opt'},[]);
        if ( ! $master->[0]->{'pid'} )
        {
          report_failure_and_restart($tinfo);
          return;
        }
      }
      if ( $opt_with_ndbcluster and ! $master->[1]->{'pid'} )
      {
        $master->[1]->{'pid'}=
          mysqld_start('master',1,$tinfo->{'master_opt'},[]);
        if ( ! $master->[1]->{'pid'} )
        {
          report_failure_and_restart($tinfo);
          return;
        }
      }

      if ( $tinfo->{'master_restart'} )
      {
        $master->[0]->{'running_master_is_special'}= 1;
      }
    }
    elsif ( $tinfo->{'component_id'} eq 'im')
    {
      # We have to create defaults file every time, in order to ensure that it
      # will be the same for each test. The problem is that test can change the
      # file (by SET/UNSET commands), so w/o recreating the file, execution of
      # one test can affect the other.

      im_create_defaults_file($instance_manager);

      im_start($instance_manager, $tinfo->{im_opts});
    }

    # ----------------------------------------------------------------------
    # Start slaves - if needed
    # ----------------------------------------------------------------------

    if ( $tinfo->{'slave_num'} )
    {
      mtr_tofile($slave->[0]->{'path_myerr'},"CURRENT_TEST: $tname\n");

      do_before_start_slave($tname,$tinfo->{'slave_sh'});

      for ( my $idx= 0; $idx <  $tinfo->{'slave_num'}; $idx++ )
      {
        if ( ! $slave->[$idx]->{'pid'} )
        {
          $slave->[$idx]->{'pid'}=
            mysqld_start('slave',$idx,
                         $tinfo->{'slave_opt'}, $tinfo->{'slave_mi'});
          if ( ! $slave->[$idx]->{'pid'} )
          {
            report_failure_and_restart($tinfo);
            return;
          }
        }
      }
    }
  }

  # ----------------------------------------------------------------------
  # If --start-and-exit given, stop here to let user manually run tests
  # ----------------------------------------------------------------------

  if ( $opt_start_and_exit )
  {
    mtr_report("\nServers started, exiting");
    exit(0);
  }

  # ----------------------------------------------------------------------
  # Run the test case
  # ----------------------------------------------------------------------

  {
    # remove the old reject file
    if ( $opt_suite eq "main" )
    {
      unlink("r/$tname.reject");
    }
    else
    {
      unlink("suite/$opt_suite/r/$tname.reject");
    }
    unlink($path_timefile);

    my $res= run_mysqltest($tinfo);

    if ( $res == 0 )
    {
      mtr_report_test_passed($tinfo);
    }
    elsif ( $res == 62 )
    {
      # Testcase itself tell us to skip this one
      mtr_report_test_skipped($tinfo);
    }
    elsif ( $res == 63 )
    {
      $tinfo->{'timeout'}= 1;           # Mark as timeout
      report_failure_and_restart($tinfo);
    }
    else
    {
      # Test case failed, if in control mysqltest returns 1
      if ( $res != 1 )
      {
        mtr_tofile($path_timefile,
                   "mysqltest returned unexpected code $res, " .
                   "it has probably crashed");
      }
      report_failure_and_restart($tinfo);
    }
  }

  # ----------------------------------------------------------------------
  # Stop Instance Manager if we are processing an IM-test case.
  # ----------------------------------------------------------------------

  if ( ! $glob_use_running_server and $tinfo->{'component_id'} eq 'im' )
  {
    im_stop($instance_manager);
  }
}


sub report_failure_and_restart ($) {
  my $tinfo= shift;

  mtr_report_test_failed($tinfo);
  mtr_show_failed_diff($tinfo->{'name'});
  print "\n";
  if ( ! $opt_force )
  {
    my $test_mode= join(" ", @::glob_test_mode) || "default";
    print "Aborting: $tinfo->{'name'} failed in $test_mode mode. ";
    print "To continue, re-run with '--force'.\n";
    if ( ! $opt_gdb and ! $glob_use_running_server and
         ! $opt_ddd and ! $glob_use_embedded_server )
    {
      stop_masters_slaves();
    }
    mtr_exit(1);
  }

  # FIXME always terminate on failure?!
  if ( ! $opt_gdb and ! $glob_use_running_server and
       ! $opt_ddd and ! $glob_use_embedded_server )
  {
    stop_masters_slaves();
  }
  print "Resuming Tests\n\n";
}


##############################################################################
#
#  Start and stop servers
#
##############################################################################

# The embedded server needs the cleanup so we do some of the start work
# but stop before actually running mysqld or anything.

sub do_before_start_master ($$) {
  my $tname=       shift;
  my $init_script= shift;

  # FIXME what about second master.....

  # Remove stale binary logs except for 2 tests which need them FIXME here????
  if ( $tname ne "rpl_crash_binlog_ib_1b" and
       $tname ne "rpl_crash_binlog_ib_2b" and
       $tname ne "rpl_crash_binlog_ib_3b")
  {
    # FIXME we really want separate dir for binlogs
    foreach my $bin ( glob("$opt_vardir/log/master*-bin*") )
    {
      unlink($bin);
    }
  }

  # FIXME only remove the ones that are tied to this master
  # Remove old master.info and relay-log.info files
  unlink("$master->[0]->{'path_myddir'}/master.info");
  unlink("$master->[0]->{'path_myddir'}/relay-log.info");
  unlink("$master->[1]->{'path_myddir'}/master.info");
  unlink("$master->[1]->{'path_myddir'}/relay-log.info");

  # Run master initialization shell script if one exists
  if ( $init_script )
  {
    my $ret= mtr_run("/bin/sh", [$init_script], "", "", "", "");
    if ( $ret != 0 )
    {
      # FIXME rewrite those scripts to return 0 if successful
#      mtr_warning("$init_script exited with code $ret");
    }
  }
  # for gcov  FIXME needed? If so we need more absolute paths
# chdir($glob_basedir);
}

sub do_before_start_slave ($$) {
  my $tname=       shift;
  my $init_script= shift;

  # Remove stale binary logs and old master.info files
  # except for too tests which need them
  if ( $tname ne "rpl_crash_binlog_ib_1b" and
       $tname ne "rpl_crash_binlog_ib_2b" and
       $tname ne "rpl_crash_binlog_ib_3b" )
  {
    # FIXME we really want separate dir for binlogs
    foreach my $bin ( glob("$opt_vardir/log/slave*-bin*") )
    {
      unlink($bin);
    }
    # FIXME really master?!
    unlink("$slave->[0]->{'path_myddir'}/master.info");
    unlink("$slave->[0]->{'path_myddir'}/relay-log.info");
  }

  # Run slave initialization shell script if one exists
  if ( $init_script )
  {
    my $ret= mtr_run("/bin/sh", [$init_script], "", "", "", "");
    if ( $ret != 0 )
    {
      # FIXME rewrite those scripts to return 0 if successful
#      mtr_warning("$init_script exited with code $ret");
    }
  }

  foreach my $bin ( glob("$slave->[0]->{'path_myddir'}/log.*") )
  {
    unlink($bin);
  }
}

sub mysqld_arguments ($$$$$) {
  my $args=              shift;
  my $type=              shift;        # master/slave/bootstrap
  my $idx=               shift;
  my $extra_opt=         shift;
  my $slave_master_info= shift;

  my $sidx= "";                 # Index as string, 0 is empty string
  if ( $idx > 0 )
  {
    $sidx= sprintf("%d", $idx); # sprintf not needed in Perl for this
  }

  my $prefix= "";               # If mysqltest server arg

  if ( $glob_use_embedded_server )
  {
    $prefix= "--server-arg=";
  } else {
    # We can't pass embedded server --no-defaults
    mtr_add_arg($args, "%s--no-defaults", $prefix);
  }

  mtr_add_arg($args, "%s--console", $prefix);
  mtr_add_arg($args, "%s--basedir=%s", $prefix, $path_my_basedir);
  mtr_add_arg($args, "%s--character-sets-dir=%s", $prefix, $path_charsetsdir);
  mtr_add_arg($args, "%s--core", $prefix);
  mtr_add_arg($args, "%s--log-bin-trust-routine-creators", $prefix);
  mtr_add_arg($args, "%s--default-character-set=latin1", $prefix);
  mtr_add_arg($args, "%s--language=%s", $prefix, $path_language);
  mtr_add_arg($args, "%s--tmpdir=$opt_tmpdir", $prefix);

  if ( defined $opt_valgrind )
  {
    mtr_add_arg($args, "%s--skip-safemalloc", $prefix);
    mtr_add_arg($args, "%s--skip-bdb", $prefix);
  }

  my $pidfile;

  if ( $type eq 'master' )
  {
    my $id= $idx > 0 ? $idx + 101 : 1;

    mtr_add_arg($args, "%s--log-bin=%s/log/master-bin%s", $prefix,
                $opt_vardir, $sidx);
    mtr_add_arg($args, "%s--pid-file=%s", $prefix,
                $master->[$idx]->{'path_mypid'});
    mtr_add_arg($args, "%s--port=%d", $prefix,
                $master->[$idx]->{'path_myport'});
    mtr_add_arg($args, "%s--server-id=%d", $prefix, $id);
    mtr_add_arg($args, "%s--socket=%s", $prefix,
                $master->[$idx]->{'path_mysock'});
    mtr_add_arg($args, "%s--innodb_data_file_path=ibdata1:128M:autoextend", $prefix);
    mtr_add_arg($args, "%s--local-infile", $prefix);
    mtr_add_arg($args, "%s--datadir=%s", $prefix,
                $master->[$idx]->{'path_myddir'});

    if ( $idx > 0 )
    {
      mtr_add_arg($args, "%s--skip-innodb", $prefix);
    }

    if ( $opt_skip_ndbcluster )
    {
      mtr_add_arg($args, "%s--skip-ndbcluster", $prefix);
    }
  }

  if ( $type eq 'slave' )
  {
    my $slave_server_id=  2 + $idx;
    my $slave_rpl_rank= $slave_server_id;

    mtr_add_arg($args, "%s--datadir=%s", $prefix,
                $slave->[$idx]->{'path_myddir'});
    # FIXME slave get this option twice?!
    mtr_add_arg($args, "%s--exit-info=256", $prefix);
    mtr_add_arg($args, "%s--init-rpl-role=slave", $prefix);
    mtr_add_arg($args, "%s--log-bin=%s/log/slave%s-bin", $prefix,
                $opt_vardir, $sidx); # FIXME use own dir for binlogs
    mtr_add_arg($args, "%s--log-slave-updates", $prefix);
    # FIXME option duplicated for slave
    mtr_add_arg($args, "%s--log=%s", $prefix,
                $slave->[$idx]->{'path_mylog'});
    mtr_add_arg($args, "%s--master-retry-count=10", $prefix);
    mtr_add_arg($args, "%s--pid-file=%s", $prefix,
                $slave->[$idx]->{'path_mypid'});
    mtr_add_arg($args, "%s--port=%d", $prefix,
                $slave->[$idx]->{'path_myport'});
    mtr_add_arg($args, "%s--relay-log=%s/log/slave%s-relay-bin", $prefix,
                $opt_vardir, $sidx);
    mtr_add_arg($args, "%s--report-host=127.0.0.1", $prefix);
    mtr_add_arg($args, "%s--report-port=%d", $prefix,
                $slave->[$idx]->{'path_myport'});
    mtr_add_arg($args, "%s--report-user=root", $prefix);
    mtr_add_arg($args, "%s--skip-innodb", $prefix);
    mtr_add_arg($args, "%s--skip-ndbcluster", $prefix);
    mtr_add_arg($args, "%s--skip-slave-start", $prefix);
    mtr_add_arg($args, "%s--slave-load-tmpdir=%s", $prefix,
                $path_slave_load_tmpdir);
    mtr_add_arg($args, "%s--socket=%s", $prefix,
                $slave->[$idx]->{'path_mysock'});
    mtr_add_arg($args, "%s--set-variable=slave_net_timeout=10", $prefix);

    if ( @$slave_master_info )
    {
      foreach my $arg ( @$slave_master_info )
      {
        mtr_add_arg($args, "%s%s", $prefix, $arg);
      }
    }
    else
    {
      mtr_add_arg($args, "%s--master-user=root", $prefix);
      mtr_add_arg($args, "%s--master-connect-retry=1", $prefix);
      mtr_add_arg($args, "%s--master-host=127.0.0.1", $prefix);
      mtr_add_arg($args, "%s--master-password=", $prefix);
      mtr_add_arg($args, "%s--master-port=%d", $prefix,
                  $master->[0]->{'path_myport'}); # First master
      mtr_add_arg($args, "%s--server-id=%d", $prefix, $slave_server_id);
      mtr_add_arg($args, "%s--rpl-recovery-rank=%d", $prefix, $slave_rpl_rank);
    }
  } # end slave

  if ( $opt_debug )
  {
    if ( $type eq 'master' )
    {
      mtr_add_arg($args, "%s--debug=d:t:i:A,%s/log/master%s.trace",
                  $prefix, $opt_vardir, $sidx);
    }
    if ( $type eq 'slave' )
    {
      mtr_add_arg($args, "%s--debug=d:t:i:A,%s/log/slave%s.trace",
                  $prefix, $opt_vardir, $sidx);
    }
  }

  if ( $opt_with_ndbcluster )
  {
    mtr_add_arg($args, "%s--ndbcluster", $prefix);
    mtr_add_arg($args, "%s--ndb-connectstring=%s", $prefix,
                $opt_ndbconnectstring);
  }

  # FIXME always set nowdays??? SMALL_SERVER
  mtr_add_arg($args, "%s--key_buffer_size=1M", $prefix);
  mtr_add_arg($args, "%s--sort_buffer=256K", $prefix);
  mtr_add_arg($args, "%s--max_heap_table_size=1M", $prefix);
  mtr_add_arg($args, "%s--log-bin-trust-routine-creators", $prefix);

  if ( $opt_with_openssl )
  {
    mtr_add_arg($args, "%s--ssl-ca=%s/std_data/cacert.pem", $prefix,
                $glob_mysql_test_dir);
    mtr_add_arg($args, "%s--ssl-cert=%s/std_data/server-cert.pem", $prefix,
                $glob_mysql_test_dir);
    mtr_add_arg($args, "%s--ssl-key=%s/std_data/server-key.pem", $prefix,
                $glob_mysql_test_dir);
  }

  if ( $opt_warnings )
  {
    mtr_add_arg($args, "%s--log-warnings", $prefix);
  }

  if ( $opt_gdb or $opt_client_gdb or $opt_manual_gdb or $opt_ddd)
  {
    mtr_add_arg($args, "%s--gdb", $prefix);
  }

  # If we should run all tests cases, we will use a local server for that

  if ( -w "/" )
  {
    # We are running as root;  We need to add the --root argument
    mtr_add_arg($args, "%s--user=root", $prefix);
  }

  if ( $type eq 'master' )
  {

    if ( ! $opt_old_master )
    {
      mtr_add_arg($args, "%s--rpl-recovery-rank=1", $prefix);
      mtr_add_arg($args, "%s--init-rpl-role=master", $prefix);
    }

    # FIXME strange,.....
    # FIXME MYSQL_MYPORT is not set anythere?!
    if ( $opt_local_master )
    {
      mtr_add_arg($args, "%s--host=127.0.0.1", $prefix);
      mtr_add_arg($args, "%s--port=%s", $prefix, $ENV{'MYSQL_MYPORT'});
    }
  }

  foreach my $arg ( @opt_extra_mysqld_opt, @$extra_opt )
  {
    mtr_add_arg($args, "%s%s", $prefix, $arg);
  }

  if ( $opt_bench )
  {
    mtr_add_arg($args, "%s--rpl-recovery-rank=1", $prefix);
    mtr_add_arg($args, "%s--init-rpl-role=master", $prefix);
  }
  elsif ( $type eq 'master' )
  {
    mtr_add_arg($args, "%s--exit-info=256", $prefix);
    mtr_add_arg($args, "%s--open-files-limit=1024", $prefix);
    mtr_add_arg($args, "%s--log=%s", $prefix, $master->[0]->{'path_mylog'});
  }

  return $args;
}

# FIXME
#  if ( $type eq 'master' and $glob_use_embedded_server )
#  {
#    # Add a -A to each argument to pass it to embedded server
#    my @mysqltest_opt=  map {("-A",$_)} @args;
#    $opt_extra_mysqltest_opt=  \@mysqltest_opt;
#    return;
#  }

##############################################################################
#
#  Start mysqld and return the PID
#
##############################################################################

sub mysqld_start ($$$$) {
  my $type=              shift;        # master/slave/bootstrap
  my $idx=               shift;
  my $extra_opt=         shift;
  my $slave_master_info= shift;

  my $args;                             # Arg vector
  my $exe;
  my $pid;

  if ( $type eq 'master' )
  {
    $exe= $exe_master_mysqld;
  }
  elsif ( $type eq 'slave' )
  {
    $exe= $exe_slave_mysqld;
  }
  else
  {
    $exe= $exe_mysqld;
  }

  mtr_init_args(\$args);

  if ( defined $opt_valgrind )
  {
    valgrind_arguments($args, \$exe);
  }

  mysqld_arguments($args,$type,$idx,$extra_opt,$slave_master_info);

  if ( $type eq 'master' )
  {
    if ( $pid= mtr_spawn($exe, $args, "",
                         $master->[$idx]->{'path_myerr'},
<<<<<<< HEAD
                         $master->[$idx]->{'path_myerr'}, "",
=======
                         $master->[$idx]->{'path_myerr'},
                         "",
>>>>>>> 72340d67
                         { append_log_file => 1 }) )
    {
      return sleep_until_file_created($master->[$idx]->{'path_mypid'},
                                      $master->[$idx]->{'start_timeout'}, $pid);
    }
  }

  if ( $type eq 'slave' )
  {
    if ( $pid= mtr_spawn($exe, $args, "",
                         $slave->[$idx]->{'path_myerr'},
<<<<<<< HEAD
                         $slave->[$idx]->{'path_myerr'}, "",
=======
                         $slave->[$idx]->{'path_myerr'},
                         "",
>>>>>>> 72340d67
                         { append_log_file => 1 }) )
    {
      return sleep_until_file_created($slave->[$idx]->{'path_mypid'},
                                      $master->[$idx]->{'start_timeout'}, $pid);
    }
  }

  return 0;
}

sub stop_masters_slaves () {

  print  "Ending Tests\n";

  if (defined $instance_manager->{'pid'})
  {
    print  "Shutting-down Instance Manager\n";
    im_stop($instance_manager);
  }
  
  print  "Shutting-down MySQL daemon\n\n";
  stop_masters();
  print "Master(s) shutdown finished\n";
  stop_slaves();
  print "Slave(s) shutdown finished\n";
}

sub stop_masters () {

  my @args;

  for ( my $idx; $idx < 2; $idx++ )
  {
    # FIXME if we hit ^C before fully started, this test will prevent
    # the mysqld process from being killed
    if ( $master->[$idx]->{'pid'} )
    {
      push(@args,{
                  pid      => $master->[$idx]->{'pid'},
                  pidfile  => $master->[$idx]->{'path_mypid'},
                  sockfile => $master->[$idx]->{'path_mysock'},
                  port     => $master->[$idx]->{'path_myport'},
                 });
      $master->[$idx]->{'pid'}= 0; # Assume we are done with it
    }
  }

  if ( ! $master->[0]->{'ndbcluster'} )
  {
    ndbcluster_stop();
    $master->[0]->{'ndbcluster'}= 1;
  }

  mtr_stop_mysqld_servers(\@args);
}

sub stop_slaves () {
  my $force= shift;

  my @args;

  for ( my $idx; $idx < 3; $idx++ )
  {
    if ( $slave->[$idx]->{'pid'} )
    {
      push(@args,{
                  pid      => $slave->[$idx]->{'pid'},
                  pidfile  => $slave->[$idx]->{'path_mypid'},
                  sockfile => $slave->[$idx]->{'path_mysock'},
                  port     => $slave->[$idx]->{'path_myport'},
                 });
      $slave->[$idx]->{'pid'}= 0; # Assume we are done with it
    }
  }

  mtr_stop_mysqld_servers(\@args);
}

##############################################################################
#
#  Instance Manager management routines.
#
##############################################################################

sub im_start($$) {
  my $instance_manager = shift;
  my $opts = shift;

  if ( ! defined $exe_im)
  {
    return;
  }

  my $args;
  mtr_init_args(\$args);
  mtr_add_arg($args, "--defaults-file=" . $instance_manager->{'defaults_file'});

  foreach my $opt (@{$opts})
  {
    mtr_add_arg($args, $opt);
  }

  $instance_manager->{'pid'} = 
    mtr_spawn(
      $exe_im,                          # path to the executable
      $args,                            # cmd-line args
      '',                               # stdin
      $instance_manager->{'path_log'},  # stdout
      $instance_manager->{'path_err'},  # stderr
      '',                               # pid file path (not used)
      { append_log_file => 1 }          # append log files
      );

  if ( ! defined $instance_manager->{'pid'} )
  {
    mtr_report('Could not start Instance Manager');
    return;
  }
  
  # Instance Manager can be run in daemon mode. In this case, it creates
  # several processes and the parent process, created by mtr_spawn(), exits just
  # after start. So, we have to obtain Instance Manager PID from the PID file.

  sleep_until_file_created(
    $instance_manager->{'path_pid'},
    $instance_manager->{'start_timeout'},
    -1); # real PID is still unknown

  $instance_manager->{'pid'} =
    mtr_get_pid_from_file($instance_manager->{'path_pid'});
}

sub im_stop($) {
  my $instance_manager = shift;

  if (! defined $instance_manager->{'pid'})
  {
    return;
  }

  # Inspired from mtr_stop_mysqld_servers().

  start_reap_all();

  # Create list of pids. We should stop Instance Manager and all started
  # mysqld-instances. Some of them may be nonguarded, so IM will not stop them
  # on shutdown.

  my @pids = ( $instance_manager->{'pid'} );
  my $instances = $instance_manager->{'instances'};

  if ( -r $instances->[0]->{'path_pid'} )
  {
    push @pids, mtr_get_pid_from_file($instances->[0]->{'path_pid'});
  }

  if ( -r $instances->[1]->{'path_pid'} )
  {
    push @pids, mtr_get_pid_from_file($instances->[1]->{'path_pid'});
  }

  # Kill processes.

  mtr_kill_processes(\@pids);
  
  stop_reap_all();

  $instance_manager->{'pid'} = undef;
}

sub run_mysqltest ($) {
  my $tinfo=       shift;

  my $cmdline_mysqldump= "$exe_mysqldump --no-defaults -uroot " .
                         "--port=$master->[0]->{'path_myport'} " .
                         "--socket=$master->[0]->{'path_mysock'} --password=";
  if ( $opt_debug )
  {
    $cmdline_mysqldump .=
      " --debug=d:t:A,$opt_vardir/log/mysqldump.trace";
  }

  my $cmdline_mysqlshow= "$exe_mysqlshow -uroot " .
                         "--port=$master->[0]->{'path_myport'} " .
                         "--socket=$master->[0]->{'path_mysock'} --password=";
  if ( $opt_debug )
  {
    $cmdline_mysqlshow .=
      " --debug=d:t:A,$opt_vardir/log/mysqlshow.trace";
  }

  my $cmdline_mysqlbinlog=
    "$exe_mysqlbinlog" .
      " --no-defaults --local-load=$opt_tmpdir" .
      " --character-sets-dir=$path_charsetsdir";

  if ( $opt_debug )
  {
    $cmdline_mysqlbinlog .=
      " --debug=d:t:A,$opt_vardir/log/mysqlbinlog.trace";
  }

  my $cmdline_mysql=
    "$exe_mysql --host=localhost  --user=root --password= " .
    "--port=$master->[0]->{'path_myport'} " .
    "--socket=$master->[0]->{'path_mysock'}";

  my $cmdline_mysql_client_test=
    "$exe_mysql_client_test --no-defaults --testcase --user=root --silent " .
    "--port=$master->[0]->{'path_myport'} " .
    "--socket=$master->[0]->{'path_mysock'}";

  if ( $glob_use_embedded_server )
  {
    $cmdline_mysql_client_test.=
      " -A --language=$path_language" .
      " -A --datadir=$slave->[0]->{'path_myddir'}" .
      " -A --character-sets-dir=$path_charsetsdir";
  }

  my $cmdline_mysql_fix_system_tables=
    "$exe_mysql_fix_system_tables --no-defaults --host=localhost --user=root --password= " .
    "--basedir=$glob_basedir --bindir=$path_client_bindir --verbose " .
    "--port=$master->[0]->{'path_myport'} " .
    "--socket=$master->[0]->{'path_mysock'}";



  # FIXME really needing a PATH???
  # $ENV{'PATH'}= "/bin:/usr/bin:/usr/local/bin:/usr/bsd:/usr/X11R6/bin:/usr/openwin/bin:/usr/bin/X11:$ENV{'PATH'}";

  $ENV{'MYSQL'}=                    $cmdline_mysql;
  $ENV{'MYSQL_DUMP'}=               $cmdline_mysqldump;
  $ENV{'MYSQL_SHOW'}=               $cmdline_mysqlshow;
  $ENV{'MYSQL_BINLOG'}=             $cmdline_mysqlbinlog;
  $ENV{'MYSQL_FIX_SYSTEM_TABLES'}=  $cmdline_mysql_fix_system_tables;
  $ENV{'MYSQL_CLIENT_TEST'}=        $cmdline_mysql_client_test;
  $ENV{'CHARSETSDIR'}=              $path_charsetsdir;
  $ENV{'MYSQL_MY_PRINT_DEFAULTS'}=  $exe_my_print_defaults;

  $ENV{'NDB_STATUS_OK'}=            $flag_ndb_status_ok;
  $ENV{'NDB_MGM'}=                  $exe_ndb_mgm;
  $ENV{'NDB_BACKUP_DIR'}=           $path_ndb_backup_dir;
  $ENV{'NDB_TOOLS_DIR'}=            $path_ndb_tools_dir;
  $ENV{'NDB_TOOLS_OUTPUT'}=         $file_ndb_testrun_log;
  $ENV{'NDB_CONNECTSTRING'}=        $opt_ndbconnectstring;

  my $exe= $exe_mysqltest;
  my $args;

  mtr_init_args(\$args);

  if ( defined $opt_valgrind_mysqltest )
  {
    valgrind_arguments($args, \$exe);
  }

  mtr_add_arg($args, "--no-defaults");
  mtr_add_arg($args, "--silent");
  mtr_add_arg($args, "-v");
  mtr_add_arg($args, "--skip-safemalloc");
  mtr_add_arg($args, "--tmpdir=%s", $opt_tmpdir);

  if ($tinfo->{'component_id'} eq 'im')
  {
    mtr_add_arg($args, "--socket=%s", $instance_manager->{'path_sock'});
    mtr_add_arg($args, "--port=%d", $instance_manager->{'port'});
    mtr_add_arg($args, "--user=%s", $instance_manager->{'admin_login'});
    mtr_add_arg($args, "--password=%s", $instance_manager->{'admin_password'});
  }
  else # component_id == mysqld
  {
    mtr_add_arg($args, "--socket=%s", $master->[0]->{'path_mysock'});
    mtr_add_arg($args, "--port=%d", $master->[0]->{'path_myport'});
    mtr_add_arg($args, "--database=test");
    mtr_add_arg($args, "--user=%s", $opt_user);
    mtr_add_arg($args, "--password=");
  }

  if ( $opt_ps_protocol )
  {
    mtr_add_arg($args, "--ps-protocol");
  }

  if ( $opt_strace_client )
  {
    $exe=  "strace";            # FIXME there are ktrace, ....
    mtr_add_arg($args, "-o");
    mtr_add_arg($args, "%s/log/mysqltest.strace", $opt_vardir);
    mtr_add_arg($args, "$exe_mysqltest");
  }

  if ( $opt_timer )
  {
    mtr_add_arg($args, "--timer-file=%s/log/timer", $opt_vardir);
  }

  if ( $opt_big_test )
  {
    mtr_add_arg($args, "--big-test");
  }

  if ( $opt_compress )
  {
    mtr_add_arg($args, "--compress");
  }

  if ( $opt_sleep )
  {
    mtr_add_arg($args, "--sleep=%d", $opt_sleep);
  }

  if ( $opt_debug )
  {
    mtr_add_arg($args, "--debug=d:t:A,%s/log/mysqltest.trace", $opt_vardir);
  }

  if ( $opt_with_openssl )
  {
    mtr_add_arg($args, "--ssl-ca=%s/std_data/cacert.pem",
                $glob_mysql_test_dir);
    mtr_add_arg($args, "--ssl-cert=%s/std_data/client-cert.pem",
                $glob_mysql_test_dir);
    mtr_add_arg($args, "--ssl-key=%s/std_data/client-key.pem",
                $glob_mysql_test_dir);
  }

  # ----------------------------------------------------------------------
  # If embedded server, we create server args to give mysqltest to pass on
  # ----------------------------------------------------------------------

  if ( $glob_use_embedded_server )
  {
    mysqld_arguments($args,'master',0,$tinfo->{'master_opt'},[]);
  }

  # ----------------------------------------------------------------------
  # export MYSQL_TEST variable containing <path>/mysqltest <args>
  # ----------------------------------------------------------------------
  $ENV{'MYSQL_TEST'}= "$exe_mysqltest " . join(" ", @$args);

  # ----------------------------------------------------------------------
  # Add arguments that should not go into the MYSQL_TEST env var
  # ----------------------------------------------------------------------

  mtr_add_arg($args, "-R");
  mtr_add_arg($args, $tinfo->{'result_file'});

  if ( $opt_record )
  {
    mtr_add_arg($args, "--record");
  }

  return mtr_run_test($exe,$args,$tinfo->{'path'},"",$path_timefile,"");
}


sub valgrind_arguments {
  my $args= shift;
  my $exe=  shift;

  mtr_add_arg($args, "--tool=memcheck"); # From >= 2.1.2 needs this option
  mtr_add_arg($args, "--alignment=8");
  mtr_add_arg($args, "--leak-check=yes");
  mtr_add_arg($args, "--num-callers=16");
  mtr_add_arg($args, "--suppressions=%s/valgrind.supp", $glob_mysql_test_dir)
    if -f "$glob_mysql_test_dir/valgrind.supp";

  if ( defined $opt_valgrind_all )
  {
    mtr_add_arg($args, "-v");
    mtr_add_arg($args, "--show-reachable=yes");
  }

  if ( $opt_valgrind_options )
  {
    # FIXME split earlier and put into @glob_valgrind_*
    mtr_add_arg($args, split(' ', $opt_valgrind_options));
  }

  mtr_add_arg($args, $$exe);

  $$exe= $opt_valgrind || "valgrind";
}


##############################################################################
#
#  Usage
#
##############################################################################

sub usage ($) {
  print STDERR <<HERE;

mysql-test-run [ OPTIONS ] [ TESTCASE ]

FIXME when is TESTCASE arg used or not?!

Options to control what engine/variation to run

  embedded-server       Use the embedded server, i.e. no mysqld daemons
  ps-protocol           Use the binary protocol between client and server
  bench                 Run the benchmark suite FIXME
  small-bench           FIXME

Options to control what test suites or cases to run

  force                 Continue to run the suite after failure
  with-ndbcluster       Use cluster, and enable test cases that requres it
  do-test=PREFIX        Run test cases which name are prefixed with PREFIX
  start-from=PREFIX     Run test cases starting from test prefixed with PREFIX
  suite=NAME            Run the test suite named NAME. The default is "main"
  skip-rpl              Skip the replication test cases.
  skip-test=PREFIX      Skip test cases which name are prefixed with PREFIX

Options that specify ports

  master_port=PORT      Specify the port number used by the first master
  slave_port=PORT       Specify the port number used by the first slave
  ndbcluster_port=PORT  Specify the port number used by cluster

Options for test case authoring

  record TESTNAME       (Re)genereate the result file for TESTNAME

Options that pass on options

  mysqld=ARGS           Specify additional arguments to "mysqld"

Options to run test on running server

  extern                Use running server for tests FIXME DANGEROUS
  ndbconnectstring=STR  Use running cluster, and connect using STR      
  user=USER             User for connect to server

Options for debugging the product

  gdb                   FIXME
  manual-gdb            FIXME
  client-gdb            FIXME
  ddd                   FIXME
  strace-client         FIXME
  master-binary=PATH    Specify the master "mysqld" to use
  slave-binary=PATH     Specify the slave "mysqld" to use

Options for coverage, profiling etc

  gcov                  FIXME
  gprof                 FIXME
  valgrind[=EXE]        Run the "mysqltest" executable as well as the "mysqld"
                        server using valgrind, optionally specifying the
                        executable path/name
  valgrind-mysqltest[=EXE] In addition, run the "mysqltest" executable with valgrind
  valgrind-all[=EXE]    Adds verbose flag, and --show-reachable to valgrind
  valgrind-options=ARGS Extra options to give valgrind

Misc options

  verbose               Verbose output from this script
  script-debug          Debug this script itself
  compress              Use the compressed protocol between client and server
  timer                 Show test case execution time
  start-and-exit        Only initiate and start the "mysqld" servers, use the startup
                        settings for the specified test case if any
  start-dirty           Only start the "mysqld" servers without initiation
  fast                  Don't try to cleanup from earlier runs
  reorder               Reorder tests to get less server restarts
  help                  Get this help text
  unified-diff | udiff  When presenting differences, use unified diff

  testcase-timeout=MINUTES Max test case run time (default 5)
  suite-timeout=MINUTES    Max test suite run time (default 120)


Options not yet described, or that I want to look into more

  big-test              
  debug                 
  local                 
  local-master          
  netware               
  old-master            
  sleep=SECONDS         
  socket=PATH           
  tmpdir=DIR            
  user-test=s           
  wait-timeout=SECONDS  
  warnings              
  log-warnings          
  with-openssl          

HERE
  mtr_exit(1);

}<|MERGE_RESOLUTION|>--- conflicted
+++ resolved
@@ -825,36 +825,39 @@
    start_timeout => 300,
   };
 
-  $instance_manager->{'path_err'}=        "$opt_vardir/log/im.err";
-  $instance_manager->{'path_log'}=        "$opt_vardir/log/im.log";
-  $instance_manager->{'path_pid'}=        "$opt_vardir/run/im.pid";
-  $instance_manager->{'path_sock'}=       "$opt_tmpdir/im.sock";
-  $instance_manager->{'port'}=            $im_port;
-  $instance_manager->{'start_timeout'}=   $master->[0]->{'start_timeout'};
-  $instance_manager->{'admin_login'}=     'im_admin';
-  $instance_manager->{'admin_password'}=  'im_admin_secret';
-  $instance_manager->{'admin_sha1'}=      '*598D51AD2DFF7792045D6DF3DDF9AA1AF737B295';
-  $instance_manager->{'password_file'}=   "$opt_vardir/im.passwd";
-  $instance_manager->{'defaults_file'}=   "$opt_vardir/im.cnf";
-  
-  $instance_manager->{'instances'}->[0]->{'server_id'}= 1;
-  $instance_manager->{'instances'}->[0]->{'port'}= $im_mysqld1_port;
-  $instance_manager->{'instances'}->[0]->{'path_datadir'}=
-    "$opt_vardir/im_mysqld_1.data";
-  $instance_manager->{'instances'}->[0]->{'path_sock'}=
-    "$opt_vardir/mysqld_1.sock";
-  $instance_manager->{'instances'}->[0]->{'path_pid'}=
-    "$opt_vardir/mysqld_1.pid";
-
-  $instance_manager->{'instances'}->[1]->{'server_id'}= 2;
-  $instance_manager->{'instances'}->[1]->{'port'}= $im_mysqld2_port;
-  $instance_manager->{'instances'}->[1]->{'path_datadir'}=
-    "$opt_vardir/im_mysqld_2.data";
-  $instance_manager->{'instances'}->[1]->{'path_sock'}=
-    "$opt_vardir/mysqld_2.sock";
-  $instance_manager->{'instances'}->[1]->{'path_pid'}=
-    "$opt_vardir/mysqld_2.pid";
-  $instance_manager->{'instances'}->[1]->{'nonguarded'}= 1;
+  $instance_manager=
+  {
+   path_err =>        "$opt_vardir/log/im.err",
+   path_log =>        "$opt_vardir/log/im.log",
+   path_pid =>        "$opt_vardir/run/im.pid",
+   path_sock =>       "$opt_tmpdir/im.sock",
+   port =>            $im_port,
+   start_timeout =>   $master->[0]->{'start_timeout'},
+   admin_login =>     'im_admin',
+   admin_password =>  'im_admin_secret',
+   admin_sha1 =>      '*598D51AD2DFF7792045D6DF3DDF9AA1AF737B295',
+   password_file =>   "$opt_vardir/im.passwd",
+   defaults_file =>   "$opt_vardir/im.cnf",
+  };
+
+  $instance_manager->{'instances'}->[0]=
+  {
+   server_id    => 1,
+   port         => $im_mysqld1_port,
+   path_datadir => "$opt_vardir/im_mysqld_1.data",
+   path_sock    => "$opt_vardir/mysqld_1.sock",
+   path_pid     => "$opt_vardir/mysqld_1.pid",
+  };
+
+  $instance_manager->{'instances'}->[1]=
+  {
+   server_id    => 2,
+   port         => $im_mysqld2_port,
+   path_datadir => "$opt_vardir/im_mysqld_2.data",
+   path_sock    => "$opt_vardir/mysqld_2.sock",
+   path_pid     => "$opt_vardir/mysqld_2.pid",
+   nonguarded   => 1,
+  };
 
   if ( $opt_extern )
   {
@@ -2165,12 +2168,8 @@
   {
     if ( $pid= mtr_spawn($exe, $args, "",
                          $master->[$idx]->{'path_myerr'},
-<<<<<<< HEAD
-                         $master->[$idx]->{'path_myerr'}, "",
-=======
                          $master->[$idx]->{'path_myerr'},
                          "",
->>>>>>> 72340d67
                          { append_log_file => 1 }) )
     {
       return sleep_until_file_created($master->[$idx]->{'path_mypid'},
@@ -2182,12 +2181,8 @@
   {
     if ( $pid= mtr_spawn($exe, $args, "",
                          $slave->[$idx]->{'path_myerr'},
-<<<<<<< HEAD
-                         $slave->[$idx]->{'path_myerr'}, "",
-=======
                          $slave->[$idx]->{'path_myerr'},
                          "",
->>>>>>> 72340d67
                          { append_log_file => 1 }) )
     {
       return sleep_until_file_created($slave->[$idx]->{'path_mypid'},
