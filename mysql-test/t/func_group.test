#
# simple test of all group functions
#

--disable_warnings
drop table if exists t1,t2;
--enable_warnings

set @sav_dpi= @@div_precision_increment;
set div_precision_increment= 5;
show variables like 'div_precision_increment';
create table t1 (grp int, a bigint unsigned, c char(10) not null);
insert into t1 values (1,1,"a");
insert into t1 values (2,2,"b");
insert into t1 values (2,3,"c");
insert into t1 values (3,4,"E");
insert into t1 values (3,5,"C");
insert into t1 values (3,6,"D");

# Test of MySQL field extension with and without matching records.
select a,c,sum(a) from t1 group by a;
select a,c,sum(a) from t1 where a > 10 group by a;
select sum(a) from t1 where a > 10;
select a from t1 order by rand(10);
select distinct a from t1 order by rand(10);
select count(distinct a),count(distinct grp) from t1;
insert into t1 values (null,null,'');
select count(distinct a),count(distinct grp) from t1;

select sum(all a),count(all a),avg(all a),std(all a),variance(all a),bit_or(all a),bit_and(all a),min(all a),max(all a),min(all c),max(all c) from t1;
select grp, sum(a),count(a),avg(a),std(a),variance(a),bit_or(a),bit_and(a),min(a),max(a),min(c),max(c) from t1 group by grp;
--disable_warnings
select grp, sum(a)+count(a)+avg(a)+std(a)+variance(a)+bit_or(a)+bit_and(a)+min(a)+max(a)+min(c)+max(c) as sum from t1 group by grp;
--enable_warnings

create table t2 (grp int, a bigint unsigned, c char(10));
insert into t2 select grp,max(a)+max(grp),max(c) from t1 group by grp;

# REPLACE ... SELECT doesn't yet work with PS
replace into t2 select grp, a, c from t1 limit 2,1;
select * from t2;

drop table t1,t2;

#
# Problem with std()
#

CREATE TABLE t1 (id int(11),value1 float(10,2));
INSERT INTO t1 VALUES (1,0.00),(1,1.00), (1,2.00), (2,10.00), (2,11.00), (2,12.00); 
CREATE TABLE t2 (id int(11),name char(20)); 
INSERT INTO t2 VALUES (1,'Set One'),(2,'Set Two'); 
select id, avg(value1), std(value1), variance(value1) from t1 group by id;
select name, avg(value1), std(value1), variance(value1) from t1, t2 where t1.id = t2.id group by t1.id;
drop table t1,t2;

#
# Test of bug in left join & avg
#

create table t1 (id int not null);
create table t2 (id int not null,rating int null);
insert into t1 values(1),(2),(3);
insert into t2 values(1, 3),(2, NULL),(2, NULL),(3, 2),(3, NULL);
select t1.id, avg(rating) from t1 left join t2 on ( t1.id = t2.id ) group by t1.id;
# Test different types with avg()
select sql_small_result t2.id, avg(rating) from t2 group by t2.id;
select sql_big_result t2.id, avg(rating) from t2 group by t2.id;
select sql_small_result t2.id, avg(rating+0.0e0) from t2 group by t2.id;
select sql_big_result t2.id, avg(rating+0.0e0) from t2 group by t2.id;
drop table t1,t2;

#
# test of count
#
create table t1 (a smallint(6) primary key, c char(10), b text);
INSERT INTO t1 VALUES (1,'1','1');
INSERT INTO t1 VALUES (2,'2','2');
INSERT INTO t1 VALUES (4,'4','4');

select count(*) from t1;
select count(*) from t1 where a = 1;
select count(*) from t1 where a = 100;
select count(*) from t1 where a >= 10;
select count(a) from t1 where a = 1;
select count(a) from t1 where a = 100;
select count(a) from t1 where a >= 10;
select count(b) from t1 where b >= 2;
select count(b) from t1 where b >= 10;
select count(c) from t1 where c = 10;
drop table t1;

#
# Test of bug in COUNT(i)*(i+0)
#

CREATE TABLE t1 (d DATETIME, i INT);
INSERT INTO t1 VALUES (NOW(), 1);
SELECT COUNT(i), i, COUNT(i)*i FROM t1 GROUP BY i;
SELECT COUNT(i), (i+0), COUNT(i)*(i+0) FROM t1 GROUP BY i; 
DROP TABLE t1;

#
# Another SUM() problem with 3.23.2
#

create table t1 (
        num float(5,2),
        user char(20)
);
insert into t1 values (10.3,'nem'),(20.53,'monty'),(30.23,'sinisa');
insert into t1 values (30.13,'nem'),(20.98,'monty'),(10.45,'sinisa');
insert into t1 values (5.2,'nem'),(8.64,'monty'),(11.12,'sinisa');
select sum(num) from t1;
select sum(num) from t1 group by user;
drop table t1;

#
# Test problem with MIN() optimization in case of null values
#

create table t1 (a1 int, a2 char(3), key k1(a1), key k2(a2));
insert into t1 values(10,'aaa'), (10,null), (10,'bbb'), (20,'zzz');
create table t2(a1 char(3), a2 int, a3 real, key k1(a1), key k2(a2, a1));
select * from t1;
# The following returned NULL in 4.0.10
select min(a2) from t1;
select max(t1.a1), max(t2.a2) from t1, t2;
select max(t1.a1) from t1, t2;
select max(t2.a2), max(t1.a1) from t1, t2;

explain select min(a2) from t1;
explain select max(t1.a1), max(t2.a2) from t1, t2;

insert into t2 values('AAA', 10, 0.5);
insert into t2 values('BBB', 20, 1.0);
select t1.a1, t1.a2, t2.a1, t2.a2 from t1,t2;

select max(t1.a1), max(t2.a1) from t1, t2 where t2.a2=9;
select max(t2.a1), max(t1.a1) from t1, t2 where t2.a2=9;
select t1.a1, t1.a2, t2.a1, t2.a2 from t1 left outer join t2 on t1.a1=10;
select max(t1.a2) from t1 left outer join t2 on t1.a1=10;
select max(t2.a1) from t2 left outer join t1 on t2.a2=10 where t2.a2=20;
select max(t2.a1) from t2 left outer join t1 on t2.a2=10 where t2.a2=10;
select max(t2.a1) from t1 left outer join t2 on t1.a2=t2.a1 and 1=0 where t2.a1='AAA';
select max(t1.a2),max(t2.a1) from t1 left outer join t2 on t1.a1=10;
drop table t1,t2;

#
# Test of group function and NULL values
#

CREATE TABLE t1 (a int, b int);
select count(b), sum(b), avg(b), std(b), min(b), max(b), bit_and(b), bit_or(b) from t1;
select a,count(b), sum(b), avg(b), std(b), min(b), max(b), bit_and(b), bit_or(b) from t1 group by a;
insert into t1 values (1,null);
select a,count(b), sum(b), avg(b), std(b), min(b), max(b), bit_and(b), bit_or(b) from t1 group by a;
insert into t1 values (1,null);
insert into t1 values (2,null);
select a,count(b), sum(b), avg(b), std(b), min(b), max(b), bit_and(b), bit_or(b) from t1 group by a;
select SQL_BIG_RESULT a,count(b), sum(b), avg(b), std(b), min(b), max(b), bit_and(b), bit_or(b) from t1 group by a;
insert into t1 values (2,1);
select a,count(b), sum(b), avg(b), std(b), min(b), max(b), bit_and(b), bit_or(b) from t1 group by a;
select SQL_BIG_RESULT a,count(b), sum(b), avg(b), std(b), min(b), max(b), bit_and(b), bit_or(b) from t1 group by a;
insert into t1 values (3,1);
select a,count(b), sum(b), avg(b), std(b), min(b), max(b), bit_and(b), bit_or(b) from t1 group by a;
select SQL_BIG_RESULT a,count(b), sum(b), avg(b), std(b), min(b), max(b), bit_and(b), bit_or(b), bit_xor(b) from t1 group by a;
explain extended select SQL_BIG_RESULT a,count(b), sum(b), avg(b), std(b), min(b), max(b), bit_and(b), bit_or(b), bit_xor(b) from t1 group by a;
drop table t1;

#
# Bug #1972: test for bit_and(), bit_or() and negative values
# 
create table t1 (col int);
insert into t1 values (-1), (-2), (-3);
select bit_and(col), bit_or(col) from t1;
select SQL_BIG_RESULT bit_and(col), bit_or(col) from t1 group by col;
drop table t1;

#
# Bug #3376: avg() and an empty table
#

create table t1 (a int);
select avg(2) from t1;
drop table t1;

#
# Tests to check MIN/MAX query optimization
#

# Create database schema
create table t1(
  a1 char(3) primary key,
  a2 smallint,
  a3 char(3),
  a4 real,
  a5 date,
  key k1(a2,a3),
  key k2(a4 desc,a1),
  key k3(a5,a1)
);
create table t2(
  a1 char(3) primary key,
  a2 char(17),
  a3 char(2),
  a4 char(3),
  key k1(a3, a2),
  key k2(a4)
);

# Populate table t1
insert into t1 values('AME',0,'SEA',0.100,date'1942-02-19');
insert into t1 values('HBR',1,'SEA',0.085,date'1948-03-05');
insert into t1 values('BOT',2,'SEA',0.085,date'1951-11-29');
insert into t1 values('BMC',3,'SEA',0.085,date'1958-09-08');
insert into t1 values('TWU',0,'LAX',0.080,date'1969-10-05');
insert into t1 values('BDL',0,'DEN',0.080,date'1960-11-27');
insert into t1 values('DTX',1,'NYC',0.080,date'1961-05-04');
insert into t1 values('PLS',1,'WDC',0.075,date'1949-01-02');
insert into t1 values('ZAJ',2,'CHI',0.075,date'1960-06-15');
insert into t1 values('VVV',2,'MIN',0.075,date'1959-06-28');
insert into t1 values('GTM',3,'DAL',0.070,date'1977-09-23');
insert into t1 values('SSJ',null,'CHI',null,date'1974-03-19');
insert into t1 values('KKK',3,'ATL',null,null);
insert into t1 values('XXX',null,'MIN',null,null);
insert into t1 values('WWW',1,'LED',null,null);

# Populate table t2
insert into t2 values('TKF','Seattle','WA','AME');
insert into t2 values('LCC','Los Angeles','CA','TWU');
insert into t2 values('DEN','Denver','CO','BDL');
insert into t2 values('SDC','San Diego','CA','TWU');
insert into t2 values('NOL','New Orleans','LA','GTM');
insert into t2 values('LAK','Los Angeles','CA','TWU');
insert into t2 values('AAA','AAA','AA','AME');

# Show the table contents
select * from t1;
select * from t2;

# Queries with min/max functions 
# which regular min/max optimization are applied to

explain 
select min(a1) from t1;
select min(a1) from t1;
explain 
select max(a4) from t1;
select max(a4) from t1;
explain 
select min(a5), max(a5) from t1;
select min(a5), max(a5) from t1;
explain 
select min(a3) from t1 where a2 = 2;
select min(a3) from t1 where a2 = 2;
explain 
select min(a1), max(a1) from t1 where a4 = 0.080;
select min(a1), max(a1) from t1 where a4 = 0.080;

explain 
select min(t1.a5), max(t2.a3) from t1, t2;
select min(t1.a5), max(t2.a3) from t1, t2;
explain 
select min(t1.a3), max(t2.a2) from t1, t2 where t1.a2 = 0 and t2.a3 = 'CA';
select min(t1.a3), max(t2.a2) from t1, t2 where t1.a2 = 0 and t2.a3 = 'CA';

# Queries with min/max functions 
# which extended min/max optimization are applied to

explain 
select min(a1) from t1 where a1 > 'KKK';
select min(a1) from t1 where a1 > 'KKK';
explain 
select min(a1) from t1 where a1 >= 'KKK';
select min(a1) from t1 where a1 >= 'KKK';
explain 
select max(a3) from t1 where a2 = 2 and a3 < 'SEA';
select max(a3) from t1 where a2 = 2 and a3 < 'SEA';
explain 
select max(a5) from t1 where a5 < date'1970-01-01';
select max(a5) from t1 where a5 < date'1970-01-01';
explain 
select max(a3) from t1 where a2 is null;
select max(a3) from t1 where a2 is null;
explain 
select max(a3) from t1 where a2 = 0 and a3 between 'K' and 'Q';
select max(a3) from t1 where a2 = 0 and a3 between 'K' and 'Q';
explain
select min(a1), max(a1) from t1 where a1 between 'A' and 'P';
select min(a1), max(a1) from t1 where a1 between 'A' and 'P';
explain 
select max(a3) from t1 where a3 < 'SEA' and a2 = 2 and a3 <= 'MIN';
select max(a3) from t1 where a3 < 'SEA' and a2 = 2 and a3 <= 'MIN';
explain 
select max(a3) from t1 where a3 = 'MIN' and a2 = 2;
select max(a3) from t1 where a3 = 'MIN' and a2 = 2;
explain 
select max(a3) from t1 where a3 = 'DEN' and a2 = 2;
select max(a3) from t1 where a3 = 'DEN' and a2 = 2;

explain
select max(t1.a3), min(t2.a2) from t1, t2 where t1.a2 = 2 and t1.a3 < 'MIN' and t2.a3 = 'CA';
select max(t1.a3), min(t2.a2) from t1, t2 where t1.a2 = 2 and t1.a3 < 'MIN' and t2.a3 = 'CA';

explain
select max(a3) from t1 where a2 is null and a2 = 2;
select max(a3) from t1 where a2 is null and a2 = 2;

explain
select max(a2) from t1 where a2 >= 1;
select max(a2) from t1 where a2 >= 1;
explain
select min(a3) from t1 where a2 = 2 and a3 < 'SEA';
select min(a3) from t1 where a2 = 2 and a3 < 'SEA';

explain
select min(a3) from t1 where a2 = 4;
select min(a3) from t1 where a2 = 4;
explain
select min(a3) from t1 where a2 = 2 and a3 > 'SEA';
select min(a3) from t1 where a2 = 2 and a3 > 'SEA';
explain
select (min(a4)+max(a4))/2 from t1;
select (min(a4)+max(a4))/2 from t1;
explain
select min(a3) from t1 where 2 = a2;
select min(a3) from t1 where 2 = a2;
explain
select max(a3) from t1 where a2 = 2 and 'SEA' > a3;
select max(a3) from t1 where a2 = 2 and 'SEA' > a3;
explain
select max(a3) from t1 where a2 = 2 and 'SEA' < a3;
select max(a3) from t1 where a2 = 2 and 'SEA' < a3;
explain
select min(a3) from t1 where a2 = 2 and a3 >= 'CHI';
select min(a3) from t1 where a2 = 2 and a3 >= 'CHI';
explain
select min(a3) from t1 where a2 = 2 and a3 >= 'CHI' and a3 < 'SEA';
select min(a3) from t1 where a2 = 2 and a3 >= 'CHI' and a3 < 'SEA';
explain
select min(a3) from t1 where a2 = 2 and a3 >= 'CHI' and a3 = 'MIN';
select min(a3) from t1 where a2 = 2 and a3 >= 'CHI' and a3 = 'MIN';
explain
select min(a3) from t1 where a2 = 2 and a3 >= 'SEA' and a3 = 'MIN';
select min(a3) from t1 where a2 = 2 and a3 >= 'SEA' and a3 = 'MIN';

explain
select min(t1.a1), min(t2.a4) from t1,t2 where t1.a1 < 'KKK' and t2.a4 < 'KKK';
select min(t1.a1), min(t2.a4) from t1,t2 where t1.a1 < 'KKK' and t2.a4 < 'KKK';

# Queries to which max/min optimization is not applied

explain 
select min(a1) from t1 where a1 > 'KKK' or a1 < 'XXX';
explain 
select min(a1) from t1 where a1 != 'KKK';
explain
select max(a3) from t1 where a2 < 2 and a3 < 'SEA';
explain
select max(t1.a3), min(t2.a2) from t1, t2 where t1.a2 = 2 and t1.a3 < 'MIN' and t2.a3 > 'CA';

explain
select min(a4 - 0.01) from t1;
explain
select max(a4 + 0.01) from t1;
explain
select min(a3) from t1 where (a2 +1 ) is null;
explain
select min(a3) from t1 where (a2 + 1) = 2;
explain
select min(a3) from t1 where 2 = (a2 + 1);
explain
select min(a2) from t1 where a2 < 2 * a2 - 8;
explain
select min(a1) from t1  where a1 between a3 and 'KKK';
explain
select min(a4) from t1  where (a4 + 0.01) between 0.07 and 0.08;
explain
select concat(min(t1.a1),min(t2.a4)) from t1, t2 where t2.a4 <> 'AME';
drop table t1, t2;

# Moved to func_group_innodb
#--disable_warnings
#create table t1 (USR_ID integer not null, MAX_REQ integer not null, constraint PK_SEA_USER primary key (USR_ID)) engine=InnoDB;
#--enable_warnings
#insert into t1 values (1, 3);
#select count(*) + MAX_REQ - MAX_REQ + MAX_REQ - MAX_REQ + MAX_REQ - MAX_REQ + MAX_REQ - MAX_REQ + MAX_REQ - MAX_REQ from t1 group by MAX_REQ;
#select Case When Count(*) < MAX_REQ Then 1 Else 0 End from t1 where t1.USR_ID = 1 group by MAX_REQ;
#drop table t1;


create table t1 (a char(10));
insert into t1 values ('a'),('b'),('c');
select coercibility(max(a)) from t1;
drop table t1;

#
# Bug #6658 MAX(column) returns incorrect coercibility
#
create table t1 (a char character set latin2);
insert into t1 values ('a'),('b');
select charset(max(a)), coercibility(max(a)),
       charset(min(a)), coercibility(min(a)) from t1;
show create table t1;
create table t2 select max(a),min(a) from t1;
show create table t2;
drop table t2;
create table t2 select concat(a) from t1;
show create table t2;
drop table t2,t1;

#
# aggregate functions on static tables
#
create table t1 (a int);
insert into t1 values (1);
select max(a) as b from t1 having b=1;
select a from t1 having a=1;
drop table t1;

#
# Bug #3435: variance(const), stddev(const) and an empty table
#

create table t1 (a int);
select variance(2) from t1;
select stddev(2) from t1;
drop table t1;


#
# cleunup() of optimized away count(*) and max/min
#
create table t1 (a int);
insert into t1 values (1),(2);
prepare stmt1 from 'SELECT COUNT(*) FROM t1';
execute stmt1;
execute stmt1;
execute stmt1;
deallocate prepare stmt1;
drop table t1;

create table t1 (a int, primary key(a));
insert into t1 values (1),(2);
prepare stmt1 from 'SELECT max(a) FROM t1';
execute stmt1;
execute stmt1;
execute stmt1;
deallocate prepare stmt1;
drop table t1;

#
# Bug #5406 min/max optimization for empty set
#

CREATE TABLE t1 (a int primary key);
INSERT INTO t1 VALUES (1),(2),(3),(4);

SELECT MAX(a) FROM t1 WHERE a > 5;
SELECT MIN(a) FROM t1 WHERE a < 0;

DROP TABLE t1;

#
# Bug #5555 GROUP BY enum_field" returns incorrect results
#
 
CREATE TABLE t1 (
  id int(10) unsigned NOT NULL auto_increment,
  val enum('one','two','three') NOT NULL default 'one',
  PRIMARY KEY  (id)
) ENGINE=MyISAM DEFAULT CHARSET=utf8;
 
INSERT INTO t1 VALUES
(1,'one'),(2,'two'),(3,'three'),(4,'one'),(5,'two');
 
select val, count(*) from t1 group by val;
drop table t1;

CREATE TABLE t1 (
  id int(10) unsigned NOT NULL auto_increment,
  val set('one','two','three') NOT NULL default 'one',
  PRIMARY KEY  (id)
) ENGINE=MyISAM DEFAULT CHARSET=utf8;

INSERT INTO t1 VALUES
(1,'one'),(2,'two'),(3,'three'),(4,'one'),(5,'two');

select val, count(*) from t1 group by val;
drop table t1;

#
# Bug #5615: type of aggregate function column wrong when using group by
#

create table t1(a int, b datetime);
insert into t1 values (1, NOW()), (2, NOW());
create table t2 select MAX(b) from t1 group by a;
show create table t2;
drop table t1, t2;

#
# Bug 7833:  Wrong datatype of aggregate column is returned
#

create table t1(f1 datetime);
insert into t1 values (now());
create table t2 select f2 from (select max(now()) f2 from t1) a;
show columns from t2;
drop table t2;
create table t2 select f2 from (select now() f2 from t1) a;
show columns from t2;
drop table t2, t1;

#
# Bug 8893: wrong result for min/max optimization with 2 indexes
#

CREATE TABLE t1(
  id int PRIMARY KEY,
  a  int,
  b  int,
  INDEX i_b_id(a,b,id),
  INDEX i_id(a,id)
);
INSERT INTO t1 VALUES 
  (1,1,4), (2,2,1), (3,1,3), (4,2,1), (5,1,1);
SELECT MAX(id) FROM t1 WHERE id < 3 AND a=2 AND b=6;
DROP TABLE t1;

# change the order of the last two index definitions

CREATE TABLE t1(
  id int PRIMARY KEY,
  a  int,
  b  int,
  INDEX i_id(a,id),
  INDEX i_b_id(a,b,id)
);
INSERT INTO t1 VALUES 
  (1,1,4), (2,2,1), (3,1,3), (4,2,1), (5,1,1);
SELECT MAX(id) FROM t1 WHERE id < 3 AND a=2 AND b=6;
DROP TABLE t1;


#
# Bug #12882  	min/max inconsistent on empty table
#
# Test case moved to func_group_innodb
#
# Bug #18206: min/max optimization cannot be applied to partial index
#

CREATE TABLE t1 (id int PRIMARY KEY, b char(3), INDEX(b));
INSERT INTO t1 VALUES (1,'xx'), (2,'aa');
SELECT * FROM t1;

SELECT MAX(b) FROM t1 WHERE b < 'ppppp';
SHOW WARNINGS;
SELECT MAX(b) FROM t1 WHERE b < 'pp';
DROP TABLE t1;

CREATE TABLE t1 (id int PRIMARY KEY, b char(16), INDEX(b(4)));
INSERT INTO t1 VALUES (1, 'xxxxbbbb'), (2, 'xxxxaaaa');
SELECT MAX(b) FROM t1;
EXPLAIN SELECT MAX(b) FROM t1;
DROP TABLE t1;

CREATE TABLE t1 (id int , b varchar(512), INDEX(b(250))) COLLATE latin1_bin;
INSERT INTO t1 VALUES
  (1,CONCAT(REPEAT('_', 250), "qq")), (1,CONCAT(REPEAT('_', 250), "zz")),
  (1,CONCAT(REPEAT('_', 250), "aa")), (1,CONCAT(REPEAT('_', 250), "ff"));

SELECT MAX(b) FROM t1;
EXPLAIN SELECT MAX(b) FROM t1;
DROP TABLE t1;
#
# Bug #16792  query with subselect, join, and group not returning proper values
#
CREATE TABLE t1 (a INT, b INT);
INSERT INTO t1 VALUES (1,1),(1,2),(2,3);

SELECT (SELECT COUNT(DISTINCT t1.b)) FROM t1 GROUP BY t1.a;
SELECT (SELECT COUNT(DISTINCT 12)) FROM t1 GROUP BY t1.a;
# an attempt to test all aggregate function with no table.
SELECT AVG(2), BIT_AND(2), BIT_OR(2), BIT_XOR(2), COUNT(*), COUNT(12),
       COUNT(DISTINCT 12), MIN(2),MAX(2),STD(2), VARIANCE(2),SUM(2),
       GROUP_CONCAT(2),GROUP_CONCAT(DISTINCT 2);
DROP TABLE t1;

# End of 4.1 tests

#
# decimal-related tests
#
create table t2 (ff double);
insert into t2 values (2.2);
select cast(sum(distinct ff) as decimal(5,2)) from t2;
select cast(sum(distinct ff) as signed) from t2;
select cast(variance(ff) as decimal(10,3)) from t2;
select cast(min(ff) as decimal(5,2)) from t2;

create table t1 (df decimal(5,1));
insert into t1 values(1.1);
insert into t1 values(2.2);
select cast(sum(distinct df) as signed) from t1;
select cast(min(df) as signed) from t1;
select 1e8 * sum(distinct df) from t1;
select 1e8 * min(df) from t1;

create table t3 (ifl int);
insert into t3 values(1), (2);
select cast(min(ifl) as decimal(5,2)) from t3;

drop table t1, t2, t3;


#
# BUG#3190, WL#1639: Standard Deviation STDDEV - 2 different calculations
#

CREATE TABLE t1 (id int(11),value1 float(10,2));
INSERT INTO t1 VALUES (1,0.00),(1,1.00), (1,2.00), (2,10.00), (2,11.00), (2,12.00), (2,13.00);
select id, stddev_pop(value1), var_pop(value1), stddev_samp(value1), var_samp(value1) from t1 group by id;
DROP TABLE t1;

#
# BUG#8464 decimal AVG returns incorrect result
#

CREATE TABLE t1 (col1 decimal(16,12));
INSERT INTO t1 VALUES (-5.00000000001),(-5.00000000002),(-5.00000000003),(-5.00000000000),(-5.00000000001),(-5.00000000002);
insert into t1 select * from t1;
select col1,count(col1),sum(col1),avg(col1) from t1 group by col1;
DROP TABLE t1;

#
# BUG#8465 decimal MIN and MAX return incorrect result
#

create table t1 (col1 decimal(16,12));
insert into t1 values (-5.00000000001);
insert into t1 values (-5.00000000001);
select col1,sum(col1),max(col1),min(col1) from t1 group by col1;
delete from t1;
insert into t1 values (5.00000000001);
insert into t1 values (5.00000000001);
select col1,sum(col1),max(col1),min(col1) from t1 group by col1;
DROP TABLE t1;

#
# Test that new VARCHAR correctly works with COUNT(DISTINCT)
#

CREATE TABLE t1 (a VARCHAR(400));
INSERT INTO t1 (a) VALUES ("A"), ("a"), ("a "), ("a   "),
                          ("B"), ("b"), ("b "), ("b   ");
SELECT COUNT(DISTINCT a) FROM t1;
DROP TABLE t1;

#
# Test for buf #9210: GROUP BY with expression if a decimal type
#

CREATE TABLE t1 (a int, b int, c int);
INSERT INTO t1 (a, b, c) VALUES
  (1,1,1), (1,1,2), (1,1,3),
  (1,2,1), (1,2,2), (1,2,3),
  (1,3,1), (1,3,2), (1,3,3),
  (2,1,1), (2,1,2), (2,1,3),
  (2,2,1), (2,2,2), (2,2,3),
  (2,3,1), (2,3,2), (2,3,3),
  (3,1,1), (3,1,2), (3,1,3),
  (3,2,1), (3,2,2), (3,2,3),
  (3,3,1), (3,3,2), (3,3,3);

SELECT b/c as v, a FROM t1 ORDER BY v;
SELECT b/c as v, SUM(a) FROM t1 GROUP BY v;
SELECT SUM(a) FROM t1 GROUP BY b/c;

DROP TABLE t1;
set div_precision_increment= @sav_dpi;

#
# Bug #20868: Client connection is broken on SQL query error
#
CREATE TABLE t1 (a INT PRIMARY KEY, b INT);
INSERT INTO t1 VALUES (1,1), (2,2);

CREATE TABLE t2 (a INT PRIMARY KEY, b INT);
INSERT INTO t2 VALUES (1,1), (3,3);

SELECT SQL_NO_CACHE 
  (SELECT SUM(c.a) FROM t1 ttt, t2 ccc 
   WHERE ttt.a = ccc.b AND ttt.a = t.a GROUP BY ttt.a) AS minid   
FROM t1 t, t2 c WHERE t.a = c.b;

DROP TABLE t1,t2;

#
# Bug #10966: Variance functions return wrong data type
#

create table t1 select variance(0);                                               
show create table t1;                                                           
drop table t1;                                                                  
create table t1 select stddev(0);
show create table t1;
drop table t1;
 
<<<<<<< HEAD

#
# Bug#22555: STDDEV yields positive result for groups with only one row
#

create table bug22555 (i smallint primary key auto_increment, s1 smallint, s2 smallint, e decimal(30,10), o double);
insert into bug22555 (s1, s2, e, o) values (53, 78, 11.4276528, 6.828112), (17, 78, 5.916793, 1.8502951), (18, 76, 2.679231, 9.17975591), (31, 62, 6.07831, 0.1), (19, 41, 5.37463, 15.1), (83, 73, 14.567426, 7.959222), (92, 53, 6.10151, 13.1856852), (7, 12, 13.92272, 3.442007), (92, 35, 11.95358909, 6.01376678), (38, 84, 2.572, 7.904571);
select std(s1/s2) from bug22555 group by i;
select std(e) from bug22555 group by i;
select std(o) from bug22555 group by i;
drop table bug22555;

create table bug22555 (i smallint, s1 smallint, s2 smallint, o1 double, o2 double, e1 decimal, e2 decimal);
insert into bug22555 values (1,53,78,53,78,53,78),(2,17,78,17,78,17,78),(3,18,76,18,76,18,76);
select i, count(*) from bug22555 group by i;
select std(s1/s2) from bug22555 where i=1;
select std(s1/s2) from bug22555 where i=2;
select std(s1/s2) from bug22555 where i=3;
select std(s1/s2) from bug22555 where i=1 group by i;
select std(s1/s2) from bug22555 where i=2 group by i;
select std(s1/s2) from bug22555 where i=3 group by i;
select std(s1/s2) from bug22555 group by i order by i;
select i, count(*), std(o1/o2) from bug22555 group by i order by i;
select i, count(*), std(e1/e2) from bug22555 group by i order by i;
set @saved_div_precision_increment=@@div_precision_increment;
set div_precision_increment=19;
select i, count(*), variance(s1/s2) from bug22555 group by i order by i;
select i, count(*), variance(o1/o2) from bug22555 group by i order by i;
select i, count(*), variance(e1/e2) from bug22555 group by i order by i;
select i, count(*), std(s1/s2) from bug22555 group by i order by i;
select i, count(*), std(o1/o2) from bug22555 group by i order by i;
select i, count(*), std(e1/e2) from bug22555 group by i order by i;
set div_precision_increment=20;
select i, count(*), variance(s1/s2) from bug22555 group by i order by i;
select i, count(*), variance(o1/o2) from bug22555 group by i order by i;
select i, count(*), variance(e1/e2) from bug22555 group by i order by i;
select i, count(*), std(s1/s2) from bug22555 group by i order by i;
select i, count(*), std(o1/o2) from bug22555 group by i order by i;
select i, count(*), std(e1/e2) from bug22555 group by i order by i;
set @@div_precision_increment=@saved_div_precision_increment;
insert into bug22555 values (1,53,78,53,78,53,78),(2,17,78,17,78,17,78),(3,18,76,18,76,18,76);
insert into bug22555 values (1,53,78,53,78,53,78),(2,17,78,17,78,17,78),(3,18,76,18,76,18,76);
insert into bug22555 values (1,53,78,53,78,53,78),(2,17,78,17,78,17,78),(3,18,76,18,76,18,76);

select i, count(*), std(s1/s2) from bug22555 group by i order by i;
select i, count(*), round(std(o1/o2), 16) from bug22555 group by i order by i;
select i, count(*), std(e1/e2) from bug22555 group by i order by i;
select std(s1/s2) from bug22555;
select std(o1/o2) from bug22555;
select std(e1/e2) from bug22555;
set @saved_div_precision_increment=@@div_precision_increment;
set div_precision_increment=19;
select i, count(*), std(s1/s2) from bug22555 group by i order by i;
select i, count(*), round(std(o1/o2), 16) from bug22555 group by i order by i;
select i, count(*), std(e1/e2) from bug22555 group by i order by i;
select round(std(s1/s2), 17) from bug22555;
select std(o1/o2) from bug22555;
select round(std(e1/e2), 17) from bug22555;
set div_precision_increment=20;
select i, count(*), std(s1/s2) from bug22555 group by i order by i;
select i, count(*), round(std(o1/o2), 16) from bug22555 group by i order by i;
select i, count(*), std(e1/e2) from bug22555 group by i order by i;
select round(std(s1/s2), 17) from bug22555;
select std(o1/o2) from bug22555;
select round(std(e1/e2), 17) from bug22555;
set @@div_precision_increment=@saved_div_precision_increment;
drop table bug22555;

create table bug22555 (s smallint, o double, e decimal);
insert into bug22555 values (1,1,1),(2,2,2),(3,3,3),(6,6,6),(7,7,7);
select var_samp(s), var_pop(s) from bug22555;
select var_samp(o), var_pop(o) from bug22555;
select var_samp(e), var_pop(e) from bug22555;
drop table bug22555;

create table bug22555 (s smallint, o double, e decimal);
insert into bug22555 values (null,null,null),(null,null,null);
select var_samp(s) as 'null', var_pop(s) as 'null' from bug22555;
select var_samp(o) as 'null', var_pop(o) as 'null' from bug22555;
select var_samp(e) as 'null', var_pop(e) as 'null' from bug22555;
insert into bug22555 values (1,1,1);
select var_samp(s) as 'null', var_pop(s) as '0' from bug22555;
select var_samp(o) as 'null', var_pop(o) as '0' from bug22555;
select var_samp(e) as 'null', var_pop(e) as '0' from bug22555;
insert into bug22555 values (2,2,2);
select var_samp(s) as '0.5', var_pop(s) as '0.25' from bug22555;
select var_samp(o) as '0.5', var_pop(o) as '0.25' from bug22555;
select var_samp(e) as '0.5', var_pop(e) as '0.25' from bug22555;
drop table bug22555;


#
# Bug #23184: SELECT causes server crash
# 
CREATE TABLE t1 (a INT, b INT);
INSERT INTO t1 VALUES (1,1),(1,2),(1,3),(1,4),(1,5),(1,6),(1,7),(1,8);
INSERT INTO t1 SELECT a, b+8       FROM t1;
INSERT INTO t1 SELECT a, b+16      FROM t1;
INSERT INTO t1 SELECT a, b+32      FROM t1;
INSERT INTO t1 SELECT a, b+64      FROM t1;
INSERT INTO t1 SELECT a, b+128     FROM t1;
INSERT INTO t1 SELECT a, b+256     FROM t1;
INSERT INTO t1 SELECT a, b+512     FROM t1;
INSERT INTO t1 SELECT a, b+1024    FROM t1;
INSERT INTO t1 SELECT a, b+2048    FROM t1;
INSERT INTO t1 SELECT a, b+4096    FROM t1;
INSERT INTO t1 SELECT a, b+8192    FROM t1;
INSERT INTO t1 SELECT a, b+16384   FROM t1;
INSERT INTO t1 SELECT a, b+32768   FROM t1;
SELECT a,COUNT(DISTINCT b) AS cnt FROM t1 GROUP BY a HAVING cnt > 50;
SELECT a,SUM(DISTINCT b) AS sumation FROM t1 GROUP BY a HAVING sumation > 50;
SELECT a,AVG(DISTINCT b) AS average FROM t1 GROUP BY a HAVING average > 50;

DROP TABLE t1;

###
=======
#
# Bug #21976: Unnecessary warning with count(decimal)
#

create table t1 (a decimal(20));
insert into t1 values (12345678901234567890);
select count(a) from t1;
select count(distinct a) from t1;
drop table t1;

>>>>>>> c872b005
--echo End of 5.0 tests<|MERGE_RESOLUTION|>--- conflicted
+++ resolved
@@ -709,7 +709,6 @@
 show create table t1;
 drop table t1;
  
-<<<<<<< HEAD
 
 #
 # Bug#22555: STDDEV yields positive result for groups with only one row
@@ -802,6 +801,16 @@
 
 
 #
+# Bug #21976: Unnecessary warning with count(decimal)
+#
+
+create table t1 (a decimal(20));
+insert into t1 values (12345678901234567890);
+select count(a) from t1;
+select count(distinct a) from t1;
+drop table t1;
+
+#
 # Bug #23184: SELECT causes server crash
 # 
 CREATE TABLE t1 (a INT, b INT);
@@ -826,16 +835,4 @@
 DROP TABLE t1;
 
 ###
-=======
-#
-# Bug #21976: Unnecessary warning with count(decimal)
-#
-
-create table t1 (a decimal(20));
-insert into t1 values (12345678901234567890);
-select count(a) from t1;
-select count(distinct a) from t1;
-drop table t1;
-
->>>>>>> c872b005
 --echo End of 5.0 tests