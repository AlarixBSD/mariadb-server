# General purpose bug fix tests go here : subselect.test too large

--source include/default_optimizer_switch.inc

--disable_warnings
drop table if exists t0,t1,t2,t3,t4,t5,t6;
drop view if exists v1, v2;
--enable_warnings

set @subselect4_tmp= @@optimizer_switch;
set optimizer_switch='semijoin=on,firstmatch=on,loosescan=on';
set optimizer_switch='semijoin_with_cache=on';
set optimizer_switch='mrr=on,mrr_sort_keys=on,index_condition_pushdown=on';

--echo #
--echo # Bug #46791: Assertion failed:(table->key_read==0),function unknown
--echo #    function,file sql_base.cc
--echo #

CREATE TABLE t1 (a INT, b INT, KEY(a));
INSERT INTO t1 VALUES (1,1),(2,2);
CREATE TABLE t2 LIKE t1;
INSERT INTO t2 VALUES (1,1),(2,2);
CREATE TABLE t3 LIKE t1;

--echo # should have 1 impossible where and 2 dependent subqueries
EXPLAIN
SELECT 1 FROM t1
WHERE NOT EXISTS (SELECT 1 FROM t2 WHERE 1 = (SELECT MIN(t2.b) FROM t3))
ORDER BY count(*);

--echo # should not crash the next statement
SELECT 1 FROM t1
WHERE NOT EXISTS (SELECT 1 FROM t2 WHERE 1 = (SELECT MIN(t2.b) FROM t3))
ORDER BY count(*);

--echo # should not crash: the crash is caused by the previous statement
SELECT 1;

DROP TABLE t1,t2,t3;

--echo #
--echo # Bug #47106: Crash / segfault on adding EXPLAIN to a non-crashing 
--echo # query
--echo #

CREATE TABLE t1 (
  a INT,
  b INT,
  PRIMARY KEY (a),
  KEY b (b)
);
INSERT INTO t1 VALUES (1, 1), (2, 1);

CREATE TABLE t2 LIKE t1;
INSERT INTO t2 SELECT * FROM t1;

CREATE TABLE t3 LIKE t1;
INSERT INTO t3 SELECT * FROM t1;

--echo # Should not crash.
--echo # Should have 1 impossible where and 2 dependent subqs.
EXPLAIN
SELECT
  (SELECT 1 FROM t1,t2 WHERE t2.b > t3.b)
FROM t3 WHERE 1 = 0 GROUP BY 1;

--echo # should return 0 rows
SELECT
  (SELECT 1 FROM t1,t2 WHERE t2.b > t3.b)
FROM t3 WHERE 1 = 0 GROUP BY 1;

DROP TABLE t1,t2,t3;

--echo End of 5.0 tests.

#
# Fix for LP#612894
# Some aggregate functions (such as MIN MAX) work incorrectly in subqueries
# after getting NULL value
#

CREATE TABLE t1 (col_int_nokey int(11) NOT NULL, col_varchar_nokey varchar(1) NOT NULL) engine=myisam;
INSERT INTO t1 VALUES (2,'s'),(0,'v'),(2,'s');
CREATE TABLE t2 (
  pk int(11) NOT NULL AUTO_INCREMENT,
 `col_int_key` int(11) NOT NULL,
  col_varchar_key varchar(1) NOT NULL,
  PRIMARY KEY (pk),
  KEY `col_int_key` (`col_int_key`),
  KEY `col_varchar_key` (`col_varchar_key`)
) ENGINE=MyISAM;
INSERT INTO t2 VALUES (4,10,'g'), (5,20,'v');

SELECT t1.col_int_nokey,(SELECT MIN( t2_a.col_int_key ) FROM t2 t2_a, t2 t2_b, t1 t1_a WHERE t1_a.col_varchar_nokey = t2_b.col_varchar_key and t1.col_int_nokey ) as sub FROM t1;

SELECT t1.col_int_nokey,(SELECT MIN( t2_a.col_int_key ) +1 FROM t2 t2_a, t2 t2_b, t1 t1_a WHERE t1_a.col_varchar_nokey = t2_b.col_varchar_key and t1.col_int_nokey ) as sub FROM t1;

DROP TABLE t1,t2;

--echo #
--echo # Bug#54568: create view cause Assertion failed: 0, 
--echo # file .\item_subselect.cc, line 836
--echo #
EXPLAIN SELECT 1 LIKE ( 1 IN ( SELECT 1 ) );
DESCRIBE SELECT 1 LIKE ( 1 IN ( SELECT 1 ) );
--echo # None of the below should crash
CREATE VIEW v1 AS SELECT 1 LIKE ( 1 IN ( SELECT 1 ) );
CREATE VIEW v2 AS SELECT 1 LIKE '%' ESCAPE ( 1 IN ( SELECT 1 ) );
DROP VIEW v1, v2;

--echo # 
--echo # Bug#51070: Query with a NOT IN subquery predicate returns a wrong
--echo # result set
--echo # 
CREATE TABLE t1 ( a INT, b INT );
INSERT INTO t1 VALUES ( 1, NULL ), ( 2, NULL );

CREATE TABLE t2 ( c INT, d INT );
INSERT INTO t2 VALUES ( NULL, 3 ), ( NULL, 4 );

CREATE TABLE t3 ( e INT, f INT );
INSERT INTO t3 VALUES ( NULL, NULL ), ( NULL, NULL );

CREATE TABLE t4 ( a INT );
INSERT INTO t4 VALUES (1), (2), (3);

CREATE TABLE t5 ( a INT );
INSERT INTO t5 VALUES (NULL), (2);

SET @old_optimizer_switch = @@session.optimizer_switch;
SET SESSION optimizer_switch = 'materialization=off,in_to_exists=on,semijoin=off';

--replace_column 1 x 3 x 4 x 5 x 6 x 7 x 8 x 9 x 10 x
EXPLAIN
SELECT * FROM t1 WHERE ( a, b ) NOT IN ( SELECT c, d FROM t2 );
SELECT * FROM t1 WHERE ( a, b ) NOT IN ( SELECT c, d FROM t2 );

EXPLAIN
SELECT * FROM t1 WHERE ( a, b ) NOT IN ( SELECT c, d FROM t2 ) IS NULL;
SELECT * FROM t1 WHERE ( a, b ) NOT IN ( SELECT c, d FROM t2 ) IS NULL;
SELECT * FROM t1 WHERE ( a, b ) IN ( SELECT c, d FROM t2 ) IS NULL;
SELECT * FROM t1 WHERE ( a, b ) NOT IN ( SELECT c, d FROM t2 ) IS UNKNOWN;
SELECT * FROM t1 WHERE (( a, b ) NOT IN ( SELECT c, d FROM t2 )) IS UNKNOWN;

SELECT * FROM t1 WHERE 1 = 1 AND ( a, b ) NOT IN ( SELECT c, d FROM t2 );

--replace_column 1 x 3 x 4 x 5 x 6 x 7 x 8 x 9 x 10 x
EXPLAIN
SELECT * FROM t1 WHERE ( a, b ) NOT IN ( SELECT e, f FROM t3 );
SELECT * FROM t1 WHERE ( a, b ) NOT IN ( SELECT e, f FROM t3 );

--replace_column 1 x 3 x 4 x 5 x 6 x 7 x 8 x 9 x 10 x
EXPLAIN
SELECT * FROM t2 WHERE ( c, d ) NOT IN ( SELECT a, b FROM t1 );
SELECT * FROM t2 WHERE ( c, d ) NOT IN ( SELECT a, b FROM t1 );

--replace_column 1 x 3 x 4 x 5 x 6 x 7 x 8 x 9 x 10 x
EXPLAIN
SELECT * FROM t3 WHERE ( e, f ) NOT IN ( SELECT c, d FROM t2 );
SELECT * FROM t3 WHERE ( e, f ) NOT IN ( SELECT c, d FROM t2 );

--replace_column 1 x 3 x 4 x 5 x 6 x 7 x 8 x 9 x 10 x
EXPLAIN
SELECT * FROM t2 WHERE ( c, d ) NOT IN ( SELECT e, f FROM t3 );
SELECT * FROM t2 WHERE ( c, d ) NOT IN ( SELECT e, f FROM t3 );

SELECT * FROM t1 WHERE ( a, b ) NOT IN 
  ( SELECT c, d FROM t2 WHERE c = 1 AND c <> 1 );

SELECT * FROM t1 WHERE b NOT IN ( SELECT c FROM t2 WHERE c = 1 );

SELECT * FROM t1 WHERE NULL NOT IN ( SELECT c FROM t2 WHERE c = 1 AND c <> 1 );

SET SESSION optimizer_switch = @old_optimizer_switch;

DROP TABLE t1, t2, t3, t4, t5;

--echo #
--echo # Bug#58207: invalid memory reads when using default column value and 
--echo # tmptable needed
--echo #
CREATE TABLE t(a VARCHAR(245) DEFAULT
'aaaaaaaaaaaaaaaaaaaaaaaaaaaaaaaaaaaaaaaaaaaaaaaaaaaaaaaaaaaaaaaaaaaaaaaaaaaaaaaaaaaaaaaaaaaaaaaaaaaaaaaaaaaaaaaaaaaaaaaaaaaaaaaaaaaaaaaaaaaaaaaaaaaaaaaaaaaaaaaaaaaaaaaaaaaa');
INSERT INTO t VALUES (''),(''),(''),(''),(''),(''),(''),(''),(''),(''),('');
SELECT * FROM (SELECT default(a) FROM t GROUP BY a) d;
DROP TABLE t;

--echo #
--echo # LP BUG#1009187, MDEV-373, MYSQL bug#58628
--echo # Wrong result for a query with [NOT] IN subquery predicate if
--echo # the left part of the predicate is explicit NULL
--echo #

CREATE TABLE t1 (pk INT NOT NULL, i INT NOT NULL);
INSERT INTO t1 VALUES (0,10), (1,20), (2,30), (3,40);

CREATE TABLE t2a (pk INT NOT NULL, i INT NOT NULL, PRIMARY KEY(i,pk));
INSERT INTO t2a VALUES (0,0), (1,1), (2,2), (3,3);

CREATE TABLE t2b (pk INT, i INT);
INSERT INTO t2b VALUES (0,0), (1,1), (2,2), (3,3);

CREATE TABLE t2c (pk INT NOT NULL, i INT NOT NULL);
INSERT INTO t2c VALUES (0,0), (1,1), (2,2), (3,3);
create index it2c on t2c (i,pk);

CREATE TABLE t2d (pk INT NOT NULL, i INT NOT NULL, PRIMARY KEY(i));
INSERT INTO t2d VALUES (0,0), (1,1), (2,2), (3,3);

EXPLAIN
SELECT * FROM t1 WHERE NULL NOT IN (SELECT t2a.i FROM t2a WHERE t2a.pk = t1.pk);
SELECT * FROM t1 WHERE NULL NOT IN (SELECT t2a.i FROM t2a WHERE t2a.pk = t1.pk);
SELECT * FROM t1 WHERE 1+NULL NOT IN (SELECT t2a.i FROM t2a WHERE t2a.pk = t1.pk);
SELECT * FROM t1 WHERE NULL     IN (SELECT t2a.i FROM t2a WHERE t2a.pk = t1.pk) IS UNKNOWN;
SELECT t1.pk, NULL NOT IN (SELECT t2a.i FROM t2a  WHERE t2a.pk = t1.pk) FROM t1;

EXPLAIN
SELECT * FROM t1 WHERE NULL NOT IN (SELECT t2b.i FROM t2b WHERE t2b.pk = t1.pk);
SELECT * FROM t1 WHERE NULL NOT IN (SELECT t2b.i FROM t2b WHERE t2b.pk = t1.pk);
SELECT * FROM t1 WHERE NULL     IN (SELECT t2b.i FROM t2b WHERE t2b.pk = t1.pk) IS UNKNOWN;
SELECT t1.pk, NULL NOT IN (SELECT t2b.i FROM t2b  WHERE t2b.pk = t1.pk) FROM t1;

EXPLAIN
SELECT * FROM t1 WHERE NULL NOT IN (SELECT t2c.i FROM t2c WHERE t2c.pk = t1.pk);
SELECT * FROM t1 WHERE NULL NOT IN (SELECT t2c.i FROM t2c WHERE t2c.pk = t1.pk);
SELECT * FROM t1 WHERE NULL     IN (SELECT t2c.i FROM t2c WHERE t2c.pk = t1.pk) IS UNKNOWN;
SELECT t1.pk, NULL NOT IN (SELECT t2c.i FROM t2c  WHERE t2c.pk = t1.pk) FROM t1;

EXPLAIN
SELECT * FROM t1 WHERE NULL NOT IN (SELECT t2d.i FROM t2d WHERE t2d.pk = t1.pk);
SELECT * FROM t1 WHERE NULL NOT IN (SELECT t2d.i FROM t2d WHERE t2d.pk = t1.pk);
SELECT * FROM t1 WHERE NULL     IN (SELECT t2d.i FROM t2d WHERE t2d.pk = t1.pk) IS UNKNOWN;
SELECT t1.pk, NULL NOT IN (SELECT t2d.i FROM t2d  WHERE t2d.pk = t1.pk) FROM t1;

EXPLAIN
SELECT * FROM t1 WHERE (NULL, 1) NOT IN (SELECT t2a.i, t2a.pk FROM t2a WHERE t2a.pk = t1.pk);
SELECT * FROM t1 WHERE (NULL, 1) NOT IN (SELECT t2a.i, t2a.pk FROM t2a WHERE t2a.pk = t1.pk);
SELECT (NULL, 1) NOT IN (SELECT t2a.i, t2a.pk FROM t2a WHERE t2a.pk = t1.pk) from t1;

EXPLAIN
SELECT * FROM t1 WHERE (NULL, 1) NOT IN (SELECT t2b.i, t2b.pk FROM t2b WHERE t2b.pk = t1.pk);
SELECT * FROM t1 WHERE (NULL, 1) NOT IN (SELECT t2b.i, t2b.pk FROM t2b WHERE t2b.pk = t1.pk);
SELECT (NULL, 1) NOT IN (SELECT t2b.i, t2b.pk FROM t2b WHERE t2b.pk = t1.pk) from t1;

EXPLAIN
SELECT * FROM t1 WHERE (NULL, 1) NOT IN (SELECT t2c.i, t2c.pk FROM t2c WHERE t2c.pk = t1.pk);
SELECT * FROM t1 WHERE (NULL, 1) NOT IN (SELECT t2c.i, t2c.pk FROM t2c WHERE t2c.pk = t1.pk);
SELECT (NULL, 1) NOT IN (SELECT t2c.i, t2c.pk FROM t2c WHERE t2c.pk = t1.pk) from t1;

EXPLAIN
SELECT * FROM t1 WHERE (NULL, 1) NOT IN (SELECT t2d.i, t2d.pk FROM t2d WHERE t2d.pk = t1.pk);
SELECT * FROM t1 WHERE (NULL, 1) NOT IN (SELECT t2d.i, t2d.pk FROM t2d WHERE t2d.pk = t1.pk);
SELECT (NULL, 1) NOT IN (SELECT t2d.i, t2d.pk FROM t2d WHERE t2d.pk = t1.pk) from t1;

drop table t1, t2a, t2b, t2c, t2d;

--echo #
--echo # End of 5.1 tests.
--echo #

--echo #
--echo # BUG#46743 "Azalea processing correlated, aggregate SELECT
--echo # subqueries incorrectly"
--echo #

CREATE TABLE t1 (c int);
INSERT INTO t1 VALUES (NULL);
CREATE TABLE t2 (d int , KEY (d)); # index is needed for bug
INSERT INTO t2 VALUES (NULL),(NULL); # two rows needed for bug
# we see that subquery returns 0 rows
--echo 0 rows in subquery
SELECT 1 AS RESULT FROM t2,t1 WHERE d = c;
# so here it ends up as NULL
--echo base query
SELECT (SELECT 1 FROM t2 WHERE d = c) AS RESULT FROM t1 ;
EXPLAIN EXTENDED SELECT (SELECT 1 FROM t2 WHERE d = c) AS RESULT FROM t1 ;
--echo first equivalent variant
SELECT (SELECT 1 FROM t2 WHERE d = IFNULL(c,NULL)) AS RESULT FROM t1 GROUP BY c ;
EXPLAIN EXTENDED SELECT (SELECT 1 FROM t2 WHERE d = IFNULL(c,NULL)) AS RESULT FROM t1 GROUP BY c;
--echo second equivalent variant
# used to fail with 1242: Subquery returns more than 1 row
SELECT (SELECT 1 FROM t2 WHERE d = c) AS RESULT FROM t1 GROUP BY c ;
EXPLAIN EXTENDED SELECT (SELECT 1 FROM t2 WHERE d = c) AS RESULT FROM t1 GROUP BY c ;

DROP TABLE t1,t2;

--echo #
--echo # BUG#45928 "Differing query results depending on MRR and
--echo # engine_condition_pushdown settings"
--echo #

CREATE TABLE `t1` (
  `pk` int(11) NOT NULL AUTO_INCREMENT,
  `time_nokey` time NOT NULL,
  `varchar_key` varchar(1) NOT NULL,
  `varchar_nokey` varchar(1) NOT NULL,
  PRIMARY KEY (`pk`),
  KEY `varchar_key` (`varchar_key`)
) AUTO_INCREMENT=12 DEFAULT CHARSET=latin1;
INSERT INTO `t1` VALUES (10,'00:00:00','i','i'),(11,'00:00:00','','');

set @old_optimizer_switch          = @@session.optimizer_switch;

SET SESSION OPTIMIZER_SWITCH = 'materialization=off,semijoin=off,loosescan=off,firstmatch=off,mrr=on,engine_condition_pushdown=on';

 SELECT `time_nokey` G1  FROM t1  WHERE ( `varchar_nokey`  , `varchar_key`  )  IN ( 
SELECT `varchar_nokey`  , `varchar_nokey`  )  AND `varchar_key`  >= 'c' HAVING G1  ORDER 
BY `pk`   ;

set @@session.optimizer_switch          = @old_optimizer_switch;

DROP TABLE t1;

--echo #
--echo # During work with BUG#45863 I had problems with a query that was
--echo # optimized differently in regular and prepared mode.
--echo # Because there was a bug in one of the selected strategies, I became
--echo # aware of the problem. Adding an EXPLAIN query to catch this.

--disable_warnings
DROP TABLE IF EXISTS t1, t2, t3;
--enable_warnings

CREATE TABLE t1
 (EMPNUM   CHAR(3) NOT NULL,
  EMPNAME  CHAR(20),
  GRADE    DECIMAL(4),
  CITY     CHAR(15));

CREATE TABLE t2
 (PNUM     CHAR(3) NOT NULL,
  PNAME    CHAR(20),
  PTYPE    CHAR(6),
  BUDGET   DECIMAL(9),
  CITY     CHAR(15));

CREATE TABLE t3
 (EMPNUM   CHAR(3) NOT NULL,
  PNUM     CHAR(3) NOT NULL,
  HOURS    DECIMAL(5));

INSERT INTO t1 VALUES ('E1','Alice',12,'Deale');
INSERT INTO t1 VALUES ('E2','Betty',10,'Vienna');
INSERT INTO t1 VALUES ('E3','Carmen',13,'Vienna');
INSERT INTO t1 VALUES ('E4','Don',12,'Deale');
INSERT INTO t1 VALUES ('E5','Ed',13,'Akron');

INSERT INTO t2 VALUES ('P1','MXSS','Design',10000,'Deale');
INSERT INTO t2 VALUES ('P2','CALM','Code',30000,'Vienna');
INSERT INTO t2 VALUES ('P3','SDP','Test',30000,'Tampa');
INSERT INTO t2 VALUES ('P4','SDP','Design',20000,'Deale');
INSERT INTO t2 VALUES ('P5','IRM','Test',10000,'Vienna');
INSERT INTO t2 VALUES ('P6','PAYR','Design',50000,'Deale');

INSERT INTO t3 VALUES  ('E1','P1',40);
INSERT INTO t3 VALUES  ('E1','P2',20);
INSERT INTO t3 VALUES  ('E1','P3',80);
INSERT INTO t3 VALUES  ('E1','P4',20);
INSERT INTO t3 VALUES  ('E1','P5',12);
INSERT INTO t3 VALUES  ('E1','P6',12);
INSERT INTO t3 VALUES  ('E2','P1',40);
INSERT INTO t3 VALUES  ('E2','P2',80);
INSERT INTO t3 VALUES  ('E3','P2',20);
INSERT INTO t3 VALUES  ('E4','P2',20);
INSERT INTO t3 VALUES  ('E4','P4',40);
INSERT INTO t3 VALUES  ('E4','P5',80);

SET @old_optimizer_switch = @@session.optimizer_switch;
SET @old_join_cache_level = @@session.join_cache_level;
SET SESSION optimizer_switch = 'firstmatch=on,loosescan=on,materialization=on,in_to_exists=off,semijoin=on';
SET SESSION join_cache_level = 1;

CREATE UNIQUE INDEX t1_IDX ON t1(EMPNUM);

EXPLAIN SELECT EMPNAME
FROM t1
WHERE EMPNUM IN
   (SELECT EMPNUM
    FROM t3
    WHERE PNUM IN
       (SELECT PNUM
        FROM t2
        WHERE PTYPE = 'Design'));

PREPARE stmt FROM "EXPLAIN SELECT EMPNAME
FROM t1
WHERE EMPNUM IN
   (SELECT EMPNUM
    FROM t3
    WHERE PNUM IN
       (SELECT PNUM
        FROM t2
        WHERE PTYPE = 'Design'))";
EXECUTE stmt;
EXECUTE stmt;
DEALLOCATE PREPARE stmt;

DROP INDEX t1_IDX ON t1;
CREATE INDEX t1_IDX ON t1(EMPNUM);

EXPLAIN SELECT EMPNAME
FROM t1
WHERE EMPNUM IN
   (SELECT EMPNUM
    FROM t3
    WHERE PNUM IN
       (SELECT PNUM
        FROM t2
        WHERE PTYPE = 'Design'));

PREPARE stmt FROM "EXPLAIN SELECT EMPNAME
FROM t1
WHERE EMPNUM IN
   (SELECT EMPNUM
    FROM t3
    WHERE PNUM IN
       (SELECT PNUM
        FROM t2
        WHERE PTYPE = 'Design'))";
EXECUTE stmt;
EXECUTE stmt;
DEALLOCATE PREPARE stmt;

DROP INDEX t1_IDX ON t1;

EXPLAIN SELECT EMPNAME
FROM t1
WHERE EMPNUM IN
   (SELECT EMPNUM
    FROM t3
    WHERE PNUM IN
       (SELECT PNUM
        FROM t2
        WHERE PTYPE = 'Design'));

PREPARE stmt FROM "EXPLAIN SELECT EMPNAME
FROM t1
WHERE EMPNUM IN
   (SELECT EMPNUM
    FROM t3
    WHERE PNUM IN
       (SELECT PNUM
        FROM t2
        WHERE PTYPE = 'Design'))";
EXECUTE stmt;
EXECUTE stmt;
DEALLOCATE PREPARE stmt;

SET SESSION optimizer_switch = @old_optimizer_switch;
SET SESSION join_cache_level = @old_join_cache_level;

DROP TABLE t1, t2, t3;

--echo #
--echo # BUG#45221 Query SELECT pk FROM C WHERE pk IN (SELECT int_key) failing
--echo #

CREATE TABLE t1 (
  i1_key INT,
  i2 INT,
  i3 INT,
  KEY i1_index (i1_key)
);

INSERT INTO t1 VALUES (9,1,2), (9,2,1);

CREATE TABLE t2 (
  pk INT NOT NULL,
  i1 INT,
  PRIMARY KEY (pk)
);

INSERT INTO t2 VALUES (9,1);

--echo # Enable Index condition pushdown
--replace_column 1 #
set @old_icp=@@optimizer_switch;
SET SESSION optimizer_switch="engine_condition_pushdown=on";

--echo
SELECT pk
FROM t2
WHERE 
   pk IN ( 
     SELECT i1_key
     FROM t1
     WHERE t1.i2 < t1.i3 XOR t2.i1 > 1
     ORDER BY t1.i2 desc);

--echo # Restore old value for Index condition pushdown
SET SESSION optimizer_switch=@old_icp;

DROP TABLE t1,t2;

--echo #
--echo # End of 5.3 tests.
--echo #

--echo #
--echo # Bug#53236 Segfault in DTCollation::set(DTCollation&)
--echo #

CREATE TABLE t1 (
  pk INTEGER AUTO_INCREMENT,
  col_varchar VARCHAR(1),
  PRIMARY KEY (pk)
)
;

INSERT INTO t1 (col_varchar) 
VALUES
('w'),
('m')
;

SELECT  table1.pk
FROM ( t1 AS table1 JOIN t1 AS table2 ON (table1.col_varchar =
                                          table2.col_varchar) ) 
WHERE ( 1, 2 ) IN ( SELECT SUBQUERY1_t1.pk AS SUBQUERY1_field1,
                           SUBQUERY1_t1.pk AS SUBQUERY1_field2
                    FROM ( t1 AS SUBQUERY1_t1 JOIN t1 AS SUBQUERY1_t2
                           ON (SUBQUERY1_t2.col_varchar =
                               SUBQUERY1_t1.col_varchar) ) ) 
;

drop table t1;

--echo #
--echo # BUG#716293: "Range checked for each record" is not used if condition refers to outside of subquery
--echo #

create table t1 (a int);
insert into t1 values (0),(1),(2),(3),(4),(5),(6),(7),(8),(9);
create table t2 (a int, b int, `filler` char(200), key(a), key (b));
insert into t2 
  select A.a + 10*B.a + 100 * C.a, A.a + 10*B.a + 100 * C.a, 'filler' from t1 A, t1 B, t1 C;

--echo # The following must use "Range checked for each record" for table B
explain 
select a, 
       (select sum(X.a+B.b) from t1 X, t2 B where B.a=A.a or B.b=A.a)
from t1 A;  
drop table t1, t2;


--echo #
--echo # BUG#723822: Crash in get_constant_key_infix with EXISTS ( SELECT .. DISTINCT )
--echo #
CREATE TABLE t1 ( f1 int(11), f3 varchar(1)) ;
INSERT INTO t1 VALUES ('8','c'),('5','f');

ALTER TABLE t1 ADD KEY (f3,f1);

CREATE TABLE t2 ( f4 varchar(1)) ;
INSERT INTO t2 VALUES ('f'),('d');

SELECT * FROM t2
WHERE EXISTS (
        SELECT DISTINCT f3
        FROM t1
        WHERE f3 <= t2.f4
);

drop table t1,t2;

--echo #
--echo # LP BUG#718763 Second crash in select_describe() and materialization
--echo #

CREATE TABLE t1 ( f1 int(11), f3 int(11), f10 varchar(1), KEY (f3)) ;
INSERT INTO t1 VALUES ('28','6','m'),('29','4','c');

CREATE TABLE t2 (f11 varchar(1)) ;
INSERT INTO t2 VALUES ('f'),('d');

SET @old_optimizer_switch = @@session.optimizer_switch;
SET SESSION optimizer_switch = 'materialization=on,in_to_exists=off';

EXPLAIN
SELECT * FROM t1
WHERE f3 = (
        SELECT t1.f3 FROM t1
        WHERE ( t1.f10 ) IN ( SELECT f11 FROM t2 GROUP BY f11 ));
SELECT * FROM t1
WHERE f3 = (
        SELECT t1.f3 FROM t1
        WHERE ( t1.f10 ) IN ( SELECT f11 FROM t2 GROUP BY f11 ));

EXPLAIN
SELECT * FROM t1
WHERE f3 = (
        SELECT f3 FROM t1
        WHERE ( f10, f10 ) IN ( SELECT f11, f11 FROM t2 GROUP BY f11 ));
SELECT * FROM t1
WHERE f3 = (
        SELECT f3 FROM t1
        WHERE ( f10, f10 ) IN ( SELECT f11, f11 FROM t2 GROUP BY f11 ));
SET @@optimizer_switch = 'materialization=on,in_to_exists=off,semijoin=off';

EXPLAIN
SELECT * FROM t1
WHERE f3 = (
        SELECT t1.f3 FROM t1
        WHERE ( t1.f10 ) IN ( SELECT max(f11) FROM t2 GROUP BY f11 ));
SELECT * FROM t1
WHERE f3 = (
        SELECT t1.f3 FROM t1
        WHERE ( t1.f10 ) IN ( SELECT max(f11) FROM t2 GROUP BY f11 ));

EXPLAIN
SELECT * FROM t1
WHERE f3 = (
        SELECT f3 FROM t1
        WHERE ( f10, f10 ) IN ( SELECT max(f11), f11 FROM t2 GROUP BY f11 ));
SELECT * FROM t1
WHERE f3 = (
        SELECT f3 FROM t1
        WHERE ( f10, f10 ) IN ( SELECT max(f11), f11 FROM t2 GROUP BY f11 ));

SET SESSION optimizer_switch = @old_optimizer_switch;
drop table t1,t2;

--echo #
--echo # LP BUG#715738: Wrong result with implicit grouping and empty result set
--echo #

CREATE TABLE t1 (f1 int, f2 int);
CREATE TABLE t2 (f3 int, f4 int not null, PRIMARY KEY (f3));

set @save_optimizer_switch=@@optimizer_switch;

SET @@optimizer_switch = 'materialization=on,in_to_exists=off,semijoin=off';

EXPLAIN
SELECT * FROM t1 WHERE (2, 0) NOT IN (SELECT f3, min(f4) FROM t2);
SELECT * FROM t1 WHERE (2, 0) NOT IN (SELECT f3, min(f4) FROM t2);

EXPLAIN
SELECT * FROM t1 WHERE (2, 0) NOT IN (SELECT f3+f4, min(f4) FROM t2);
SELECT * FROM t1 WHERE (2, 0) NOT IN (SELECT f3+f4, min(f4) FROM t2);

EXPLAIN
SELECT * FROM t1 WHERE (2, 0) NOT IN (SELECT f3, min(f4)+max(f4) FROM t2);
SELECT * FROM t1 WHERE (2, 0) NOT IN (SELECT f3, min(f4)+max(f4) FROM t2);

EXPLAIN
SELECT (2, 0) NOT IN (SELECT f3, min(f4) FROM t2) as not_in;
SELECT (2, 0) NOT IN (SELECT f3, min(f4) FROM t2) as not_in;

EXPLAIN
SELECT * FROM t1 WHERE (2, 0) NOT IN (SELECT f3, count(f4) FROM t2);
SELECT * FROM t1 WHERE (2, 0) NOT IN (SELECT f3, count(f4) FROM t2);

EXPLAIN
SELECT * FROM t1 WHERE (2, 0) NOT IN (SELECT f3, f3 + count(f4) FROM t2);
SELECT * FROM t1 WHERE (2, 0) NOT IN (SELECT f3, f3 + count(f4) FROM t2);

EXPLAIN
SELECT (2, 0) NOT IN (SELECT f3, count(f4) FROM t2) as not_in;
SELECT (2, 0) NOT IN (SELECT f3, count(f4) FROM t2) as not_in;

EXPLAIN
SELECT (2, 0) NOT IN (SELECT f3, count(f4) FROM t2 HAVING max(f4) > 7) as not_in;
SELECT (2, 0) NOT IN (SELECT f3, count(f4) FROM t2 HAVING max(f4) > 7) as not_in;

EXPLAIN
SELECT (2, 0) NOT IN (SELECT f3, count(f4) FROM t2 HAVING max(f4) is null) as not_in;
SELECT (2, 0) NOT IN (SELECT f3, count(f4) FROM t2 HAVING max(f4) is null) as not_in;

EXPLAIN
SELECT (2, 0) NOT IN (SELECT max(f3+f3), count(f4) FROM t2) as not_in;
SELECT (2, 0) NOT IN (SELECT max(f3+f3), count(f4) FROM t2) as not_in;

EXPLAIN
SELECT (2, 0) NOT IN (SELECT max(f3+f3), count(f4)+f3 FROM t2) as not_in;
SELECT (2, 0) NOT IN (SELECT max(f3+f3), count(f4)+f3 FROM t2) as not_in;

EXPLAIN
SELECT * FROM t1 WHERE (2, 0) NOT IN (SELECT min(f3)+f3, min(f4)+f3+max(f4) FROM t2);
SELECT * FROM t1 WHERE (2, 0) NOT IN (SELECT min(f3)+f3, min(f4)+f3+max(f4) FROM t2);


SET @@optimizer_switch = 'materialization=off,in_to_exists=on,semijoin=off';


EXPLAIN
SELECT * FROM t1 WHERE (2, 0) NOT IN (SELECT f3, min(f4) FROM t2);
SELECT * FROM t1 WHERE (2, 0) NOT IN (SELECT f3, min(f4) FROM t2);

EXPLAIN
SELECT * FROM t1 WHERE (2, 0) NOT IN (SELECT f3+f4, min(f4) FROM t2);
SELECT * FROM t1 WHERE (2, 0) NOT IN (SELECT f3+f4, min(f4) FROM t2);

EXPLAIN
SELECT * FROM t1 WHERE (2, 0) NOT IN (SELECT f3, min(f4)+max(f4) FROM t2);
SELECT * FROM t1 WHERE (2, 0) NOT IN (SELECT f3, min(f4)+max(f4) FROM t2);

EXPLAIN
SELECT (2, 0) NOT IN (SELECT f3, min(f4) FROM t2) as not_in;
SELECT (2, 0) NOT IN (SELECT f3, min(f4) FROM t2) as not_in;

EXPLAIN
SELECT * FROM t1 WHERE (2, 0) NOT IN (SELECT f3, count(f4) FROM t2);
SELECT * FROM t1 WHERE (2, 0) NOT IN (SELECT f3, count(f4) FROM t2);

EXPLAIN
SELECT * FROM t1 WHERE (2, 0) NOT IN (SELECT f3, f3 + count(f4) FROM t2);
SELECT * FROM t1 WHERE (2, 0) NOT IN (SELECT f3, f3 + count(f4) FROM t2);

EXPLAIN
SELECT (2, 0) NOT IN (SELECT f3, count(f4) FROM t2) as not_in;
SELECT (2, 0) NOT IN (SELECT f3, count(f4) FROM t2) as not_in;

EXPLAIN
SELECT (2, 0) NOT IN (SELECT f3, count(f4) FROM t2 HAVING max(f4) > 7) as not_in;
SELECT (2, 0) NOT IN (SELECT f3, count(f4) FROM t2 HAVING max(f4) > 7) as not_in;

EXPLAIN
SELECT (2, 0) NOT IN (SELECT f3, count(f4) FROM t2 HAVING max(f4) is null) as not_in;
SELECT (2, 0) NOT IN (SELECT f3, count(f4) FROM t2 HAVING max(f4) is null) as not_in;

EXPLAIN
SELECT (2, 0) NOT IN (SELECT max(f3+f3), count(f4) FROM t2) as not_in;
SELECT (2, 0) NOT IN (SELECT max(f3+f3), count(f4) FROM t2) as not_in;

EXPLAIN
SELECT (2, 0) NOT IN (SELECT max(f3+f3), count(f4)+f3 FROM t2) as not_in;
SELECT (2, 0) NOT IN (SELECT max(f3+f3), count(f4)+f3 FROM t2) as not_in;

EXPLAIN
SELECT * FROM t1 WHERE (2, 0) NOT IN (SELECT min(f3)+f3, min(f4)+f3+max(f4) FROM t2);
SELECT * FROM t1 WHERE (2, 0) NOT IN (SELECT min(f3)+f3, min(f4)+f3+max(f4) FROM t2);


INSERT INTO t1 VALUES (1, 2);
INSERT INTO t1 VALUES (3, 4);
INSERT INTO t2 VALUES (5, 6);
INSERT INTO t2 VALUES (7, 8);

SET @@optimizer_switch = 'materialization=on,in_to_exists=off,semijoin=off';

EXPLAIN
SELECT * FROM t1 WHERE (2, 0) NOT IN (SELECT f3, min(f4) FROM t2 WHERE f3 > 10);
SELECT * FROM t1 WHERE (2, 0) NOT IN (SELECT f3, min(f4) FROM t2 WHERE f3 > 10);

EXPLAIN
SELECT * FROM t1 WHERE (2, 0) NOT IN (SELECT f3+f4, min(f4) FROM t2 WHERE f3 > 10);
SELECT * FROM t1 WHERE (2, 0) NOT IN (SELECT f3+f4, min(f4) FROM t2 WHERE f3 > 10);

EXPLAIN
SELECT * FROM t1 WHERE (2, 0) NOT IN (SELECT f3, min(f4)+max(f4) FROM t2 WHERE f3 > 10);
SELECT * FROM t1 WHERE (2, 0) NOT IN (SELECT f3, min(f4)+max(f4) FROM t2 WHERE f3 > 10);

EXPLAIN
SELECT (2, 0) NOT IN (SELECT f3, min(f4) FROM t2 WHERE f3 > 10) as not_in;
SELECT (2, 0) NOT IN (SELECT f3, min(f4) FROM t2 WHERE f3 > 10) as not_in;

EXPLAIN
SELECT * FROM t1 WHERE (2, 0) NOT IN (SELECT f3, count(f4) FROM t2 WHERE f3 > 10);
SELECT * FROM t1 WHERE (2, 0) NOT IN (SELECT f3, count(f4) FROM t2 WHERE f3 > 10);

EXPLAIN
SELECT * FROM t1 WHERE (2, 0) NOT IN (SELECT f3, f3 + count(f4) FROM t2 WHERE f3 > 10);
SELECT * FROM t1 WHERE (2, 0) NOT IN (SELECT f3, f3 + count(f4) FROM t2 WHERE f3 > 10);

EXPLAIN
SELECT (2, 0) NOT IN (SELECT f3, count(f4) FROM t2 WHERE f3 > 10) as not_in;
SELECT (2, 0) NOT IN (SELECT f3, count(f4) FROM t2 WHERE f3 > 10) as not_in;

EXPLAIN
SELECT (2, 0) NOT IN (SELECT f3, count(f4) FROM t2 WHERE f3 > 10 HAVING max(f4) > 7) as not_in;
SELECT (2, 0) NOT IN (SELECT f3, count(f4) FROM t2 WHERE f3 > 10 HAVING max(f4) > 7) as not_in;

EXPLAIN
SELECT (2, 0) NOT IN (SELECT f3, count(f4) FROM t2 WHERE f3 > 10 HAVING max(f4) is null) as not_in;
SELECT (2, 0) NOT IN (SELECT f3, count(f4) FROM t2 WHERE f3 > 10 HAVING max(f4) is null) as not_in;

EXPLAIN
SELECT (2, 0) NOT IN (SELECT max(f3+f3), count(f4) FROM t2 WHERE f3 > 10) as not_in;
SELECT (2, 0) NOT IN (SELECT max(f3+f3), count(f4) FROM t2 WHERE f3 > 10) as not_in;

EXPLAIN
SELECT (2, 0) NOT IN (SELECT max(f3+f3), count(f4)+f3 FROM t2 WHERE f3 > 10) as not_in;
SELECT (2, 0) NOT IN (SELECT max(f3+f3), count(f4)+f3 FROM t2 WHERE f3 > 10) as not_in;

EXPLAIN
SELECT * FROM t1 WHERE (2, 0) NOT IN (SELECT min(f3)+f3, min(f4)+f3+max(f4) FROM t2 WHERE f3 > 10);
SELECT * FROM t1 WHERE (2, 0) NOT IN (SELECT min(f3)+f3, min(f4)+f3+max(f4) FROM t2 WHERE f3 > 10);

SET @@optimizer_switch = 'materialization=off,in_to_exists=on,semijoin=off';

EXPLAIN
SELECT * FROM t1 WHERE (2, 0) NOT IN (SELECT f3, min(f4) FROM t2 WHERE f3 > 10);
SELECT * FROM t1 WHERE (2, 0) NOT IN (SELECT f3, min(f4) FROM t2 WHERE f3 > 10);

EXPLAIN
SELECT * FROM t1 WHERE (2, 0) NOT IN (SELECT f3+f4, min(f4) FROM t2 WHERE f3 > 10);
SELECT * FROM t1 WHERE (2, 0) NOT IN (SELECT f3+f4, min(f4) FROM t2 WHERE f3 > 10);

EXPLAIN
SELECT * FROM t1 WHERE (2, 0) NOT IN (SELECT f3, min(f4)+max(f4) FROM t2 WHERE f3 > 10);
SELECT * FROM t1 WHERE (2, 0) NOT IN (SELECT f3, min(f4)+max(f4) FROM t2 WHERE f3 > 10);

EXPLAIN
SELECT (2, 0) NOT IN (SELECT f3, min(f4) FROM t2 WHERE f3 > 10) as not_in;
SELECT (2, 0) NOT IN (SELECT f3, min(f4) FROM t2 WHERE f3 > 10) as not_in;

EXPLAIN
SELECT * FROM t1 WHERE (2, 0) NOT IN (SELECT f3, count(f4) FROM t2 WHERE f3 > 10);
SELECT * FROM t1 WHERE (2, 0) NOT IN (SELECT f3, count(f4) FROM t2 WHERE f3 > 10);

EXPLAIN
SELECT * FROM t1 WHERE (2, 0) NOT IN (SELECT f3, f3 + count(f4) FROM t2 WHERE f3 > 10);
SELECT * FROM t1 WHERE (2, 0) NOT IN (SELECT f3, f3 + count(f4) FROM t2 WHERE f3 > 10);

EXPLAIN
SELECT (2, 0) NOT IN (SELECT f3, count(f4) FROM t2 WHERE f3 > 10) as not_in;
SELECT (2, 0) NOT IN (SELECT f3, count(f4) FROM t2 WHERE f3 > 10) as not_in;

EXPLAIN
SELECT (2, 0) NOT IN (SELECT f3, count(f4) FROM t2 WHERE f3 > 10 HAVING max(f4) > 7) as not_in;
SELECT (2, 0) NOT IN (SELECT f3, count(f4) FROM t2 WHERE f3 > 10 HAVING max(f4) > 7) as not_in;

EXPLAIN
SELECT (2, 0) NOT IN (SELECT f3, count(f4) FROM t2 WHERE f3 > 10 HAVING max(f4) is null) as not_in;
SELECT (2, 0) NOT IN (SELECT f3, count(f4) FROM t2 WHERE f3 > 10 HAVING max(f4) is null) as not_in;

EXPLAIN
SELECT (2, 0) NOT IN (SELECT max(f3+f3), count(f4) FROM t2 WHERE f3 > 10) as not_in;
SELECT (2, 0) NOT IN (SELECT max(f3+f3), count(f4) FROM t2 WHERE f3 > 10) as not_in;

EXPLAIN
SELECT (2, 0) NOT IN (SELECT max(f3+f3), count(f4)+f3 FROM t2 WHERE f3 > 10) as not_in;
SELECT (2, 0) NOT IN (SELECT max(f3+f3), count(f4)+f3 FROM t2 WHERE f3 > 10) as not_in;

EXPLAIN
SELECT * FROM t1 WHERE (2, 0) NOT IN (SELECT min(f3)+f3, min(f4)+f3+max(f4) FROM t2 WHERE f3 > 10);
SELECT * FROM t1 WHERE (2, 0) NOT IN (SELECT min(f3)+f3, min(f4)+f3+max(f4) FROM t2 WHERE f3 > 10);

set @@optimizer_switch=@save_optimizer_switch;

drop table t1,t2;

--echo #
--echo # LP BUG#613029 Wrong result with materialization and semijoin, and
--echo # valgrind warnings in Protocol::net_store_data with materialization
--echo # for implicit grouping
--echo #

CREATE TABLE t1 (
  pk int(11) NOT NULL AUTO_INCREMENT,
  f2 int(11) NOT NULL,
  f3 varchar(1) NOT NULL,
  PRIMARY KEY (pk),
  KEY f2 (f2));

INSERT INTO t1 VALUES (1,9,'x');
INSERT INTO t1 VALUES (2,5,'g');

CREATE TABLE t2 (
  pk int(11) NOT NULL AUTO_INCREMENT,
  f2 int(11) NOT NULL,
  f3 varchar(1) NOT NULL,
  PRIMARY KEY (pk),
  KEY f2 (f2));

INSERT INTO t2 VALUES (1,7,'p');

set @save_optimizer_switch=@@optimizer_switch;

set @@optimizer_switch='materialization=off,in_to_exists=on,semijoin=off';

EXPLAIN
SELECT t1.f3, MAX(t1.f2)
FROM t1, t2
WHERE (t2.pk = t1.pk) AND t2.pk IN (SELECT f2 FROM t1);

SELECT t1.f3, MAX(t1.f2)
FROM t1, t2
WHERE (t2.pk = t1.pk) AND t2.pk IN (SELECT f2 FROM t1);

set @@optimizer_switch='materialization=on,in_to_exists=off,semijoin=off';

EXPLAIN
SELECT t1.f3, MAX(t1.f2)
FROM t1, t2
WHERE (t2.pk = t1.pk) AND t2.pk IN (SELECT f2 FROM t1);

SELECT t1.f3, MAX(t1.f2)
FROM t1, t2
WHERE (t2.pk = t1.pk) AND t2.pk IN (SELECT f2 FROM t1);

-- echo TODO: add a test case for semijoin when the wrong result is fixed
-- echo set @@optimizer_switch='materialization=off,semijoin=on';


set @@optimizer_switch=@save_optimizer_switch;

drop table t1, t2;


--echo #
--echo # LP BUG#777691 Wrong result with subqery in select list and subquery cache=off in maria-5.3
--echo #

CREATE TABLE t1 ( f1 varchar(32)) ;
INSERT INTO t1 VALUES ('b'),('x'),('c'),('x');

CREATE TABLE t2 ( f2 int, f3 varchar(32)) ;
INSERT INTO t2 VALUES (1,'x');

set @save_optimizer_switch=@@optimizer_switch;
set @@optimizer_switch='materialization=off,in_to_exists=on,subquery_cache=off';

EXPLAIN
SELECT t1.f1, ( SELECT MAX( f2 ) FROM t2 WHERE t2.f3 = t1.f1 ) as max_f2 FROM t1;
SELECT t1.f1, ( SELECT MAX( f2 ) FROM t2 WHERE t2.f3 = t1.f1 ) as max_f2 FROM t1;

set @@optimizer_switch='materialization=on,in_to_exists=off,subquery_cache=off';
EXPLAIN
SELECT t1.f1, ( SELECT MAX( f2 ) FROM t2 WHERE t2.f3 = t1.f1 ) as max_f2 FROM t1;
SELECT t1.f1, ( SELECT MAX( f2 ) FROM t2 WHERE t2.f3 = t1.f1 ) as max_f2 FROM t1;

set @@optimizer_switch='materialization=off,in_to_exists=on,subquery_cache=off';
--echo Even when t2 is not constant table, the result must be the same.
INSERT INTO t2 VALUES (2,'y');
EXPLAIN
SELECT t1.f1, ( SELECT MAX( f2 ) FROM t2 WHERE t2.f3 = t1.f1 ) as max_f2 FROM t1;
SELECT t1.f1, ( SELECT MAX( f2 ) FROM t2 WHERE t2.f3 = t1.f1 ) as max_f2 FROM t1;

set @@optimizer_switch=@save_optimizer_switch;

drop table t1, t2;

--echo #
--echo # LP BUG#641203 Query returns rows where no result is expected (impossible WHERE)
--echo #

CREATE TABLE t1 (c1 varchar(1) DEFAULT NULL);
CREATE TABLE t2 (c1 varchar(1) DEFAULT NULL);
INSERT INTO t2 VALUES ('k'), ('d');
CREATE TABLE t3 (c1 varchar(1) DEFAULT NULL);
INSERT INTO t3 VALUES ('a'), ('b'), ('c');
CREATE TABLE t4 (c1 varchar(1) primary key);
INSERT INTO t4 VALUES ('k'), ('d');

SET @save_optimizer_switch=@@optimizer_switch;
SET optimizer_switch='outer_join_with_cache=off';
SET optimizer_switch='semijoin_with_cache=off';

SET optimizer_switch='materialization=off';
EXPLAIN
SELECT * FROM t1 RIGHT JOIN t2 ON t1.c1 WHERE 's' IN (SELECT c1 FROM t2);
SELECT * FROM t1 RIGHT JOIN t2 ON t1.c1 WHERE 's' IN (SELECT c1 FROM t2);
EXPLAIN
SELECT * FROM t2 LEFT JOIN t1 ON t1.c1 WHERE 's' IN (SELECT c1 FROM t2);
SELECT * FROM t2 LEFT JOIN t1 ON t1.c1 WHERE 's' IN (SELECT c1 FROM t2);
SET optimizer_switch='materialization=on';
EXPLAIN
SELECT * FROM (t2 LEFT JOIN t1 ON t1.c1) LEFT JOIN t3 on t3.c1 WHERE 's' IN (SELECT c1 FROM t2);
SELECT * FROM (t2 LEFT JOIN t1 ON t1.c1) LEFT JOIN t3 on t3.c1 WHERE 's' IN (SELECT c1 FROM t2);
EXPLAIN
SELECT * FROM t4 LEFT JOIN t2 ON t4.c1 WHERE 's' IN (SELECT c1 FROM t2);
SELECT * FROM t4 LEFT JOIN t2 ON t4.c1 WHERE 's' IN (SELECT c1 FROM t2);

SET optimizer_switch=@save_optimizer_switch;

drop table t1, t2, t3, t4;

--echo #
--echo # LP BUG#675981 Assertion `cache != __null' failed in sub_select_cache()
--echo #               on EXPLAIN
--echo #

CREATE TABLE t1 (f1 int,f2 int) ;
INSERT IGNORE INTO t1 VALUES ('2','5'),('2',NULL);

CREATE TABLE t2 (f1 int, f5 int) ;
INSERT IGNORE INTO t2 VALUES (1,0);

CREATE TABLE t3 (f4 int) ;
INSERT IGNORE INTO t3 VALUES (0),(0);

set @@optimizer_switch='in_to_exists=on,materialization=off,semijoin=off';
EXPLAIN
SELECT * FROM t2
WHERE f1 IN (SELECT t1.f2 FROM t1 JOIN t3 ON t3.f4);

drop table t1, t2, t3;

--echo #
--echo # LP BUG#680005 Second assertion `cache != __null' failed in
--echo #                sub_select_cache() on EXPLAIN
--echo #

CREATE TABLE t1 (f1 int,f2 int,f4 int,f6 int,KEY (f4)) ;
INSERT IGNORE INTO t1 VALUES
('1','5','1','0'),('2','1','1','0'),('2','2','2','0'),('0',NULL,'0','0'),
('2','1','2','0'),('2','0','0','0'),('2','2','2','0'),('2','8','2','0'),
('2','7','2','0'),('2','5','2','0'),('2',NULL,'1','0');

CREATE TABLE t2 (f3 int) ;
INSERT IGNORE INTO t2 VALUES ('7');

CREATE TABLE t3 (f3 int) ;
INSERT IGNORE INTO t3 VALUES ('2');

EXPLAIN
SELECT t1.f4
FROM t2 JOIN t1 ON t1.f6
WHERE
( t1.f2 ) IN (SELECT SUBQUERY2_t1.f3
              FROM t3 AS SUBQUERY2_t1
                   JOIN
                   (t1 AS SUBQUERY2_t2
                      JOIN
                    t1 AS SUBQUERY2_t3 ON SUBQUERY2_t3.f1)
                   ON SUBQUERY2_t3.f2)
GROUP BY t1.f4 ORDER BY t1.f1 LIMIT 10;

drop table t1, t2, t3;

--echo #
--echo # LP BUG#680038 bool close_thread_table(THD*, TABLE**):
--echo #               Assertion `table->key_read == 0' failed in EXPLAIN
--echo #

CREATE TABLE t1 (f1 int,f3 int,f4 int) ;
INSERT IGNORE INTO t1 VALUES (NULL,1,0);

CREATE TABLE t2 (f2 int,f4 int,f5 int) ;
INSERT IGNORE INTO t2 VALUES (8,0,0),(5,0,0);

CREATE TABLE t3 (f4 int,KEY (f4)) ;
INSERT IGNORE INTO t3 VALUES (0),(0);

set @@optimizer_switch='semijoin=off';

EXPLAIN
SELECT * FROM t1 WHERE
(SELECT f2 FROM t2
 WHERE f4 <= ALL
       (SELECT max(SQ1_t1.f4)
        FROM t3 AS SQ1_t1 JOIN t3 AS SQ1_t3 ON SQ1_t3.f4
        GROUP BY SQ1_t1.f4));

--error ER_SUBQUERY_NO_1_ROW
SELECT * FROM t1 WHERE
(SELECT f2 FROM t2
 WHERE f4 <= ALL
       (SELECT max(SQ1_t1.f4)
        FROM t3 AS SQ1_t1 JOIN t3 AS SQ1_t3 ON SQ1_t3.f4
        GROUP BY SQ1_t1.f4));

drop table t1, t2, t3;

--echo #
--echo # BUG#52317: Assertion failing in Field_varstring::store() 
--echo # 	    at field.cc:6833
--echo #

CREATE TABLE t1 (i INTEGER);
INSERT INTO t1 VALUES (1);
CREATE TABLE t2 (i INTEGER, KEY k(i));
INSERT INTO t2 VALUES (1), (2);

EXPLAIN  
SELECT i FROM t1 WHERE (1) NOT IN (SELECT i FROM t2);

DROP TABLE t2;
DROP TABLE t1;

--echo #
--echo # LP BUG#680846: Crash in clear_tables() with subqueries
--echo #

CREATE TABLE t1 (f3 int) ;
INSERT IGNORE INTO t1 VALUES (0),(0);

CREATE TABLE t2 (f1 int,f3 int,f4 varchar(32)) ;
INSERT IGNORE INTO t2 VALUES (1,0,'f');

EXPLAIN
SELECT COUNT(t2.f3),
       (SELECT COUNT(f3) FROM t1 WHERE t2.f1) AS f9
FROM t2 JOIN t1 ON t1.f3
WHERE ('v') IN (SELECT f4 FROM t2)
GROUP BY f9;

SELECT COUNT(t2.f3),
       (SELECT COUNT(f3) FROM t1 WHERE t2.f1) AS f9
FROM t2 JOIN t1 ON t1.f3
WHERE ('v') IN (SELECT f4 FROM t2)
GROUP BY f9;

EXPLAIN
SELECT COUNT(t2.f3),
       (SELECT COUNT(f3) FROM t1 WHERE t2.f1) AS f9
FROM t2 JOIN t1 ON t1.f3
WHERE ('v') IN (SELECT f4 FROM t2)
ORDER BY f9;

SELECT COUNT(t2.f3),
       (SELECT COUNT(f3) FROM t1 WHERE t2.f1) AS f9
FROM t2 JOIN t1 ON t1.f3
WHERE ('v') IN (SELECT f4 FROM t2)
ORDER BY f9;

# these queries are like the ones above, but without the ON clause,
# resulting in a different crash (failed assert)
EXPLAIN
SELECT COUNT(t2.f3),
       (SELECT t2.f1 FROM t1 limit 1) AS f9
FROM t2 JOIN t1
WHERE ('v') IN (SELECT f4 FROM t2)
GROUP BY f9;

SELECT COUNT(t2.f3),
       (SELECT t2.f1 FROM t1 limit 1) AS f9
FROM t2 JOIN t1
WHERE ('v') IN (SELECT f4 FROM t2)
GROUP BY f9;

EXPLAIN
SELECT COUNT(t2.f3),
       (SELECT t2.f1 FROM t1 limit 1) AS f9
FROM t2 JOIN t1
WHERE ('v') IN (SELECT f4 FROM t2)
ORDER BY f9;

SELECT COUNT(t2.f3),
       (SELECT t2.f1 FROM t1 limit 1) AS f9
FROM t2 JOIN t1
WHERE ('v') IN (SELECT f4 FROM t2)
ORDER BY f9;

drop table t1,t2;

--echo #
--echo # LP BUG#682683 Crash in create_tmp_table called from
--echo #               JOIN::init_execution
--echo #

CREATE TABLE t2 (f1 int) ;
INSERT INTO t2 VALUES (1),(2);

CREATE TABLE t1 (f1 int) ;

EXPLAIN
SELECT (SELECT f1 FROM t1) AS field1 FROM t2 GROUP BY field1;
SELECT (SELECT f1 FROM t1) AS field1 FROM t2 GROUP BY field1;
EXPLAIN
SELECT (SELECT f1 FROM t1) AS field1 FROM t2 ORDER BY field1;
SELECT (SELECT f1 FROM t1) AS field1 FROM t2 ORDER BY field1;

INSERT INTO t1 VALUES (1),(2);

EXPLAIN
SELECT (SELECT f1 FROM t1) AS field1 FROM t2 GROUP BY field1;
--error ER_SUBQUERY_NO_1_ROW
SELECT (SELECT f1 FROM t1) AS field1 FROM t2 GROUP BY field1;
EXPLAIN
SELECT (SELECT f1 FROM t1) AS field1 FROM t2 ORDER BY field1;
--error ER_SUBQUERY_NO_1_ROW
SELECT (SELECT f1 FROM t1) AS field1 FROM t2 ORDER BY field1;

drop table t1,t2;

--echo #
--echo # LP BUG#680943 Assertion `!table || (!table->read_set ||
--echo # bitmap_is_set(table->read_set, field_index))' failed with subquery
--echo #

CREATE TABLE t1 (f1 int,f3 int) ;
INSERT IGNORE INTO t1 VALUES ('6','0'),('4','0');

CREATE TABLE t2 (f1 int,f2 int,f3 int) ;
INSERT IGNORE INTO t2 VALUES ('6','0','0'),('2','0','0');

SELECT f2
FROM (SELECT * FROM t2) AS alias1
WHERE (SELECT SQ2_t2.f1
       FROM t1 JOIN t1 AS SQ2_t2 ON SQ2_t2.f3
       WHERE SQ2_t2.f3 AND alias1.f1)
ORDER BY f3 ;

drop table t1,t2;

--echo #
--echo # LP BUG#715062: Wrong result with VIEW + UNION + subquery in maria-5.3-mwl89
--echo #

create table t1 (f1 int);
create table t2 (f2 int);
create table t3 (f3 int);
insert into t1 values (2);
insert into t2 values (2);
insert into t3 values (7);

CREATE VIEW v1 AS SELECT 2 UNION SELECT 2 ;
CREATE VIEW v2 AS SELECT * from t1 UNION SELECT * from t2 ;

set @save_optimizer_switch=@@optimizer_switch;
SET @@optimizer_switch = 'in_to_exists=off,semijoin=off,materialization=on';

EXPLAIN
SELECT 'bug' FROM DUAL WHERE ( 5 ) IN ( SELECT * FROM v1 );
SELECT 'bug' FROM DUAL WHERE ( 5 ) IN ( SELECT * FROM v1 );

EXPLAIN
SELECT ( 5 ) IN ( SELECT * FROM v1 );
SELECT ( 5 ) IN ( SELECT * FROM v1 );

EXPLAIN
SELECT 'bug' FROM DUAL WHERE ( 5 ) IN (SELECT * FROM v2);
SELECT 'bug' FROM DUAL WHERE ( 5 ) IN (SELECT * FROM v2);

EXPLAIN
SELECT 'bug' FROM t3 WHERE ( 5 ) IN (SELECT * FROM v2);
SELECT 'bug' FROM t3 WHERE ( 5 ) IN (SELECT * FROM v2);

EXPLAIN
SELECT ( 5 ) IN ( SELECT * FROM v2 );
SELECT ( 5 ) IN ( SELECT * FROM v2 );

SET @@optimizer_switch = 'in_to_exists=on,semijoin=off,materialization=off';

EXPLAIN
SELECT 'bug' FROM DUAL WHERE ( 5 ) IN ( SELECT * FROM v1 );
SELECT 'bug' FROM DUAL WHERE ( 5 ) IN ( SELECT * FROM v1 );

EXPLAIN
SELECT ( 5 ) IN ( SELECT * FROM v1 );
SELECT ( 5 ) IN ( SELECT * FROM v1 );

EXPLAIN
SELECT 'bug' FROM DUAL WHERE ( 5 ) IN (SELECT * FROM v2);
SELECT 'bug' FROM DUAL WHERE ( 5 ) IN (SELECT * FROM v2);

EXPLAIN
SELECT 'bug' FROM t3 WHERE ( 5 ) IN (SELECT * FROM v2);
SELECT 'bug' FROM t3 WHERE ( 5 ) IN (SELECT * FROM v2);

EXPLAIN
SELECT ( 5 ) IN ( SELECT * FROM v2 );
SELECT ( 5 ) IN ( SELECT * FROM v2 );

set @@optimizer_switch=@save_optimizer_switch;

drop table t1,t2,t3;
drop view v1,v2;

--echo #
--echo # LP BUG#715069 Wrong result with GROUP BY inside subquery and materialization=off
--echo #

CREATE TABLE t0 ( f1 int(11), f2 int(11), f10 varchar(1), PRIMARY KEY (f1)) ;
INSERT INTO t0 VALUES (8,8,'u'),(10,5,'o');

CREATE TABLE t1 (f1a int, f2a int not null, f3a varchar(3) not null, PRIMARY KEY (f1a)) ;
INSERT INTO t1 VALUES
(8,8,'a1a'),
(10,5,'b1b');

CREATE TABLE t2 (f1b int, f2b int not null, f3b varchar(3) not null, PRIMARY KEY (f1b)) ;
INSERT INTO t2 VALUES
(10,5,'d1d');

set @save_optimizer_switch=@@optimizer_switch;
SET optimizer_switch='outer_join_with_cache=off';

set @@optimizer_switch = 'in_to_exists=on,materialization=off,semijoin=off';

EXPLAIN
SELECT alias2.f1 , alias2.f2
FROM t0 AS alias1
RIGHT JOIN t0 AS alias2 ON alias2.f10
WHERE ( alias2.f1 , alias2.f2 ) IN ( SELECT max(f2) , f1 FROM t0 GROUP BY f2 , f1 );

SELECT alias2.f1 , alias2.f2
FROM t0 AS alias1
RIGHT JOIN t0 AS alias2 ON alias2.f10
WHERE ( alias2.f1 , alias2.f2 ) IN ( SELECT max(f2) , f1 FROM t0 GROUP BY f2 , f1 );

EXPLAIN
SELECT * FROM t2 WHERE (f1b, f2b) IN (SELECT max(f1a), f2a FROM t1 GROUP BY f1a, f2a);
SELECT * FROM t2 WHERE (f1b, f2b) IN (SELECT max(f1a), f2a FROM t1 GROUP BY f1a, f2a);

EXPLAIN
SELECT * FROM t2 WHERE (f1b) IN (SELECT max(f1a) FROM t1 GROUP BY f1a, f2a);
SELECT * FROM t2 WHERE (f1b) IN (SELECT max(f1a) FROM t1 GROUP BY f1a, f2a);

set @@optimizer_switch = 'in_to_exists=off,materialization=on,semijoin=off';

EXPLAIN
SELECT alias2.f1 , alias2.f2
FROM t0 AS alias1
RIGHT JOIN t0 AS alias2 ON alias2.f10
WHERE ( alias2.f1 , alias2.f2 ) IN ( SELECT max(f2) , f1 FROM t0 GROUP BY f2 , f1 );

SELECT alias2.f1 , alias2.f2
FROM t0 AS alias1
RIGHT JOIN t0 AS alias2 ON alias2.f10
WHERE ( alias2.f1 , alias2.f2 ) IN ( SELECT max(f2) , f1 FROM t0 GROUP BY f2 , f1 );

EXPLAIN
SELECT * FROM t2 WHERE (f1b, f2b) IN (SELECT max(f1a), f2a FROM t1 GROUP BY f1a, f2a);
SELECT * FROM t2 WHERE (f1b, f2b) IN (SELECT max(f1a), f2a FROM t1 GROUP BY f1a, f2a);

EXPLAIN
SELECT * FROM t2 WHERE (f1b) IN (SELECT max(f1a) FROM t1 GROUP BY f1a, f2a);
SELECT * FROM t2 WHERE (f1b) IN (SELECT max(f1a) FROM t1 GROUP BY f1a, f2a);

set @@optimizer_switch=@save_optimizer_switch;

drop table t0,t1,t2;


--echo #                                                                                                                                                     
--echo # LP BUG#715759 Wrong result with in_to_exists=on in maria-5.3-mwl89
--echo #                                                                                                                                                     

set @save_optimizer_switch=@@optimizer_switch;
CREATE TABLE t1 (a1 int, a2 int) ;
INSERT INTO t1 VALUES (1, 2);
INSERT INTO t1 VALUES (3, 4);

CREATE TABLE t2 (b1 int, b2 int) ;
INSERT INTO t2 VALUES (1, 2);

SET @@optimizer_switch = 'in_to_exists=on,materialization=off,semijoin=off';

EXPLAIN SELECT * FROM t1 WHERE a1 IN (SELECT b1 FROM t2 WHERE b1 = b2);
SELECT * FROM t1 WHERE a1 IN (SELECT b1 FROM t2 WHERE b1 = b2);

set @@optimizer_switch=@save_optimizer_switch;
drop table t1, t2;

--echo #                                                                                                                                                     
--echo # LP BUG#772309 join_tab_cmp_straight(): Assertion `!jt2->emb_sj_nest' failed in maria-5.3-mwl89 with semijoin
--echo #                                                                                                                                                     

CREATE TABLE t1 ( f2 int) ;
INSERT INTO t1 VALUES (0),(0);

CREATE TABLE t2 ( f1 int NOT NULL ) ;
INSERT INTO t2 VALUES (0),(0);

CREATE TABLE t3 ( f1 int NOT NULL , f2 int) ;
INSERT INTO t3 VALUES (0,0), (0,0);

EXPLAIN SELECT STRAIGHT_JOIN (
        SELECT f2 FROM t1 WHERE ( f2 ) IN ( SELECT t3.f2 FROM t3 JOIN t2 ON t2.f1 = 1 )
);
SELECT STRAIGHT_JOIN (
        SELECT f2 FROM t1 WHERE ( f2 ) IN ( SELECT t3.f2 FROM t3 JOIN t2 ON t2.f1 = 1 )
);

drop table t1, t2, t3;


--echo #                                                                                                                                                     
--echo # LP BUG#777597 Wrong result with multipart keys, in_to_exists=on, NOT IN in MWL#89
--echo #                                                                                                                                                     

CREATE TABLE t1 ( f4 int);
INSERT IGNORE INTO t1 VALUES (2),(2);

CREATE TABLE t2 ( f3 int, f10 int, KEY (f10,f3) );
INSERT IGNORE INTO t2 VALUES (6, 1), (6, 1);

CREATE TABLE t3 ( f10 int );
INSERT IGNORE INTO t3 VALUES (1);

SET SESSION optimizer_switch='in_to_exists=on,materialization=off';

EXPLAIN
SELECT * FROM t1 WHERE ( 6 ) NOT IN ( SELECT t2.f3 FROM t2 JOIN t3 ON t3.f10 = t2.f10);
SELECT * FROM t1 WHERE ( 6 ) NOT IN ( SELECT t2.f3 FROM t2 JOIN t3 ON t3.f10 = t2.f10);

drop table t1,t2,t3;


--echo #                                                                                                                                                     
--echo # LP BUG#778413 Third crash in select_describe() in maria-5.3-mwl89
--echo #                                                                                                                                                     

CREATE TABLE t1 ( f11 int) ;
INSERT INTO t1 VALUES (1),(1);

CREATE TABLE t2 ( f1 int NOT NULL) ;
INSERT INTO t2 VALUES (20);

CREATE TABLE t3 (f3 int) ;
INSERT INTO t3 VALUES (2),(2);

EXPLAIN SELECT * FROM t2
WHERE t2.f1 = (
        SELECT MAX( f3 ) FROM t3
        WHERE EXISTS (
                SELECT DISTINCT f11
                FROM t1));

drop table t1, t2, t3;

--echo #
--echo # LP BUG#802979 Assertion `table->key_read == 0' in close_thread_table
--echo #

CREATE TABLE t1 ( f1 int, f2 int , KEY (f1)) ;
INSERT IGNORE INTO t1 VALUES (1,0),(5,0);
CREATE TABLE t2 ( f1 int, f2 int , KEY (f1)) ;
INSERT IGNORE INTO t2 VALUES (1,0),(5,0);
CREATE TABLE t3 ( f1 int, f2 int , KEY (f1)) ;
INSERT IGNORE INTO t3 VALUES (1,0),(5,0);
CREATE TABLE t4 ( f1 int, f2 int , KEY (f1)) ;
INSERT IGNORE INTO t4 VALUES (1,0),(5,0);

EXPLAIN
SELECT *
FROM t1, t2
WHERE t2.f2 = (SELECT f2 FROM t3
               WHERE EXISTS (SELECT DISTINCT f1 FROM t4))
  AND t2.f2 = t1.f1;

-- error ER_SUBQUERY_NO_1_ROW
SELECT *
FROM t1, t2
WHERE t2.f2 = (SELECT f2 FROM t3
               WHERE EXISTS (SELECT DISTINCT f1 FROM t4))
  AND t2.f2 = t1.f1;

EXPLAIN
SELECT *
FROM t1, t2
WHERE t2.f2 = (SELECT f2 FROM t3
               WHERE EXISTS (SELECT DISTINCT f1 FROM t4) LIMIT 1)
  AND t2.f2 = t1.f1;

SELECT *
FROM t1, t2
WHERE t2.f2 = (SELECT f2 FROM t3
               WHERE EXISTS (SELECT DISTINCT f1 FROM t4) LIMIT 1)
  AND t2.f2 = t1.f1;

drop table t1,t2,t3,t4;

--echo #
--echo # LP BUG#611690 Crash in select_describe() with nested subqueries
--echo #

CREATE TABLE t1 (
  col_int_key int(11) DEFAULT NULL,
  col_varchar_key varchar(1) DEFAULT NULL,
  col_varchar_nokey varchar(1) DEFAULT NULL,
  KEY col_int_key (col_int_key),
  KEY col_varchar_key (col_varchar_key,col_int_key)
) ENGINE=MyISAM DEFAULT CHARSET=latin1;
INSERT INTO t1 VALUES (8,'v','v');
INSERT INTO t1 VALUES (9,'r','r');

CREATE TABLE t2 (
  col_int_key int(11) DEFAULT NULL,
  col_varchar_key varchar(1) DEFAULT NULL,
  col_varchar_nokey varchar(1) DEFAULT NULL,
  KEY col_int_key (col_int_key),
  KEY col_varchar_key (col_varchar_key,col_int_key)
) ENGINE=MyISAM DEFAULT CHARSET=latin1;
INSERT INTO t2 VALUES (2,'w','w');
INSERT INTO t2 VALUES (9,'m','m');

set @old_optimizer_switch = @@optimizer_switch;

set @@optimizer_switch='subquery_cache=off,materialization=on,in_to_exists=off,semijoin=off';
EXPLAIN
SELECT col_int_key
FROM t2
WHERE (SELECT SUBQUERY2_t1.col_int_key
       FROM t1 SUBQUERY2_t1 STRAIGHT_JOIN t1 SUBQUERY2_t2
               ON SUBQUERY2_t2.col_varchar_key
       WHERE SUBQUERY2_t2.col_varchar_nokey IN
             (SELECT col_varchar_nokey FROM t1 GROUP BY col_varchar_nokey));
SELECT col_int_key
FROM t2
WHERE (SELECT SUBQUERY2_t1.col_int_key
       FROM t1 SUBQUERY2_t1 STRAIGHT_JOIN t1 SUBQUERY2_t2
               ON SUBQUERY2_t2.col_varchar_key
       WHERE SUBQUERY2_t2.col_varchar_nokey IN
             (SELECT col_varchar_nokey FROM t1 GROUP BY col_varchar_nokey));

set @@optimizer_switch='subquery_cache=off,materialization=off,in_to_exists=on,semijoin=off';
EXPLAIN
SELECT col_int_key
FROM t2
WHERE (SELECT SUBQUERY2_t1.col_int_key
       FROM t1 SUBQUERY2_t1 STRAIGHT_JOIN t1 SUBQUERY2_t2
               ON SUBQUERY2_t2.col_varchar_key
       WHERE SUBQUERY2_t2.col_varchar_nokey IN
             (SELECT col_varchar_nokey FROM t1 GROUP BY col_varchar_nokey));
SELECT col_int_key
FROM t2
WHERE (SELECT SUBQUERY2_t1.col_int_key
       FROM t1 SUBQUERY2_t1 STRAIGHT_JOIN t1 SUBQUERY2_t2
               ON SUBQUERY2_t2.col_varchar_key
       WHERE SUBQUERY2_t2.col_varchar_nokey IN
             (SELECT col_varchar_nokey FROM t1 GROUP BY col_varchar_nokey));

drop table t1, t2;

set @@optimizer_switch = @old_optimizer_switch;


--echo #
--echo # LP BUG#612543 Crash in Item_field::used_tables() with view + subquery + prepared statements
--echo #

CREATE TABLE t1 ( f1 int(11), f2 varchar(1));
CREATE TABLE t2 ( f3 varchar(1));
insert into t1 values (2,'x'), (5,'y');
insert into t2 values ('x'), ('z');
CREATE VIEW v2 AS SELECT * FROM t2;

set @old_optimizer_switch = @@optimizer_switch;

set @@optimizer_switch='materialization=on,in_to_exists=off,semijoin=off,subquery_cache=off';
EXPLAIN SELECT * FROM t1 JOIN v2 ON t1.f2 > 'a' WHERE v2.f3 IN ( SELECT f2 FROM t1 );
PREPARE st1 FROM "SELECT * FROM t1 JOIN v2 ON t1.f2 > 'a' WHERE v2.f3 IN ( SELECT f2 FROM t1 )";
EXECUTE st1;
EXECUTE st1;

set @@optimizer_switch='materialization=off,in_to_exists=on,semijoin=off,subquery_cache=off';
EXPLAIN SELECT * FROM t1 JOIN v2 ON t1.f2 > 'a' WHERE v2.f3 IN ( SELECT f2 FROM t1 );
PREPARE st2 FROM "SELECT * FROM t1 JOIN v2 ON t1.f2 > 'a' WHERE v2.f3 IN ( SELECT f2 FROM t1 )";
EXECUTE st2;
EXECUTE st2;

set @@optimizer_switch='materialization=on,in_to_exists=on,semijoin=off,subquery_cache=off';
EXPLAIN SELECT * FROM t1 JOIN v2 ON t1.f2 > 'a' WHERE v2.f3 IN ( SELECT f2 FROM t1 );
PREPARE st3 FROM "SELECT * FROM t1 JOIN v2 ON t1.f2 > 'a' WHERE v2.f3 IN ( SELECT f2 FROM t1 )";
EXECUTE st3;
EXECUTE st3;

set @@optimizer_switch = @old_optimizer_switch;

drop table t1, t2;
drop view v2;


--echo #
--echo # LP BUG#611396 RQG: crash in Item_field::register_field_in_read_map with semijoin=off
--echo # and prepared statements and materialization

CREATE TABLE t1 ( f1 int(11), f2 int(11)) ;
CREATE TABLE t2 ( f1 int(11), f4 varchar(1), PRIMARY KEY (f1)) ;
INSERT INTO t2 VALUES ('23','j'),('24','e');
CREATE TABLE t3 ( f1 int(11), f4 varchar(1)) ;
INSERT INTO t3 VALUES ('8','j');

set @old_optimizer_switch = @@optimizer_switch;
set @@optimizer_switch='materialization=on,in_to_exists=off,semijoin=off';

EXPLAIN
SELECT t2.f1, (SELECT f2 FROM t1 WHERE (7) IN (SELECT f1 FROM t1))
FROM t2 JOIN t3 ON t3.f4 = t2.f4
WHERE t3.f1 = 8
GROUP BY 1, 2;

PREPARE st1 FROM "
SELECT t2.f1, (SELECT f2 FROM t1 WHERE (7) IN (SELECT f1 FROM t1))
FROM t2 JOIN t3 ON t3.f4 = t2.f4
WHERE t3.f1 = 8
GROUP BY 1, 2";

EXECUTE st1;
EXECUTE st1;

set @@optimizer_switch = @old_optimizer_switch;

drop table t1, t2, t3;


--echo #
--echo # LP BUG#611382 RQG: Query returns extra rows when executed with materialization=on
--echo #

CREATE TABLE t1 ( f4 varchar(1)) ENGINE=MyISAM;
INSERT INTO t1 VALUES (NULL);
CREATE TABLE t2 ( f2 date, f3 varchar(1), f4 varchar(1)) ;
INSERT INTO t2 VALUES ('2005-05-03','c','c'),('1900-01-01','d','d');
CREATE TABLE t3 ( f3 varchar(1)) ;
INSERT INTO t3 VALUES ('c');

set @old_optimizer_switch = @@optimizer_switch;

set @@optimizer_switch = 'materialization=on,in_to_exists=off,semijoin=off';

EXPLAIN SELECT t1.f4
FROM t1 JOIN ( t2 JOIN t3 ON t3.f3 = t2.f4 ) ON t3.f3 = t2.f3
WHERE t1.f4 IN ( SELECT f4 FROM t2 ) ;

SELECT t1.f4
FROM t1 JOIN ( t2 JOIN t3 ON t3.f3 = t2.f4 ) ON t3.f3 = t2.f3
WHERE t1.f4 IN ( SELECT f4 FROM t2 ) ;

set @@optimizer_switch = 'materialization=off,in_to_exists=on,semijoin=off';

EXPLAIN SELECT t1.f4
FROM t1 JOIN ( t2 JOIN t3 ON t3.f3 = t2.f4 ) ON t3.f3 = t2.f3
WHERE t1.f4 IN ( SELECT f4 FROM t2 ) ;

SELECT t1.f4
FROM t1 JOIN ( t2 JOIN t3 ON t3.f3 = t2.f4 ) ON t3.f3 = t2.f3
WHERE t1.f4 IN ( SELECT f4 FROM t2 ) ;

set @@optimizer_switch = @old_optimizer_switch;

drop table t1, t2, t3;


--echo #
--echo # LP BUG#782305: Wrong result/valgrind warning in Item_sum_hybrid::any_value()
--echo #

CREATE TABLE t1 ( f1 int) ;
INSERT INTO t1 VALUES (2),(3);
CREATE TABLE t2 (f2 int) ;
INSERT INTO t2 VALUES (2),(3);

PREPARE st1 FROM '
SELECT * FROM t2
WHERE f2 <= SOME ( SELECT f1 FROM t1 );
';
EXECUTE st1;
EXECUTE st1;

PREPARE st2 FROM '
SELECT * FROM t2
WHERE f2 <= SOME (SELECT f1-2 FROM t1 UNION SELECT f1-1 FROM t1);
';
EXECUTE st2;
EXECUTE st2;

drop table t1, t2;

--echo #
--echo # LP BUG#825018: Crash in check_and_do_in_subquery_rewrites() with corrlated subquery in select list
--echo #

CREATE TABLE t1 (a int, b int);
INSERT INTO t1 VALUES (10,1),(11,7);

CREATE TABLE t2 (a int);
INSERT INTO t2 VALUES (2),(3);

CREATE TABLE t3 (a int, b int);
INSERT INTO t3 VALUES (1,1);

CREATE PROCEDURE sp1 () LANGUAGE SQL
SELECT (SELECT t1.a
        FROM t1
        WHERE t1.b = t3.b
        AND t1.b IN ( SELECT a FROM t2 )) sq
FROM t3
GROUP BY 1;
CALL sp1();
CALL sp1();
drop procedure sp1;

prepare st1 from "
SELECT (SELECT t1.a
        FROM t1
        WHERE t1.b = t3.b
        AND t1.b IN ( SELECT a FROM t2 )) sq
FROM t3
GROUP BY 1";
execute st1;
execute st1;
deallocate prepare st1;

drop table t1, t2, t3;

set optimizer_switch=@subselect4_tmp;

--echo #
--echo # LP BUG#833702 Wrong result with nested IN and singlerow subqueries and equality propagation
--echo #

CREATE TABLE t2 (c int , a int, b int);
INSERT INTO t2 VALUES (10,7,0);

CREATE TABLE t3 (a int, b int) ;
INSERT INTO t3 VALUES (5,0),(7,0);

CREATE TABLE t4 (a int);
INSERT INTO t4 VALUES (2),(8);

set @@optimizer_switch='semijoin=off,in_to_exists=on,materialization=off,subquery_cache=off';

SELECT * FROM t2
WHERE t2.b IN (SELECT b FROM t3 WHERE t3.a = t2.a AND a < SOME (SELECT * FROM t4))
   OR ( t2.c > 242 );

EXPLAIN SELECT * FROM t2
WHERE t2.b IN (SELECT t3.b FROM t3 WHERE t3.a < ANY (SELECT t4.a FROM t4) and t3.a = 7);
SELECT * FROM t2
WHERE t2.b IN (SELECT t3.b FROM t3 WHERE t3.a < ANY (SELECT t4.a FROM t4) and t3.a = 7);

drop table t2, t3, t4;

--echo #
--echo # BUG#934597: Assertion `! is_set()' failed in Diagnostics_area::set_ok_status(THD...
--echo #
CREATE TABLE t1 ( a VARCHAR(1) );
INSERT INTO t1 VALUES ('u'),('k');
--error ER_SUBQUERY_NO_1_ROW
CREATE TABLE t2 AS
 SELECT a AS field1 FROM t1
 WHERE ( SELECT alias1.a
         FROM t1 AS alias1
       ) IS NOT NULL;
--error ER_BAD_TABLE_ERROR
DROP TABLE t2;
DROP TABLE t1;

--echo #
--echo # LP BUG#1000649 EXPLAIN shows incorrectly a non-correlated constant IN subquery is correlated
--echo #

create table ten (a int);
insert into ten values (0),(1),(2),(3),(4),(5),(6),(7),(8),(9);
create table t1 (a int, b int, c int);
insert into t1 select a,a,a from ten;
create table five (a int, b int, c int);
insert into five select a,a,a from ten limit 5;

set @@optimizer_switch='semijoin=on,in_to_exists=on,materialization=off';
explain select * from t1 where 33 in (select b from five) or c > 11;

drop table ten, t1, five;

--echo #
--echo # LP BUG#1008773 Wrong result (NULL instead of a value) with no matching rows, subquery in FROM and HAVING
--echo #

CREATE TABLE t1 (a INT) ENGINE=MyISAM;
CREATE TABLE t2 (b INT) ENGINE=MyISAM;
INSERT INTO t2 VALUES (1);

EXPLAIN
SELECT MAX(a), ( SELECT 1 FROM t2 ) AS bb FROM t1;
SELECT MAX(a), ( SELECT 1 FROM t2 ) AS bb FROM t1;

EXPLAIN
SELECT MAX(a), 1 in ( SELECT b FROM t2 ) AS bb FROM t1;
SELECT MAX(a), 1 in ( SELECT b FROM t2 ) AS bb FROM t1;

EXPLAIN
SELECT MAX(a), 1 >= ALL ( SELECT b FROM t2 ) AS bb FROM t1;
SELECT MAX(a), 1 >= ALL ( SELECT b FROM t2 ) AS bb FROM t1;


EXPLAIN
SELECT MAX(a), ( SELECT 1 FROM t2 where b = a) AS bb FROM t1;
SELECT MAX(a), ( SELECT 1 FROM t2 where b = a) AS bb FROM t1;

EXPLAIN
SELECT MAX(a), a in ( SELECT b FROM t2 ) AS bb FROM t1;
SELECT MAX(a), a in ( SELECT b FROM t2 ) AS bb FROM t1;

EXPLAIN
SELECT MAX(a), a >= ALL ( SELECT b FROM t2 ) AS bb FROM t1;
SELECT MAX(a), a >= ALL ( SELECT b FROM t2 ) AS bb FROM t1;

drop table t1, t2;

set optimizer_switch=@subselect4_tmp;

--echo #
--echo # MDEV-3928  Assertion `example' failed in Item_cache::is_expensive_processor with a 2-level IN subquery 
--echo #

CREATE TABLE t1 (a1 INT, b1 TIME) ENGINE=MyISAM;
INSERT INTO t1 VALUES (4,'21:22:34'),(6,'10:50:38');

CREATE TABLE t2 (a2 INT, b2 TIME) ENGINE=MyISAM;
INSERT INTO t2 VALUES (8, '06:17:39');

CREATE TABLE t3 (a3 INT, b3 TIME) ENGINE=MyISAM;
INSERT INTO t3 VALUES (1,'00:00:01'),(7,'00:00:02');

EXPLAIN
SELECT * FROM t1 WHERE a1 IN ( 
  SELECT a2 FROM t2 WHERE a2 IN ( 
    SELECT a3 FROM t3 WHERE b2 = b1 AND b2 <= b1 ORDER BY b3 
  )
);

SELECT * FROM t1 WHERE a1 IN ( 
  SELECT a2 FROM t2 WHERE a2 IN ( 
    SELECT a3 FROM t3 WHERE b2 = b1 AND b2 <= b1 ORDER BY b3 
  )
);
drop table t1, t2, t3;

--echo #
--echo # MDEV-4056:Server crashes in Item_func_trig_cond::val_int
--echo # with FROM and NOT IN subqueries, LEFT JOIN, derived_merge+in_to_exists
--echo #

set @optimizer_switch_MDEV4056 = @@optimizer_switch;
SET optimizer_switch = 'derived_merge=on,in_to_exists=on';

CREATE TABLE t1 (a VARCHAR(1)) ENGINE=MyISAM;
INSERT INTO t1 VALUES ('x'),('d');

CREATE TABLE t2 (pk INT PRIMARY KEY, b INT, c VARCHAR(1))  ENGINE=MyISAM;
INSERT INTO t2 VALUES (1,2,'v'),(2,150,'v');

SELECT * FROM t1 LEFT JOIN (  
  SELECT * FROM t2 WHERE ( pk, pk ) NOT IN ( 
    SELECT MIN(b), SUM(pk) FROM t1
  ) 
) AS alias1 ON (a = c) 
WHERE b IS NULL OR a < 'u';

drop table t1,t2;
set @@optimizer_switch = @optimizer_switch_MDEV4056;

--echo #
--echo # MDEV-5103: server crashed on singular Item_equal
--echo #

CREATE TABLE t1 (
  a enum('p','r') NOT NULL DEFAULT 'r',
  b int NOT NULL DEFAULT '0',
  c char(32) NOT NULL,
  d varchar(255) NOT NULL,
  PRIMARY KEY (a, b), UNIQUE KEY idx(a, c)
);
INSERT INTO t1 VALUES ('r', 1, 'ad18832202b199728921807033a8a515', '001_cbr643');

CREATE TABLE t2 (
  a enum('p','r') NOT NULL DEFAULT 'r',
  b int NOT NULL DEFAULT '0',
  e datetime NOT NULL DEFAULT '0000-00-00 00:00:00',
  PRIMARY KEY (a, b, e)
);
INSERT INTO t2 VALUES ('r', 1, '2013-10-05 14:25:30');

SELECT * FROM t1 AS t 
  WHERE a='r' AND (c,b) NOT IN (SELECT c,b FROM t2 WHERE (c,b)=(t.c,t.b));

DROP TABLE t1, t2;

--echo #
--echo # MDEV-5468: assertion failure with a simplified condition in subselect
--echo #

CREATE TABLE t1 (a int, b int) ENGINE=MyISAM;
INSERT INTO t1 VALUES (1,1);

CREATE TABLE t2 ( pk int PRIMARY KEY, c INT) ENGINE=MyISAM;
INSERT INTO t2 VALUES (1,4), (2,6);

SELECT ( SELECT MAX(b) FROM t1, t2 WHERE pk = a AND b < from_sq.c ) AS select_sq,
       COUNT( DISTINCT from_sq.c ) 
FROM ( SELECT DISTINCT t2_1.* FROM t2 AS t2_1, t2 AS t2_2 ) AS from_sq
GROUP BY select_sq ;

DROP TABLE t1,t2;


CREATE TABLE t1 (id int, a2 char(2), a3 char(3)) ENGINE=MyISAM;
INSERT INTO t1 VALUES (1,'BE','BEL');

CREATE TABLE t2 (id int, a2 char(2), a3 char(3)) ENGINE=MyISAM;
INSERT INTO t2 VALUES (1,'BE','BEL'), (2,'MX','MEX');
CREATE VIEW v2 AS SELECT DISTINCT * FROM t2;

SELECT * FROM t1 AS outer_t1, v2  
WHERE v2.a3 = outer_t1.a3 
      AND EXISTS ( SELECT * FROM t1 WHERE a2 < v2.a2 AND id = outer_t1.id )
      AND outer_t1.a3 < 'J'    
ORDER BY v2.id;

DROP VIEW v2;
DROP TABLE t1,t2;

--echo #
--echo # MDEV-5686: degenerate disjunct in NOT IN subquery
--echo #

CREATE TABLE t1 (a int, b int, c varchar(3)) ENGINE=MyISAM;
INSERT INTO t1 VALUES (1,1,'CAN'),(2,2,'AUS');

CREATE TABLE t2 (f int) ENGINE=MyISAM;
INSERT INTO t2 VALUES (3);

EXPLAIN EXTENDED
SELECT * FROM t2 
  WHERE f NOT IN (SELECT b FROM t1
                    WHERE 0 OR (c IN ('USA') OR c NOT IN ('USA')) AND a = b);

SELECT * FROM t2 
  WHERE f NOT IN (SELECT b FROM t1
                    WHERE 0 OR (c IN ('USA') OR c NOT IN ('USA')) AND a = b);

DROP TABLE t1,t2;

--echo #
--echo # MDEV-3899  Valgrind warnings (blocks are definitely lost) in filesort on IN subquery with SUM and DISTINCT
--echo #

CREATE TABLE t1 (a INT) ENGINE=MyISAM;
INSERT INTO t1 VALUES (1),(9);

CREATE TABLE t2 (b INT) ENGINE=MyISAM;
INSERT INTO t2 VALUES (8);

SELECT * FROM t1 
WHERE (1, 1) IN (SELECT a, SUM(DISTINCT a) FROM t1, t2 GROUP BY a);

drop table t1, t2;

--echo #
--echo # MDEV-3902  Assertion `record_length == m_record_length' failed at Filesort_buffer::alloc_sort_buffer 
--echo #

CREATE TABLE t1 (a INT) ENGINE=MyISAM;
INSERT INTO t1 VALUES (1),(2);

CREATE TABLE t2 (pk INT PRIMARY KEY, b INT) ENGINE=MyISAM;
INSERT INTO t2 VALUES (1,1),(2,7);

CREATE TABLE t3 (c INT) ENGINE=MyISAM;
INSERT INTO t3 VALUES (8);

SELECT * FROM t1
WHERE (1, 5)  IN (SELECT b, SUM(DISTINCT b) FROM t2, t3 GROUP BY b);

SELECT * FROM t2 AS alias1, t2 AS alias2
WHERE EXISTS ( SELECT 1 ) AND (alias2.pk = alias1.b )
ORDER BY alias1.b;

drop table t1, t2, t3;

--echo #
--echo # MDEV-4144 simple subquery causes full scan instead of range scan
--echo #

CREATE TABLE t1 (id int not null auto_increment, x int not null, primary key(id));
INSERT INTO t1 (x) VALUES (0),(0),(0);

EXPLAIN
SELECT x FROM t1 WHERE id > (SELECT MAX(id) - 1000 FROM t1) ORDER BY x LIMIT 1;
SELECT x FROM t1 WHERE id > (SELECT MAX(id) - 1000 FROM t1) ORDER BY x LIMIT 1;

drop table t1;

--echo #
--echo # MDEV-7691: Assertion `outer_context || !*from_field || *from_field == not_found_field' ...
--echo #
set optimizer_switch=default;
CREATE TABLE t1 (a INT) ENGINE=MyISAM;
INSERT INTO t1 VALUES (4),(6);
 
CREATE TABLE t2 (b INT) ENGINE=MyISAM;
INSERT INTO t2 VALUES (1),(8);
 
PREPARE stmt FROM "
SELECT * FROM t2
HAVING 0 IN (
  SELECT a FROM t1
  WHERE a IN ( 
    SELECT a FROM t1
    WHERE b = a
  )
)
"; 
 
EXECUTE stmt;
EXECUTE stmt;

--echo # Alternative test case, without HAVING
CREATE TABLE t3 (i INT) ENGINE=MyISAM;
INSERT INTO t3 VALUES (4),(6);
 
PREPARE stmt FROM "
SELECT * FROM t3 AS t10
WHERE EXISTS ( 
  SELECT * FROM t3 AS t20 WHERE t10.i IN ( 
    SELECT i FROM t3 
  ) 
)";
 
EXECUTE stmt;
EXECUTE stmt;

drop table t1, t2, t3;

--echo #
--echo # MDEV-11078: NULL NOT IN (non-empty subquery) should never return results
--echo #

create table t1(a int,b int);
create table t2(a int,b int);
insert into t1 value (1,2);
select (NULL)  in (select 1 from t1);
select (null)  in (select 1 from t2);
select 1 in (select 1 from t1);
select 1 in (select 1 from t2);
select 1 from dual where null in (select 1 from t1);
select 1 from dual where null in (select 1 from t2);
select (null,null) in (select * from t1);
select (null,null) in (select * from t2);
select 1 from dual where null not in (select 1 from t1);
select 1 from dual where null not in (select 1 from t2);
drop table t1,t2;


--echo #
--echo # MDEV-6486: Assertion `!table || (!table->read_set || bitmap_is_set(table->read_set, field_index))'
--echo # failed with SELECT SQ, TEXT field
--echo #

CREATE TABLE t1 (a VARCHAR(8), KEY(a)) ENGINE=MyISAM;
INSERT INTO t1 VALUES ('foo'),( 'bar');

CREATE TABLE t2 (b VARCHAR(8), c TINYTEXT, KEY(b)) ENGINE=MyISAM;
INSERT INTO t2 VALUES ('baz','baz'),('qux', 'qux');

SELECT ( SELECT COUNT(*) FROM t1 WHERE a = c ) AS field, COUNT(DISTINCT c)
FROM t2 WHERE b <= 'quux' GROUP BY field;
drop table t1,t2;

--echo #
--echo # MDEV-15555: select from DUAL where false yielding wrong result when in a IN
--echo #

explain 
SELECT 2 IN (SELECT 2 from DUAL WHERE 1 != 1);
SELECT 2 IN (SELECT 2 from DUAL WHERE 1 != 1);

SET optimizer_switch= @@global.optimizer_switch;
set @@tmp_table_size= @@global.tmp_table_size;

--echo #
--echo # MDEV-14515: Wrong results for tableless query with subquery in WHERE
--echo #             and implicit aggregation
--echo #

create table t1 (i1 int, i2 int);
insert into t1 values (1314, 1084),(1330, 1084),(1401, 1084),(580, 1084);

create table t2 (cd int);
insert into t2 values
  (1330), (1330), (1330), (1330), (1330), (1330), (1330), (1330),
  (1330), (1330), (1330), (1330), (1330), (1330), (1330), (1330);

select max(10) from dual
  where exists (select 1 from t2 join t1 on t1.i1 = t2.cd  and t1.i2 = 345);

insert into t2 select * from t2;

select max(10) from dual
  where exists (select 1 from t2 join t1 on t1.i1 = t2.cd  and t1.i2 = 345);

DROP TABLE t1,t2;

--echo #
--echo # MDEV-10232 Scalar result of subquery changes after adding an outer select stmt
--echo #

create table t1(c1 int, c2 int, primary key(c2));
insert into t1 values(2,1),(1,2);
select (select c1 from t1 group by c1,c2 order by c1 limit 1) as x;
(select c1 from t1 group by c1,c2 order by c1 limit 1);
drop table t1;

--echo #
--echo # MDEV-22498: SIGSEGV in Bitmap<64u>::merge on SELECT
--echo #

set @save_sql_select_limit= @@sql_select_limit;
SET sql_select_limit=0;

CREATE TABLE t1(b INT, c INT);
CREATE TABLE t2(a INT, b INT);
INSERT INTO t1 VALUES (1,1),(2,2),(3,3);
INSERT INTO t2 VALUES (1,1),(2,2),(3,3);

let $query=
SELECT sum(a), t2.a, t2.b FROM t2 HAVING t2.a IN (SELECT t2.b FROM t1);

eval EXPLAIN EXTENDED $query;
eval $query;

SET @@sql_select_limit= @save_sql_select_limit;

eval EXPLAIN EXTENDED $query;
eval $query;
DROP TABLE t1,t2;

--echo #
--echo # MDEV-17606: Query returns wrong results (while using CHARACTER SET utf8)
--echo #

CREATE TABLE t1(l1 varchar(10), i2 int);
INSERT INTO t1 VALUES ('e',2),('o',6),('x',4);
CREATE TABLE t2 (v1 varchar(10) CHARACTER SET utf8, KEY v1 (v1(3)));
INSERT INTO t2 VALUES  ('k'),('rid'),('f'),('x');

EXPLAIN EXTENDED SELECT * FROM t1 where  ( t1.l1 < ANY (SELECT MAX(t2.v1) FROM t2));
SELECT * FROM t1 where  ( t1.l1 < ANY (SELECT MAX(t2.v1) FROM t2));
DROP TABLE t1, t2;

--echo #
<<<<<<< HEAD
--echo # MDEV-22852: SIGSEGV in sortlength (optimized builds)
--echo #

SET @save_optimizer_switch=@@optimizer_switch;
SET optimizer_switch='subquery_cache=off';
CREATE TABLE t1 (a INT,b INT);
INSERT INTO t1 VALUES (0,0),(0,0);
SELECT (SELECT DISTINCT t1i.b FROM t1 t1i GROUP BY t1i.a ORDER BY MAX(t1o.b)) FROM t1 AS t1o;
SET @@optimizer_switch= @save_optimizer_switch;
DROP TABLE t1;

--echo # End of 10.2 tests
=======
--echo # MDEV-19232: Floating point precision / value comparison problem
--echo #

CREATE TABLE t1 (region varchar(60), area decimal(10,0), population decimal(11,0));
INSERT INTO t1 VALUES ('Central America and the Caribbean',91,11797);
INSERT INTO t1 VALUES ('Central America and the Caribbean',442,66422);

SET @save_optimizer_switch=@@optimizer_switch;
SET optimizer_switch='subquery_cache=on';

SELECT
population, area, population/area,
cast(population/area as DECIMAL(20,9)) FROM t1 LIMIT 1;

SELECT * FROM t1 A
WHERE population/area = (SELECT MAX(population/area) from t1 B where A.region = B.region);

SET optimizer_switch='subquery_cache=off';
SELECT * FROM t1 A
WHERE population/area = (SELECT MAX(population/area) from t1 B where A.region = B.region);

SET @@optimizer_switch= @save_optimizer_switch;

DROP TABLE t1;
>>>>>>> 09ec8e2e
<|MERGE_RESOLUTION|>--- conflicted
+++ resolved
@@ -2116,7 +2116,32 @@
 DROP TABLE t1, t2;
 
 --echo #
-<<<<<<< HEAD
+--echo # MDEV-19232: Floating point precision / value comparison problem
+--echo #
+
+CREATE TABLE t1 (region varchar(60), area decimal(10,0), population decimal(11,0));
+INSERT INTO t1 VALUES ('Central America and the Caribbean',91,11797);
+INSERT INTO t1 VALUES ('Central America and the Caribbean',442,66422);
+
+SET @save_optimizer_switch=@@optimizer_switch;
+SET optimizer_switch='subquery_cache=on';
+
+SELECT
+population, area, population/area,
+cast(population/area as DECIMAL(20,9)) FROM t1 LIMIT 1;
+
+SELECT * FROM t1 A
+WHERE population/area = (SELECT MAX(population/area) from t1 B where A.region = B.region);
+
+SET optimizer_switch='subquery_cache=off';
+SELECT * FROM t1 A
+WHERE population/area = (SELECT MAX(population/area) from t1 B where A.region = B.region);
+
+SET @@optimizer_switch= @save_optimizer_switch;
+
+DROP TABLE t1;
+
+--echo #
 --echo # MDEV-22852: SIGSEGV in sortlength (optimized builds)
 --echo #
 
@@ -2128,30 +2153,4 @@
 SET @@optimizer_switch= @save_optimizer_switch;
 DROP TABLE t1;
 
---echo # End of 10.2 tests
-=======
---echo # MDEV-19232: Floating point precision / value comparison problem
---echo #
-
-CREATE TABLE t1 (region varchar(60), area decimal(10,0), population decimal(11,0));
-INSERT INTO t1 VALUES ('Central America and the Caribbean',91,11797);
-INSERT INTO t1 VALUES ('Central America and the Caribbean',442,66422);
-
-SET @save_optimizer_switch=@@optimizer_switch;
-SET optimizer_switch='subquery_cache=on';
-
-SELECT
-population, area, population/area,
-cast(population/area as DECIMAL(20,9)) FROM t1 LIMIT 1;
-
-SELECT * FROM t1 A
-WHERE population/area = (SELECT MAX(population/area) from t1 B where A.region = B.region);
-
-SET optimizer_switch='subquery_cache=off';
-SELECT * FROM t1 A
-WHERE population/area = (SELECT MAX(population/area) from t1 B where A.region = B.region);
-
-SET @@optimizer_switch= @save_optimizer_switch;
-
-DROP TABLE t1;
->>>>>>> 09ec8e2e
+--echo # End of 10.2 tests