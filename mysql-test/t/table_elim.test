--- conflicted
+++ resolved
@@ -543,8 +543,6 @@
 drop view v1;
 DROP TABLE t1,t2,t3;
 
-<<<<<<< HEAD
-SET optimizer_switch=@save_optimizer_switch;
-=======
-
->>>>>>> 69ee0210
+
+
+SET optimizer_switch=@save_optimizer_switch;