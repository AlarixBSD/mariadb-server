#
# Basic stored PROCEDURE tests
#
# Test cases for bugs are added at the end. See template there.
#
# Some tests that require --error go into sp-error.test
# Tests that require inndb go into sp_trans.test
# Tests that check privilege and security issues go to sp-security.test.
# Tests that require multiple connections, except security/privilege tests,
#   go to sp-thread.
# Tests that uses 'goto' to into sp-goto.test (currently disabled)
# Tests that destroys system tables (e.g. mysql.proc) for error testing
#   go to sp-destruct.
# Tests that require --with-geometry go into sp_gis.test
# Tests that require multibyte character sets, which are not always available,
#   go into separate files (e.g. sp-ucs2.test)

use test;

# Test tables
#
# t1 and t2 are reused throughout the file, and dropped at the end.
# t3 and up are created and dropped when needed.
#
--disable_warnings
drop table if exists t1,t2,t3,t4;
--enable_warnings
create table t1 (
	id   char(16) not null default '',
        data int not null
);
create table t2 (
	s   char(16),
        i   int,
	d   double
);


# Single statement, no params.
--disable_warnings
drop procedure if exists foo42;
--enable_warnings
create procedure foo42()
  insert into test.t1 values ("foo", 42);

call foo42();
select * from t1;
delete from t1;
drop procedure foo42;


# Single statement, two IN params.
--disable_warnings
drop procedure if exists bar;
--enable_warnings
create procedure bar(x char(16), y int)
  insert into test.t1 values (x, y);

call bar("bar", 666);
select * from t1;
delete from t1;
# Don't drop procedure yet...


# Now for multiple statements...
delimiter |;

# Empty statement
--disable_warnings
drop procedure if exists empty|
--enable_warnings
create procedure empty()
begin
end|

call empty()|
drop procedure empty|

# Scope test. This is legal (warnings might be possible in the future,
# but for the time being, we just accept it).
--disable_warnings
drop procedure if exists scope|
--enable_warnings
create procedure scope(a int, b float)
begin
  declare b int;
  declare c float;

  begin
    declare c int;
  end;
end|

drop procedure scope|

# Two statements.
--disable_warnings
drop procedure if exists two|
--enable_warnings
create procedure two(x1 char(16), x2 char(16), y int)
begin
  insert into test.t1 values (x1, y);
  insert into test.t1 values (x2, y);
end|

call two("one", "two", 3)|
select * from t1|
delete from t1|
drop procedure two|


# Simple test of local variables and SET.
--disable_warnings
drop procedure if exists locset|
--enable_warnings
create procedure locset(x char(16), y int)
begin
  declare z1, z2 int;
  set z1 = y;
  set z2 = z1+2;
  insert into test.t1 values (x, z2);
end|

call locset("locset", 19)|
select * from t1|
delete from t1|
drop procedure locset|


# In some contexts local variables are not recognized
# (and in some, you have to qualify the identifier).
--disable_warnings
drop procedure if exists setcontext|
--enable_warnings
create procedure setcontext()
begin
  declare data int default 2;

  insert into t1 (id, data) values ("foo", 1);
  replace t1 set data = data, id = "bar";
  update t1 set id = "kaka", data = 3 where t1.data = data;
end|

call setcontext()|
select * from t1 order by data|
delete from t1|
drop procedure setcontext|


# Set things to null
create table t3 ( d date, i int, f double, s varchar(32) )|

--disable_warnings
drop procedure if exists nullset|
--enable_warnings
create procedure nullset()
begin
  declare ld date;
  declare li int;
  declare lf double;
  declare ls varchar(32);

  set ld = null, li = null, lf = null, ls = null;
  insert into t3 values (ld, li, lf, ls);

  insert into t3 (i, f, s) values ((ld is null), 1,    "ld is null"),
                                  ((li is null), 1,    "li is null"),
				  ((li = 0),     null, "li = 0"),
				  ((lf is null), 1,    "lf is null"),
				  ((lf = 0),     null, "lf = 0"),
				  ((ls is null), 1,    "ls is null");
end|

call nullset()|
select * from t3|
drop table t3|
drop procedure nullset|


# The peculiar (non-standard) mixture of variables types in SET.
--disable_warnings
drop procedure if exists mixset|
--enable_warnings
create procedure mixset(x char(16), y int)
begin
  declare z int;

  set @z = y, z = 666, max_join_size = 100;
  insert into test.t1 values (x, z);
end|

call mixset("mixset", 19)|
show variables like 'max_join_size'|
select id,data,@z from t1|
delete from t1|
drop procedure mixset|


# Multiple CALL statements, one with OUT parameter.
--disable_warnings
drop procedure if exists zip|
--enable_warnings
create procedure zip(x char(16), y int)
begin
  declare z int;
  call zap(y, z);
  call bar(x, z);
end|

# SET local variables and OUT parameter.
--disable_warnings
drop procedure if exists zap|
--enable_warnings
create procedure zap(x int, out y int)
begin
  declare z int;
  set z = x+1, y = z;
end|

call zip("zip", 99)|
select * from t1|
delete from t1|
drop procedure zip|
drop procedure bar|

# Top-level OUT parameter
call zap(7, @zap)|
select @zap|

drop procedure zap|


# "Deep" calls...
--disable_warnings
drop procedure if exists c1|
--enable_warnings
create procedure c1(x int)
  call c2("c", x)|
--disable_warnings
drop procedure if exists c2|
--enable_warnings
create procedure c2(s char(16), x int)
  call c3(x, s)|
--disable_warnings
drop procedure if exists c3|
--enable_warnings
create procedure c3(x int, s char(16))
  call c4("level", x, s)|
--disable_warnings
drop procedure if exists c4|
--enable_warnings
create procedure c4(l char(8), x int, s char(16))
  insert into t1 values (concat(l,s), x)|

call c1(42)|
select * from t1|
delete from t1|
drop procedure c1|
drop procedure c2|
drop procedure c3|
drop procedure c4|

# INOUT test
--disable_warnings
drop procedure if exists iotest|
--enable_warnings
create procedure iotest(x1 char(16), x2 char(16), y int)
begin
  call inc2(x2, y);
  insert into test.t1 values (x1, y);
end|

--disable_warnings
drop procedure if exists inc2|
--enable_warnings
create procedure inc2(x char(16), y int)
begin
  call inc(y);
  insert into test.t1 values (x, y);
end|

--disable_warnings
drop procedure if exists inc|
--enable_warnings
create procedure inc(inout io int)
  set io = io + 1|

call iotest("io1", "io2", 1)|
select * from t1 order by data desc|
delete from t1|
drop procedure iotest|
drop procedure inc2|

# Propagating top-level @-vars
--disable_warnings
drop procedure if exists incr|
--enable_warnings
create procedure incr(inout x int)
  call inc(x)|

# Before
select @zap|
call incr(@zap)|
# After
select @zap|

drop procedure inc|
drop procedure incr|

# Call-by-value test
#  The expected result is:
#    ("cbv2", 4)
#    ("cbv1", 4711)
--disable_warnings
drop procedure if exists cbv1|
--enable_warnings
create procedure cbv1()
begin
  declare y int default 3;

  call cbv2(y+1, y);
  insert into test.t1 values ("cbv1", y);
end|

--disable_warnings
drop procedure if exists cbv2|
--enable_warnings
create procedure cbv2(y1 int, inout y2 int)
begin
  set y2 = 4711;
  insert into test.t1 values ("cbv2", y1);
end|

call cbv1()|
select * from t1 order by data|
delete from t1|
drop procedure cbv1|
drop procedure cbv2|


# Subselect arguments

insert into t2 values ("a", 1, 1.1), ("b", 2, 1.2), ("c", 3, 1.3)|

--disable_warnings
drop procedure if exists sub1|
--enable_warnings
create procedure sub1(id char(16), x int)
  insert into test.t1 values (id, x)|

--disable_warnings
drop procedure if exists sub2|
--enable_warnings
create procedure sub2(id char(16))
begin
  declare x int;
  set x = (select sum(t.i) from test.t2 t);
  insert into test.t1 values (id, x);
end|

--disable_warnings
drop procedure if exists sub3|
--enable_warnings
create function sub3(i int) returns int deterministic
  return i+1|

call sub1("sub1a", (select 7))|
call sub1("sub1b", (select max(i) from t2))|
--error ER_OPERAND_COLUMNS
call sub1("sub1c", (select i,d from t2 limit 1))|
call sub1("sub1d", (select 1 from (select 1) a))|
call sub2("sub2")|
select * from t1 order by id|
select sub3((select max(i) from t2))|
drop procedure sub1|
drop procedure sub2|
drop function sub3|
delete from t1|
delete from t2|

# Basic tests of the flow control constructs

# Just test on 'x'...
--disable_warnings
drop procedure if exists a0|
--enable_warnings
create procedure a0(x int)
while x do
  set x = x-1;
  insert into test.t1 values ("a0", x);
end while|

call a0(3)|
select * from t1 order by data desc|
delete from t1|
drop procedure a0|


# The same, but with a more traditional test.
--disable_warnings
drop procedure if exists a|
--enable_warnings
create procedure a(x int)
while x > 0 do
  set x = x-1;
  insert into test.t1 values ("a", x);
end while|

call a(3)|
select * from t1 order by data desc|
delete from t1|
drop procedure a|


# REPEAT
--disable_warnings
drop procedure if exists b|
--enable_warnings
create procedure b(x int)
repeat
  insert into test.t1 values (repeat("b",3), x);
  set x = x-1;
until x = 0 end repeat|

call b(3)|
select * from t1 order by data desc|
delete from t1|
drop procedure b|


# Check that repeat isn't parsed the wrong way
--disable_warnings
drop procedure if exists b2|
--enable_warnings
create procedure b2(x int)
repeat(select 1 into outfile 'b2');
  insert into test.t1 values (repeat("b2",3), x);
  set x = x-1;
until x = 0 end repeat|

# We don't actually want to call it.
drop procedure b2|


# Labelled WHILE with ITERATE (pointless really)
--disable_warnings
drop procedure if exists c|
--enable_warnings
create procedure c(x int)
hmm: while x > 0 do
  insert into test.t1 values ("c", x);
  set x = x-1;
  iterate hmm;
  insert into test.t1 values ("x", x);
end while hmm|

call c(3)|
select * from t1 order by data desc|
delete from t1|
drop procedure c|


# Labelled WHILE with LEAVE
--disable_warnings
drop procedure if exists d|
--enable_warnings
create procedure d(x int)
hmm: while x > 0 do
  insert into test.t1 values ("d", x);
  set x = x-1;
  leave hmm;
  insert into test.t1 values ("x", x);
end while|

call d(3)|
select * from t1|
delete from t1|
drop procedure d|


# LOOP, with simple IF statement
--disable_warnings
drop procedure if exists e|
--enable_warnings
create procedure e(x int)
foo: loop
  if x = 0 then
    leave foo;
  end if;
  insert into test.t1 values ("e", x);
  set x = x-1;
end loop foo|

call e(3)|
select * from t1 order by data desc|
delete from t1|
drop procedure e|


# A full IF statement
--disable_warnings
drop procedure if exists f|
--enable_warnings
create procedure f(x int)
if x < 0 then
  insert into test.t1 values ("f", 0);
elseif x = 0 then
  insert into test.t1 values ("f", 1);
else
  insert into test.t1 values ("f", 2);
end if|

call f(-2)|
call f(0)|
call f(4)|
select * from t1 order by data|
delete from t1|
drop procedure f|


# This form of CASE is really just syntactic sugar for IF-ELSEIF-...
--disable_warnings
drop procedure if exists g|
--enable_warnings
create procedure g(x int)
case
when x < 0 then
  insert into test.t1 values ("g", 0);
when x = 0 then
  insert into test.t1 values ("g", 1);
else
  insert into test.t1 values ("g", 2);
end case|

call g(-42)|
call g(0)|
call g(1)|
select * from t1 order by data|
delete from t1|
drop procedure g|


# The "simple CASE"
--disable_warnings
drop procedure if exists h|
--enable_warnings
create procedure h(x int)
case x
when 0 then
  insert into test.t1 values ("h0", x);
when 1 then
  insert into test.t1 values ("h1", x);
else
  insert into test.t1 values ("h?", x);
end case|

call h(0)|
call h(1)|
call h(17)|
select * from t1 order by data|
delete from t1|
drop procedure h|


# It's actually possible to LEAVE a BEGIN-END block
--disable_warnings
drop procedure if exists i|
--enable_warnings
create procedure i(x int)
foo:
begin
  if x = 0 then
    leave foo;
  end if;
  insert into test.t1 values ("i", x);
end foo|

call i(0)|
call i(3)|
select * from t1|
delete from t1|
drop procedure i|


# SELECT with one of more result set sent back to the clinet
insert into t1 values ("foo", 3), ("bar", 19)|
insert into t2 values ("x", 9, 4.1), ("y", -1, 19.2), ("z", 3, 2.2)|

--disable_warnings
drop procedure if exists sel1|
--enable_warnings
create procedure sel1()
begin
  select * from t1 order by data;
end|

call sel1()|
drop procedure sel1|

--disable_warnings
drop procedure if exists sel2|
--enable_warnings
create procedure sel2()
begin
  select * from t1 order by data;
  select * from t2 order by s;
end|

call sel2()|
drop procedure sel2|
delete from t1|
delete from t2|

# SELECT INTO local variables
--disable_warnings
drop procedure if exists into_test|
--enable_warnings
create procedure into_test(x char(16), y int)
begin
  insert into test.t1 values (x, y);
  select id,data into x,y from test.t1 limit 1;
  insert into test.t1 values (concat(x, "2"), y+2);
end|

call into_test("into", 100)|
select * from t1 order by data|
delete from t1|
drop procedure into_test|


# SELECT INTO with a mix of local and global variables
--disable_warnings
drop procedure if exists into_tes2|
--enable_warnings
create procedure into_test2(x char(16), y int)
begin
  insert into test.t1 values (x, y);
  select id,data into x,@z from test.t1 limit 1;
  insert into test.t1 values (concat(x, "2"), y+2);
end|

call into_test2("into", 100)|
select id,data,@z from t1 order by data|
delete from t1|
drop procedure into_test2|


# SELECT * INTO ... (bug test)
--disable_warnings
drop procedure if exists into_test3|
--enable_warnings
create procedure into_test3()
begin
  declare x char(16);
  declare y int;

  select * into x,y from test.t1 limit 1;
  insert into test.t2 values (x, y, 0.0);
end|

insert into t1 values ("into3", 19)|
# Two call needed for bug test
call into_test3()|
call into_test3()|
select * from t2|
delete from t1|
delete from t2|
drop procedure into_test3|


# SELECT INTO with no data is a warning ("no data", which we will
# not see normally). When not caught, execution proceeds.
--disable_warnings
drop procedure if exists into_test4|
--enable_warnings
create procedure into_test4()
begin
  declare x int;

  select data into x from test.t1 limit 1;
  insert into test.t3 values ("into4", x);
end|

delete from t1|
create table t3 ( s char(16), d int)|
call into_test4()|
select * from t3|
insert into t1 values ("i4", 77)|
call into_test4()|
select * from t3|
delete from t1|
drop table t3|
drop procedure into_test4|


# These two (and the two procedures above) caused an assert() to fail in
# sql_base.cc:lock_tables() at some point.
--disable_warnings
drop procedure if exists into_outfile|
--enable_warnings
--replace_result $MYSQLTEST_VARDIR ..
eval create procedure into_outfile(x char(16), y int)
begin
  insert into test.t1 values (x, y);
  select * into outfile "$MYSQLTEST_VARDIR/tmp/spout" from test.t1;
  insert into test.t1 values (concat(x, "2"), y+2);
end|

<<<<<<< HEAD
# Remove spout file if it exists
--error 0,1
--remove_file $MYSQLTEST_VARDIR/tmp/spout
=======
# Check that file does not exists
--error 1
--file_exists $MYSQLTEST_VARDIR/tmp/spout
>>>>>>> da7a589f
call into_outfile("ofile", 1)|
--remove_file $MYSQLTEST_VARDIR/tmp/spout
delete from t1|
drop procedure into_outfile|

--disable_warnings
drop procedure if exists into_dumpfile|
--enable_warnings
--replace_result $MYSQLTEST_VARDIR ..
eval create procedure into_dumpfile(x char(16), y int)
begin
  insert into test.t1 values (x, y);
  select * into dumpfile "$MYSQLTEST_VARDIR/tmp/spdump" from test.t1 limit 1;
  insert into test.t1 values (concat(x, "2"), y+2);
end|

<<<<<<< HEAD
# Remove spdump file if it exists
--error 0,1
--remove_file $MYSQLTEST_VARDIR/tmp/spdump
=======
# Check that file does not exists
--error 1
--file_exists $MYSQLTEST_VARDIR/tmp/spdump
>>>>>>> da7a589f
call into_dumpfile("dfile", 1)|
--remove_file $MYSQLTEST_VARDIR/tmp/spdump
delete from t1|
drop procedure into_dumpfile|

--disable_warnings
drop procedure if exists create_select|
--enable_warnings
create procedure create_select(x char(16), y int)
begin
  insert into test.t1 values (x, y);
  create temporary table test.t3 select * from test.t1;
  insert into test.t3 values (concat(x, "2"), y+2);
end|

call create_select("cs", 90)|
select * from t1, t3|
drop table t3|
delete from t1|
drop procedure create_select|


# A minimal, constant FUNCTION.
--disable_warnings
drop function if exists e|
--enable_warnings
create function e() returns double
  return 2.7182818284590452354|

set @e = e()|
select e(), @e|

# A minimal function with one argument
--disable_warnings
drop function if exists inc|
--enable_warnings
create function inc(i int) returns int
  return i+1|

select inc(1), inc(99), inc(-71)|

# A minimal function with two arguments
--disable_warnings
drop function if exists mul|
--enable_warnings
create function mul(x int, y int) returns int
  return x*y|

select mul(1,1), mul(3,5), mul(4711, 666)|

# A minimal string function
--disable_warnings
drop function if exists append|
--enable_warnings
create function append(s1 char(8), s2 char(8)) returns char(16)
  return concat(s1, s2)|

select append("foo", "bar")|

# A function with flow control
--disable_warnings
drop function if exists fac|
--enable_warnings
create function fac(n int unsigned) returns bigint unsigned
begin
  declare f bigint unsigned default 1;

  while n > 1 do
    set f = f * n;
    set n = n - 1;
  end while;
  return f;
end|

select fac(1), fac(2), fac(5), fac(10)|

# Nested calls
--disable_warnings
drop function if exists fun|
--enable_warnings
create function fun(d double, i int, u int unsigned) returns double
  return mul(inc(i), fac(u)) / e()|

select fun(2.3, 3, 5)|


# Various function calls in differen statements

insert into t2 values (append("xxx", "yyy"), mul(4,3), e())|
insert into t2 values (append("a", "b"), mul(2,mul(3,4)), fun(1.7, 4, 6))|

# Disable PS because double's give a bit different values
--disable_ps_protocol
select * from t2 where s = append("a", "b")|
select * from t2 where i = mul(4,3) or i = mul(mul(3,4),2) order by i|
select * from t2 where d = e()|
select * from t2 order by i|
--enable_ps_protocol
delete from t2|

drop function e|
drop function inc|
drop function mul|
drop function append|
drop function fun|


#
# CONDITIONs and HANDLERs
#

--disable_warnings
drop procedure if exists hndlr1|
--enable_warnings
create procedure hndlr1(val int)
begin
  declare x int default 0;
  declare foo condition for 1136;
  declare bar condition for sqlstate '42S98';        # Just for testing syntax
  declare zip condition for sqlstate value '42S99';  # Just for testing syntax
  declare continue handler for foo set x = 1;

  insert into test.t1 values ("hndlr1", val, 2);  # Too many values
  if (x) then
    insert into test.t1 values ("hndlr1", val);   # This instead then
  end if;
end|

call hndlr1(42)|
select * from t1|
delete from t1|
drop procedure hndlr1|

--disable_warnings
drop procedure if exists hndlr2|
--enable_warnings
create procedure hndlr2(val int)
begin
  declare x int default 0;

  begin
    declare exit handler for sqlstate '21S01' set x = 1;

    insert into test.t1 values ("hndlr2", val, 2); # Too many values
  end;

  insert into test.t1 values ("hndlr2", x);
end|

call hndlr2(42)|
select * from t1|
delete from t1|
drop procedure hndlr2|


--disable_warnings
drop procedure if exists hndlr3|
--enable_warnings
create procedure hndlr3(val int)
begin
  declare x int default 0;
  declare continue handler for sqlexception        # Any error
  begin
    declare z int;

    set z = 2 * val;
    set x = 1;
  end;

  if val < 10 then
    begin
      declare y int;

      set y = val + 10;
      insert into test.t1 values ("hndlr3", y, 2);  # Too many values
      if x then
        insert into test.t1 values ("hndlr3", y);
      end if;
    end;
  end if;
end|

call hndlr3(3)|
select * from t1|
delete from t1|
drop procedure hndlr3|


# Variables might be uninitialized when using handlers
# (Otherwise the compiler can detect if a variable is not set, but
#  not in this case.)
create table t3 ( id   char(16), data int )|

--disable_warnings
drop procedure if exists hndlr4|
--enable_warnings
create procedure hndlr4()
begin
  declare x int default 0;
  declare val int;	                           # No default
  declare continue handler for sqlstate '02000' set x=1;

  select data into val from test.t3 where id='z' limit 1;  # No hits

  insert into test.t3 values ('z', val);
end|

call hndlr4()|
select * from t3|
drop table t3|
drop procedure hndlr4|


#
# Cursors
#
--disable_warnings
drop procedure if exists cur1|
--enable_warnings
create procedure cur1()
begin
  declare a char(16);
  declare b int;
  declare c double;
  declare done int default 0;
  declare c cursor for select * from test.t2;
  declare continue handler for sqlstate '02000' set done = 1;

  open c;
  repeat
    fetch c into a, b, c;
    if not done then
       insert into test.t1 values (a, b+c);
    end if;
  until done end repeat;
  close c;
end|

insert into t2 values ("foo", 42, -1.9), ("bar", 3, 12.1), ("zap", 666, -3.14)|
call cur1()|
select * from t1|
drop procedure cur1|

create table t3 ( s char(16), i int )|

--disable_warnings
drop procedure if exists cur2|
--enable_warnings
create procedure cur2()
begin
  declare done int default 0;
  declare c1 cursor for select id,data from test.t1 order by id,data;
  declare c2 cursor for select i from test.t2 order by i;
  declare continue handler for sqlstate '02000' set done = 1;

  open c1;
  open c2;
  repeat
  begin
    declare a char(16);
    declare b,c int;

    fetch from c1 into a, b;
    fetch next from c2 into c;
    if not done then
      if b < c then
        insert into test.t3 values (a, b);
      else
        insert into test.t3 values (a, c);
      end if;
    end if;
  end;
  until done end repeat;
  close c1;
  close c2;
end|

call cur2()|
select * from t3 order by i,s|
delete from t1|
delete from t2|
drop table t3|
drop procedure cur2|


# The few characteristics we parse
--disable_warnings
drop procedure if exists chistics|
--enable_warnings
create procedure chistics()
    language sql
    modifies sql data
    not deterministic
    sql security definer
    comment 'Characteristics procedure test'
  insert into t1 values ("chistics", 1)|

show create procedure chistics|
# Call it, just to make sure.
call chistics()|
select * from t1|
delete from t1|
alter procedure chistics sql security invoker|
show create procedure chistics|
drop procedure chistics|

--disable_warnings
drop function if exists chistics|
--enable_warnings
create function chistics() returns int
    language sql
    deterministic
    sql security invoker
    comment 'Characteristics procedure test'
  return 42|

show create function chistics|
# Call it, just to make sure.
select chistics()|
alter function chistics
   no sql
   comment 'Characteristics function test'|
show create function chistics|
drop function chistics|


# Check mode settings
insert into t1 values ("foo", 1), ("bar", 2), ("zip", 3)|

set @@sql_mode = 'ANSI'|
delimiter $|
--disable_warnings
drop procedure if exists modes$
--enable_warnings
create procedure modes(out c1 int, out c2 int)
begin
  declare done int default 0;
  declare x int;
  declare c cursor for select data from t1;
  declare continue handler for sqlstate '02000' set done = 1;

  select 1 || 2 into c1;
  set c2 = 0;
  open c;
  repeat
    fetch c into x;
    if not done then
      set c2 = c2 + 1;
    end if;
  until done end repeat;
  close c;
end$
delimiter |$
set @@sql_mode = ''|

set sql_select_limit = 1|
call modes(@c1, @c2)|
set sql_select_limit = default|

select @c1, @c2|
delete from t1|
drop procedure modes|


# Check that dropping a database without routines works.
# (Dropping with routines is tested in sp-security.test)
# First an empty db.
create database sp_db1|
drop database sp_db1|

# Again, with a table.
create database sp_db2|
use sp_db2|
# Just put something in here...
create table t3 ( s char(4), t int )|
insert into t3 values ("abcd", 42), ("dcba", 666)|
use test|
drop database sp_db2|

# And yet again, with just a procedure.
create database sp_db3|
use sp_db3|
--disable_warnings
drop procedure if exists dummy|
--enable_warnings
create procedure dummy(out x int)
  set x = 42|
use test|
drop database sp_db3|
# Check that it's gone
select type,db,name from mysql.proc where db = 'sp_db3'|


# ROW_COUNT() function after a CALL
# We test the other cases here too, although it's not strictly SP specific
--disable_warnings
drop procedure if exists rc|
--enable_warnings
create procedure rc()
begin
  delete from t1;
  insert into t1 values ("a", 1), ("b", 2), ("c", 3);
end|

call rc()|
select row_count()|
--disable_ps_protocol
update t1 set data=42 where id = "b";
select row_count()|
--enable_ps_protocol
delete from t1|
select row_count()|
delete from t1|
select row_count()|
select * from t1|
select row_count()|
drop procedure rc|


#
# Let us test how well new locking scheme works.
#

# Let us prepare playground
--disable_warnings
drop function if exists f0|
drop function if exists f1|
drop function if exists f2|
drop function if exists f3|
drop function if exists f4|
drop function if exists f5|
drop function if exists f6|
drop function if exists f7|
drop function if exists f8|
drop function if exists f9|
drop function if exists f10|
drop function if exists f11|
drop function if exists f12_1|
drop function if exists f12_2|
drop view if exists v0|
drop view if exists v1|
drop view if exists v2|
--enable_warnings
delete from t1|
delete from t2|
insert into t1 values ("a", 1), ("b", 2) |
insert into t2 values ("a", 1, 1.0), ("b", 2, 2.0), ("c", 3, 3.0) |

# Test the simplest function using tables
create function f1() returns int
  return (select sum(data) from t1)|
select f1()|
# This should work too (and give 2 rows as result)
select id, f1() from t1 order by id|

# Function which uses two instances of table simultaneously
create function f2() returns int
  return (select data from t1 where data <= (select sum(data) from t1) order by data limit 1)|
select f2()|
select id, f2() from t1 order by id|

# Function which uses the same table twice in different queries
create function f3() returns int
begin
  declare n int;
  declare m int;
  set n:= (select min(data) from t1);
  set m:= (select max(data) from t1);
  return n < m;
end|
select f3()|
select id, f3() from t1 order by id|

# Calling two functions using same table
select f1(), f3()|
select id, f1(), f3() from t1 order by id|

# Function which uses two different tables
create function f4() returns double 
  return (select d from t1, t2 where t1.data = t2.i and t1.id= "b")|
select f4()|
select s, f4() from t2 order by s|

# Recursive functions which due to this recursion require simultaneous
# access to several instance of the same table won't work
create function f5(i int) returns int
begin
  if i <= 0 then
    return 0;
  elseif i = 1  then
    return (select count(*) from t1 where data = i);
  else
    return (select count(*) + f5( i - 1) from t1 where data = i);
  end if;
end|
select f5(1)|
# Since currently recursive functions are disallowed ER_SP_NO_RECURSION
# error will be returned, once we will allow them error about
# insufficient number of locked tables will be returned instead.
--error ER_SP_NO_RECURSION
select f5(2)|
--error ER_SP_NO_RECURSION
select f5(3)|

# OTOH this should work 
create function f6() returns int
begin
  declare n int;
  set n:= f1();
  return (select count(*) from t1 where data <= f7() and data <= n);
end|
create function f7() returns int
  return (select sum(data) from t1 where data <= f1())|
select f6()|
select id, f6() from t1 order by id|

#
# Let us test how new locking work with views
#
# The most trivial view
create view v1 (a) as select f1()|
select * from v1|
select id, a from t1, v1 order by id|
select * from v1, v1 as v|
# A bit more complex construction
create view v2 (a) as select a*10 from v1|
select * from v2|
select id, a from t1, v2 order by id|
select * from v1, v2|

# Nice example where the same view is used on
# on different expression levels
create function f8 () returns int
  return (select count(*) from v2)|

select *, f8() from v1|

# Let us test what will happen if function is missing
drop function f1|
--error 1356
select * from v1|

# And what will happen if we have recursion which involves
# views and functions ?
create function f1() returns int
  return (select sum(data) from t1) + (select sum(data) from v1)|
--error ER_SP_NO_RECURSION
select f1()|
--error ER_SP_NO_RECURSION
select * from v1|
--error ER_SP_NO_RECURSION
select * from v2|
# Back to the normal cases
drop function f1|
create function f1() returns int
  return (select sum(data) from t1)|

# Let us also test some weird cases where no real tables is used
create function f0() returns int
  return (select * from (select 100) as r)|
select f0()|
select *, f0() from (select 1) as t|
create view v0 as select f0()|
select * from v0|
select *, f0() from v0|

#
# Let us test how well prelocking works with explicit LOCK TABLES.
#
lock tables t1 read, t1 as t11 read|
# These should work well
select f3()|
select id, f3() from t1 as t11 order by id|
# Degenerate cases work too :)
select f0()|
select * from v0|
select *, f0() from v0, (select 123) as d1|
# But these should not !
--error 1100
select id, f3() from t1|
--error 1100
select f4()|
unlock tables|

# Let us test how LOCK TABLES which implicitly depends on functions
# works
lock tables v2 read, mysql.proc read|
select * from v2|
select * from v1|
# These should not work as we have too little instances of tables locked
--error 1100
select * from v1, t1|
--error 1100
select f4()|
unlock tables|

# Tests for handling of temporary tables in functions.
#
# Unlike for permanent tables we should be able to create, use
# and drop such tables in functions.
# 
# Simplest function using temporary table. It is also test case for bug 
# #12198 "Temporary table aliasing does not work inside stored functions"
create function f9() returns int
begin
  declare a, b int;
  drop temporary table if exists t3;
  create temporary table t3 (id int);
  insert into t3 values (1), (2), (3);
  set a:= (select count(*) from t3);
  set b:= (select count(*) from t3 t3_alias);
  return a + b;
end|
# This will emit warning as t3 was not existing before.
select f9()|
select f9() from t1 limit 1|

# Function which uses both temporary and permanent tables.
create function f10() returns int
begin
  drop temporary table if exists t3;
  create temporary table t3 (id int);
  insert into t3 select id from t4;
  return (select count(*) from t3);
end|
# Check that we don't ignore completely tables used in function
--error ER_NO_SUCH_TABLE
select f10()|
create table t4 as select 1 as id|
select f10()|

# Practical cases which we don't handle well (yet)
#
# Function which does not work because of well-known and documented
# limitation of MySQL. We can't use the several instances of the
# same temporary table in statement.
create function f11() returns int
begin
  drop temporary table if exists t3;
  create temporary table t3 (id int);
  insert into t3 values (1), (2), (3);
  return (select count(*) from t3 as a, t3 as b);
end|
--error ER_CANT_REOPEN_TABLE
select f11()|
--error ER_CANT_REOPEN_TABLE
select f11() from t1|
# Test that using a single table instance at a time works
create function f12_1() returns int
begin
  drop temporary table if exists t3;
  create temporary table t3 (id int);
  insert into t3 values (1), (2), (3);
  return f12_2();
end|
create function f12_2() returns int
  return (select count(*) from t3)|

drop temporary table t3|
select f12_1()|
select f12_1() from t1 limit 1|

# Cleanup
drop function f0|
drop function f1|
drop function f2|
drop function f3|
drop function f4|
drop function f5|
drop function f6|
drop function f7|
drop function f8|
drop function f9|
drop function f10|
drop function f11|
drop function f12_1|
drop function f12_2|
drop view v0|
drop view v1|
drop view v2|
truncate table t1 |
truncate table t2 |
drop table t4|

# End of non-bug tests


#
# Some "real" examples
#

# fac

--disable_warnings
drop table if exists t3|
--enable_warnings
create table t3 (n int unsigned not null primary key, f bigint unsigned)|

--disable_warnings
drop procedure if exists ifac|
--enable_warnings
create procedure ifac(n int unsigned)
begin
  declare i int unsigned default 1;

  if n > 20 then
    set n = 20;		# bigint overflow otherwise
  end if;
  while i <= n do
    begin
      insert into test.t3 values (i, fac(i));
      set i = i + 1;
    end;
  end while;
end|

call ifac(20)|
select * from t3|
drop table t3|
--replace_column 4 'root@localhost' 5 '0000-00-00 00:00:00' 6 '0000-00-00 00:00:00'
show function status like '%f%'|
drop procedure ifac|
drop function fac|
--replace_column 4 'root@localhost' 5 '0000-00-00 00:00:00' 6 '0000-00-00 00:00:00'
show function status like '%f%'|


# primes

--disable_warnings
drop table if exists t3|
--enable_warnings

create table t3 (
  i int unsigned not null primary key,
  p bigint unsigned not null
)|

insert into t3 values
 ( 0,   3), ( 1,   5), ( 2,   7), ( 3,  11), ( 4,  13),
 ( 5,  17), ( 6,  19), ( 7,  23), ( 8,  29), ( 9,  31),
 (10,  37), (11,  41), (12,  43), (13,  47), (14,  53),
 (15,  59), (16,  61), (17,  67), (18,  71), (19,  73),
 (20,  79), (21,  83), (22,  89), (23,  97), (24, 101),
 (25, 103), (26, 107), (27, 109), (28, 113), (29, 127),
 (30, 131), (31, 137), (32, 139), (33, 149), (34, 151),
 (35, 157), (36, 163), (37, 167), (38, 173), (39, 179),
 (40, 181), (41, 191), (42, 193), (43, 197), (44, 199)|

--disable_warnings
drop procedure if exists opp|
--enable_warnings
create procedure opp(n bigint unsigned, out pp bool)
begin
  declare r double;
  declare b, s bigint unsigned default 0;

  set r = sqrt(n);

 again:
  loop
    if s = 45 then
      set b = b+200, s = 0;
    else
      begin
        declare p bigint unsigned;

        select t.p into p from test.t3 t where t.i = s;
        if b+p > r then
          set pp = 1;
          leave again;
        end if;
        if mod(n, b+p) = 0 then
          set pp = 0;
          leave again;
        end if;
        set s = s+1;
      end;
    end if;
  end loop;
end|

--disable_warnings
drop procedure if exists ip|
--enable_warnings
create procedure ip(m int unsigned)
begin
  declare p bigint unsigned;
  declare i int unsigned;

  set i=45, p=201;

  while i < m do
    begin
      declare pp bool default 0;

      call opp(p, pp);
      if pp then
        insert into test.t3 values (i, p);
        set i = i+1;
      end if;
      set p = p+2;
    end;
  end while;
end|
show create procedure opp|
--replace_column 4 'root@localhost' 5 '0000-00-00 00:00:00' 6 '0000-00-00 00:00:00'
show procedure status like '%p%'|

# This isn't the fastest way in the world to compute prime numbers, so
# don't be too ambitious. ;-)
call ip(200)|
# We don't want to select the entire table here, just pick a few
# examples.
# The expected result is:
#    i      p
#   ---   ----
#    45    211
#   100    557
#   199   1229
select * from t3 where i=45 or i=100 or i=199|
drop table t3|
drop procedure opp|
drop procedure ip|
--replace_column 4 'root@localhost' 5 '0000-00-00 00:00:00' 6 '0000-00-00 00:00:00'
show procedure status like '%p%'|


# Fibonacci, for recursion test. (Yet Another Numerical series :)
#
--disable_warnings
drop table if exists t3|
--enable_warnings
create table t3 ( f bigint unsigned not null )|

# We deliberately do it the awkward way, fetching the last two
# values from the table, in order to exercise various statements
# and table accesses at each turn.
--disable_warnings
drop procedure if exists fib|
--enable_warnings
create procedure fib(n int unsigned)
begin
  if n > 1 then
    begin
      declare x, y bigint unsigned;
      declare c cursor for select f from t3 order by f desc limit 2;

      open c;
      fetch c into y;
      fetch c into x;
      close c;
      insert into t3 values (x+y);
      call fib(n-1);
    end;
  end if;
end|

# Enable recursion
set @@max_sp_recursion_depth= 20|

# Minimum test: recursion of 3 levels

insert into t3 values (0), (1)|

call fib(3)|

select * from t3 order by f asc|

truncate table t3|

# The original test, 20 levels, ran into memory limits on some machines
# and builds. Try 10 instead...

insert into t3 values (0), (1)|

call fib(10)|

select * from t3 order by f asc|
drop table t3|
drop procedure fib|
set @@max_sp_recursion_depth= 0|

#
# Comment & suid
#

--disable_warnings
drop procedure if exists bar|
--enable_warnings
create procedure bar(x char(16), y int)
 comment "111111111111" sql security invoker
 insert into test.t1 values (x, y)|
--replace_column 4 'root@localhost' 5 '0000-00-00 00:00:00' 6 '0000-00-00 00:00:00'
show procedure status like 'bar'|
alter procedure bar comment "2222222222" sql security definer|
alter procedure bar comment "3333333333"|
alter procedure bar|
show create procedure bar|
--replace_column 4 'root@localhost' 5 '0000-00-00 00:00:00' 6 '0000-00-00 00:00:00'
show procedure status like 'bar'|
drop procedure bar|

#
# rexecution
#
--disable_warnings
drop procedure if exists p1|
--enable_warnings
create procedure p1 ()
  select (select s1 from t3) from t3|

create table t3 (s1 int)|

call p1()|
insert into t3 values (1)|
call p1()|
drop procedure p1|
drop table t3|

#
# backticks
#
--disable_warnings
drop function if exists foo|
--enable_warnings
create function `foo` () returns int
  return 5|
select `foo` ()|
drop function `foo`|

#
# Implicit LOCK/UNLOCK TABLES for table access in functions
#

--disable_warnings
drop function if exists t1max|
--enable_warnings
create function t1max() returns int
begin
  declare x int;
  select max(data) into x from t1;
  return x;
end|

insert into t1 values ("foo", 3), ("bar", 2), ("zip", 5), ("zap", 1)|
select t1max()|
drop function t1max|

create table t3 (
  v char(16) not null primary key,
  c int unsigned not null
)|

create function getcount(s char(16)) returns int
begin
  declare x int;

  select count(*) into x from t3 where v = s;
  if x = 0 then
    insert into t3 values (s, 1);
  else
    update t3 set c = c+1 where v = s;
  end if;
  return x;
end|
select * from t1 where data = getcount("bar")|
select * from t3|
select getcount("zip")|
select getcount("zip")|
select * from t3|
select getcount(id) from t1 where data = 3|
select getcount(id) from t1 where data = 5|
select * from t3|
drop table t3|
drop function getcount|


# Test cases for different combinations of condition handlers in nested
# begin-end blocks in stored procedures.
#
# Note that the standard specifies that the most specific handler should
# be triggered even if it's an outer handler masked by a less specific
# handler in an inner block.
# Note also that '02000' is more specific than NOT FOUND; there might be
# other '02xxx' states, even if we currently do not issue them in any
# situation (e.g. '02001').
#
# The combinations we test are these:
#
#                                         Inner
#              errcode      sqlstate     not found    sqlwarning   sqlexception
#  Outer      +------------+------------+------------+------------+------------+
#errcode      | h_ee (i)   | h_es (o)   | h_en (o)   | h_ew (o)   | h_ex (o)   |
#sqlstate     | h_se (i)   | h_ss (i)   | h_sn (o)   | h_sw (o)   | h_sx (o)   |
#not found    | h_ne (i)   | h_ns (i)   | h_nn (i)   |            |            |
#sqlwarning   | h_we (i)   | h_ws (i)   |            | h_ww (i)   |            |
#sqlexception | h_xe (i)   | h_xs (i)   |            |            | h_xx (i)   |
#             +------------+---------------------------------------------------+
#
# (i) means that the inner handler is the one that should be invoked,
# (o) means that the outer handler should be invoked.
#
# ('not found', 'sqlwarning' and 'sqlexception' are mutually exclusive, hence
#  no tests for those combinations.)
#

--disable_warnings
drop table if exists t3|
drop procedure if exists h_ee|
drop procedure if exists h_es|
drop procedure if exists h_en|
drop procedure if exists h_ew|
drop procedure if exists h_ex|
drop procedure if exists h_se|
drop procedure if exists h_ss|
drop procedure if exists h_sn|
drop procedure if exists h_sw|
drop procedure if exists h_sx|
drop procedure if exists h_ne|
drop procedure if exists h_ns|
drop procedure if exists h_nn|
drop procedure if exists h_we|
drop procedure if exists h_ws|
drop procedure if exists h_ww|
drop procedure if exists h_xe|
drop procedure if exists h_xs|
drop procedure if exists h_xx|
--enable_warnings

# smallint    - to get out of range warnings
# primary key - to get constraint errors
create table t3 (a smallint primary key)|

insert into t3 (a) values (1)|

create procedure h_ee()
    deterministic
begin
  declare continue handler for 1062 -- ER_DUP_ENTRY
    select 'Outer (bad)' as 'h_ee';

  begin
    declare continue handler for 1062 -- ER_DUP_ENTRY
        select 'Inner (good)' as 'h_ee';

    insert into t3 values (1);
  end;
end|

create procedure h_es()
    deterministic
begin
  declare continue handler for 1062 -- ER_DUP_ENTRY
    select 'Outer (good)' as 'h_es';

  begin
    -- integrity constraint violation
    declare continue handler for sqlstate '23000'
      select 'Inner (bad)' as 'h_es';

    insert into t3 values (1);
  end;
end|

create procedure h_en()
    deterministic
begin
  declare continue handler for 1329 -- ER_SP_FETCH_NO_DATA
    select 'Outer (good)' as 'h_en';

  begin
    declare x int;
    declare continue handler for sqlstate '02000' -- no data
      select 'Inner (bad)' as 'h_en';

    select a into x from t3 where a = 42;
  end;
end|

create procedure h_ew()
    deterministic
begin
  declare continue handler for 1264 -- ER_WARN_DATA_OUT_OF_RANGE
    select 'Outer (good)' as 'h_ew';

  begin
    declare continue handler for sqlwarning
      select 'Inner (bad)' as 'h_ew';

    insert into t3 values (123456789012);
  end;
  delete from t3;
  insert into t3 values (1);
end|

create procedure h_ex()
    deterministic
begin
  declare continue handler for 1062 -- ER_DUP_ENTRY
    select 'Outer (good)' as 'h_ex';

  begin
    declare continue handler for sqlexception
      select 'Inner (bad)' as 'h_ex';

    insert into t3 values (1);
  end;
end|

create procedure h_se()
    deterministic
begin
  -- integrity constraint violation
  declare continue handler for sqlstate '23000' 
    select 'Outer (bad)' as 'h_se';

  begin
    declare continue handler for 1062 -- ER_DUP_ENTRY
      select 'Inner (good)' as 'h_se';

    insert into t3 values (1);
  end;
end|

create procedure h_ss()
    deterministic
begin
  -- integrity constraint violation
  declare continue handler for sqlstate '23000' 
    select 'Outer (bad)' as 'h_ss';

  begin
    -- integrity constraint violation
    declare continue handler for sqlstate '23000' 
      select 'Inner (good)' as 'h_ss';

    insert into t3 values (1);
  end;
end|

create procedure h_sn()
    deterministic
begin
  -- Note: '02000' is more specific than NOT FOUND ;
  --       there might be other not found states 
  declare continue handler for sqlstate '02000' -- no data
    select 'Outer (good)' as 'h_sn';

  begin
    declare x int;
    declare continue handler for not found
      select 'Inner (bad)' as 'h_sn';

    select a into x from t3 where a = 42;
  end;
end|

create procedure h_sw()
    deterministic
begin
  -- data exception - numeric value out of range
  declare continue handler for sqlstate '22003'
    select 'Outer (good)' as 'h_sw';

  begin
    declare continue handler for sqlwarning
      select 'Inner (bad)' as 'h_sw';

    insert into t3 values (123456789012);
  end;
  delete from t3;
  insert into t3 values (1);
end|

create procedure h_sx()
    deterministic
begin
  -- integrity constraint violation
  declare continue handler for sqlstate '23000' 
    select 'Outer (good)' as 'h_sx';

  begin
    declare continue handler for sqlexception
      select 'Inner (bad)' as 'h_sx';

    insert into t3 values (1);
  end;
end|

create procedure h_ne()
    deterministic
begin
  declare continue handler for not found
    select 'Outer (bad)' as 'h_ne';

  begin
    declare x int;
    declare continue handler for 1329 -- ER_SP_FETCH_NO_DATA
      select 'Inner (good)' as 'h_ne';

    select a into x from t3 where a = 42;
  end;
end|

create procedure h_ns()
    deterministic
begin
  declare continue handler for not found
    select 'Outer (bad)' as 'h_ns';

  begin
    declare x int;
    declare continue handler for sqlstate '02000' -- no data
      select 'Inner (good)' as 'h_ns';

    select a into x from t3 where a = 42;
  end;
end|

create procedure h_nn()
    deterministic
begin
  declare continue handler for not found
    select 'Outer (bad)' as 'h_nn';

  begin
    declare x int;
    declare continue handler for not found
      select 'Inner (good)' as 'h_nn';

    select a into x from t3 where a = 42;
  end;
end|

create procedure h_we()
    deterministic
begin
  declare continue handler for sqlwarning
    select 'Outer (bad)' as 'h_we';

  begin
    declare continue handler for 1264 -- ER_WARN_DATA_OUT_OF_RANGE
      select 'Inner (good)' as 'h_we';

    insert into t3 values (123456789012);
  end;
  delete from t3;
  insert into t3 values (1);
end|

create procedure h_ws()
    deterministic
begin
  declare continue handler for sqlwarning
    select 'Outer (bad)' as 'h_ws';

  begin
    -- data exception - numeric value out of range
    declare continue handler for sqlstate '22003'
      select 'Inner (good)' as 'h_ws';

    insert into t3 values (123456789012);
  end;
  delete from t3;
  insert into t3 values (1);
end|

create procedure h_ww()
    deterministic
begin
  declare continue handler for sqlwarning
    select 'Outer (bad)' as 'h_ww';

  begin
    declare continue handler for sqlwarning
      select 'Inner (good)' as 'h_ww';

    insert into t3 values (123456789012);
  end;
  delete from t3;
  insert into t3 values (1);
end|

create procedure h_xe()
    deterministic
begin
  declare continue handler for sqlexception
    select 'Outer (bad)' as 'h_xe';

  begin
    declare continue handler for 1062 -- ER_DUP_ENTRY
      select 'Inner (good)' as 'h_xe';

    insert into t3 values (1);
  end;
end|

create procedure h_xs()
    deterministic
begin
  declare continue handler for sqlexception
    select 'Outer (bad)' as 'h_xs';

  begin
    -- integrity constraint violation
    declare continue handler for sqlstate '23000'
      select 'Inner (good)' as 'h_xs';

    insert into t3 values (1);
  end;
end|

create procedure h_xx()
    deterministic
begin
  declare continue handler for sqlexception
    select 'Outer (bad)' as 'h_xx';

  begin
    declare continue handler for sqlexception
      select 'Inner (good)' as 'h_xx';

    insert into t3 values (1);
  end;
end|

call h_ee()|
call h_es()|
call h_en()|
call h_ew()|
call h_ex()|
call h_se()|
call h_ss()|
call h_sn()|
call h_sw()|
call h_sx()|
call h_ne()|
call h_ns()|
call h_nn()|
call h_we()|
call h_ws()|
call h_ww()|
call h_xe()|
call h_xs()|
call h_xx()|

drop table t3|
drop procedure h_ee|
drop procedure h_es|
drop procedure h_en|
drop procedure h_ew|
drop procedure h_ex|
drop procedure h_se|
drop procedure h_ss|
drop procedure h_sn|
drop procedure h_sw|
drop procedure h_sx|
drop procedure h_ne|
drop procedure h_ns|
drop procedure h_nn|
drop procedure h_we|
drop procedure h_ws|
drop procedure h_ww|
drop procedure h_xe|
drop procedure h_xs|
drop procedure h_xx|


#
# Test cases for old bugs
#

#
# BUG#822
#
--disable_warnings
drop procedure if exists bug822|
--enable_warnings
create procedure bug822(a_id char(16), a_data int)
begin
  declare n int;
  select count(*) into n from t1 where id = a_id and data = a_data;
  if n = 0 then
    insert into t1 (id, data) values (a_id, a_data);
  end if;
end|

delete from t1|
call bug822('foo', 42)|
call bug822('foo', 42)|
call bug822('bar', 666)|
select * from t1 order by data|
delete from t1|
drop procedure bug822|

#
# BUG#1495
#
--disable_warnings
drop procedure if exists bug1495|
--enable_warnings
create procedure bug1495()
begin
  declare x int;

  select data into x from t1 order by id limit 1;
  if x > 10 then
    insert into t1 values ("less", x-10);
  else
    insert into t1 values ("more", x+10);
  end if;
end|

insert into t1 values ('foo', 12)|
call bug1495()|
delete from t1 where id='foo'|
insert into t1 values ('bar', 7)|
call bug1495()|
delete from t1 where id='bar'|
select * from t1 order by data|
delete from t1|
drop procedure bug1495|

#
# BUG#1547
#
--disable_warnings
drop procedure if exists bug1547|
--enable_warnings
create procedure bug1547(s char(16))
begin
  declare x int;

  select data into x from t1 where s = id limit 1;
  if x > 10 then
    insert into t1 values ("less", x-10);
  else
    insert into t1 values ("more", x+10);
  end if;
end|

insert into t1 values ("foo", 12), ("bar", 7)|
call bug1547("foo")|
call bug1547("bar")|
select * from t1 order by id|
delete from t1|
drop procedure bug1547|

#
# BUG#1656
#
--disable_warnings
drop table if exists t70|
--enable_warnings
create table t70 (s1 int,s2 int)|
insert into t70 values (1,2)|

--disable_warnings
drop procedure if exists bug1656|
--enable_warnings
create procedure bug1656(out p1 int, out p2 int)
  select * into p1, p1 from t70|

call bug1656(@1, @2)|
select @1, @2|
drop table t70|
drop procedure bug1656|

#
# BUG#1862
#
create table t3(a int)|

--disable_warnings
drop procedure if exists bug1862|
--enable_warnings
create procedure bug1862()
begin
  insert into t3 values(2);    
  flush tables;
end|

call bug1862()|
# the second call caused a segmentation
call bug1862()|
select * from t3|
drop table t3|
drop procedure bug1862|

#
# BUG#1874
#
--disable_warnings
drop procedure if exists bug1874|
--enable_warnings
create procedure bug1874()
begin
  declare x int;
  declare y double;
  select max(data) into x from t1;
  insert into t2 values ("max", x, 0);
  select min(data) into x from t1;
  insert into t2 values ("min", x, 0);
  select sum(data) into x from t1;
  insert into t2 values ("sum", x, 0);
  select avg(data) into y from t1;
  insert into t2 values ("avg", 0, y);
end|

insert into t1 (data) values (3), (1), (5), (9), (4)|
call bug1874()|
select * from t2 order by i|
delete from t1|
delete from t2|
drop procedure bug1874|

#
# BUG#2260
#
--disable_warnings
drop procedure if exists bug2260|
--enable_warnings
create procedure bug2260()
begin
  declare v1 int;
  declare c1 cursor for select data from t1;
  declare continue handler for not found set @x2 = 1;

  open c1;
  fetch c1 into v1;
  set @x2 = 2;
  close c1;
end|

call bug2260()|
select @x2|
drop procedure bug2260|

#
# BUG#2267 "Lost connect if stored procedure has SHOW FUNCTION STATUS"
#
--disable_warnings
drop procedure if exists bug2267_1|
--enable_warnings
create procedure bug2267_1()
begin
  show procedure status;
end|

--disable_warnings
drop procedure if exists bug2267_2|
--enable_warnings
create procedure bug2267_2()
begin
  show function status;
end|

--disable_warnings
drop procedure if exists bug2267_3|
--enable_warnings
create procedure bug2267_3()
begin
  show create procedure bug2267_1;
end|

--disable_warnings
drop procedure if exists bug2267_4|
drop function if exists bug2267_4|
--enable_warnings
create procedure bug2267_4()
begin
  show create function bug2267_4;
end|
create function bug2267_4() returns int return 100|

--replace_column 5 '0000-00-00 00:00:00' 6 '0000-00-00 00:00:00'
call bug2267_1()|
--replace_column 5 '0000-00-00 00:00:00' 6 '0000-00-00 00:00:00'
call bug2267_2()|
call bug2267_3()|
call bug2267_4()|

drop procedure bug2267_1|
drop procedure bug2267_2|
drop procedure bug2267_3|
drop procedure bug2267_4|
drop function bug2267_4|

#
# BUG#2227
#
--disable_warnings
drop procedure if exists bug2227|
--enable_warnings
create procedure bug2227(x int)
begin
  declare y float default 2.6;
  declare z char(16) default "zzz";

  select 1.3, x, y, 42, z;
end|

call bug2227(9)|
drop procedure bug2227|

#
# BUG#2614 "Stored procedure with INSERT ... SELECT that does not
#           contain any tables crashes server"
#
--disable_warnings
drop procedure if exists bug2614|
--enable_warnings
create procedure bug2614()
begin
  drop table if exists t3;
  create table t3 (id int default '0' not null);
  insert into t3 select 12;
  insert into t3 select * from t3;
end|

--disable_warnings
call bug2614()|
--enable_warnings
call bug2614()|
drop table t3|
drop procedure bug2614|

#
# BUG#2674
#
--disable_warnings
drop function if exists bug2674|
--enable_warnings
create function bug2674() returns int
  return @@sort_buffer_size|

set @osbs = @@sort_buffer_size|
set @@sort_buffer_size = 262000|
select bug2674()|
drop function bug2674|
set @@sort_buffer_size = @osbs|

#
# BUG#3259
#
--disable_warnings
drop procedure if exists bug3259_1 |
--enable_warnings
create procedure bug3259_1 () begin end|
--disable_warnings
drop procedure if exists BUG3259_2 |
--enable_warnings
create procedure BUG3259_2 () begin end|
--disable_warnings
drop procedure if exists Bug3259_3 |
--enable_warnings
create procedure Bug3259_3 () begin end|

call BUG3259_1()|
call BUG3259_1()|
call bug3259_2()|
call Bug3259_2()|
call bug3259_3()|
call bUG3259_3()|

drop procedure bUg3259_1|
drop procedure BuG3259_2|
drop procedure BUG3259_3|

#
# BUG#2772
#
--disable_warnings
drop function if exists bug2772|
--enable_warnings
create function bug2772() returns char(10) character set latin2
  return 'a'|

select bug2772()|
drop function bug2772|

#
# BUG#2776
#
--disable_warnings
drop procedure if exists bug2776_1|
--enable_warnings
create procedure bug2776_1(out x int)
begin
  declare v int;

  set v = default;
  set x = v;
end|

--disable_warnings
drop procedure if exists bug2776_2|
--enable_warnings
create procedure bug2776_2(out x int)
begin
  declare v int default 42;

  set v = default;
  set x = v;
end|

set @x = 1|
call bug2776_1(@x)|
select @x|
call bug2776_2(@x)|
select @x|
drop procedure bug2776_1|
drop procedure bug2776_2|

#
# BUG#2780
#
create table t3 (s1 smallint)|

insert into t3 values (123456789012)|

--disable_warnings
drop procedure if exists bug2780|
--enable_warnings
create procedure bug2780()
begin
  declare exit handler for sqlwarning set @x = 1; 

  set @x = 0;
  insert into t3 values (123456789012);
  insert into t3 values (0);
end|

call bug2780()|
select @x|
select * from t3|

drop procedure bug2780|
drop table t3|

#
# BUG#1863
#
create table t3 (content varchar(10) )|
insert into t3 values ("test1")|
insert into t3 values ("test2")|
create table t4 (f1 int, rc int, t3 int)|

--disable_warnings
drop procedure if exists bug1863|
--enable_warnings
create procedure bug1863(in1 int)
begin 

  declare ind int default 0;
  declare t1 int;
  declare t2 int;
  declare t3 int;

  declare rc int default 0;
  declare continue handler for 1065 set rc = 1;

  drop temporary table if exists temp_t1;
  create temporary table temp_t1 (
    f1 int auto_increment, f2 varchar(20), primary key (f1)
  );

  insert into temp_t1 (f2) select content from t3;

  select f2 into t3 from temp_t1 where f1 = 10;

  if (rc) then
       insert into t4 values (1, rc, t3);
  end if;

  insert into t4 values (2, rc, t3);

end|

call bug1863(10)|
call bug1863(10)|
select * from t4|

drop procedure bug1863|
drop temporary table temp_t1;
drop table t3, t4|

#
# BUG#2656
#

create table t3 ( 
  OrderID  int not null,
  MarketID int,
  primary key (OrderID)
)|

create table t4 ( 
  MarketID int not null,
  Market varchar(60),
  Status char(1),
  primary key (MarketID)
)|

insert t3 (OrderID,MarketID) values (1,1)|
insert t3 (OrderID,MarketID) values (2,2)|
insert t4 (MarketID,Market,Status) values (1,"MarketID One","A")|
insert t4 (MarketID,Market,Status) values (2,"MarketID Two","A")|

--disable_warnings
drop procedure if exists bug2656_1|
--enable_warnings
create procedure bug2656_1()
begin 
  select
    m.Market
  from  t4 m JOIN t3 o 
        ON o.MarketID != 1 and o.MarketID = m.MarketID;
end |

--disable_warnings
drop procedure if exists bug2656_2|
--enable_warnings
create procedure bug2656_2()
begin 
  select
    m.Market
  from  
    t4 m, t3 o
  where       
    m.MarketID != 1 and m.MarketID = o.MarketID;
        
end |

call bug2656_1()|
call bug2656_1()|
call bug2656_2()|
call bug2656_2()|
drop procedure bug2656_1|
drop procedure bug2656_2|
drop table t3, t4|


#
# BUG#3426
#
--disable_warnings
drop procedure if exists bug3426|
--enable_warnings
create procedure bug3426(in_time int unsigned, out x int)
begin
  if in_time is null then
    set @stamped_time=10;
    set x=1;
  else
    set @stamped_time=in_time;
    set x=2;
  end if;
end|

# so that from_unixtime() has a deterministic result
set time_zone='+03:00';

call bug3426(1000, @i)|
select @i, from_unixtime(@stamped_time, '%d-%m-%Y %h:%i:%s') as time|
call bug3426(NULL, @i)|
select @i, from_unixtime(@stamped_time, '%d-%m-%Y %h:%i:%s') as time|
# Clear SP cache
alter procedure bug3426 sql security invoker|
call bug3426(NULL, @i)|
select @i, from_unixtime(@stamped_time, '%d-%m-%Y %h:%i:%s') as time|
call bug3426(1000, @i)|
select @i, from_unixtime(@stamped_time, '%d-%m-%Y %h:%i:%s') as time|

drop procedure bug3426|

#
# BUG#3734
#
create table t3 (
  id int unsigned auto_increment not null primary key,
  title VARCHAR(200),
  body text,
  fulltext (title,body)
)|

insert into t3 (title,body) values
  ('MySQL Tutorial','DBMS stands for DataBase ...'),
  ('How To Use MySQL Well','After you went through a ...'),
  ('Optimizing MySQL','In this tutorial we will show ...'),
  ('1001 MySQL Tricks','1. Never run mysqld as root. 2. ...'),
  ('MySQL vs. YourSQL','In the following database comparison ...'),
  ('MySQL Security','When configured properly, MySQL ...')|

--disable_warnings
drop procedure if exists bug3734 |
--enable_warnings
create procedure bug3734 (param1 varchar(100))
  select * from t3 where match (title,body) against (param1)|

call bug3734('database')|
call bug3734('Security')|

drop procedure bug3734|
drop table t3|

#
# BUG#3863
#
--disable_warnings
drop procedure if exists bug3863|
--enable_warnings
create procedure bug3863()
begin
  set @a = 0;
  while @a < 5 do
    set @a = @a + 1;
  end while;
end|

call bug3863()|
select @a|
call bug3863()|
select @a|

drop procedure bug3863|

#
# BUG#2460
#

create table t3 (
  id int(10) unsigned not null default 0,
  rid int(10) unsigned not null default 0,
  msg text not null,
  primary key (id),
  unique key rid (rid, id)
)|

--disable_warnings
drop procedure if exists bug2460_1|
--enable_warnings
create procedure bug2460_1(in v int)
begin
    ( select n0.id from t3 as n0 where n0.id = v )
  union
    ( select n0.id from t3 as n0, t3 as n1
        where n0.id = n1.rid and n1.id = v )
  union
    ( select n0.id from t3 as n0, t3 as n1, t3 as n2
        where n0.id = n1.rid and n1.id = n2.rid and n2.id = v );
end|

call bug2460_1(2)|
call bug2460_1(2)|
insert into t3 values (1, 1, 'foo'), (2, 1, 'bar'), (3, 1, 'zip zap')|
call bug2460_1(2)|
call bug2460_1(2)|

--disable_warnings
drop procedure if exists bug2460_2|
--enable_warnings
create procedure bug2460_2()
begin
  drop table if exists t3;
  create temporary table t3 (s1 int);
  insert into t3 select 1 union select 1;
end|

call bug2460_2()|
call bug2460_2()|
select * from t3|

drop procedure bug2460_1|
drop procedure bug2460_2|
drop table t3|


#
# BUG#2564
#
set @@sql_mode = ''|
--disable_warnings
drop procedure if exists bug2564_1|
--enable_warnings
create procedure bug2564_1()
    comment 'Joe''s procedure'
  insert into `t1` values ("foo", 1)|

set @@sql_mode = 'ANSI_QUOTES'|
--disable_warnings
drop procedure if exists bug2564_2|
--enable_warnings
create procedure bug2564_2()
  insert into "t1" values ('foo', 1)|

delimiter $|
set @@sql_mode = ''$
--disable_warnings
drop function if exists bug2564_3$
--enable_warnings
create function bug2564_3(x int, y int) returns int
  return x || y$

set @@sql_mode = 'ANSI'$
--disable_warnings
drop function if exists bug2564_4$
--enable_warnings
create function bug2564_4(x int, y int) returns int
  return x || y$
delimiter |$

set @@sql_mode = ''|
show create procedure bug2564_1|
show create procedure bug2564_2|
show create function bug2564_3|
show create function bug2564_4|

drop procedure bug2564_1|
drop procedure bug2564_2|
drop function bug2564_3|
drop function bug2564_4|

#
# BUG#3132
#
--disable_warnings
drop function if exists bug3132|
--enable_warnings
create function bug3132(s char(20)) returns char(50)
  return concat('Hello, ', s, '!')|

select bug3132('Bob') union all select bug3132('Judy')|
drop function bug3132|

#
# BUG#3843
#
--disable_warnings
drop procedure if exists bug3843|
--enable_warnings
create procedure bug3843()
  analyze table t1|

# Testing for packets out of order
call bug3843()|
call bug3843()|
select 1+2|

drop procedure bug3843|

#
# BUG#3368
#
create table t3 ( s1 char(10) )|
insert into t3 values ('a'), ('b')|

--disable_warnings
drop procedure if exists bug3368|
--enable_warnings
create procedure bug3368(v char(10))
begin
  select group_concat(v) from t3;
end|

call bug3368('x')|
call bug3368('yz')|
drop procedure bug3368|
drop table t3|

#
# BUG#4579
#
create table t3 (f1 int, f2 int)|
insert into t3 values (1,1)|

--disable_warnings
drop procedure if exists bug4579_1|
--enable_warnings
create procedure bug4579_1 ()
begin
  declare sf1 int;

  select f1 into sf1 from t3 where f1=1 and f2=1;
  update t3 set f2 = f2 + 1 where f1=1 and f2=1;
  call bug4579_2();
end|

--disable_warnings
drop procedure if exists bug4579_2|
--enable_warnings
create procedure bug4579_2 ()
begin
end|

call bug4579_1()|
call bug4579_1()|
call bug4579_1()|

drop procedure bug4579_1|
drop procedure bug4579_2|
drop table t3|

#
# BUG#2773: Function's data type ignored in stored procedures
#
--disable_warnings
drop procedure if exists bug2773|
--enable_warnings

create function bug2773() returns int return null|
create table t3 as select bug2773()|
show create table t3|
drop table t3|
drop function bug2773|

#
# BUG#3788: Stored procedure packet error
#
--disable_warnings
drop procedure if exists bug3788|
--enable_warnings

create function bug3788() returns date return cast("2005-03-04" as date)|
select bug3788()|
drop function bug3788|

create function bug3788() returns binary(1) return 5|
select bug3788()|
drop function bug3788|
 

#
# BUG#4726
#
create table t3 (f1 int, f2 int, f3 int)|
insert into t3 values (1,1,1)|

--disable_warnings
drop procedure if exists bug4726|
--enable_warnings
create procedure bug4726()
begin
   declare tmp_o_id INT;
   declare tmp_d_id INT default 1;

   while tmp_d_id <= 2 do
   begin
     select f1 into tmp_o_id from t3 where f2=1 and f3=1;
     set tmp_d_id = tmp_d_id + 1;
   end;
   end while;
end|

call bug4726()|
call bug4726()|
call bug4726()|

drop procedure bug4726|
drop table t3|

#
# BUG#4318
#

--disable_parsing # Don't know if HANDLER commands can work with SPs, or at all..
create table t3 (s1 int)|
insert into t3 values (3), (4)|

--disable_warnings
drop procedure if exists bug4318|
--enable_warnings
create procedure bug4318()
  handler t3 read next|

handler t3 open|
# Expect no results, as tables are closed, but there shouldn't be any errors
call bug4318()|
call bug4318()|
handler t3 close|

drop procedure bug4318|
drop table t3|
--enable_parsing

#
# BUG#4902: Stored procedure with SHOW WARNINGS leads to packet error
#
# Added tests for most other show commands we could find too.
# (Skipping those already tested, and the ones depending on optional handlers.)
#
# Note: This will return a large number of results of different formats,
#       which makes it impossible to filter with --replace_column.
#       It's possible that some of these are not deterministic across
#       platforms. If so, just remove the offending command.
#
--disable_warnings
drop procedure if exists bug4902|
--enable_warnings
create procedure bug4902()
begin
  show charset like 'foo';
  show collation like 'foo';
  show column types;
  show create table t1;
  show create database test;
  show databases like 'foo';
  show errors;
  show columns from t1;
  show keys from t1;
  show open tables like 'foo';
  show privileges;
  show status like 'foo';
  show tables like 'foo';
  show variables like 'foo';
  show warnings;
end|
--disable_parsing
--replace_regex /table_id: [0-9]+/table_id: #/
show binlog events|
show storage engines|
show master status|
show slave hosts|
show slave status|
--enable_parsing

call bug4902()|
call bug4902()|

drop procedure bug4902|

#
# BUG#4904
#
--disable_warnings
drop procedure if exists bug4904|
--enable_warnings
create procedure bug4904()
begin
  declare continue handler for sqlstate 'HY000' begin end;

  create table t2 as select * from t3;
end|

-- error 1146
call bug4904()|

drop procedure bug4904|

create table t3 (s1 char character set latin1, s2 char character set latin2)|

--disable_warnings
drop procedure if exists bug4904|
--enable_warnings
create procedure bug4904 ()
begin
  declare continue handler for sqlstate 'HY000' begin end;

  select s1 from t3 union select s2 from t3; 
end|

call bug4904()|

drop procedure bug4904|
drop table t3|

#
# BUG#336
#
--disable_warnings
drop procedure if exists bug336|
--enable_warnings
create procedure bug336(out y int)
begin
  declare x int;
  set x = (select sum(t.data) from test.t1 t);
  set y = x;
end|

insert into t1 values ("a", 2), ("b", 3)|
call bug336(@y)|
select @y|
delete from t1|
drop procedure bug336|

#
# BUG#3157
#
--disable_warnings
drop procedure if exists bug3157|
--enable_warnings
create procedure bug3157()
begin
  if exists(select * from t1) then
    set @n= @n + 1;
  end if;
  if (select count(*) from t1) then
    set @n= @n + 1;
  end if;
end|

set @n = 0|
insert into t1 values ("a", 1)|
call bug3157()|
select @n|
delete from t1|
drop procedure bug3157|

#
# BUG#5251: mysql changes creation time of a procedure/function when altering
#
--disable_warnings
drop procedure if exists bug5251|
--enable_warnings
create procedure bug5251()
begin
end|

select created into @c1 from mysql.proc
  where db='test' and name='bug5251'|
--sleep 2
alter procedure bug5251 comment 'foobar'|
select count(*) from mysql.proc
  where  db='test' and name='bug5251' and created = @c1|

drop procedure bug5251|

#
# BUG#5279: Stored procedure packets out of order if CHECKSUM TABLE
#
--disable_warnings
drop procedure if exists bug5251|
--enable_warnings
create procedure bug5251()
  checksum table t1|

call bug5251()|
call bug5251()|
drop procedure bug5251|

#
# BUG#5287: Stored procedure crash if leave outside loop
#
--disable_warnings
drop procedure if exists bug5287|
--enable_warnings
create procedure bug5287(param1 int)
label1:
  begin
    declare c cursor for select 5;

    loop
      if param1 >= 0 then
        leave label1;
      end if;
    end loop;
end|
call bug5287(1)|
drop procedure bug5287|


#
# BUG#5307: Stored procedure allows statement after BEGIN ... END
#
--disable_warnings
drop procedure if exists bug5307|
--enable_warnings
create procedure bug5307()
begin
end; set @x = 3|

call bug5307()|
select @x|
drop procedure bug5307|

#
# BUG#5258: Stored procedure modified date is 0000-00-00
# (This was a design flaw)
--disable_warnings
drop procedure if exists bug5258|
--enable_warnings
create procedure bug5258()
begin
end|

--disable_warnings
drop procedure if exists bug5258_aux|
--enable_warnings
create procedure bug5258_aux()
begin
  declare c, m char(19);

  select created,modified into c,m from mysql.proc where name = 'bug5258';
  if c = m then
    select 'Ok';
  else
    select c, m;
  end if;
end|

call bug5258_aux()|

drop procedure bug5258|
drop procedure bug5258_aux|

#
# BUG#4487: Stored procedure connection aborted if uninitialized char
#
--disable_warnings
drop function if exists bug4487|
--enable_warnings
create function bug4487() returns char
begin
  declare v char;
  return v;
end|

select bug4487()|
drop function bug4487|


#
# BUG#4941: Stored procedure crash fetching null value into variable.
#
--disable_warnings
drop procedure if exists bug4941|
--enable_warnings
--disable_warnings
drop procedure if exists bug4941|
--enable_warnings
create procedure bug4941(out x int)
begin
  declare c cursor for select i from t2 limit 1;
  open c;
  fetch c into x;
  close c;
end|

insert into t2 values (null, null, null)|
set @x = 42|
call bug4941(@x)|
select @x|
delete from t1|
drop procedure bug4941|

#
# BUG#4905: Stored procedure doesn't clear for "Rows affected"
#
--disable_warnings
drop procedure if exists bug4905|
--enable_warnings

create table t3 (s1 int,primary key (s1))|

--disable_warnings
drop procedure if exists bug4905|
--enable_warnings
create procedure bug4905()
begin
  declare v int;
  declare continue handler for sqlstate '23000' set v = 5;

  insert into t3 values (1);
end|

call bug4905()|
select row_count()|
call bug4905()|
select row_count()|
call bug4905()|
select row_count()|
select * from t3|

drop procedure bug4905|
drop table t3|

#
# BUG#6022: Stored procedure shutdown problem with self-calling function.
#

--disable_parsing # until we implement support for recursive stored functions.
--disable_warnings
drop function if exists bug6022|
--enable_warnings

--disable_warnings
drop function if exists bug6022|
--enable_warnings
create function bug6022(x int) returns int
begin
  if x < 0 then
    return 0;
  else
    return bug6022(x-1);
  end if;
end|

select bug6022(5)|
drop function bug6022|
--enable_parsing

#
# BUG#6029: Stored procedure specific handlers should have priority
#
--disable_warnings
drop procedure if exists bug6029|
--enable_warnings

--disable_warnings
drop procedure if exists bug6029|
--enable_warnings
create procedure bug6029()
begin
  declare exit handler for 1136  select '1136';
  declare exit handler for sqlstate '23000'  select 'sqlstate 23000';
  declare continue handler for sqlexception  select 'sqlexception';

  insert into t3 values (1);
  insert into t3 values (1,2);
end|
 
create table t3 (s1 int, primary key (s1))|
insert into t3 values (1)|
call bug6029()|
delete from t3|
call bug6029()|

drop procedure bug6029|
drop table t3|

#
# BUG#8540: Local variable overrides an alias
#
--disable_warnings
drop procedure if exists bug8540|
--enable_warnings

create procedure bug8540()
begin
  declare x int default 1;
  select x as y, x+0 as z;
end|

call bug8540()|
drop procedure bug8540|

#
# BUG#6642: Stored procedure crash if expression with set function
#
create table t3 (s1 int)|

--disable_warnings
drop procedure if exists bug6642|
--enable_warnings

create procedure bug6642()
  select abs(count(s1)) from t3|

call bug6642()|
call bug6642()|
drop procedure bug6642|

#
# BUG#7013: Stored procedure crash if group by ... with rollup
#
insert into t3 values (0),(1)|
--disable_warnings
drop procedure if exists bug7013|
--enable_warnings
create procedure bug7013()
  select s1,count(s1) from t3 group by s1 with rollup|
call bug7013()|
call bug7013()|
drop procedure bug7013|

#
# BUG#7743: 'Lost connection to MySQL server during query' on Stored Procedure
#
--disable_warnings
drop table if exists t4|
--enable_warnings
create table t4 (
  a mediumint(8) unsigned not null auto_increment,
  b smallint(5) unsigned not null,
  c char(32) not null,
  primary key  (a)
) engine=myisam default charset=latin1|
insert into t4 values (1, 2, 'oneword')|
insert into t4 values (2, 2, 'anotherword')|

--disable_warnings
drop procedure if exists bug7743|
--enable_warnings
create procedure bug7743 ( searchstring char(28) )
begin
  declare var mediumint(8) unsigned;
  select a into var from t4 where b = 2 and c = binary searchstring limit 1;
  select var;
end|

call bug7743("oneword")|
call bug7743("OneWord")|
call bug7743("anotherword")|
call bug7743("AnotherWord")|
drop procedure bug7743|
drop table t4|

#
# BUG#7992: SELECT .. INTO variable .. within Stored Procedure crashes
#           the server
#
delete from t3|
insert into t3 values(1)|
drop procedure if exists bug7992_1|
drop procedure if exists bug7992_2|
create procedure bug7992_1()
begin
  declare i int;
  select max(s1)+1 into i from t3;
end|
create procedure bug7992_2()
  insert into t3 (s1) select max(t4.s1)+1 from t3 as t4|

call bug7992_1()|
call bug7992_1()|
call bug7992_2()|
call bug7992_2()|

drop procedure bug7992_1|
drop procedure bug7992_2|
drop table t3|

#
# BUG#8116: calling simple stored procedure twice in a row results
#           in server crash
#
create table t3 (  userid bigint(20) not null default 0 )|

--disable_warnings
drop procedure if exists bug8116|
--enable_warnings
create procedure bug8116(in _userid int)
   select * from t3 where userid = _userid|

call bug8116(42)|
call bug8116(42)|
drop procedure bug8116|
drop table t3|

#
# BUG#6857: current_time() in STORED PROCEDURES
#
--disable_warnings
drop procedure if exists bug6857|
--enable_warnings
create procedure bug6857(counter int)
begin
  declare t0, t1 int;
  declare plus bool default 0;

  set t0 = current_time();
  while counter > 0 do
    set counter = counter - 1;
  end while;
  set t1 = current_time();
  if t1 > t0 then
    set plus = 1;
  end if;
  select plus;
end|

# QQ: This is currently disabled. Not only does it slow down a normal test
#     run, it makes running with valgrind (or similar tools) extremely
#     painful.
# Make sure this takes at least one second on all machines in all builds.
# 30000 makes it about 3 seconds on an old 1.1GHz linux.
#call bug6857(300000)|

drop procedure bug6857|

#
# BUG#8757: Stored Procedures: Scope of Begin and End Statements do not
#           work properly.
--disable_warnings
drop procedure if exists bug8757|
--enable_warnings
create procedure bug8757()
begin
  declare x int;
  declare c1 cursor for select data from t1 limit 1;

  begin
    declare y int;
    declare c2 cursor for select i from t2 limit 1;

    open c2;
    fetch c2 into y;
    close c2;
    select 2,y;
  end;
  open c1;
  fetch c1 into x;
  close c1;
  select 1,x;
end|

delete from t1|
delete from t2|
insert into t1 values ("x", 1)|
insert into t2 values ("y", 2, 0.0)|

call bug8757()|

delete from t1|
delete from t2|
drop procedure bug8757|


#
# BUG#8762: Stored Procedures: Inconsistent behavior
#           of DROP PROCEDURE IF EXISTS statement.
--disable_warnings
drop procedure if exists bug8762|
--enable_warnings
# Doesn't exist
drop procedure if exists bug8762; create procedure bug8762() begin end|
# Does exist
drop procedure if exists bug8762; create procedure bug8762() begin end|
drop procedure bug8762|


#
# BUG#5240: Stored procedure crash if function has cursor declaration
#
--disable_warnings
drop function if exists bug5240|
--enable_warnings
create function bug5240 () returns int
begin
  declare x int;
  declare c cursor for select data from t1 limit 1;

  open c;
  fetch c into x;
  close c;
  return x;
end|

delete from t1|
insert into t1 values ("answer", 42)|
select id, bug5240() from t1|
drop function bug5240|

#
# BUG#7992: rolling back temporary Item tree changes in SP
#
--disable_warnings
drop procedure if exists p1|
--enable_warnings
create table t3(id int)|
insert into t3 values(1)|
create procedure bug7992()
begin
  declare i int;
  select max(id)+1 into i from t3;
end|

call bug7992()|
call bug7992()|
drop procedure bug7992|
drop table t3|
delimiter ;|

#
# BUG#8849: problem with insert statement with table alias's
#
# Rolling back changes to AND/OR structure of ON and WHERE clauses  in SP
# 

delimiter |;
create table t3 (
  lpitnumber int(11) default null,
  lrecordtype int(11) default null
)|

create table t4 (
  lbsiid int(11) not null default '0',
  ltradingmodeid int(11) not null default '0',
  ltradingareaid int(11) not null default '0',
  csellingprice decimal(19,4) default null,
  primary key  (lbsiid,ltradingmodeid,ltradingareaid)
)|

create table t5 (
  lbsiid int(11) not null default '0',
  ltradingareaid int(11) not null default '0',
  primary key  (lbsiid,ltradingareaid)
)|

--disable_warnings
drop procedure if exists bug8849|
--enable_warnings
create procedure bug8849()
begin
  insert into t5
  (
   t5.lbsiid,
   t5.ltradingareaid
  )
  select distinct t3.lpitnumber, t4.ltradingareaid
  from
    t4 join t3 on
      t3.lpitnumber = t4.lbsiid
      and t3.lrecordtype = 1
    left join t4 as price01 on
      price01.lbsiid = t4.lbsiid and
      price01.ltradingmodeid = 1 and
      t4.ltradingareaid = price01.ltradingareaid;
end|

call bug8849()|
call bug8849()|
call bug8849()|
drop procedure bug8849|
drop tables t3,t4,t5|

#
# BUG#8937: Stored Procedure: AVG() works as SUM() in SELECT ... INTO statement
#
--disable_warnings
drop procedure if exists bug8937|
--enable_warnings
create procedure bug8937()
begin
  declare s,x,y,z int;
  declare a float;

  select sum(data),avg(data),min(data),max(data) into s,x,y,z from t1;
  select s,x,y,z;
  select avg(data) into a from t1;
  select a;
end|

delete from t1|
insert into t1 (data) values (1), (2), (3), (4), (6)|
call bug8937()|

drop procedure bug8937|
delete from t1|


#
# BUG#6900: Stored procedure inner handler ignored
# BUG#9074: STORED PROC: The scope of every handler declared is not
#                        properly applied
#
--disable_warnings
drop procedure if exists bug6900|
drop procedure if exists bug9074|
drop procedure if exists bug6900_9074|
--enable_warnings

create table t3 (w char unique, x char)|
insert into t3 values ('a', 'b')|

create procedure bug6900()
begin
  declare exit handler for sqlexception select '1';

  begin
    declare exit handler for sqlexception select '2';

    insert into t3 values ('x', 'y', 'z');
  end;
end|

create procedure bug9074()
begin
  declare x1, x2, x3, x4, x5, x6 int default 0;

  begin    
    declare continue handler for sqlstate '23000' set x5 = 1;      

    insert into t3 values ('a', 'b');      
    set x6 = 1;      
  end;

 begin1_label:
  begin
    declare continue handler for sqlstate '23000' set x1 = 1;      

    insert into t3 values ('a', 'b');      
    set x2 = 1;      
				
   begin2_label:
    begin  
      declare exit handler for sqlstate '23000' set x3 = 1;         

      set x4= 1;         
      insert into t3 values ('a','b');
      set x4= 0;
    end begin2_label;
  end begin1_label;

  select x1, x2, x3, x4, x5, x6;
end|

create procedure bug6900_9074(z int)
begin
  declare exit handler for sqlstate '23000' select '23000';

  begin
    declare exit handler for sqlexception select 'sqlexception';

    if z = 1 then
      insert into t3 values ('a', 'b');
    else
      insert into t3 values ('x', 'y', 'z');
    end if;
  end;
end|

call bug6900()|
call bug9074()|
call bug6900_9074(0)|
call bug6900_9074(1)|

drop procedure bug6900|
drop procedure bug9074|
drop procedure bug6900_9074|
drop table t3|


#
# BUG#7185: Stored procedure crash if identifier is AVG
#
--disable_warnings
drop procedure if exists avg|
--enable_warnings
create procedure avg ()
begin
end|

call avg ()|
drop procedure avg|


#
# BUG#6129: Stored procedure won't display @@sql_mode value
#
--disable_warnings
drop procedure if exists bug6129|
--enable_warnings
set @old_mode= @@sql_mode;
set @@sql_mode= "ERROR_FOR_DIVISION_BY_ZERO";
create procedure bug6129()
  select @@sql_mode|
call bug6129()|
set @@sql_mode= "NO_ZERO_IN_DATE,NO_ZERO_DATE,ERROR_FOR_DIVISION_BY_ZERO"|
call bug6129()|
set @@sql_mode= "NO_ZERO_IN_DATE"|
call bug6129()|
set @@sql_mode=@old_mode;

drop procedure bug6129|


#
# BUG#9856: Stored procedures: crash if handler for sqlexception, not found
#
--disable_warnings
drop procedure if exists bug9856|
--enable_warnings
create procedure bug9856()
begin
  declare v int;
  declare c cursor for select data from t1;
  declare exit handler for sqlexception, not found select '16';

  open c;
  fetch c into v;
  select v;
end|

delete from t1|
call bug9856()|
call bug9856()|
drop procedure bug9856|


#
# BUG##9674: Stored Procs: Using declared vars in algebric operation causes
#            system crash.
#
--disable_warnings
drop procedure if exists bug9674_1|
drop procedure if exists bug9674_2|
--enable_warnings
create procedure bug9674_1(out arg int)
begin
  declare temp_in1 int default 0;
  declare temp_fl1 int default 0;

  set temp_in1 = 100;
  set temp_fl1 = temp_in1/10;
  set arg = temp_fl1;
end|

create procedure bug9674_2()
begin
  declare v int default 100;

  select v/10;
end|

call bug9674_1(@sptmp)|
call bug9674_1(@sptmp)|
select @sptmp|
call bug9674_2()|
call bug9674_2()|
drop procedure bug9674_1|
drop procedure bug9674_2|


#
# BUG#9598: stored procedure call within stored procedure overwrites IN variable
#
--disable_warnings
drop procedure if exists bug9598_1|
drop procedure if exists bug9598_2|
--enable_warnings
create procedure bug9598_1(in var_1 char(16),
                           out var_2 integer, out var_3 integer)
begin
  set var_2 = 50;
  set var_3 = 60;
end|

create procedure bug9598_2(in v1 char(16),
                           in v2 integer,
                           in v3 integer,
                           in v4 integer,
                           in v5 integer)
begin
  select v1,v2,v3,v4,v5;
  call bug9598_1(v1,@tmp1,@tmp2);
  select v1,v2,v3,v4,v5;
end|

call bug9598_2('Test',2,3,4,5)|
select @tmp1, @tmp2|

drop procedure bug9598_1|
drop procedure bug9598_2|


#
# BUG#9902: Crash with simple stored function using user defined variables
#
--disable_warnings
drop procedure if exists bug9902|
--enable_warnings
create function bug9902() returns int(11)
begin
  set @x = @x + 1;
  return @x;
end|

set @qcs1 = @@query_cache_size|
set global query_cache_size = 100000|
set @x = 1|
insert into t1 values ("qc", 42)|
select bug9902() from t1|
select bug9902() from t1|
select @x|

set global query_cache_size = @qcs1|
delete from t1|
drop function bug9902|


#
# BUG#9102: Stored proccedures: function which returns blob causes crash
#
--disable_warnings
drop function if exists bug9102|
--enable_warnings
create function bug9102() returns blob return 'a'|
select bug9102()|
drop function bug9102|


#
# BUG#7648: Stored procedure crash when invoking a function that returns a bit
#
--disable_warnings
drop function if exists bug7648|
--enable_warnings
create function bug7648() returns bit(8) return 'a'|
select bug7648()|
drop function bug7648|


#
# BUG#9775: crash if create function that returns enum or set
#
--disable_warnings
drop function if exists bug9775|
--enable_warnings
create function bug9775(v1 char(1)) returns enum('a','b') return v1|
select bug9775('a'),bug9775('b'),bug9775('c')|
drop function bug9775|
create function bug9775(v1 int) returns enum('a','b') return v1|
select bug9775(1),bug9775(2),bug9775(3)|
drop function bug9775|

create function bug9775(v1 char(1)) returns set('a','b') return v1|
select bug9775('a'),bug9775('b'),bug9775('a,b'),bug9775('c')|
drop function bug9775|
create function bug9775(v1 int) returns set('a','b') return v1|
select bug9775(1),bug9775(2),bug9775(3),bug9775(4)|
drop function bug9775|


#
# BUG#8861: If Return is a YEAR data type, value is not shown in year format
#
--disable_warnings
drop function if exists bug8861|
--enable_warnings
create function bug8861(v1 int) returns year return v1|
select bug8861(05)|
set @x = bug8861(05)|
select @x|
drop function bug8861|


#
# BUG#9004: Inconsistent behaviour of SP re. warnings
#
--disable_warnings
drop procedure if exists bug9004_1|
drop procedure if exists bug9004_2|
--enable_warnings
create procedure bug9004_1(x char(16))
begin
  insert into t1 values (x, 42);
  insert into t1 values (x, 17);
end|
create procedure bug9004_2(x char(16))
  call bug9004_1(x)|

# Truncation warnings expected...
call bug9004_1('12345678901234567')|
call bug9004_2('12345678901234567890')|

delete from t1|
drop procedure bug9004_1|
drop procedure bug9004_2|

#
# BUG#7293: Stored procedure crash with soundex
#
--disable_warnings
drop procedure if exists bug7293|
--enable_warnings
insert into t1 values ('secret', 0)| 
create procedure bug7293(p1 varchar(100))
begin
  if exists (select id from t1 where soundex(p1)=soundex(id)) then
    select 'yes';
  end if;
end;| 
call bug7293('secret')| 
call bug7293 ('secrete')| 
drop procedure bug7293|
delete from t1|


#
# BUG#9841: Unexpected read lock when trying to update a view in a
#           stored procedure
#
--disable_warnings
drop procedure if exists bug9841|
drop view if exists v1|
--enable_warnings

create view v1 as select * from t1, t2 where id = s|
create procedure bug9841 ()
  update v1 set data = 10| 
call bug9841()|

drop view v1|
drop procedure bug9841|


#
# BUG#5963 subqueries in SET/IF
#
--disable_warnings
drop procedure if exists bug5963|
--enable_warnings

create procedure bug5963_1 () begin declare v int; set v = (select s1 from t3); select v; end;|
create table t3 (s1 int)|
insert into t3 values (5)|
call bug5963_1()|
call bug5963_1()|
drop procedure bug5963_1|
drop table t3|

create procedure bug5963_2 (cfk_value int) 
begin 
  if cfk_value in (select cpk from t3) then 
    set @x = 5; 
  end if; 
  end; 
| 
create table t3 (cpk int)| 
insert into t3 values (1)| 
call bug5963_2(1)|
call bug5963_2(1)|
drop procedure bug5963_2|
drop table t3|


#
# BUG#9559: Functions: Numeric Operations using -ve value gives incorrect
#           results.
#
--disable_warnings
drop function if exists bug9559|
--enable_warnings
create function bug9559()
  returns int
begin
  set @y = -6/2;
  return @y;
end|

select bug9559()|

drop function bug9559|


#
# BUG#10961: Stored procedures: crash if select * from dual
#
--disable_warnings
drop procedure if exists bug10961|
--enable_warnings
# "select * from dual" results in an error, so the cursor will not open
create procedure bug10961()
begin
  declare v char;
  declare x int;
  declare c cursor for select * from dual;
  declare continue handler for sqlexception select x;

  set x = 1;
  open c;
  set x = 2;
  fetch c into v;
  set x = 3;
  close c;
end|

call bug10961()|
call bug10961()|

drop procedure bug10961|

#
# BUG #6866: Second call of a stored procedure using a view with on expressions
#

--disable_warnings
DROP PROCEDURE IF EXISTS bug6866|
--enable_warnings

DROP VIEW IF EXISTS tv|
DROP TABLE IF EXISTS tt1,tt2,tt3|

CREATE TABLE tt1 (a1 int, a2 int, a3 int, data varchar(10))|
CREATE TABLE tt2 (a2 int, data2 varchar(10))|
CREATE TABLE tt3 (a3 int, data3 varchar(10))|

INSERT INTO tt1 VALUES (1, 1, 4, 'xx')|

INSERT INTO tt2 VALUES (1, 'a')|
INSERT INTO tt2 VALUES (2, 'b')|
INSERT INTO tt2 VALUES (3, 'c')|

INSERT INTO tt3 VALUES (4, 'd')|
INSERT INTO tt3 VALUES (5, 'e')|
INSERT INTO tt3 VALUES (6, 'f')|

CREATE VIEW tv AS
SELECT tt1.*, tt2.data2, tt3.data3
  FROM tt1 INNER JOIN tt2 ON tt1.a2 = tt2.a2
         LEFT JOIN tt3 ON tt1.a3 = tt3.a3
    ORDER BY tt1.a1, tt2.a2, tt3.a3|

CREATE PROCEDURE bug6866 (_a1 int)
BEGIN
SELECT * FROM tv WHERE a1 = _a1;
END|

CALL bug6866(1)|
CALL bug6866(1)|
CALL bug6866(1)|

DROP PROCEDURE bug6866;

DROP VIEW tv|
DROP TABLE tt1, tt2, tt3|

#
# BUG#10136: items cleunup
#
--disable_warnings
DROP PROCEDURE IF EXISTS bug10136|
--enable_warnings
create table t3 ( name char(5) not null primary key, val float not null)|
insert into t3 values ('aaaaa', 1), ('bbbbb', 2), ('ccccc', 3)|
create procedure bug10136()
begin
  declare done int default 3;

  repeat
    select * from t3;
    set done = done - 1;
  until done <= 0 end repeat;

end|
call bug10136()|
call bug10136()|
call bug10136()|
drop procedure bug10136|
drop table t3|

#
# BUG#11529: crash server after use stored procedure
#
--disable_warnings
drop procedure if exists bug11529|
--enable_warnings
create procedure bug11529()
begin
  declare c cursor for select id, data from t1 where data in (10,13);

  open c;
  begin
    declare vid char(16);
    declare vdata int;
    declare exit handler for not found begin end;

    while true do
      fetch c into vid, vdata;
    end while;
  end;
  close c;
end|

insert into t1 values
  ('Name1', 10),
  ('Name2', 11),
  ('Name3', 12),
  ('Name4', 13),
  ('Name5', 14)|

call bug11529()|
call bug11529()|
delete from t1|
drop procedure bug11529|


#
# BUG#6063: Stored procedure labels are subject to restrictions (partial)
# BUG#7088: Stored procedures: labels won't work if character set is utf8
#
--disable_warnings
drop procedure if exists bug6063|
drop procedure if exists bug7088_1|
drop procedure if exists bug7088_2|
--enable_warnings

--disable_parsing # temporarily disabled until Bar fixes BUG#11986
create procedure bug6063()
  lâbel: begin end|
call bug6063()|
# QQ Known bug: this will not show the label correctly.
show create procedure bug6063|

set character set utf8|
create procedure bug7088_1()
  label1: begin end label1|
create procedure bug7088_2()
  läbel1: begin end|
call bug7088_1()|
call bug7088_2()|
set character set default|
show create procedure bug7088_1|
show create procedure bug7088_2|

drop procedure bug6063|
drop procedure bug7088_1|
drop procedure bug7088_2|
--enable_parsing

#
# BUG#9565: "Wrong locking in stored procedure if a sub-sequent procedure
#           is called".
#
--disable_warnings
drop procedure if exists bug9565_sub|
drop procedure if exists bug9565|
--enable_warnings
create procedure bug9565_sub()
begin
  select * from t1;
end|
create procedure bug9565()
begin
  insert into t1 values ("one", 1);
  call bug9565_sub();
end|
call bug9565()|
delete from t1|
drop procedure bug9565_sub|
drop procedure bug9565|


#
# BUG#9538: SProc: Creation fails if we try to SET system variable
#           using @@var_name in proc
#
--disable_warnings
drop procedure if exists bug9538|
--enable_warnings
create procedure bug9538()
  set @@sort_buffer_size = 1000000|

set @x = @@sort_buffer_size|
set @@sort_buffer_size = 2000000|
select @@sort_buffer_size|
call bug9538()|
select @@sort_buffer_size|
set @@sort_buffer_size = @x|

drop procedure bug9538|


#
# BUG#8692: Cursor fetch of empty string
#
--disable_warnings
drop procedure if exists bug8692|
--enable_warnings
create table t3 (c1 varchar(5), c2 char(5), c3 enum('one','two'), c4 text, c5 blob, c6 char(5), c7 varchar(5))|
insert into t3 values ('', '', '', '', '', '', NULL)|

create procedure bug8692()
begin 
    declare v1 VARCHAR(10); 
    declare v2 VARCHAR(10); 
    declare v3 VARCHAR(10); 
    declare v4 VARCHAR(10); 
    declare v5 VARCHAR(10); 
    declare v6 VARCHAR(10); 
    declare v7 VARCHAR(10); 
    declare c8692 cursor for select c1,c2,c3,c4,c5,c6,c7 from t3; 
    open c8692; 
    fetch c8692 into v1,v2,v3,v4,v5,v6,v7;
    select v1, v2, v3, v4, v5, v6, v7;
end|

call bug8692()|
drop procedure bug8692|
drop table t3|

#
# Bug#10055 "Using stored function with information_schema causes empty
#            result set"
#
--disable_warnings
drop function if exists bug10055|
--enable_warnings
create function bug10055(v char(255)) returns char(255) return lower(v)|
# This select should not crash server and should return all fields in t1
select t.column_name, bug10055(t.column_name)
from information_schema.columns as t
where t.table_schema = 'test' and t.table_name = 't1'|
drop function bug10055|

#
# Bug #12297 "SP crashes the server if data inserted inside a lon loop"
# The test for memleak bug, so actually there is no way to test it
# from the suite. The test below could be used to check SP memory
# consumption by passing large input parameter.
#

--disable_warnings
drop procedure if exists bug12297|
--enable_warnings

create procedure bug12297(lim int)
begin
  set @x = 0;
  repeat
    insert into t1(id,data)
    values('aa', @x);
    set @x = @x + 1;
  until @x >= lim
  end repeat;
end|

call bug12297(10)|
drop procedure bug12297|

#
# Bug #11247 "Stored procedures: Function calls in long loops leak memory"
# One more memleak bug test. One could use this test to check that the memory
# isn't leaking by increasing the input value for p_bug11247.
#

--disable_warnings
drop function if exists f_bug11247|
drop procedure if exists p_bug11247|
--enable_warnings

create function f_bug11247(param int)
  returns int
return param + 1|

create procedure p_bug11247(lim int)
begin
  declare v int default 0;

  while v < lim do
    set v= f_bug11247(v);
  end while;
end|

call p_bug11247(10)|
drop function f_bug11247|
drop procedure p_bug11247|
#
# BUG#12168: "'DECLARE CONTINUE HANDLER FOR NOT FOUND ...' in conditional
# handled incorrectly"
#
--disable_warnings
drop procedure if exists bug12168|
drop table if exists t3, t4|
--enable_warnings

create table t3 (a int)|
insert into t3 values (1),(2),(3),(4)|

create table t4 (a int)|

create procedure bug12168(arg1 char(1))
begin
  declare b, c integer;
  if arg1 = 'a' then
    begin
      declare c1 cursor for select a from t3 where a % 2;
      declare continue handler for not found set b = 1;
      set b = 0;
      open c1;
      c1_repeat: repeat
        fetch c1 into c;
        if (b = 1) then
          leave c1_repeat;
        end if;

        insert into t4 values (c);
        until b = 1
      end repeat;
    end;
  end if;
  if arg1 = 'b' then
    begin
      declare c2 cursor for select a from t3 where not a % 2;
      declare continue handler for not found set b = 1;
      set b = 0;
      open c2;
      c2_repeat: repeat
        fetch c2 into c;
        if (b = 1) then
          leave c2_repeat;
        end if;

        insert into t4 values (c);
        until b = 1
      end repeat;
    end;
  end if;
end|

call bug12168('a')|
select * from t4|
truncate t4|
call bug12168('b')|
select * from t4|
truncate t4|
call bug12168('a')|
select * from t4|
truncate t4|
call bug12168('b')|
select * from t4|
truncate t4|
drop table t3, t4|
drop procedure if exists bug12168|

#
# Bug #11333 "Stored Procedure: Memory blow up on repeated SELECT ... INTO
# query"
# One more memleak bug. Use the test to check memory consumption.
#

--disable_warnings
drop table if exists t3|
drop procedure if exists bug11333|
--enable_warnings

create table t3 (c1 char(128))|

insert into t3 values 
  ('AAAAAAAAAAAAAAAAAAAAAAAAAAAAAAAAAAAAAAAAAAAAAAAAAA')|


create procedure bug11333(i int)
begin
    declare tmp varchar(128);
    set @x = 0;
    repeat
        select c1 into tmp from t3
          where c1 = 'AAAAAAAAAAAAAAAAAAAAAAAAAAAAAAAAAAAAAAAAAAAAAAAAAA';
        set @x = @x + 1;
        until @x >= i
    end repeat;
end|

call bug11333(10)|

drop procedure bug11333|
drop table t3|

#
# BUG#9048: Creating a function with char binary IN parameter fails
#
--disable_warnings
drop function if exists bug9048|
--enable_warnings
create function bug9048(f1 char binary) returns char
begin
  set f1= concat( 'hello', f1 );
  return f1;
end|
drop function bug9048|
#
# This was disabled in 5.1.12. See bug #20701
# When collation support in SP is implemented, then this test should
# be removed.
#
--error ER_NOT_SUPPORTED_YET
create function bug9048(f1 char binary) returns char binary
begin
  set f1= concat( 'hello', f1 );
  return f1;
end|

# Bug #12849 Stored Procedure: Crash on procedure call with CHAR type
# 'INOUT' parameter
#

--disable_warnings
drop procedure if exists bug12849_1|
--enable_warnings
create procedure bug12849_1(inout x char) select x into x|
set @var='a'|
call bug12849_1(@var)|
select @var|
drop procedure bug12849_1|

--disable_warnings
drop procedure if exists bug12849_2|
--enable_warnings
create procedure bug12849_2(inout foo varchar(15))
begin
select concat(foo, foo) INTO foo;
end|
set @var='abcd'|
call bug12849_2(@var)|
select @var|
drop procedure bug12849_2|

#
# BUG#13133: Local variables in stored procedures are not initialized correctly.
#
--disable_warnings
drop procedure if exists bug131333|
drop function if exists bug131333|
--enable_warnings
create procedure bug131333()
begin
  begin
    declare a int;

    select a;
    set a = 1;
    select a;
  end;
  begin
    declare b int;

    select b;
  end;
end|

create function bug131333()
  returns int
begin
  begin
    declare a int;

    set a = 1;
  end;
  begin
    declare b int;

    return b;
  end;
end|

call bug131333()|
select bug131333()|

drop procedure bug131333|
drop function bug131333|

#
# BUG#12379: PROCEDURE with HANDLER calling FUNCTION with error get
#            strange result
#
--disable_warnings
drop function if exists bug12379|
drop procedure if exists bug12379_1|
drop procedure if exists bug12379_2|
drop procedure if exists bug12379_3|
drop table if exists t3|
--enable_warnings

create table t3 (c1 char(1) primary key not null)|

create function bug12379()
  returns integer
begin
   insert into t3 values('X');
   insert into t3 values('X');
   return 0;
end|

create procedure bug12379_1()
begin
   declare exit handler for sqlexception select 42;

   select bug12379();
END|
create procedure bug12379_2()
begin
   declare exit handler for sqlexception begin end;

   select bug12379();
end|
create procedure bug12379_3()
begin
   select bug12379();
end|

--error ER_DUP_ENTRY
select bug12379()|
select 1|
# statement-based binlogging will show warning which row-based won't;
# so we hide it (this warning is already tested in rpl_stm_sp.test)
--disable_warnings
call bug12379_1()|
select 2|
call bug12379_2()|
--enable_warnings
select 3|
--error ER_DUP_ENTRY
call bug12379_3()|
select 4|

drop function bug12379|
drop procedure bug12379_1|
drop procedure bug12379_2|
drop procedure bug12379_3|
drop table t3|

#
# Bug #13124    Stored Procedure using SELECT INTO crashes server
#

--disable_warnings
drop procedure if exists bug13124|
--enable_warnings
create procedure bug13124()
begin
  declare y integer;
  set @x=y;
end|
call bug13124()|
drop procedure  bug13124|

#
# Bug #12979  Stored procedures: crash if inout decimal parameter
#

# check NULL inout parameters processing

--disable_warnings
drop procedure if exists bug12979_1|
--enable_warnings
create procedure bug12979_1(inout d decimal(5)) set d = d / 2|
set @bug12979_user_var = NULL|
call bug12979_1(@bug12979_user_var)|
drop procedure bug12979_1|

# check NULL local variables processing

--disable_warnings
drop procedure if exists bug12979_2|
--enable_warnings
create procedure bug12979_2()
begin
declare internal_var decimal(5);
set internal_var= internal_var / 2;
select internal_var;
end|
call bug12979_2()|
drop procedure bug12979_2|


#
# BUG#6127: Stored procedure handlers within handlers don't work
#
--disable_warnings
drop table if exists t3|
drop procedure if exists bug6127|
--enable_warnings
create table t3 (s1 int unique)|

set @sm=@@sql_mode|
set sql_mode='traditional'|

create procedure bug6127()
begin
  declare continue handler for sqlstate '23000'
    begin
      declare continue handler for sqlstate '22003'
        insert into t3 values (0);

      insert into t3 values (1000000000000000);
    end;

  insert into t3 values (1);
  insert into t3 values (1);
end|

call bug6127()|
select * from t3|
--error ER_DUP_ENTRY
call bug6127()|
select * from t3|
set sql_mode=@sm|
drop table t3|
drop procedure bug6127|


#
# BUG#12589: Assert when creating temp. table from decimal stored procedure
#            variable
#
--disable_warnings
drop procedure if exists bug12589_1|
drop procedure if exists bug12589_2|
drop procedure if exists bug12589_3|
--enable_warnings
create procedure bug12589_1()
begin
  declare spv1 decimal(3,3);
  set spv1= 123.456;

  set spv1 = 'test';
  create temporary table tm1 as select spv1;
  show create table tm1;
  drop temporary table tm1;
end|

create procedure bug12589_2()
begin
  declare spv1 decimal(6,3);
  set spv1= 123.456;

  create temporary table tm1 as select spv1;
  show create table tm1;
  drop temporary table tm1;
end|

create procedure bug12589_3()
begin
  declare spv1 decimal(6,3);
  set spv1= -123.456;

  create temporary table tm1 as select spv1;
  show create table tm1;
  drop temporary table tm1;
end|

# Note: The type of the field will match the value, not the declared
#       type of the variable. (This is a type checking issue which
#       might be changed later.)

# Warning expected from "set spv1 = 'test'", the value is set to decimal "0".
call bug12589_1()|
# No warnings here
call bug12589_2()|
call bug12589_3()|
drop procedure bug12589_1|
drop procedure bug12589_2|
drop procedure bug12589_3|

#
# BUG#7049: Stored procedure CALL errors are ignored
#
--disable_warnings
drop table if exists t3|
drop procedure if exists bug7049_1|
drop procedure if exists bug7049_2|
drop procedure if exists bug7049_3|
drop procedure if exists bug7049_4|
drop function if exists bug7049_1|
drop function if exists bug7049_2|
--enable_warnings

create table t3 ( x int unique )|

create procedure bug7049_1()
begin
  insert into t3 values (42);
  insert into t3 values (42);
end|

create procedure bug7049_2()
begin
  declare exit handler for sqlexception
    select 'Caught it' as 'Result';

  call bug7049_1();
  select 'Missed it' as 'Result';
end|

create procedure bug7049_3()
  call bug7049_1()|

create procedure bug7049_4()
begin
  declare exit handler for sqlexception
    select 'Caught it' as 'Result';

  call bug7049_3();
  select 'Missed it' as 'Result';
end|

create function bug7049_1()
  returns int
begin
  insert into t3 values (42);
  insert into t3 values (42);
  return 42;
end|

create function bug7049_2()
  returns int
begin
  declare x int default 0;
  declare continue handler for sqlexception
    set x = 1;

  set x = bug7049_1();
  return x;
end|

call bug7049_2()|
select * from t3|
delete from t3|
call bug7049_4()|
select * from t3|
select bug7049_2()|

drop table t3|
drop procedure bug7049_1|
drop procedure bug7049_2|
drop procedure bug7049_3|
drop procedure bug7049_4|
drop function bug7049_1|
drop function bug7049_2|


#
# BUG#13941: replace() string fuction behaves badly inside stored procedure
# (BUG#13914: IFNULL is returning garbage in stored procedure)
#
--disable_warnings
drop function if exists bug13941|
drop procedure if exists bug13941|
--enable_warnings

create function bug13941(p_input_str text)
  returns text
begin
  declare p_output_str text;

  set p_output_str = p_input_str;

  set p_output_str = replace(p_output_str, 'xyzzy', 'plugh');
  set p_output_str = replace(p_output_str, 'test', 'prova');
  set p_output_str = replace(p_output_str, 'this', 'questo');
  set p_output_str = replace(p_output_str, ' a ', 'una ');
  set p_output_str = replace(p_output_str, 'is', '');

  return p_output_str;
end|

create procedure bug13941(out sout varchar(128))
begin
  set sout = 'Local';
  set sout = ifnull(sout, 'DEF');
end|

# Note: The bug showed different behaviour in different types of builds,
#  giving garbage results in some, and seemingly working in others.
#  Running with valgrind (or purify) is the safe way to check that it's
#  really working correctly.
select bug13941('this is a test')|
call bug13941(@a)|
select @a|

drop function bug13941|
drop procedure bug13941|


#
# BUG#13095: Cannot create VIEWs in prepared statements
#

delimiter ;|

--disable_warnings
DROP PROCEDURE IF EXISTS bug13095;
DROP TABLE IF EXISTS bug13095_t1;
DROP VIEW IF EXISTS bug13095_v1;
--enable_warnings

delimiter |;

CREATE PROCEDURE bug13095(tbl_name varchar(32))
BEGIN
  SET @str =
    CONCAT("CREATE TABLE ", tbl_name, "(stuff char(15))");
  SELECT @str;
  PREPARE stmt FROM @str;
  EXECUTE stmt;

  SET @str =
    CONCAT("INSERT INTO ", tbl_name, " VALUES('row1'),('row2'),('row3')" );
  SELECT @str;
  PREPARE stmt FROM @str;
  EXECUTE stmt;

  SET @str =
    CONCAT("CREATE VIEW bug13095_v1(c1) AS SELECT stuff FROM ", tbl_name);
  SELECT @str;
  PREPARE stmt FROM @str;
  EXECUTE stmt;

  SELECT * FROM bug13095_v1;

  SET @str =
    "DROP VIEW bug13095_v1";
  SELECT @str;
  PREPARE stmt FROM @str;
  EXECUTE stmt;
END|

delimiter ;|

CALL bug13095('bug13095_t1');

--disable_warnings
DROP PROCEDURE IF EXISTS bug13095;
DROP VIEW IF EXISTS bug13095_v1;
DROP TABLE IF EXISTS bug13095_t1;
--enable_warnings

delimiter |;

#
# BUG#1473: Dumping of stored functions seems to cause corruption in
#           the function body
#
--disable_warnings
drop function if exists bug14723|
drop procedure if exists bug14723|
--enable_warnings

delimiter ;;|
/*!50003 create function bug14723()
 returns bigint(20)
main_loop: begin
  return 42;
end */;;
show create function bug14723;;
select bug14723();;

/*!50003 create procedure bug14723()
main_loop: begin
  select 42;
end */;;
show create procedure bug14723;;
call bug14723();;

delimiter |;;

drop function bug14723|
drop procedure bug14723|

#
# Bug#14845 "mysql_stmt_fetch returns MYSQL_NO_DATA when COUNT(*) is 0"
# Check that when fetching from a cursor, COUNT(*) works properly.
#
create procedure bug14845()
begin
  declare a char(255);
  declare done int default 0;
  declare c cursor for select count(*) from t1 where 1 = 0;
  declare continue handler for sqlstate '02000' set done = 1;
  open c;
  repeat
    fetch c into a;
    if not done then
      select a;
    end if;
  until done end repeat;
  close c;
end|
call bug14845()|
drop procedure bug14845|

#
# BUG#13549 "Server crash with nested stored procedures".
# Server should not crash when during execution of stored procedure
# we have to parse trigger/function definition and this new trigger/
# function has more local variables declared than invoking stored
# procedure and last of these variables is used in argument of NOT
# operator.
#
--disable_warnings
drop procedure if exists bug13549_1|
drop procedure if exists bug13549_2|
--enable_warnings
CREATE PROCEDURE `bug13549_2`()
begin
  call bug13549_1();
end|
CREATE PROCEDURE `bug13549_1`()
begin
  declare done int default 0;
  set done= not done;
end|
CALL bug13549_2()|
drop procedure bug13549_2|
drop procedure bug13549_1|

#
# BUG#10100: function (and stored procedure?) recursivity problem
#
--disable_warnings
drop function if exists bug10100f|
drop procedure if exists bug10100p|
drop procedure if exists bug10100t|
drop procedure if exists bug10100pt|
drop procedure if exists bug10100pv|
drop procedure if exists bug10100pd|
drop procedure if exists bug10100pc|
--enable_warnings
# routines with simple recursion
create function bug10100f(prm int) returns int
begin
  if prm > 1 then
    return prm * bug10100f(prm - 1);
  end if;
  return 1;
end|
create procedure bug10100p(prm int, inout res int)
begin
  set res = res * prm;
  if prm > 1 then
    call bug10100p(prm - 1, res);  
  end if;
end|
create procedure bug10100t(prm int)
begin
  declare res int;
  set res = 1;
  call bug10100p(prm, res);
  select res;
end|

# a procedure which use tables and recursion
create table t3 (a int)|
insert into t3 values (0)|
create view v1 as select a from t3|
create procedure bug10100pt(level int, lim int)
begin
  if level < lim then
    update t3 set a=level;
    FLUSH TABLES;
    call bug10100pt(level+1, lim);
  else
    select * from t3;
  end if;
end|
# view & recursion
create procedure bug10100pv(level int, lim int)
begin
  if level < lim then
    update v1 set a=level;
    FLUSH TABLES;
    call bug10100pv(level+1, lim);
  else
    select * from v1;
  end if;
end|
# dynamic sql & recursion
prepare stmt2 from "select * from t3;"|
create procedure bug10100pd(level int, lim int)
begin
  if level < lim then
    select level;
    prepare stmt1 from "update t3 set a=a+2";
    execute stmt1;
    FLUSH TABLES;
    execute stmt1;
    FLUSH TABLES;
    execute stmt1;
    FLUSH TABLES;
    deallocate prepare stmt1;
    execute stmt2;
    select * from t3;
    call bug10100pd(level+1, lim);
  else
    execute stmt2;
  end if;
end|
# cursor & recursion
create procedure bug10100pc(level int, lim int)
begin
  declare lv int;
  declare c cursor for select a from t3;
  open c;
  if level < lim then
    select level;
    fetch c into lv;
    select lv;
    update t3 set a=level+lv;
    FLUSH TABLES;
    call bug10100pc(level+1, lim);
  else
    select * from t3;
  end if;
  close c;
end|

set @@max_sp_recursion_depth=4|
select @@max_sp_recursion_depth|
-- error ER_SP_NO_RECURSION
select bug10100f(3)|
-- error ER_SP_NO_RECURSION
select bug10100f(6)|
call bug10100t(5)|
call bug10100pt(1,5)|
call bug10100pv(1,5)|
update t3 set a=1|
call bug10100pd(1,5)|
select * from t3|
update t3 set a=1|
call bug10100pc(1,5)|
select * from t3|
set @@max_sp_recursion_depth=0|
select @@max_sp_recursion_depth|
-- error ER_SP_NO_RECURSION
select bug10100f(5)|
-- error ER_SP_RECURSION_LIMIT
call bug10100t(5)|

#end of the stack checking
deallocate prepare stmt2|

drop function bug10100f|
drop procedure bug10100p|
drop procedure bug10100t|
drop procedure bug10100pt|
drop procedure bug10100pv|
drop procedure bug10100pd|
drop procedure bug10100pc|
drop view v1|

#
# BUG#13729: Stored procedures: packet error after exception handled
#
--disable_warnings
drop procedure if exists bug13729|
drop table if exists t3|
--enable_warnings

create table t3 (s1 int, primary key (s1))|

insert into t3 values (1),(2)|

create procedure bug13729()
begin
  declare continue handler for sqlexception select 55;

  update t3 set s1 = 1;
end|

call bug13729()|
# Used to cause Packets out of order
select * from t3|

drop procedure bug13729|
drop table t3|

#
# BUG#14643: Stored Procedure: Continuing after failed var. initialization
#            crashes server.
#
--disable_warnings
drop procedure if exists bug14643_1|
drop procedure if exists bug14643_2|
--enable_warnings

create procedure bug14643_1()
begin
  declare continue handler for sqlexception select 'boo' as 'Handler';

  begin
    declare v int default undefined_var;

    if v = 1 then
      select 1;
    else
      select v, isnull(v);
    end if;
  end;
end|

create procedure bug14643_2()
begin
  declare continue handler for sqlexception select 'boo' as 'Handler';

  case undefined_var
  when 1 then
    select 1;
  else
    select 2;
  end case;

  select undefined_var;
end|

call bug14643_1()|
call bug14643_2()|

drop procedure bug14643_1|
drop procedure bug14643_2|

#
# BUG#14304: auto_increment field incorrect set in SP
#
--disable_warnings
drop procedure if exists bug14304|
drop table if exists t3, t4|
--enable_warnings

create table t3(a int primary key auto_increment)|
create table t4(a int primary key auto_increment)|

create procedure bug14304()
begin
  insert into t3 set a=null;
  insert into t4 set a=null;
  insert into t4 set a=null;
  insert into t4 set a=null;
  insert into t4 set a=null;
  insert into t4 set a=null;
  insert into t4 select null as a;
  
  insert into t3 set a=null;
  insert into t3 set a=null;
  
  select * from t3;
end|

call bug14304()|

drop procedure bug14304|
drop table t3, t4|

#
# BUG#14376: MySQL crash on scoped variable (re)initialization
#
--disable_warnings
drop procedure if exists bug14376|
--enable_warnings

create procedure bug14376()
begin
  declare x int default x;
end|

# Not the error we want, but that's what we got for now...
--error ER_BAD_FIELD_ERROR
call bug14376()|
drop procedure bug14376|

create procedure bug14376()
begin
  declare x int default 42;

  begin
    declare x int default x;

    select x;
  end;
end|

call bug14376()|

drop procedure bug14376|

create procedure bug14376(x int)
begin
  declare x int default x;

  select x;
end|

call bug14376(4711)|

drop procedure bug14376|

#
# Bug#5967 "Stored procedure declared variable used instead of column"
# The bug should be fixed later.
# Test precedence of names of parameters, variable declarations, 
# variable declarations in nested compound statements, table columns,
# table columns in cursor declarations.
# According to the standard, table columns take precedence over
# variable declarations. In MySQL 5.0 it's vice versa.
#

--disable_warnings
drop procedure if exists bug5967|
drop table if exists t3|
--enable_warnings
create table t3 (a varchar(255))|
insert into t3 (a) values ("a - table column")|
create procedure bug5967(a varchar(255))
begin
  declare i varchar(255);
  declare c cursor for select a from t3;
  select a;
  select a from t3 into i;
  select i as 'Parameter takes precedence over table column';                     open c;
  fetch c into i;
  close c;
  select i as 'Parameter takes precedence over table column in cursors';
  begin
    declare a varchar(255) default 'a - local variable';
    declare c1 cursor for select a from t3;
    select a as 'A local variable takes precedence over parameter';
    open c1;
    fetch c1 into i;
    close c1;
    select i as 'A local variable takes precedence over parameter in cursors';
    begin
      declare a varchar(255) default 'a - local variable in a nested compound statement';
      declare c2 cursor for select a from t3;
      select a as 'A local variable in a nested compound statement takes precedence over a local variable in the outer statement';
      select a from t3 into i;
      select i as  'A local variable in a nested compound statement takes precedence over table column';
      open c2;
      fetch c2 into i;
      close c2;
      select i as  'A local variable in a nested compound statement takes precedence over table column in cursors';
    end;
  end;
end|
call bug5967("a - stored procedure parameter")|
drop procedure bug5967|

#
# Bug#13012 "SP: REPAIR/BACKUP/RESTORE TABLE crashes the server"
#
--disable_warnings
drop procedure if exists bug13012|
# Disable warnings also for BACKUP/RESTORE: they are deprecated.
create procedure bug13012()
BEGIN
  REPAIR TABLE t1;
  BACKUP TABLE t1 to '../tmp';
  DROP TABLE t1;
  RESTORE TABLE t1 FROM '../tmp';
END|
call bug13012()|
--enable_warnings
drop procedure bug13012|
create view v1 as select * from t1|
create procedure bug13012()
BEGIN
  REPAIR TABLE t1,t2,t3,v1;
  OPTIMIZE TABLE t1,t2,t3,v1;
  ANALYZE TABLE t1,t2,t3,v1;
END|
call bug13012()|
call bug13012()|
call bug13012()|
drop procedure bug13012|
drop view v1|
select * from t1 order by data|

#
# A test case for Bug#15392 "Server crashes during prepared statement
# execute": make sure that stored procedure check for error conditions
# properly and do not continue execution if an error has been set. 
#
# It's necessary to use several DBs because in the original code
# the successful return of mysql_change_db overrode the error from
# execution.
drop schema if exists mysqltest1|
drop schema if exists mysqltest2|
drop schema if exists mysqltest3|
create schema mysqltest1|
create schema mysqltest2|
create schema mysqltest3|
use mysqltest3|

create procedure mysqltest1.p1 (out prequestid varchar(100))
begin
  call mysqltest2.p2('call mysqltest3.p3(1, 2)');
end|

create procedure mysqltest2.p2(in psql text)
begin
  declare lsql text;
  set @lsql= psql;
  prepare lstatement from @lsql;
  execute lstatement;
  deallocate prepare lstatement;
end|

create procedure mysqltest3.p3(in p1 int)
begin
  select p1;
end|

--error ER_SP_WRONG_NO_OF_ARGS
call mysqltest1.p1(@rs)|
--error ER_SP_WRONG_NO_OF_ARGS
call mysqltest1.p1(@rs)|
--error ER_SP_WRONG_NO_OF_ARGS
call mysqltest1.p1(@rs)|
drop schema if exists mysqltest1|
drop schema if exists mysqltest2|
drop schema if exists mysqltest3|
use test|

#
# Bug#15441 "Running SP causes Server to Crash": check that an SP variable
# can not be used in VALUES() function.
#
--disable_warnings
drop table if exists t3|
drop procedure if exists bug15441|
--enable_warnings
create table t3 (id int not null primary key, county varchar(25))|
insert into t3 (id, county) values (1, 'York')|

# First check that a stored procedure that refers to a parameter in VALUES()
# function won't parse.

create procedure bug15441(c varchar(25))
begin
  update t3 set id=2, county=values(c);
end|
--error ER_BAD_FIELD_ERROR
call bug15441('county')|
drop procedure bug15441|

# Now check the case when there is an ambiguity between column names
# and stored procedure parameters: the parser shall resolve the argument
# of VALUES() function to the column name.

# It's hard to deduce what county refers to in every case (INSERT statement):
# 1st county refers to the column
# 2nd county refers to the procedure parameter
# 3d and 4th county refers to the column, again, but
# for 4th county it has the value of SP parameter

# In UPDATE statement, just check that values() function returns NULL for
# non- INSERT...UPDATE statements, as stated in the manual.

create procedure bug15441(county varchar(25))
begin
  declare c varchar(25) default "hello";

  insert into t3 (id, county) values (1, county)
  on duplicate key update county= values(county);
  select * from t3;

  update t3 set id=2, county=values(id);
  select * from t3;
end|
call bug15441('Yale')|
drop table t3|
drop procedure bug15441|

#
# BUG#14498: Stored procedures: hang if undefined variable and exception
#
--disable_warnings
drop procedure if exists bug14498_1|
drop procedure if exists bug14498_2|
drop procedure if exists bug14498_3|
drop procedure if exists bug14498_4|
drop procedure if exists bug14498_5|
--enable_warnings

create procedure bug14498_1()
begin
  declare continue handler for sqlexception select 'error' as 'Handler';

  if v then
    select 'yes' as 'v';
  else
    select 'no' as 'v';
  end if;
  select 'done' as 'End';
end|

create procedure bug14498_2()
begin
  declare continue handler for sqlexception select 'error' as 'Handler';

  while v do
    select 'yes' as 'v';
  end while;
  select 'done' as 'End';
end|

create procedure bug14498_3()
begin
  declare continue handler for sqlexception select 'error' as 'Handler';

  repeat
    select 'maybe' as 'v';
  until v end repeat;
  select 'done' as 'End';
end|

create procedure bug14498_4()
begin
  declare continue handler for sqlexception select 'error' as 'Handler';

  case v
  when 1 then
    select '1' as 'v';
  when 2 then
    select '2' as 'v';
  else
    select '?' as 'v';
  end case;
  select 'done' as 'End';
end|

create procedure bug14498_5()
begin
  declare continue handler for sqlexception select 'error' as 'Handler';

  case
  when v = 1 then
    select '1' as 'v';
  when v = 2 then
    select '2' as 'v';
  else
    select '?' as 'v';
  end case;
  select 'done' as 'End';
end|

call bug14498_1()|
call bug14498_2()|
call bug14498_3()|
call bug14498_4()|
call bug14498_5()|

drop procedure bug14498_1|
drop procedure bug14498_2|
drop procedure bug14498_3|
drop procedure bug14498_4|
drop procedure bug14498_5|

#
# BUG#15231: Stored procedure bug with not found condition handler
#
--disable_warnings
drop table if exists t3|
drop procedure if exists bug15231_1|
drop procedure if exists bug15231_2|
drop procedure if exists bug15231_3|
drop procedure if exists bug15231_4|
--enable_warnings

create table t3 (id int not null)|
  
create procedure bug15231_1()
begin
  declare xid integer;
  declare xdone integer default 0;
  declare continue handler for not found set xdone = 1;

  set xid=null;
  call bug15231_2(xid);
  select xid, xdone;
end|

create procedure bug15231_2(inout ioid integer)
begin
  select "Before NOT FOUND condition is triggered" as '1';
  select id into ioid from t3 where id=ioid;
  select "After NOT FOUND condtition is triggered" as '2';

  if ioid is null then
    set ioid=1;
  end if;
end|

create procedure bug15231_3()
begin
  declare exit handler for sqlwarning
    select 'Caught it (wrong)' as 'Result';

  call bug15231_4();
end|

create procedure bug15231_4()
begin
  declare x decimal(2,1);

  set x = 'zap';
  select 'Missed it (correct)' as 'Result';
end|

call bug15231_1()|
call bug15231_3()|

drop table if exists t3|
drop procedure if exists bug15231_1|
drop procedure if exists bug15231_2|
drop procedure if exists bug15231_3|
drop procedure if exists bug15231_4|


#
# BUG#15011: error handler in nested block not activated
#
--disable_warnings
drop procedure if exists bug15011|
--enable_warnings

create table t3 (c1 int primary key)|

insert into t3 values (1)|

create procedure bug15011()
  deterministic
begin
  declare continue handler for 1062
    select 'Outer' as 'Handler';

  begin
    declare continue handler for 1062
      select 'Inner' as 'Handler';

    insert into t3 values (1);
  end;
end|

call bug15011()|

drop procedure bug15011|
drop table t3|


#
# BUG#17476: Stored procedure not returning data when it is called first
#            time per connection
#
--disable_warnings
drop procedure if exists bug17476|
--enable_warnings

create table t3 ( d date )|
insert into t3 values
  ( '2005-01-01' ), ( '2005-01-02' ), ( '2005-01-03' ),
  ( '2005-01-04' ), ( '2005-02-01' ), ( '2005-02-02' )|

create procedure bug17476(pDateFormat varchar(10))
  select date_format(t3.d, pDateFormat), count(*)
    from t3 
    group by date_format(t3.d, pDateFormat)|

call bug17476('%Y-%m')|
call bug17476('%Y-%m')|

drop table t3|
drop procedure bug17476|


#
# BUG#16887: Cursor causes server segfault
#
--disable_warnings
drop table if exists t3|
drop procedure if exists bug16887|
--enable_warnings

create table t3 ( c varchar(1) )|

insert into t3 values
  (' '),('.'),(';'),(','),('-'),('_'),('('),(')'),('/'),('\\')|

create procedure bug16887()
begin
  declare i int default 10;

 again:
  while i > 0 do
  begin
    declare breakchar varchar(1);
    declare done int default 0;
    declare t3_cursor cursor for select c from t3;
    declare continue handler for not found set done = 1;

    set i = i - 1;
    select i;

    if i = 3 then
      iterate again;
    end if;

    open t3_cursor;

    loop
      fetch t3_cursor into breakchar;

      if done = 1 then
        begin
          close t3_cursor;
          iterate again;
        end;
      end if;
     end loop;
   end;
   end while;
end|

call bug16887()|

drop table t3|
drop procedure bug16887|

#
# BUG#16474: SP crashed MySQL
# (when using "order by localvar", where 'localvar' is just that.
#
--disable_warnings
drop procedure if exists bug16474_1|
drop procedure if exists bug16474_2|
--enable_warnings

delete from t1|
insert into t1 values ('c', 2), ('b', 3), ('a', 1)|

create procedure bug16474_1()
begin
  declare x int;

  select id from t1 order by x, id;
end|

# 
# BUG#14945: Truncate table doesn't reset the auto_increment counter
#
--disable_warnings
drop procedure if exists bug14945|
--enable_warnings
create table t3 (id int not null auto_increment primary key)|
create procedure bug14945() deterministic truncate t3|
insert into t3 values (null)|
call bug14945()|
insert into t3 values (null)|
select * from t3|
drop table t3|
drop procedure bug14945|

# This does NOT order by column index; variable is an expression.
create procedure bug16474_2(x int)
  select id from t1 order by x, id|

call bug16474_1()|
call bug16474_2(1)|
call bug16474_2(2)|
drop procedure bug16474_1|
drop procedure bug16474_2|

# For reference: user variables are expressions too and do not affect ordering.
set @x = 2|
select * from t1 order by @x, data|

delete from t1|


#
# BUG#15728: LAST_INSERT_ID function inside a stored function returns 0
#
# The solution is not to reset last_insert_id on enter to sub-statement.
#
--disable_warnings
drop function if exists bug15728|
drop table if exists t3|
--enable_warnings

create table t3 (
  id int not null auto_increment,
  primary key (id)
)|
create function bug15728() returns int(11)
  return last_insert_id()|

insert into t3 values (0)|
select last_insert_id()|
select bug15728()|

drop function bug15728|
drop table t3|


#
# BUG#18787: Server crashed when calling a stored procedure containing
#            a misnamed function
#
--disable_warnings
drop procedure if exists bug18787|
--enable_warnings
create procedure bug18787()
begin
  declare continue handler for sqlexception begin end;

  select no_such_function();
end|

call bug18787()|
drop procedure bug18787|


#
# BUG#18344: DROP DATABASE does not drop associated routines
# (... if the database name is longer than 21 characters)
#
#               1234567890123456789012
create database bug18344_012345678901| 
use bug18344_012345678901|
create procedure bug18344() begin end|
create procedure bug18344_2() begin end|

create database bug18344_0123456789012| 
use bug18344_0123456789012|
create procedure bug18344() begin end|
create procedure bug18344_2() begin end|

use test|

select schema_name from information_schema.schemata where 
  schema_name like 'bug18344%'|
select routine_name,routine_schema from information_schema.routines where
  routine_schema like 'bug18344%'|

drop database bug18344_012345678901| 
drop database bug18344_0123456789012| 

# Should be nothing left.
select schema_name from information_schema.schemata where 
  schema_name like 'bug18344%'|
select routine_name,routine_schema from information_schema.routines where
  routine_schema like 'bug18344%'|


#
# BUG#12472/BUG#15137 'CREATE TABLE ... SELECT ... which explicitly or
# implicitly uses stored function gives "Table not locked" error'.
#
--disable_warnings
drop function if exists bug12472|
--enable_warnings
create function bug12472() returns int return (select count(*) from t1)|
# Check case when function is used directly
create table t3 as select bug12472() as i|
show create table t3|
select * from t3|
drop table t3|
# Check case when function is used indirectly through view
create view v1 as select bug12472() as j|
create table t3 as select * from v1|
show create table t3|
select * from t3|
drop table t3|
drop view v1|
drop function bug12472|


#
# BUG#18587: Function that accepts and returns TEXT garbles data if longer than
# 766 chars
#

# Prepare.

--disable_warnings
DROP FUNCTION IF EXISTS bug18589_f1|
DROP PROCEDURE IF EXISTS bug18589_p1|
DROP PROCEDURE IF EXISTS bug18589_p2|
--enable_warnings

CREATE FUNCTION bug18589_f1(arg TEXT) RETURNS TEXT
BEGIN
  RETURN CONCAT(arg, "");
END|

CREATE PROCEDURE bug18589_p1(arg TEXT, OUT ret TEXT)
BEGIN
  SET ret = CONCAT(arg, "");
END|

CREATE PROCEDURE bug18589_p2(arg TEXT)
BEGIN
  DECLARE v TEXT;
  CALL bug18589_p1(arg, v);
  SELECT v;
END|

# Test case.

SELECT bug18589_f1(REPEAT("a", 767))|

SET @bug18589_v1 = ""|
CALL bug18589_p1(REPEAT("a", 767), @bug18589_v1)|
SELECT @bug18589_v1|

CALL bug18589_p2(REPEAT("a", 767))|

# Cleanup.

DROP FUNCTION bug18589_f1|
DROP PROCEDURE bug18589_p1|
DROP PROCEDURE bug18589_p2|


#
# BUG#18037: Server crash when returning system variable in stored procedures
# BUG#19633: Stack corruption in fix_fields()/THD::rollback_item_tree_changes()
#

# Prepare.

--disable_warnings
DROP FUNCTION IF EXISTS bug18037_f1|
DROP PROCEDURE IF EXISTS bug18037_p1|
DROP PROCEDURE IF EXISTS bug18037_p2|
--enable_warnings

# Test case.

CREATE FUNCTION bug18037_f1() RETURNS INT
BEGIN
  RETURN @@server_id;
END|

CREATE PROCEDURE bug18037_p1()
BEGIN
  DECLARE v INT DEFAULT @@server_id;
END|

CREATE PROCEDURE bug18037_p2()
BEGIN
  CASE @@server_id
  WHEN -1 THEN
    SELECT 0;
  ELSE
    SELECT 1;
  END CASE;
END|

SELECT bug18037_f1()|
CALL bug18037_p1()|
CALL bug18037_p2()|

# Cleanup.

DROP FUNCTION bug18037_f1|
DROP PROCEDURE bug18037_p1|
DROP PROCEDURE bug18037_p2|

#
# Bug#17199: "Table not found" error occurs if the query contains a call
#            to a function from another database.
#            See also ps.test for an additional test case for this bug.
#
use test|
create table t3 (i int)|
insert into t3 values (1), (2)|
create database mysqltest1|
use mysqltest1|
create function bug17199() returns varchar(2) deterministic return 'ok'|
use test|
select *, mysqltest1.bug17199() from t3|
#
# Bug#18444: Fully qualified stored function names don't work correctly
#            in select statements
#
use mysqltest1|
create function bug18444(i int) returns int no sql deterministic return i + 1|
use test|
select mysqltest1.bug18444(i) from t3|
drop database mysqltest1|
#
# Check that current database has no influence to a stored procedure
#
create database mysqltest1 charset=utf8|
create database mysqltest2 charset=utf8|
create procedure mysqltest1.p1()
begin
-- alters the default collation of database test 
  alter database character set koi8r;
end|
use mysqltest1|
call p1()|
show create database mysqltest1|
show create database mysqltest2|
alter database mysqltest1 character set utf8|
use mysqltest2|
call mysqltest1.p1()|
show create database mysqltest1|
show create database mysqltest2|
drop database mysqltest1|
drop database mysqltest2|
#
# Restore the old environemnt
use test|
#
# Bug#15217 "Using a SP cursor on a table created with PREPARE fails with
#           weird error". Check that the code that is supposed to work at
#           the first execution of a stored procedure actually works for
#           sp_instr_copen.

--disable_warnings
drop table if exists t3|
drop procedure if exists bug15217|
--enable_warnings
create table t3 as select 1|
create procedure bug15217()
begin
  declare var1 char(255);
  declare cur1 cursor for select * from t3;
  open cur1;
  fetch cur1 into var1;
  select concat('data was: /', var1, '/');
  close cur1;
end |
# Returns expected result
call bug15217()|
flush tables |
# Returns error with garbage as column name
call bug15217()|
drop table t3|
drop procedure bug15217|


#
# BUG#21013: Performance Degrades when importing data that uses
# Trigger and Stored Procedure
#
# This is a performance and memory leak test.  Run with large number
# passed to bug21013() procedure.
#
--disable_warnings
DROP PROCEDURE IF EXISTS bug21013 |
--enable_warnings

CREATE PROCEDURE bug21013(IN lim INT)
BEGIN
  DECLARE i INT DEFAULT 0;
  WHILE (i < lim) DO
    SET @b = LOCATE(_latin1'b', @a, 1);
    SET i = i + 1;
  END WHILE;
END |

SET @a = _latin2"aaaaaaaaaa" |
CALL bug21013(10) |

DROP PROCEDURE bug21013 |


#
# BUG#16211: Stored function return type for strings is ignored
#

# Prepare: create database with fixed, pre-defined character set.

--disable_warnings
DROP DATABASE IF EXISTS mysqltest1|
DROP DATABASE IF EXISTS mysqltest2|
--enable_warnings

CREATE DATABASE mysqltest1 DEFAULT CHARACTER SET utf8|
CREATE DATABASE mysqltest2 DEFAULT CHARACTER SET utf8|

# Test case:

use mysqltest1|

#   - Create two stored functions -- with and without explicit CHARSET-clause
#     for return value;

CREATE FUNCTION bug16211_f1() RETURNS CHAR(10)
  RETURN ""|

CREATE FUNCTION bug16211_f2() RETURNS CHAR(10) CHARSET koi8r
  RETURN ""|

CREATE FUNCTION mysqltest2.bug16211_f3() RETURNS CHAR(10)
  RETURN ""|

CREATE FUNCTION mysqltest2.bug16211_f4() RETURNS CHAR(10) CHARSET koi8r
  RETURN ""|

#   - Check that CHARSET-clause is specified for the second function;

SHOW CREATE FUNCTION bug16211_f1|
SHOW CREATE FUNCTION bug16211_f2|

SHOW CREATE FUNCTION mysqltest2.bug16211_f3|
SHOW CREATE FUNCTION mysqltest2.bug16211_f4|

SELECT dtd_identifier
FROM INFORMATION_SCHEMA.ROUTINES
WHERE ROUTINE_SCHEMA = "mysqltest1" AND ROUTINE_NAME = "bug16211_f1"|

SELECT dtd_identifier
FROM INFORMATION_SCHEMA.ROUTINES
WHERE ROUTINE_SCHEMA = "mysqltest1" AND ROUTINE_NAME = "bug16211_f2"|

SELECT dtd_identifier
FROM INFORMATION_SCHEMA.ROUTINES
WHERE ROUTINE_SCHEMA = "mysqltest2" AND ROUTINE_NAME = "bug16211_f3"|

SELECT dtd_identifier
FROM INFORMATION_SCHEMA.ROUTINES
WHERE ROUTINE_SCHEMA = "mysqltest2" AND ROUTINE_NAME = "bug16211_f4"|

SELECT CHARSET(bug16211_f1())|
SELECT CHARSET(bug16211_f2())|

SELECT CHARSET(mysqltest2.bug16211_f3())|
SELECT CHARSET(mysqltest2.bug16211_f4())|

#   - Alter database character set.

ALTER DATABASE mysqltest1 CHARACTER SET cp1251|
ALTER DATABASE mysqltest2 CHARACTER SET cp1251|

#   - Check that CHARSET-clause has not changed.

SHOW CREATE FUNCTION bug16211_f1|
SHOW CREATE FUNCTION bug16211_f2|

SHOW CREATE FUNCTION mysqltest2.bug16211_f3|
SHOW CREATE FUNCTION mysqltest2.bug16211_f4|

SELECT dtd_identifier
FROM INFORMATION_SCHEMA.ROUTINES
WHERE ROUTINE_SCHEMA = "mysqltest1" AND ROUTINE_NAME = "bug16211_f1"|

SELECT dtd_identifier
FROM INFORMATION_SCHEMA.ROUTINES
WHERE ROUTINE_SCHEMA = "mysqltest1" AND ROUTINE_NAME = "bug16211_f2"|

SELECT dtd_identifier
FROM INFORMATION_SCHEMA.ROUTINES
WHERE ROUTINE_SCHEMA = "mysqltest2" AND ROUTINE_NAME = "bug16211_f3"|

SELECT dtd_identifier
FROM INFORMATION_SCHEMA.ROUTINES
WHERE ROUTINE_SCHEMA = "mysqltest2" AND ROUTINE_NAME = "bug16211_f4"|

SELECT CHARSET(bug16211_f1())|
SELECT CHARSET(bug16211_f2())|

SELECT CHARSET(mysqltest2.bug16211_f3())|
SELECT CHARSET(mysqltest2.bug16211_f4())|

# Cleanup.

use test|

DROP DATABASE mysqltest1|
DROP DATABASE mysqltest2|


#
# BUG#16676: Database CHARSET not used for stored procedures
#

# Prepare: create database with fixed, pre-defined character set.

--disable_warnings
DROP DATABASE IF EXISTS mysqltest1|
--enable_warnings

CREATE DATABASE mysqltest1 DEFAULT CHARACTER SET utf8|

# Test case:

use mysqltest1|

#   - Create two stored procedures -- with and without explicit CHARSET-clause;

CREATE PROCEDURE bug16676_p1(
  IN p1 CHAR(10),
  INOUT p2 CHAR(10),
  OUT p3 CHAR(10))
BEGIN
  SELECT CHARSET(p1), COLLATION(p1);
  SELECT CHARSET(p2), COLLATION(p2);
  SELECT CHARSET(p3), COLLATION(p3);
END|

CREATE PROCEDURE bug16676_p2(
  IN p1 CHAR(10) CHARSET koi8r,
  INOUT p2 CHAR(10) CHARSET cp1251,
  OUT p3 CHAR(10) CHARSET greek)
BEGIN
  SELECT CHARSET(p1), COLLATION(p1);
  SELECT CHARSET(p2), COLLATION(p2);
  SELECT CHARSET(p3), COLLATION(p3);
END|

#   - Call procedures.

SET @v2 = 'b'|
SET @v3 = 'c'|

CALL bug16676_p1('a', @v2, @v3)|
CALL bug16676_p2('a', @v2, @v3)|

# Cleanup.

use test|

DROP DATABASE mysqltest1|
#
# BUG#8153: Stored procedure with subquery and continue handler, wrong result
#

--disable_warnings
drop table if exists t3|
drop table if exists t4|
drop procedure if exists bug8153_subselect|
drop procedure if exists bug8153_subselect_a|
drop procedure if exists bug8153_subselect_b|
drop procedure if exists bug8153_proc_a|
drop procedure if exists bug8153_proc_b|
--enable_warnings

create table t3 (a int)|
create table t4 (a int)|
insert into t3 values (1), (1), (2), (3)|
insert into t4 values (1), (1)|

## Testing the use case reported in Bug#8153

create procedure bug8153_subselect()
begin
  declare continue handler for sqlexception
  begin
    select 'statement failed';
  end;
  update t3 set a=a+1 where (select a from t4 where a=1) is null;
  select 'statement after update';
end|

call bug8153_subselect()|
select * from t3|

call bug8153_subselect()|
select * from t3|

drop procedure bug8153_subselect|

## Testing a subselect with a non local handler

create procedure bug8153_subselect_a()
begin
  declare continue handler for sqlexception
  begin
    select 'in continue handler';
  end;

  select 'reachable code a1';
  call bug8153_subselect_b();
  select 'reachable code a2';
end|

create procedure bug8153_subselect_b()
begin
  select 'reachable code b1';
  update t3 set a=a+1 where (select a from t4 where a=1) is null;
  select 'unreachable code b2';
end|

call bug8153_subselect_a()|
select * from t3|

call bug8153_subselect_a()|
select * from t3|

drop procedure bug8153_subselect_a|
drop procedure bug8153_subselect_b|

## Testing extra use cases, found while investigating
## This is related to BUG#18787, with a non local handler

create procedure bug8153_proc_a()
begin
  declare continue handler for sqlexception
  begin
    select 'in continue handler';
  end;

  select 'reachable code a1';
  call bug8153_proc_b();
  select 'reachable code a2';
end|

create procedure bug8153_proc_b()
begin
  select 'reachable code b1';
  select no_such_function();
  select 'unreachable code b2';
end|

call bug8153_proc_a()|

drop procedure bug8153_proc_a|
drop procedure bug8153_proc_b|
drop table t3|
drop table t4|

#
# BUG#19862: Sort with filesort by function evaluates function twice
#
--disable_warnings
drop procedure if exists bug19862|
--enable_warnings
CREATE TABLE t11 (a INT)|
CREATE TABLE t12 (a INT)|
CREATE FUNCTION bug19862(x INT) RETURNS INT
  BEGIN
    INSERT INTO t11 VALUES (x);
    RETURN x+1;
  END|
INSERT INTO t12 VALUES (1), (2)|
SELECT bug19862(a) FROM t12 ORDER BY 1|
SELECT * FROM t11|
DROP TABLE t11, t12|
DROP FUNCTION bug19862|


# Bug#21002 "Derived table not selecting from a "real" table fails in JOINs"
#         
# A regression caused by the fix for Bug#18444: for derived tables we should
# set an empty string as the current database. They do not belong to any
# database and must be usable even if there is no database
# selected.
--disable_warnings
drop table if exists t3|
drop database if exists mysqltest1|
--enable_warnings
create table t3 (a int)|
insert into t3 (a) values (1), (2)|

create database mysqltest1|
use mysqltest1|
drop database mysqltest1|

# No current database
select database()|

select * from (select 1 as a) as t1 natural join (select * from test.t3) as t2|
use test|
drop table t3|


# Test for BUG#16899: Possible buffer overflow in handling of DEFINER-clause.
#
# Prepare.

--disable_warnings
DROP PROCEDURE IF EXISTS bug16899_p1|
DROP FUNCTION IF EXISTS bug16899_f1|
--enable_warnings

--error ER_WRONG_STRING_LENGTH
CREATE DEFINER=1234567890abcdefGHIKL@localhost PROCEDURE bug16899_p1()
BEGIN
  SET @a = 1;
END|

--error ER_WRONG_STRING_LENGTH
CREATE DEFINER=some_user_name@1234567890abcdefghij1234567890abcdefghij1234567890abcdefghijQWERTY
  FUNCTION bug16899_f1() RETURNS INT
BEGIN
  RETURN 1;
END|


#
# BUG#21416: SP: Recursion level higher than zero needed for non-recursive call
#
--disable_warnings
drop procedure if exists bug21416|
--enable_warnings
create procedure bug21416() show create procedure bug21416|
call bug21416()|
drop procedure bug21416|


#
# BUG#21414: SP: Procedure undroppable, to some extent
#
--disable_warnings
DROP PROCEDURE IF EXISTS bug21414|
--enable_warnings

CREATE PROCEDURE bug21414() SELECT 1|

FLUSH TABLES WITH READ LOCK|

--error ER_CANT_UPDATE_WITH_READLOCK
DROP PROCEDURE bug21414|

UNLOCK TABLES|

--echo The following should succeed.
DROP PROCEDURE bug21414|


#
# BUG#21311: Possible stack overrun if SP has non-latin1 name
#
set names utf8|
--disable_warnings
drop database if exists това_е_дълго_име_за_база_данни_нали|
--enable_warnings
create database това_е_дълго_име_за_база_данни_нали|
INSERT INTO mysql.proc VALUES ('това_е_дълго_име_за_база_данни_нали','това_е_процедура_с_доста_дълго_име_нали_и_още_по_дълго','PROCEDURE','това_е_процедура_с_доста_дълго_име_нали_и_още_по_дълго','SQL','CONTAINS_SQL','NO','DEFINER','','','bad_body','root@localhost',now(), now(),'','')|
--error ER_SP_PROC_TABLE_CORRUPT
call това_е_дълго_име_за_база_данни_нали.това_е_процедура_с_доста_дълго_име_нали_и_още_по_дълго()|
drop database това_е_дълго_име_за_база_данни_нали|


#
# BUG#21493: Crash on the second call of a procedure containing
#            a select statement that uses an IN aggregating subquery  
#

CREATE TABLE t3 (
  Member_ID varchar(15) NOT NULL,
  PRIMARY KEY (Member_ID)
)|

CREATE TABLE t4 (
  ID int(10) unsigned NOT NULL auto_increment,
  Member_ID varchar(15) NOT NULL default '',
  Action varchar(12) NOT NULL,
  Action_Date datetime NOT NULL,
  Track varchar(15) default NULL,
  User varchar(12) default NULL,
  Date_Updated timestamp NOT NULL default CURRENT_TIMESTAMP on update
    CURRENT_TIMESTAMP,
  PRIMARY KEY (ID),
  KEY Action (Action),
  KEY Action_Date (Action_Date)
)|


INSERT INTO t3(Member_ID) VALUES
  ('111111'), ('222222'), ('333333'), ('444444'), ('555555'), ('666666')|

INSERT INTO t4(Member_ID, Action, Action_Date, Track) VALUES
  ('111111', 'Disenrolled', '2006-03-01', 'CAD' ),
  ('111111', 'Enrolled', '2006-03-01', 'CAD' ),
  ('111111', 'Disenrolled', '2006-07-03', 'CAD' ),
  ('222222', 'Enrolled', '2006-03-07', 'CAD' ),
  ('222222', 'Enrolled', '2006-03-07', 'CHF' ),
  ('222222', 'Disenrolled', '2006-08-02', 'CHF' ),
  ('333333', 'Enrolled', '2006-03-01', 'CAD' ),
  ('333333', 'Disenrolled', '2006-03-01', 'CAD' ),
  ('444444', 'Enrolled', '2006-03-01', 'CAD' ),
  ('555555', 'Disenrolled', '2006-03-01', 'CAD' ),
  ('555555', 'Enrolled', '2006-07-21', 'CAD' ),
  ('555555', 'Disenrolled', '2006-03-01', 'CHF' ),
  ('666666', 'Enrolled', '2006-02-09', 'CAD' ),
  ('666666', 'Enrolled', '2006-05-12', 'CHF' ),
  ('666666', 'Disenrolled', '2006-06-01', 'CAD' )|

--disable_warnings
DROP FUNCTION IF EXISTS bug21493|
--enable_warnings

CREATE FUNCTION bug21493(paramMember VARCHAR(15)) RETURNS varchar(45)
BEGIN
DECLARE tracks VARCHAR(45);
SELECT GROUP_CONCAT(Track SEPARATOR ', ') INTO tracks FROM t4
  WHERE Member_ID=paramMember AND Action='Enrolled' AND 
        (Track,Action_Date) IN (SELECT Track, MAX(Action_Date) FROM t4
                                  WHERE Member_ID=paramMember GROUP BY Track);
RETURN tracks;
END|

SELECT bug21493('111111')|
SELECT bug21493('222222')|

SELECT bug21493(Member_ID) FROM t3|

DROP FUNCTION bug21493|
DROP TABLE t3,t4|

#
# Bug#20028 Function with select return no data
#

--disable_warnings
drop function if exists func_20028_a|
drop function if exists func_20028_b|
drop function if exists func_20028_c|
drop procedure if exists proc_20028_a|
drop procedure if exists proc_20028_b|
drop procedure if exists proc_20028_c|
drop table if exists table_20028|
--enable_warnings

create table table_20028 (i int)|

SET @save_sql_mode=@@sql_mode|

SET sql_mode=''|

create function func_20028_a() returns integer
begin
  declare temp integer;
  select i into temp from table_20028 limit 1;
  return ifnull(temp, 0);
end|

create function func_20028_b() returns integer
begin
  return func_20028_a();
end|

create function func_20028_c() returns integer
begin
  declare div_zero integer;
  set SQL_MODE='TRADITIONAL';
  select 1/0 into div_zero;
  return div_zero;
end|

create procedure proc_20028_a()
begin
  declare temp integer;
  select i into temp from table_20028 limit 1;
end|

create procedure proc_20028_b()
begin
  call proc_20028_a();
end|

create procedure proc_20028_c()
begin
  declare div_zero integer;
  set SQL_MODE='TRADITIONAL';
  select 1/0 into div_zero;
end|

select func_20028_a()|
select func_20028_b()|
--error ER_DIVISION_BY_ZERO
select func_20028_c()|
call proc_20028_a()|
call proc_20028_b()|
--error ER_DIVISION_BY_ZERO
call proc_20028_c()|

SET sql_mode='TRADITIONAL'|

drop function func_20028_a|
drop function func_20028_b|
drop function func_20028_c|
drop procedure proc_20028_a|
drop procedure proc_20028_b|
drop procedure proc_20028_c|

create function func_20028_a() returns integer
begin
  declare temp integer;
  select i into temp from table_20028 limit 1;
  return ifnull(temp, 0);
end|

create function func_20028_b() returns integer
begin
  return func_20028_a();
end|

create function func_20028_c() returns integer
begin
  declare div_zero integer;
  set SQL_MODE='';
  select 1/0 into div_zero;
  return div_zero;
end|

create procedure proc_20028_a()
begin
  declare temp integer;
  select i into temp from table_20028 limit 1;
end|

create procedure proc_20028_b()
begin
  call proc_20028_a();
end|

create procedure proc_20028_c()
begin
  declare div_zero integer;
  set SQL_MODE='';
  select 1/0 into div_zero;
end|

select func_20028_a()|
select func_20028_b()|
select func_20028_c()|
call proc_20028_a()|
call proc_20028_b()|
call proc_20028_c()|

SET @@sql_mode=@save_sql_mode|

drop function func_20028_a|
drop function func_20028_b|
drop function func_20028_c|
drop procedure proc_20028_a|
drop procedure proc_20028_b|
drop procedure proc_20028_c|
drop table table_20028|

#
# Bug#21462 Stored procedures with no arguments require parenthesis
#

--disable_warnings
drop procedure if exists proc_21462_a|
drop procedure if exists proc_21462_b|
--enable_warnings

create procedure proc_21462_a()
begin
  select "Called A";
end|

create procedure proc_21462_b(x int)
begin
  select "Called B";
end|

call proc_21462_a|
call proc_21462_a()|
-- error ER_SP_WRONG_NO_OF_ARGS
call proc_21462_a(1)|

-- error ER_SP_WRONG_NO_OF_ARGS
call proc_21462_b|
-- error ER_SP_WRONG_NO_OF_ARGS
call proc_21462_b()|
call proc_21462_b(1)|

drop procedure proc_21462_a|
drop procedure proc_21462_b|


#
# Bug#19733 "Repeated alter, or repeated create/drop, fails"
# Check that CREATE/DROP INDEX is re-execution friendly.
# 
--disable_warnings
drop table if exists t3|
drop procedure if exists proc_bug19733|
--enable_warnings
create table t3 (s1 int)|

create procedure proc_bug19733()
begin
  declare v int default 0;
  while v < 100 do
    create index i on t3 (s1);
    drop index i on t3;
    set v = v + 1;
  end while;
end|

call proc_bug19733()|
call proc_bug19733()|
call proc_bug19733()|

drop procedure proc_bug19733|
drop table t3|


#
# BUG#20492: Subsequent calls to stored procedure yeild incorrect
# result if join is used 
#
# Optimized ON expression in join wasn't properly saved for reuse.
#
--disable_warnings
DROP PROCEDURE IF EXISTS p1|
DROP VIEW IF EXISTS v1, v2|
DROP TABLE IF EXISTS t3, t4|
--enable_warnings

CREATE TABLE t3 (t3_id INT)|

INSERT INTO t3 VALUES (0)|
INSERT INTO t3 VALUES (1)|

CREATE TABLE t4 (t4_id INT)|

INSERT INTO t4 VALUES (2)|

CREATE VIEW v1 AS
SELECT t3.t3_id, t4.t4_id
FROM t3 JOIN t4 ON t3.t3_id = 0|

CREATE VIEW v2 AS
SELECT t3.t3_id AS t3_id_1, v1.t3_id AS t3_id_2, v1.t4_id
FROM t3 LEFT JOIN v1 ON t3.t3_id = 0|

CREATE PROCEDURE p1() SELECT * FROM v2|

# Results should not differ.
CALL p1()|
CALL p1()|

DROP PROCEDURE p1|
DROP VIEW v1, v2|
DROP TABLE t3, t4|

--echo End of 5.0 tests

--echo Begin of 5.1 tests

#
# BUG#18239: Possible to overload internal functions with stored functions
#

delimiter ;|

--disable_warnings
drop function if exists pi;
--enable_warnings

create function pi() returns varchar(50)
return "pie, my favorite desert.";

SET @save_sql_mode=@@sql_mode;

SET SQL_MODE='IGNORE_SPACE';

select pi(), pi ();

# Non deterministic warnings from db_load_routine
--disable_warnings
select test.pi(), test.pi ();
--enable_warnings

SET SQL_MODE='';

select pi(), pi ();

# Non deterministic warnings from db_load_routine
--disable_warnings
select test.pi(), test.pi ();
--enable_warnings

SET @@sql_mode=@save_sql_mode;

drop function pi;
# End of BUG#18239

#
# BUG#22619: Spaces considered harmful
#

--disable_warnings
drop function if exists test.database;
drop function if exists test.current_user;
drop function if exists test.md5;
--enable_warnings

create database nowhere;
use nowhere;
drop database nowhere;

SET @save_sql_mode=@@sql_mode;

SET SQL_MODE='IGNORE_SPACE';

select database(), database ();
select current_user(), current_user ();
select md5("aaa"), md5 ("aaa");

SET SQL_MODE='';

select database(), database ();
select current_user(), current_user ();
select md5("aaa"), md5 ("aaa");

use test;

create function `database`() returns varchar(50)
return "Stored function database";

create function `current_user`() returns varchar(50)
return "Stored function current_user";

create function md5(x varchar(50)) returns varchar(50)
return "Stored function md5";

SET SQL_MODE='IGNORE_SPACE';

select database(), database ();
select current_user(), current_user ();
select md5("aaa"), md5 ("aaa");

# Non deterministic warnings from db_load_routine
--disable_warnings
select test.database(), test.database ();
select test.current_user(), test.current_user ();
select test.md5("aaa"), test.md5 ("aaa");
--enable_warnings

SET SQL_MODE='';

select database(), database ();
select current_user(), current_user ();
select md5("aaa"), md5 ("aaa");

# Non deterministic warnings from db_load_routine
--disable_warnings
select test.database(), test.database ();
select test.current_user(), test.current_user ();
select test.md5("aaa"), test.md5 ("aaa");
--enable_warnings

SET @@sql_mode=@save_sql_mode;

drop function test.database;
drop function test.current_user;
drop function md5;

use test;
delimiter |;
# End of BUG#22619

--echo End of 5.1 tests

#
# BUG#23760: ROW_COUNT() and store procedure not owrking together
#
--disable_warnings
DROP TABLE IF EXISTS bug23760|
DROP TABLE IF EXISTS bug23760_log|
DROP PROCEDURE IF EXISTS bug23760_update_log|
DROP PROCEDURE IF EXISTS bug23760_test_row_count|
DROP FUNCTION IF EXISTS bug23760_rc_test|
--enable_warnings
CREATE TABLE bug23760 (
  id INT NOT NULL AUTO_INCREMENT ,
  num INT NOT NULL ,
  PRIMARY KEY ( id ) 
)|

CREATE TABLE bug23760_log (
 id INT NOT NULL AUTO_INCREMENT ,
 reason VARCHAR(50)NULL ,
 ammount INT NOT NULL ,
  PRIMARY KEY ( id ) 
)|

CREATE PROCEDURE bug23760_update_log(r Varchar(50), a INT)
BEGIN
  INSERT INTO bug23760_log (reason, ammount) VALUES(r, a);
END|

CREATE PROCEDURE bug23760_test_row_count()
BEGIN
  UPDATE bug23760 SET num = num + 1;
  CALL bug23760_update_log('Test is working', ROW_COUNT());
  UPDATE bug23760 SET num = num - 1;
END|


CREATE PROCEDURE bug23760_test_row_count2(level INT)
BEGIN
  IF level THEN
    UPDATE bug23760 SET num = num + 1;
    CALL bug23760_update_log('Test2 is working', ROW_COUNT());
    CALL bug23760_test_row_count2(level - 1);
  END IF;
END|

CREATE FUNCTION bug23760_rc_test(in_var INT) RETURNS INT RETURN in_var|

INSERT INTO bug23760 (num) VALUES (0), (1), (1), (2), (3), (5), (8)|
SELECT ROW_COUNT()|

CALL bug23760_test_row_count()|
SELECT * FROM bug23760_log ORDER BY id|

SET @save_max_sp_recursion= @@max_sp_recursion_depth|
SELECT @save_max_sp_recursion|
SET max_sp_recursion_depth= 5|
SELECT @@max_sp_recursion_depth|
CALL bug23760_test_row_count2(2)|
SELECT ROW_COUNT()|
SELECT * FROM bug23760_log ORDER BY id|
SELECT * FROM bug23760 ORDER by ID|
SET max_sp_recursion_depth= @save_max_sp_recursion|

SELECT bug23760_rc_test(123)|
INSERT INTO bug23760 (num) VALUES (13), (21), (34), (55)|
SELECT bug23760_rc_test(ROW_COUNT())|

DROP TABLE bug23760, bug23760_log|
DROP PROCEDURE bug23760_update_log|
DROP PROCEDURE bug23760_test_row_count|
DROP PROCEDURE bug23760_test_row_count2|
DROP FUNCTION bug23760_rc_test|

#
# BUG#24117: server crash on a FETCH with a cursor on a table which is not in
#            the table cache
#

--disable_warnings
DROP PROCEDURE IF EXISTS bug24117|
DROP TABLE IF EXISTS t3|
--enable_warnings
CREATE TABLE t3(c1 ENUM('abc'))|
INSERT INTO t3 VALUES('abc')|
CREATE PROCEDURE bug24117()
BEGIN
  DECLARE t3c1 ENUM('abc');
  DECLARE mycursor CURSOR FOR SELECT c1 FROM t3;
  OPEN mycursor;
  FLUSH TABLES;
  FETCH mycursor INTO t3c1;
  CLOSE mycursor;
END|
CALL bug24117()|
DROP PROCEDURE bug24117|
DROP TABLE t3|

#
# Bug#8407(Stored functions/triggers ignore exception handler)
#

--disable_warnings
drop function if exists func_8407_a|
drop function if exists func_8407_b|
--enable_warnings

create function func_8407_a() returns int
begin
  declare x int;

  declare continue handler for sqlexception
  begin
  end;

  select 1 from no_such_view limit 1 into x;

  return x;
end|

create function func_8407_b() returns int
begin
  declare x int default 0;

  declare continue handler for sqlstate '42S02'
  begin
    set x:= x+1000;
  end;

  case (select 1 from no_such_view limit 1)
    when 1 then set x:= x+1;
    when 2 then set x:= x+2;
    else set x:= x+100;
  end case;
  set x:=x + 500;
  
  return x;
end|

select func_8407_a()|
select func_8407_b()|

drop function func_8407_a|
drop function func_8407_b|

#
# Bug#26503 (Illegal SQL exception handler code causes the server to crash)
#

--disable_warnings
drop table if exists table_26503|
drop procedure if exists proc_26503_ok_1|
drop procedure if exists proc_26503_ok_2|
drop procedure if exists proc_26503_ok_3|
drop procedure if exists proc_26503_ok_4|
--enable_warnings

create table table_26503(a int unique)|

create procedure proc_26503_ok_1(v int)
begin
  declare i int default 5;

  declare continue handler for sqlexception
  begin
    select 'caught something';
    retry:
    while i > 0 do
      begin
        set i = i - 1;
        select 'looping', i;
        iterate retry;
        select 'dead code';
      end;
    end while retry;
    select 'leaving handler';
  end;

  select 'do something';
  insert into table_26503 values (v);
  select 'do something again';
  insert into table_26503 values (v);
end|

create procedure proc_26503_ok_2(v int)
begin
  declare i int default 5;

  declare continue handler for sqlexception
  begin
    select 'caught something';
    retry:
    while i > 0 do
      begin
        set i = i - 1;
        select 'looping', i;
        leave retry;
        select 'dead code';
      end;
    end while;
    select 'leaving handler';
  end;

  select 'do something';
  insert into table_26503 values (v);
  select 'do something again';
  insert into table_26503 values (v);
end|

## The outer retry label should not prevent using the inner label.

create procedure proc_26503_ok_3(v int)
begin
  declare i int default 5;

retry:
  begin
    declare continue handler for sqlexception
    begin
      select 'caught something';
      retry:
      while i > 0 do
        begin
          set i = i - 1;
          select 'looping', i;
          iterate retry;
          select 'dead code';
        end;
      end while retry;
      select 'leaving handler';
    end;

    select 'do something';
    insert into table_26503 values (v);
    select 'do something again';
    insert into table_26503 values (v);
  end;
end|

## The outer retry label should not prevent using the inner label.

create procedure proc_26503_ok_4(v int)
begin
  declare i int default 5;

retry:
  begin
    declare continue handler for sqlexception
    begin
      select 'caught something';
      retry:
      while i > 0 do
        begin
          set i = i - 1;
          select 'looping', i;
          leave retry;
          select 'dead code';
        end;
      end while;
      select 'leaving handler';
    end;

    select 'do something';
    insert into table_26503 values (v);
    select 'do something again';
    insert into table_26503 values (v);
  end;
end|

call proc_26503_ok_1(1)|
call proc_26503_ok_2(2)|
call proc_26503_ok_3(3)|
call proc_26503_ok_4(4)|

drop table table_26503|
drop procedure proc_26503_ok_1|
drop procedure proc_26503_ok_2|
drop procedure proc_26503_ok_3|
drop procedure proc_26503_ok_4|

#
# Bug#25373: Stored functions wasn't compared correctly which leads to a wrong
#            result.
#
--disable_warnings
DROP FUNCTION IF EXISTS bug25373|
--disable_warnings
CREATE FUNCTION bug25373(p1 INTEGER) RETURNS INTEGER
LANGUAGE SQL DETERMINISTIC
RETURN p1;|
CREATE TABLE t3 (f1 INT, f2 FLOAT)|
INSERT INTO t3 VALUES (1, 3.4), (1, 2), (1, 0.9), (2, 8), (2, 7)|
SELECT SUM(f2), bug25373(f1) FROM t3 GROUP BY bug25373(f1) WITH ROLLUP|
DROP FUNCTION bug25373|
DROP TABLE t3|


#
# BUG#25082: Default database change on trigger execution breaks replication.
#
# As it turned out, this bug has actually two bugs. So, here we have two test
# cases -- one in sp.test, the other in sp-security.test.
#

#
# Test case 1: error on dropping the current database.
#

# Prepare.

--disable_warnings
DROP DATABASE IF EXISTS mysqltest1|
DROP DATABASE IF EXISTS mysqltest2|
--enable_warnings

CREATE DATABASE mysqltest1|
CREATE DATABASE mysqltest2|

# Test.

CREATE PROCEDURE mysqltest1.p1()
  DROP DATABASE mysqltest2|

use mysqltest2|

CALL mysqltest1.p1()|

SELECT DATABASE()|

# Cleanup.

DROP DATABASE mysqltest1|

use test|


#
# Bug#20777: Function w BIGINT UNSIGNED shows diff. behaviour --ps-protocol
--disable_warnings
drop function if exists bug20777|
drop table if exists examplebug20777|
--enable_warnings
create function bug20777(f1 bigint unsigned) returns bigint unsigned
begin
  set f1 = (f1 - 10); set f1 = (f1 + 10);
return f1;
end|
delimiter ;|
select bug20777(9223372036854775803) as '9223372036854775803   2**63-5';
select bug20777(9223372036854775804) as '9223372036854775804   2**63-4';
select bug20777(9223372036854775805) as '9223372036854775805   2**63-3';
select bug20777(9223372036854775806) as '9223372036854775806   2**63-2';
select bug20777(9223372036854775807) as '9223372036854775807   2**63-1';
select bug20777(9223372036854775808) as '9223372036854775808   2**63+0';
select bug20777(9223372036854775809) as '9223372036854775809   2**63+1';
select bug20777(9223372036854775810) as '9223372036854775810   2**63+2';
select bug20777(-9223372036854775808) as 'lower bounds signed bigint';
select bug20777(9223372036854775807) as 'upper bounds signed bigint';
select bug20777(0) as 'lower bounds unsigned bigint';
select bug20777(18446744073709551615) as 'upper bounds unsigned bigint';
select bug20777(18446744073709551616) as 'upper bounds unsigned bigint + 1';
select bug20777(-1) as 'lower bounds unsigned bigint - 1';

create table examplebug20777 as select 
  0 as 'i',
  bug20777(9223372036854775806) as '2**63-2',
  bug20777(9223372036854775807) as '2**63-1',
  bug20777(9223372036854775808) as '2**63',
  bug20777(9223372036854775809) as '2**63+1',
  bug20777(18446744073709551614) as '2**64-2',
  bug20777(18446744073709551615) as '2**64-1', 
  bug20777(18446744073709551616) as '2**64',
  bug20777(0) as '0',
  bug20777(-1) as '-1';
insert into examplebug20777 values (1, 9223372036854775806, 9223372036854775807, 223372036854775808, 9223372036854775809, 18446744073709551614, 18446744073709551615, 8446744073709551616, 0, -1);
show create table examplebug20777;
select * from examplebug20777 order by i;

drop table examplebug20777;
select bug20777(18446744073709551613)+1;
drop function bug20777;
delimiter |;


#
# BUG#5274: Stored procedure crash if length of CHAR variable too great.
#

# Prepare.

--disable_warnings
DROP FUNCTION IF EXISTS bug5274_f1|
DROP FUNCTION IF EXISTS bug5274_f2|
--enable_warnings

# Test.

CREATE FUNCTION bug5274_f1(p1 CHAR) RETURNS CHAR
  RETURN CONCAT(p1, p1)|

CREATE FUNCTION bug5274_f2() RETURNS CHAR
BEGIN
  DECLARE v1 INT DEFAULT 0;
  DECLARE v2 CHAR DEFAULT 'x';

  WHILE v1 < 30 DO
    SET v1 = v1 + 1;
    SET v2 = bug5274_f1(v2);
  END WHILE;

  RETURN v2;
END|
 
SELECT bug5274_f2()|

# Cleanup.

DROP FUNCTION bug5274_f1|
DROP FUNCTION bug5274_f2|

#
# Bug#21513 (SP having body starting with quoted label rendered unusable)
#
--disable_warnings
drop procedure if exists proc_21513|
--enable_warnings

create procedure proc_21513()`my_label`:BEGIN END|
show create procedure proc_21513|

drop procedure proc_21513|

###
--echo End of 5.0 tests.

#
# BUG#NNNN: New bug synopsis
#
#--disable_warnings
#drop procedure if exists bugNNNN|
#--enable_warnings
#create procedure bugNNNN...
#
# Add bugs above this line. Use existing tables t1 and t2 when
# practical, or create table t3,t4 etc temporarily (and drop them).
# NOTE: The delimiter is `|`, and not `;`. It is changed to `;`
#       at the end of the file!
#

delimiter ;|
drop table t1,t2;

# Disable warnings to allow test run without InnoDB
--disable_warnings
CREATE TABLE t1 (a int auto_increment primary key) engine=MyISAM;
CREATE TABLE t2 (a int auto_increment primary key, b int) engine=innodb;
--enable_warnings
set @a=0;

delimiter |;
CREATE function bug27354() RETURNS int deterministic
begin
insert into t1 values (null);
set @a=@a+1;
return @a;
end|

delimiter ;|
update t2 set b=1 where a=bug27354();
select count(t_1.a),count(t_2.a) from t1 as t_1, t2 as t_2 /* must be 0,0 */;
insert into t2 values (1,1),(2,2),(3,3);
update t2 set b=-b where a=bug27354();
select * from t2 /* must return 1,-1 ... */;
select count(*) from t1 /* must be 3 */;


drop table t1,t2;
drop function   bug27354;

#
# Bug #28605: SHOW CREATE VIEW with views using stored_procedures no longer
# showing SP names.
#
CREATE TABLE t1 (a INT); 
INSERT INTO t1 VALUES (1),(2);

CREATE FUNCTION metered(a INT) RETURNS INT RETURN 12;

CREATE VIEW v1 AS SELECT test.metered(a) as metered FROM t1;

SHOW CREATE VIEW v1;

DROP VIEW v1;
DROP FUNCTION metered;
DROP TABLE t1;


#
# Bug#25411 (trigger code truncated)
#

--disable_warnings
drop procedure if exists proc_25411_a;
drop procedure if exists proc_25411_b;
drop procedure if exists proc_25411_c;
--enable_warnings

delimiter $$;

create procedure proc_25411_a()
begin
  /* real comment */
  select 1;
  /*! select 2; */
  select 3;
  /*!00000 select 4; */
  /*!99999 select 5; */
end
$$

create procedure proc_25411_b(
/* real comment */
/*! p1 int, */
/*!00000 p2 int */
/*!99999 ,p3 int */
)
begin
  select p1, p2;
end
$$

create procedure proc_25411_c()
begin
  select 1/*!,2*//*!00000,3*//*!99999,4*/;
  select 1/*! ,2*//*!00000 ,3*//*!99999 ,4*/;
  select 1/*!,2 *//*!00000,3 *//*!99999,4 */;
  select 1/*! ,2 *//*!00000 ,3 *//*!99999 ,4 */;
  select 1 /*!,2*/ /*!00000,3*/ /*!99999,4*/ ;
end
$$

delimiter ;$$

show create procedure proc_25411_a;
call proc_25411_a();

show create procedure proc_25411_b;
select name, param_list, body from mysql.proc where name like "%25411%";
call proc_25411_b(10, 20);

show create procedure proc_25411_c;
call proc_25411_c();

drop procedure proc_25411_a;
drop procedure proc_25411_b;
drop procedure proc_25411_c;


#
# Bug#26302 (MySQL server cuts off trailing "*/" from comments in SP/func)
#

--disable_warnings
drop procedure if exists proc_26302;
--enable_warnings

create procedure proc_26302()
select 1 /* testing */;

show create procedure proc_26302;

select ROUTINE_NAME, ROUTINE_DEFINITION from information_schema.ROUTINES
where ROUTINE_NAME = "proc_26302";

drop procedure proc_26302;

<|MERGE_RESOLUTION|>--- conflicted
+++ resolved
@@ -706,15 +706,9 @@
   insert into test.t1 values (concat(x, "2"), y+2);
 end|
 
-<<<<<<< HEAD
-# Remove spout file if it exists
---error 0,1
---remove_file $MYSQLTEST_VARDIR/tmp/spout
-=======
 # Check that file does not exists
 --error 1
 --file_exists $MYSQLTEST_VARDIR/tmp/spout
->>>>>>> da7a589f
 call into_outfile("ofile", 1)|
 --remove_file $MYSQLTEST_VARDIR/tmp/spout
 delete from t1|
@@ -731,15 +725,9 @@
   insert into test.t1 values (concat(x, "2"), y+2);
 end|
 
-<<<<<<< HEAD
-# Remove spdump file if it exists
---error 0,1
---remove_file $MYSQLTEST_VARDIR/tmp/spdump
-=======
 # Check that file does not exists
 --error 1
 --file_exists $MYSQLTEST_VARDIR/tmp/spdump
->>>>>>> da7a589f
 call into_dumpfile("dfile", 1)|
 --remove_file $MYSQLTEST_VARDIR/tmp/spdump
 delete from t1|
