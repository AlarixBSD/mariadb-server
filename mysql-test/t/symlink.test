--- conflicted
+++ resolved
@@ -119,7 +119,18 @@
 drop table t1;
 
 #
-<<<<<<< HEAD
+# BUG#32111 - Security Breach via DATA/INDEX DIRECORY and RENAME TABLE
+#
+--replace_result $MYSQL_TEST_DIR TEST_DIR
+eval CREATE TABLE t1(a INT)
+DATA DIRECTORY='$MYSQL_TEST_DIR/var/master-data/mysql'
+INDEX DIRECTORY='$MYSQL_TEST_DIR/var/master-data/mysql';
+--replace_result $MYSQL_TEST_DIR TEST_DIR
+--error 1
+RENAME TABLE t1 TO user;
+DROP TABLE t1;
+
+#
 # Test specifying DATA DIRECTORY that is the same as what would normally
 # have been chosen. (Bug #8707)
 #
@@ -190,16 +201,4 @@
 drop table t1;
 deallocate prepare stmt;
 
---echo End of 4.1 tests
-=======
-# BUG#32111 - Security Breach via DATA/INDEX DIRECORY and RENAME TABLE
-#
---replace_result $MYSQL_TEST_DIR TEST_DIR
-eval CREATE TABLE t1(a INT)
-DATA DIRECTORY='$MYSQL_TEST_DIR/var/master-data/mysql'
-INDEX DIRECTORY='$MYSQL_TEST_DIR/var/master-data/mysql';
---replace_result $MYSQL_TEST_DIR TEST_DIR
---error 1
-RENAME TABLE t1 TO user;
-DROP TABLE t1;
->>>>>>> ff4b438b
+--echo End of 4.1 tests