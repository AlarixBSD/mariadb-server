drop table if exists t1,t2,t3,t4,t9,`t1a``b`,v1,v2,v3,v4,v5,v6;
drop view if exists t1,t2,`t1a``b`,v1,v2,v3,v4,v5,v6;
drop database if exists mysqltest;
use test;
create view v1 (c,d) as select a,b from t1;
ERROR 42S02: Table 'test.t1' doesn't exist
create temporary table t1 (a int, b int);
create view v1 (c) as select b+1 from t1;
ERROR HY000: View's SELECT refers to a temporary table 't1'
drop table t1;
create table t1 (a int, b int);
insert into t1 values (1,2), (1,3), (2,4), (2,5), (3,10);
create view v1 (c,d) as select a,b+@@global.max_user_connections from t1;
ERROR HY000: View's SELECT contains a variable or parameter
create view v1 (c,d) as select a,b from t1
where a = @@global.max_user_connections;
ERROR HY000: View's SELECT contains a variable or parameter
create view v1 (c) as select b+1 from t1;
select c from v1;
c
3
4
5
6
11
create temporary table t1 (a int, b int);
select * from t1;
a	b
select c from v1;
c
3
4
5
6
11
show create table v1;
View	Create View
v1	CREATE ALGORITHM=UNDEFINED DEFINER=`root`@`localhost` SQL SECURITY DEFINER VIEW `v1` AS select (`t1`.`b` + 1) AS `c` from `t1`
show create view v1;
View	Create View
v1	CREATE ALGORITHM=UNDEFINED DEFINER=`root`@`localhost` SQL SECURITY DEFINER VIEW `v1` AS select (`t1`.`b` + 1) AS `c` from `t1`
show create view t1;
ERROR HY000: 'test.t1' is not VIEW
drop table t1;
select a from v1;
ERROR 42S22: Unknown column 'a' in 'field list'
select v1.a from v1;
ERROR 42S22: Unknown column 'v1.a' in 'field list'
select b from v1;
ERROR 42S22: Unknown column 'b' in 'field list'
select v1.b from v1;
ERROR 42S22: Unknown column 'v1.b' in 'field list'
explain extended select c from v1;
id	select_type	table	type	possible_keys	key	key_len	ref	rows	filtered	Extra
1	SIMPLE	t1	ALL	NULL	NULL	NULL	NULL	5	100.00	
Warnings:
Note	1003	select (`test`.`t1`.`b` + 1) AS `c` from `test`.`t1`
create algorithm=temptable view v2 (c) as select b+1 from t1;
show create view v2;
View	Create View
v2	CREATE ALGORITHM=TEMPTABLE DEFINER=`root`@`localhost` SQL SECURITY DEFINER VIEW `v2` AS select (`t1`.`b` + 1) AS `c` from `t1`
select c from v2;
c
3
4
5
6
11
explain extended select c from v2;
id	select_type	table	type	possible_keys	key	key_len	ref	rows	filtered	Extra
1	PRIMARY	<derived2>	ALL	NULL	NULL	NULL	NULL	5	100.00	
2	DERIVED	t1	ALL	NULL	NULL	NULL	NULL	5	100.00	
Warnings:
Note	1003	select `v2`.`c` AS `c` from `test`.`v2`
create view v3 (c) as select a+1 from v1;
ERROR 42S22: Unknown column 'a' in 'field list'
create view v3 (c) as select b+1 from v1;
ERROR 42S22: Unknown column 'b' in 'field list'
create view v3 (c) as select c+1 from v1;
select c from v3;
c
4
5
6
7
12
explain extended select c from v3;
id	select_type	table	type	possible_keys	key	key_len	ref	rows	filtered	Extra
1	SIMPLE	t1	ALL	NULL	NULL	NULL	NULL	5	100.00	
Warnings:
Note	1003	select ((`test`.`t1`.`b` + 1) + 1) AS `c` from `test`.`t1`
create algorithm=temptable view v4 (c) as select c+1 from v2;
select c from v4;
c
4
5
6
7
12
explain extended select c from v4;
id	select_type	table	type	possible_keys	key	key_len	ref	rows	filtered	Extra
1	PRIMARY	<derived2>	ALL	NULL	NULL	NULL	NULL	5	100.00	
2	DERIVED	<derived3>	ALL	NULL	NULL	NULL	NULL	5	100.00	
3	DERIVED	t1	ALL	NULL	NULL	NULL	NULL	5	100.00	
Warnings:
Note	1003	select `v4`.`c` AS `c` from `test`.`v4`
create view v5 (c) as select c+1 from v2;
select c from v5;
c
4
5
6
7
12
explain extended select c from v5;
id	select_type	table	type	possible_keys	key	key_len	ref	rows	filtered	Extra
1	PRIMARY	<derived3>	ALL	NULL	NULL	NULL	NULL	5	100.00	
3	DERIVED	t1	ALL	NULL	NULL	NULL	NULL	5	100.00	
Warnings:
Note	1003	select (`v2`.`c` + 1) AS `c` from `test`.`v2`
create algorithm=temptable view v6 (c) as select c+1 from v1;
select c from v6;
c
4
5
6
7
12
explain extended select c from v6;
id	select_type	table	type	possible_keys	key	key_len	ref	rows	filtered	Extra
1	PRIMARY	<derived2>	ALL	NULL	NULL	NULL	NULL	5	100.00	
2	DERIVED	t1	ALL	NULL	NULL	NULL	NULL	5	100.00	
Warnings:
Note	1003	select `v6`.`c` AS `c` from `test`.`v6`
show tables;
Tables_in_test
t1
v1
v2
v3
v4
v5
v6
show full tables;
Tables_in_test	Table_type
t1	BASE TABLE
v1	VIEW
v2	VIEW
v3	VIEW
v4	VIEW
v5	VIEW
v6	VIEW
show table status;
Name	Engine	Version	Row_format	Rows	Avg_row_length	Data_length	Max_data_length	Index_length	Data_free	Auto_increment	Create_time	Update_time	Check_time	Collation	Checksum	Create_options	Comment
t1	MyISAM	10	Fixed	5	9	45	#	1024	0	NULL	#	#	NULL	latin1_swedish_ci	NULL		
v1	NULL	NULL	NULL	NULL	NULL	NULL	#	NULL	NULL	NULL	#	#	NULL	NULL	NULL	NULL	VIEW
v2	NULL	NULL	NULL	NULL	NULL	NULL	#	NULL	NULL	NULL	#	#	NULL	NULL	NULL	NULL	VIEW
v3	NULL	NULL	NULL	NULL	NULL	NULL	#	NULL	NULL	NULL	#	#	NULL	NULL	NULL	NULL	VIEW
v4	NULL	NULL	NULL	NULL	NULL	NULL	#	NULL	NULL	NULL	#	#	NULL	NULL	NULL	NULL	VIEW
v5	NULL	NULL	NULL	NULL	NULL	NULL	#	NULL	NULL	NULL	#	#	NULL	NULL	NULL	NULL	VIEW
v6	NULL	NULL	NULL	NULL	NULL	NULL	#	NULL	NULL	NULL	#	#	NULL	NULL	NULL	NULL	VIEW
drop view v1,v2,v3,v4,v5,v6;
create view v1 (c,d,e,f) as select a,b,
a in (select a+2 from t1), a = all (select a from t1) from t1;
create view v2 as select c, d from v1;
select * from v1;
c	d	e	f
1	2	0	0
1	3	0	0
2	4	0	0
2	5	0	0
3	10	1	0
select * from v2;
c	d
1	2
1	3
2	4
2	5
3	10
create view v1 (c,d,e,f) as select a,b, a in (select a+2 from t1), a = all (select a from t1) from t1;
ERROR 42S01: Table 'v1' already exists
create or replace view v1 (c,d,e,f) as select a,b, a in (select a+2 from t1), a = all (select a from t1) from t1;
drop view v2;
alter view v2 as select c, d from v1;
ERROR 42S02: Table 'test.v2' doesn't exist
create or replace view v2 as select c, d from v1;
alter view v1 (c,d) as select a,max(b) from t1 group by a;
select * from v1;
c	d
1	3
2	5
3	10
select * from v2;
c	d
1	3
2	5
3	10
drop view v100;
ERROR 42S02: Unknown table 'v100'
drop view t1;
ERROR HY000: 'test.t1' is not VIEW
drop table v1;
ERROR 42S02: Unknown table 'v1'
drop view v1,v2;
drop table t1;
create table t1 (a int);
insert into t1 values (1), (2), (3);
create view v1 (a) as select a+1 from t1;
create view v2 (a) as select a-1 from t1;
select * from t1 natural left join v1;
a
1
2
3
select * from v2 natural left join t1;
a
0
1
2
select * from v2 natural left join v1;
a
0
1
2
drop view v1, v2;
drop table t1;
create table t1 (a int);
insert into t1 values (1), (2), (3), (1), (2), (3);
create view v1 as select distinct a from t1;
select * from v1;
a
1
2
3
explain select * from v1;
id	select_type	table	type	possible_keys	key	key_len	ref	rows	Extra
1	PRIMARY	<derived2>	ALL	NULL	NULL	NULL	NULL	3	
2	DERIVED	t1	ALL	NULL	NULL	NULL	NULL	6	Using temporary
select * from t1;
a
1
2
3
1
2
3
drop view v1;
drop table t1;
create table t1 (a int);
create view v1 as select distinct a from t1 WITH CHECK OPTION;
ERROR HY000: CHECK OPTION on non-updatable view 'test.v1'
create view v1 as select a from t1 WITH CHECK OPTION;
create view v2 as select a from t1 WITH CASCADED CHECK OPTION;
create view v3 as select a from t1 WITH LOCAL CHECK OPTION;
drop view v3 RESTRICT;
drop view v2 CASCADE;
drop view v1;
drop table t1;
create table t1 (a int, b int);
insert into t1 values (1,2), (1,3), (2,4), (2,5), (3,10);
create view v1 (c) as select b+1 from t1;
select test.c from v1 test;
c
3
4
5
6
11
create algorithm=temptable view v2 (c) as select b+1 from t1;
select test.c from v2 test;
c
3
4
5
6
11
select test1.* from v1 test1, v2 test2 where test1.c=test2.c;
c
3
4
5
6
11
select test2.* from v1 test1, v2 test2 where test1.c=test2.c;
c
3
4
5
6
11
drop table t1;
drop view v1,v2;
create table t1 (a int);
insert into t1 values (1), (2), (3), (4);
create view v1 as select a+1 from t1 order by 1 desc limit 2;
select * from v1;
a+1
5
4
explain select * from v1;
id	select_type	table	type	possible_keys	key	key_len	ref	rows	Extra
1	PRIMARY	<derived2>	ALL	NULL	NULL	NULL	NULL	2	
2	DERIVED	t1	ALL	NULL	NULL	NULL	NULL	4	Using filesort
drop view v1;
drop table t1;
create table t1 (a int);
insert into t1 values (1), (2), (3), (4);
create view v1 as select a+1 from t1;
create table t2 select * from v1;
show columns from t2;
Field	Type	Null	Key	Default	Extra
a+1	bigint(12)	YES		NULL	
select * from t2;
a+1
2
3
4
5
drop view v1;
drop table t1,t2;
create table t1 (a int, b int, primary key(a));
insert into t1 values (10,2), (20,3), (30,4), (40,5), (50,10);
create view v1 (a,c) as select a, b+1 from t1;
create algorithm=temptable view v2 (a,c) as select a, b+1 from t1;
update v1 set c=a+c;
ERROR HY000: Column 'c' is not updatable
update v2 set a=a+c;
ERROR HY000: The target table v2 of the UPDATE is not updatable
update v1 set a=a+c;
select * from v1;
a	c
13	3
24	4
35	5
46	6
61	11
select * from t1;
a	b
13	2
24	3
35	4
46	5
61	10
drop table t1;
drop view v1,v2;
create table t1 (a int, b int, primary key(a));
insert into t1 values (10,2), (20,3), (30,4), (40,5), (50,10);
create table t2 (x int);
insert into t2 values (10), (20);
create view v1 (a,c) as select a, b+1 from t1;
create algorithm=temptable view v2 (a,c) as select a, b+1 from t1;
update t2,v1 set v1.c=v1.a+v1.c where t2.x=v1.a;
ERROR HY000: Column 'c' is not updatable
update t2,v2 set v2.a=v2.v2.a+c where t2.x=v2.a;
ERROR HY000: The target table v2 of the UPDATE is not updatable
update t2,v1 set v1.a=v1.a+v1.c where t2.x=v1.a;
select * from v1;
a	c
13	3
24	4
30	5
40	6
50	11
select * from t1;
a	b
13	2
24	3
30	4
40	5
50	10
drop table t1,t2;
drop view v1,v2;
create table t1 (a int, b int, primary key(b));
insert into t1 values (1,20), (2,30), (3,40), (4,50), (5,100);
create view v1 (c) as select b from t1 where a<3;
select * from v1;
c
20
30
explain extended select * from v1;
id	select_type	table	type	possible_keys	key	key_len	ref	rows	filtered	Extra
1	SIMPLE	t1	ALL	NULL	NULL	NULL	NULL	5	100.00	Using where
Warnings:
Note	1003	select `test`.`t1`.`b` AS `c` from `test`.`t1` where (`test`.`t1`.`a` < 3)
update v1 set c=c+1;
select * from t1;
a	b
1	21
2	31
3	40
4	50
5	100
create view v2 (c) as select b from t1 where a>=3;
select * from v1, v2;
c	c
21	40
31	40
21	50
31	50
21	100
31	100
drop view v1, v2;
drop table t1;
create table t1 (a int, b int, primary key(a));
insert into t1 values (1,2), (2,3), (3,4), (4,5), (5,10);
create view v1 (a,c) as select a, b+1 from t1;
create algorithm=temptable view v2 (a,c) as select a, b+1 from t1;
delete from v2 where c < 4;
ERROR HY000: The target table v2 of the DELETE is not updatable
delete from v1 where c < 4;
select * from v1;
a	c
2	4
3	5
4	6
5	11
select * from t1;
a	b
2	3
3	4
4	5
5	10
drop table t1;
drop view v1,v2;
create table t1 (a int, b int, primary key(a));
insert into t1 values (1,2), (2,3), (3,4), (4,5), (5,10);
create table t2 (x int);
insert into t2 values (1), (2), (3), (4);
create view v1 (a,c) as select a, b+1 from t1;
create algorithm=temptable view v2 (a,c) as select a, b+1 from t1;
delete v2 from t2,v2 where t2.x=v2.a;
ERROR HY000: The target table v2 of the DELETE is not updatable
delete v1 from t2,v1 where t2.x=v1.a;
select * from v1;
a	c
5	11
select * from t1;
a	b
5	10
drop table t1,t2;
drop view v1,v2;
create table t1 (a int, b int, c int, primary key(a,b));
insert into t1 values (10,2,-1), (20,3,-2), (30,4,-3), (40,5,-4), (50,10,-5);
create view v1 (x,y) as select a, b from t1;
create view v2 (x,y) as select a, c from t1;
set updatable_views_with_limit=NO;
update v1 set x=x+1;
update v2 set x=x+1;
update v1 set x=x+1 limit 1;
update v2 set x=x+1 limit 1;
ERROR HY000: The target table v2 of the UPDATE is not updatable
set updatable_views_with_limit=YES;
update v1 set x=x+1 limit 1;
update v2 set x=x+1 limit 1;
Warnings:
Note	1355	View being updated does not have complete key of underlying table in it
set updatable_views_with_limit=DEFAULT;
show variables like "updatable_views_with_limit";
Variable_name	Value
updatable_views_with_limit	YES
select * from t1;
a	b	c
15	2	-1
22	3	-2
32	4	-3
42	5	-4
52	10	-5
drop table t1;
drop view v1,v2;
create table t1 (a int, b int, c int, primary key(a,b));
insert into t1 values (10,2,-1), (20,3,-2);
create view v1 (x,y,z) as select c, b, a from t1;
create view v2 (x,y) as select b, a from t1;
create view v3 (x,y,z) as select b, a, b from t1;
create view v4 (x,y,z) as select c+1, b, a from t1;
create algorithm=temptable view v5 (x,y,z) as select c, b, a from t1;
insert into v3 values (-60,4,30);
ERROR HY000: The target table v3 of the INSERT is not insertable-into
insert into v4 values (-60,4,30);
ERROR HY000: The target table v4 of the INSERT is not insertable-into
insert into v5 values (-60,4,30);
ERROR HY000: The target table v5 of the INSERT is not insertable-into
insert into v1 values (-60,4,30);
insert into v1 (z,y,x) values (50,6,-100);
insert into v2 values (5,40);
select * from t1;
a	b	c
10	2	-1
20	3	-2
30	4	-60
50	6	-100
40	5	NULL
drop table t1;
drop view v1,v2,v3,v4,v5;
create table t1 (a int, b int, c int, primary key(a,b));
insert into t1 values (10,2,-1), (20,3,-2);
create table t2 (a int, b int, c int, primary key(a,b));
insert into t2 values (30,4,-60);
create view v1 (x,y,z) as select c, b, a from t1;
create view v2 (x,y) as select b, a from t1;
create view v3 (x,y,z) as select b, a, b from t1;
create view v4 (x,y,z) as select c+1, b, a from t1;
create algorithm=temptable view v5 (x,y,z) as select c, b, a from t1;
insert into v3 select c, b, a from t2;
ERROR HY000: The target table v3 of the INSERT is not insertable-into
insert into v4 select c, b, a from t2;
ERROR HY000: The target table v4 of the INSERT is not insertable-into
insert into v5 select c, b, a from t2;
ERROR HY000: The target table v5 of the INSERT is not insertable-into
insert into v1 select c, b, a from t2;
insert into v1 (z,y,x) select a+20,b+2,-100 from t2;
insert into v2 select b+1, a+10 from t2;
select * from t1;
a	b	c
10	2	-1
20	3	-2
30	4	-60
50	6	-100
40	5	NULL
drop table t1, t2;
drop view v1,v2,v3,v4,v5;
create table t1 (a int, primary key(a));
insert into t1 values (1), (2), (3);
create view v1 (x) as select a from t1 where a > 1;
select t1.a, v1.x from t1 left join v1 on (t1.a= v1.x);
a	x
1	NULL
2	2
3	3
drop table t1;
drop view v1;
create table t1 (a int, primary key(a));
insert into t1 values (1), (2), (3), (200);
create view v1 (x) as select a from t1 where a > 1;
create view v2 (y) as select x from v1 where x < 100;
select * from v2;
y
2
3
drop table t1;
drop view v1,v2;
create table t1 (a int, primary key(a));
insert into t1 values (1), (2), (3), (200);
create ALGORITHM=TEMPTABLE view v1 (x) as select a from t1;
create view v2 (y) as select x from v1;
update v2 set y=10 where y=2;
ERROR HY000: The target table v2 of the UPDATE is not updatable
drop table t1;
drop view v1,v2;
create table t1 (a int not null auto_increment, b int not null, primary key(a), unique(b));
create view v1 (x) as select b from t1;
insert into v1 values (1);
select last_insert_id();
last_insert_id()
0
insert into t1 (b) values (2);
select last_insert_id();
last_insert_id()
2
select * from t1;
a	b
1	1
2	2
drop view v1;
drop table t1;
set sql_mode='ansi';
create table t1 ("a*b" int);
create view v1 as select "a*b" from t1;
show create view v1;
View	Create View
v1	CREATE VIEW "v1" AS select "t1"."a*b" AS "a*b" from "t1"
drop view v1;
drop table t1;
set sql_mode=default;
create table t1 (t_column int);
create view v1 as select 'a';
select * from v1, t1;
a	t_column
drop view v1;
drop table t1;
create table `t1a``b` (col1 char(2));
create view v1 as select * from `t1a``b`;
select * from v1;
col1
describe v1;
Field	Type	Null	Key	Default	Extra
col1	char(2)	YES		NULL	
drop view v1;
drop table `t1a``b`;
create table t1 (col1 char(5),col2 char(5));
create view v1 as select * from t1;
drop table t1;
create table t1 (col1 char(5),newcol2 char(5));
insert into v1 values('a','aa');
ERROR HY000: View 'test.v1' references invalid table(s) or column(s) or function(s) or definer/invoker of view lack rights to use them
drop table t1;
select * from v1;
ERROR HY000: View 'test.v1' references invalid table(s) or column(s) or function(s) or definer/invoker of view lack rights to use them
drop view v1;
create view v1 (a,a) as select 'a','a';
ERROR 42S21: Duplicate column name 'a'
create table t1 (col1 int,col2 char(22));
insert into t1 values(5,'Hello, world of views');
create view v1 as select * from t1;
create view v2 as select * from v1;
update v2 set col2='Hello, view world';
select * from t1;
col1	col2
5	Hello, view world
drop view v2, v1;
drop table t1;
create table t1 (a int, b int);
create view v1 as select a, sum(b) from t1 group by a;
select b from v1 use index (some_index) where b=1;
ERROR 42000: Key 'some_index' doesn't exist in table 'v1'
drop view v1;
drop table t1;
create table t1 (col1 char(5),col2 char(5));
create view v1 (col1,col2) as select col1,col2 from t1;
insert into v1 values('s1','p1'),('s1','p2'),('s1','p3'),('s1','p4'),('s2','p1'),('s3','p2'),('s4','p4');
select distinct first.col2 from t1 first where first.col2 in (select second.col2 from t1 second where second.col1<>first.col1);
col2
p1
p2
p4
select distinct first.col2 from v1 first where first.col2 in (select second.col2 from t1 second where second.col1<>first.col1);
col2
p1
p2
p4
drop view v1;
drop table t1;
create table t1 (a int);
create view v1 as select a from t1;
insert into t1 values (1);
SET @v0 = '2';
PREPARE stmt FROM 'UPDATE v1 SET a = ?';
EXECUTE stmt USING @v0;
DEALLOCATE PREPARE stmt;
SET @v0 = '3';
PREPARE stmt FROM 'insert into v1 values (?)';
EXECUTE stmt USING @v0;
DEALLOCATE PREPARE stmt;
SET @v0 = '4';
PREPARE stmt FROM 'insert into v1 (a) values (?)';
EXECUTE stmt USING @v0;
DEALLOCATE PREPARE stmt;
select * from t1;
a
2
3
4
drop view v1;
drop table t1;
CREATE VIEW v02 AS SELECT * FROM DUAL;
ERROR HY000: No tables used
SHOW TABLES;
Tables_in_test
CREATE VIEW v1 AS SELECT EXISTS (SELECT 1 UNION SELECT 2);
select * from v1;
EXISTS (SELECT 1 UNION SELECT 2)
1
drop view v1;
create table t1 (col1 int,col2 char(22));
create view v1 as select * from t1;
create index i1 on v1 (col1);
ERROR HY000: 'test.v1' is not BASE TABLE
drop view v1;
drop table t1;
CREATE VIEW v1 (f1,f2,f3,f4) AS SELECT connection_id(), pi(), current_user(), version();
SHOW CREATE VIEW v1;
View	Create View
v1	CREATE ALGORITHM=UNDEFINED DEFINER=`root`@`localhost` SQL SECURITY DEFINER VIEW `v1` AS select connection_id() AS `f1`,pi() AS `f2`,current_user() AS `f3`,version() AS `f4`
drop view v1;
create table t1 (s1 int);
create table t2 (s2 int);
insert into t1 values (1), (2);
insert into t2 values (2), (3);
create view v1 as select * from t1,t2 union all select * from t1,t2;
select * from v1;
s1	s2
1	2
2	2
1	3
2	3
1	2
2	2
1	3
2	3
drop view v1;
drop tables t1, t2;
create table t1 (col1 int);
insert into t1 values (1);
create view v1 as select count(*) from t1;
insert into t1 values (null);
select * from v1;
count(*)
2
drop view v1;
drop table t1;
create table t1 (a int);
create table t2 (a int);
create view v1 as select a from t1;
create view v2 as select a from t2 where a in (select a from v1);
show create view v2;
View	Create View
v2	CREATE ALGORITHM=UNDEFINED DEFINER=`root`@`localhost` SQL SECURITY DEFINER VIEW `v2` AS select `t2`.`a` AS `a` from `t2` where `t2`.`a` in (select `v1`.`a` AS `a` from `v1`)
drop view v2, v1;
drop table t1, t2;
CREATE VIEW `v 1` AS select 5 AS `5`;
show create view `v 1`;
View	Create View
v 1	CREATE ALGORITHM=UNDEFINED DEFINER=`root`@`localhost` SQL SECURITY DEFINER VIEW `v 1` AS select 5 AS `5`
drop view `v 1`;
create database mysqltest;
create table mysqltest.t1 (a int, b int);
create view mysqltest.v1 as select a from mysqltest.t1;
alter view mysqltest.v1 as select b from mysqltest.t1;
alter view mysqltest.v1 as select a from mysqltest.t1;
drop database mysqltest;
CREATE TABLE t1 (c1 int not null auto_increment primary key, c2 varchar(20), fulltext(c2));
insert into t1 (c2) VALUES ('real Beer'),('Water'),('Kossu'),('Coca-Cola'),('Vodka'),('Wine'),('almost real Beer');
select * from t1 WHERE match (c2) against ('Beer');
c1	c2
1	real Beer
7	almost real Beer
CREATE VIEW v1 AS SELECT  * from t1 WHERE match (c2) against ('Beer');
select * from v1;
c1	c2
1	real Beer
7	almost real Beer
drop view v1;
drop table t1;
create table t1 (a int);
insert into t1 values (1),(1),(2),(2),(3),(3);
create view v1 as select a from t1;
select distinct a from v1;
a
1
2
3
select distinct a from v1 limit 2;
a
1
2
select distinct a from t1 limit 2;
a
1
2
prepare stmt1 from "select distinct a from v1 limit 2";
execute stmt1;
a
1
2
execute stmt1;
a
1
2
deallocate prepare stmt1;
drop view v1;
drop table t1;
create table t1 (tg_column bigint);
create view v1 as select count(tg_column) as vg_column from t1;
select avg(vg_column) from v1;
avg(vg_column)
0.0000
drop view v1;
drop table t1;
create table t1 (col1 bigint not null, primary key (col1));
create table t2 (col1 bigint not null, key (col1));
create view v1 as select * from t1;
create view v2 as select * from t2;
insert into v1 values (1);
insert into v2 values (1);
create view v3 (a,b) as select v1.col1 as a, v2.col1 as b from v1, v2 where v1.col1 = v2.col1;
select * from v3;
a	b
1	1
show create view v3;
View	Create View
v3	CREATE ALGORITHM=UNDEFINED DEFINER=`root`@`localhost` SQL SECURITY DEFINER VIEW `v3` AS select `v1`.`col1` AS `a`,`v2`.`col1` AS `b` from (`v1` join `v2`) where (`v1`.`col1` = `v2`.`col1`)
drop view v3, v2, v1;
drop table t2, t1;
create function `f``1` () returns int return 5;
create view v1 as select test.`f``1` ();
show create view v1;
View	Create View
v1	CREATE ALGORITHM=UNDEFINED DEFINER=`root`@`localhost` SQL SECURITY DEFINER VIEW `v1` AS select `test`.`f``1`() AS `test.``f````1`` ()`
select * from v1;
test.`f``1` ()
5
drop view v1;
drop function `f``1`;
create function a() returns int return 5;
create view v1 as select a();
select * from v1;
a()
5
drop view v1;
drop function a;
create table t2 (col1 char collate latin1_german2_ci);
create view v2 as select col1 collate latin1_german1_ci from t2;
show create view v2;
View	Create View
v2	CREATE ALGORITHM=UNDEFINED DEFINER=`root`@`localhost` SQL SECURITY DEFINER VIEW `v2` AS select (`t2`.`col1` collate latin1_german1_ci) AS `col1 collate latin1_german1_ci` from `t2`
show create view v2;
View	Create View
v2	CREATE ALGORITHM=UNDEFINED DEFINER=`root`@`localhost` SQL SECURITY DEFINER VIEW `v2` AS select (`t2`.`col1` collate latin1_german1_ci) AS `col1 collate latin1_german1_ci` from `t2`
drop view v2;
drop table t2;
create table t1 (a int);
insert into t1 values (1), (2);
create view v1 as select 5 from t1 order by 1;
select * from v1;
5
5
5
drop view v1;
drop table t1;
create function x1 () returns int return 5;
create table t1 (s1 int);
create view v1 as select x1() from t1;
drop function x1;
select * from v1;
ERROR HY000: View 'test.v1' references invalid table(s) or column(s) or function(s) or definer/invoker of view lack rights to use them
show table status;
Name	Engine	Version	Row_format	Rows	Avg_row_length	Data_length	Max_data_length	Index_length	Data_free	Auto_increment	Create_time	Update_time	Check_time	Collation	Checksum	Create_options	Comment
t1	MyISAM	10	Fixed	0	0	0	#	1024	0	NULL	#	#	NULL	latin1_swedish_ci	NULL		
v1	NULL	NULL	NULL	NULL	NULL	NULL	#	NULL	NULL	NULL	#	#	NULL	NULL	NULL	NULL	View 'test.v1' references invalid table(s) or column(s) or function(s) or define
drop view v1;
drop table t1;
create view v1 as select 99999999999999999999999999999999999999999999999999999 as col1;
show create view v1;
View	Create View
v1	CREATE ALGORITHM=UNDEFINED DEFINER=`root`@`localhost` SQL SECURITY DEFINER VIEW `v1` AS select 99999999999999999999999999999999999999999999999999999 AS `col1`
drop view v1;
set names utf8;
create table tü (cü char);
create view vü as select cü from tü;
insert into vü values ('ü');
select * from vü;
cü
ü
drop view vü;
drop table tü;
set names latin1;
create table t1 (a int, b int);
insert into t1 values (1,2), (1,3), (2,4), (2,5), (3,10);
create view v1(c) as select a+1 from t1 where b >= 4;
select c from v1 where exists (select * from t1 where a=2 and b=c);
c
4
drop view v1;
drop table t1;
create view v1 as select cast(1 as char(3));
show create view v1;
View	Create View
v1	CREATE ALGORITHM=UNDEFINED DEFINER=`root`@`localhost` SQL SECURITY DEFINER VIEW `v1` AS select cast(1 as char(3) charset latin1) AS `cast(1 as char(3))`
select * from v1;
cast(1 as char(3))
1
drop view v1;
create table t1 (a int);
create view v1 as select a from t1;
create view v3 as select a from t1;
create database mysqltest;
rename table v1 to mysqltest.v1;
ERROR HY000: Changing schema from 'test' to 'mysqltest' is not allowed.
rename table v1 to v2;
rename table v3 to v1, v2 to t1;
ERROR 42S01: Table 't1' already exists
drop table t1;
drop view v2,v3;
drop database mysqltest;
create view v1 as select 'a',1;
create view v2 as select * from v1 union all select * from v1;
create view v3 as select * from v2 where 1 = (select `1` from v2);
create view v4 as select * from v3;
select * from v4;
ERROR 21000: Subquery returns more than 1 row
drop view v4, v3, v2, v1;
create view v1 as select 5 into @w;
ERROR HY000: View's SELECT contains a 'INTO' clause
create view v1 as select 5 into outfile 'ttt';
ERROR HY000: View's SELECT contains a 'INTO' clause
create table t1 (a int);
create view v1 as select a from t1 procedure analyse();
ERROR HY000: View's SELECT contains a 'PROCEDURE' clause
create view v1 as select 1 from (select 1) as d1;
ERROR HY000: View's SELECT contains a subquery in the FROM clause
drop table t1;
create table t1 (s1 int, primary key (s1));
create view v1 as select * from t1;
insert into v1 values (1) on duplicate key update s1 = 7;
insert into v1 values (1) on duplicate key update s1 = 7;
select * from t1;
s1
7
drop view v1;
drop table t1;
create table t1 (col1 int);
create table t2 (col1 int);
create table t3 (col1 datetime not null);
create view v1 as select * from t1;
create view v2 as select * from v1;
create view v3 as select v2.col1 from v2,t2 where v2.col1 = t2.col1;
update v2 set col1 = (select max(col1) from v1);
ERROR HY000: The definition of table 'v1' prevents operation UPDATE on table 'v2'.
update v2 set col1 = (select max(col1) from t1);
ERROR HY000: The definition of table 'v2' prevents operation UPDATE on table 'v2'.
update v2 set col1 = (select max(col1) from v2);
ERROR HY000: You can't specify target table 'v2' for update in FROM clause
update v2,t2 set v2.col1 = (select max(col1) from v1) where v2.col1 = t2.col1;
ERROR HY000: The definition of table 'v1' prevents operation UPDATE on table 'v2'.
update t1,t2 set t1.col1 = (select max(col1) from v1) where t1.col1 = t2.col1;
ERROR HY000: The definition of table 'v1' prevents operation UPDATE on table 't1'.
update v1,t2 set v1.col1 = (select max(col1) from v1) where v1.col1 = t2.col1;
ERROR HY000: You can't specify target table 'v1' for update in FROM clause
update t2,v2 set v2.col1 = (select max(col1) from v1) where v2.col1 = t2.col1;
ERROR HY000: The definition of table 'v1' prevents operation UPDATE on table 't2'.
update t2,t1 set t1.col1 = (select max(col1) from v1) where t1.col1 = t2.col1;
ERROR HY000: The definition of table 'v1' prevents operation UPDATE on table 't2'.
update t2,v1 set v1.col1 = (select max(col1) from v1) where v1.col1 = t2.col1;
ERROR HY000: The definition of table 'v1' prevents operation UPDATE on table 't2'.
update v2,t2 set v2.col1 = (select max(col1) from t1) where v2.col1 = t2.col1;
ERROR HY000: The definition of table 'v2' prevents operation UPDATE on table 'v2'.
update t1,t2 set t1.col1 = (select max(col1) from t1) where t1.col1 = t2.col1;
ERROR HY000: You can't specify target table 't1' for update in FROM clause
update v1,t2 set v1.col1 = (select max(col1) from t1) where v1.col1 = t2.col1;
ERROR HY000: The definition of table 'v1' prevents operation UPDATE on table 'v1'.
update t2,v2 set v2.col1 = (select max(col1) from t1) where v2.col1 = t2.col1;
ERROR HY000: You can't specify target table 't2' for update in FROM clause
update t2,t1 set t1.col1 = (select max(col1) from t1) where t1.col1 = t2.col1;
ERROR HY000: You can't specify target table 't2' for update in FROM clause
update t2,v1 set v1.col1 = (select max(col1) from t1) where v1.col1 = t2.col1;
ERROR HY000: You can't specify target table 't2' for update in FROM clause
update v2,t2 set v2.col1 = (select max(col1) from v2) where v2.col1 = t2.col1;
ERROR HY000: You can't specify target table 'v2' for update in FROM clause
update t1,t2 set t1.col1 = (select max(col1) from v2) where t1.col1 = t2.col1;
ERROR HY000: The definition of table 'v2' prevents operation UPDATE on table 't1'.
update v1,t2 set v1.col1 = (select max(col1) from v2) where v1.col1 = t2.col1;
ERROR HY000: The definition of table 'v2' prevents operation UPDATE on table 'v1'.
update t2,v2 set v2.col1 = (select max(col1) from v2) where v2.col1 = t2.col1;
ERROR HY000: The definition of table 'v2' prevents operation UPDATE on table 't2'.
update t2,t1 set t1.col1 = (select max(col1) from v2) where t1.col1 = t2.col1;
ERROR HY000: The definition of table 'v2' prevents operation UPDATE on table 't2'.
update t2,v1 set v1.col1 = (select max(col1) from v2) where v1.col1 = t2.col1;
ERROR HY000: The definition of table 'v2' prevents operation UPDATE on table 't2'.
update v3 set v3.col1 = (select max(col1) from v1);
ERROR HY000: The definition of table 'v1' prevents operation UPDATE on table 'v3'.
update v3 set v3.col1 = (select max(col1) from t1);
ERROR HY000: The definition of table 'v3' prevents operation UPDATE on table 'v3'.
update v3 set v3.col1 = (select max(col1) from v2);
ERROR HY000: The definition of table 'v2' prevents operation UPDATE on table 'v3'.
update v3 set v3.col1 = (select max(col1) from v3);
ERROR HY000: You can't specify target table 'v3' for update in FROM clause
delete from v2 where col1 = (select max(col1) from v1);
ERROR HY000: The definition of table 'v1' prevents operation DELETE on table 'v2'.
delete from v2 where col1 = (select max(col1) from t1);
ERROR HY000: The definition of table 'v2' prevents operation DELETE on table 'v2'.
delete from v2 where col1 = (select max(col1) from v2);
ERROR HY000: You can't specify target table 'v2' for update in FROM clause
delete v2 from v2,t2 where (select max(col1) from v1) > 0 and v2.col1 = t2.col1;
ERROR HY000: The definition of table 'v1' prevents operation DELETE on table 'v2'.
delete t1 from t1,t2 where (select max(col1) from v1) > 0 and t1.col1 = t2.col1;
ERROR HY000: The definition of table 'v1' prevents operation DELETE on table 't1'.
delete v1 from v1,t2 where (select max(col1) from v1) > 0 and v1.col1 = t2.col1;
ERROR HY000: You can't specify target table 'v1' for update in FROM clause
delete v2 from v2,t2 where (select max(col1) from t1) > 0 and v2.col1 = t2.col1;
ERROR HY000: The definition of table 'v2' prevents operation DELETE on table 'v2'.
delete t1 from t1,t2 where (select max(col1) from t1) > 0 and t1.col1 = t2.col1;
ERROR HY000: You can't specify target table 't1' for update in FROM clause
delete v1 from v1,t2 where (select max(col1) from t1) > 0 and v1.col1 = t2.col1;
ERROR HY000: The definition of table 'v1' prevents operation DELETE on table 'v1'.
delete v2 from v2,t2 where (select max(col1) from v2) > 0 and v2.col1 = t2.col1;
ERROR HY000: You can't specify target table 'v2' for update in FROM clause
delete t1 from t1,t2 where (select max(col1) from v2) > 0 and t1.col1 = t2.col1;
ERROR HY000: The definition of table 'v2' prevents operation DELETE on table 't1'.
delete v1 from v1,t2 where (select max(col1) from v2) > 0 and v1.col1 = t2.col1;
ERROR HY000: The definition of table 'v2' prevents operation DELETE on table 'v1'.
insert into v2 values ((select max(col1) from v1));
ERROR HY000: The definition of table 'v1' prevents operation INSERT on table 'v2'.
insert into t1 values ((select max(col1) from v1));
ERROR HY000: The definition of table 'v1' prevents operation INSERT on table 't1'.
insert into v2 values ((select max(col1) from v1));
ERROR HY000: The definition of table 'v1' prevents operation INSERT on table 'v2'.
insert into v2 values ((select max(col1) from t1));
ERROR HY000: The definition of table 'v2' prevents operation INSERT on table 'v2'.
insert into t1 values ((select max(col1) from t1));
ERROR HY000: You can't specify target table 't1' for update in FROM clause
insert into v2 values ((select max(col1) from t1));
ERROR HY000: The definition of table 'v2' prevents operation INSERT on table 'v2'.
insert into v2 values ((select max(col1) from v2));
ERROR HY000: You can't specify target table 'v2' for update in FROM clause
insert into t1 values ((select max(col1) from v2));
ERROR HY000: The definition of table 'v2' prevents operation INSERT on table 't1'.
insert into v2 values ((select max(col1) from v2));
ERROR HY000: You can't specify target table 'v2' for update in FROM clause
insert into v3 (col1) values ((select max(col1) from v1));
ERROR HY000: The definition of table 'v1' prevents operation INSERT on table 'v3'.
insert into v3 (col1) values ((select max(col1) from t1));
ERROR HY000: The definition of table 'v3' prevents operation INSERT on table 'v3'.
insert into v3 (col1) values ((select max(col1) from v2));
ERROR HY000: The definition of table 'v2' prevents operation INSERT on table 'v3'.
insert into v3 (col1) values ((select CONVERT_TZ('20050101000000','UTC','MET') from v2));
ERROR HY000: The definition of table 'v2' prevents operation INSERT on table 'v3'.
insert into v3 (col1) values ((select CONVERT_TZ('20050101000000','UTC','MET') from t2));
insert into t3 values ((select CONVERT_TZ('20050101000000','UTC','MET') from t2));
ERROR 23000: Column 'col1' cannot be null
create algorithm=temptable view v4 as select * from t1;
insert into t1 values (1),(2),(3);
insert into t1 (col1) values ((select max(col1) from v4));
select * from t1;
col1
NULL
1
2
3
3
drop view v4,v3,v2,v1;
drop table t1,t2,t3;
create table t1 (s1 int);
create view v1 as select * from t1;
handler v1 open as xx;
ERROR HY000: 'test.v1' is not BASE TABLE
drop view v1;
drop table t1;
create table t1(a int);
insert into t1 values (0), (1), (2), (3);
create table t2 (a int);
insert into t2 select a from t1 where a > 1;
create view v1 as select a from t1 where a > 1;
select * from t1 left join (t2 as t, v1) on v1.a=t1.a;
a	a	a
0	NULL	NULL
1	NULL	NULL
2	2	2
2	3	2
3	2	3
3	3	3
select * from t1 left join (t2 as t, t2) on t2.a=t1.a;
a	a	a
0	NULL	NULL
1	NULL	NULL
2	2	2
2	3	2
3	2	3
3	3	3
drop view v1;
drop table t1, t2;
create table t1 (s1 char);
create view v1 as select s1 collate latin1_german1_ci as s1 from t1;
insert into v1 values ('a');
select * from v1;
s1
a
update v1 set s1='b';
select * from v1;
s1
b
update v1,t1 set v1.s1='c' where t1.s1=v1.s1;
select * from v1;
s1
c
prepare stmt1 from "update v1,t1 set v1.s1=? where t1.s1=v1.s1";
set @arg='d';
execute stmt1 using @arg;
select * from v1;
s1
d
set @arg='e';
execute stmt1 using @arg;
select * from v1;
s1
e
deallocate prepare stmt1;
drop view v1;
drop table t1;
create table t1 (a int);
create table t2 (a int);
create view v1 as select * from t1;
lock tables t1 read, v1 read;
select * from v1;
a
select * from t2;
ERROR HY000: Table 't2' was not locked with LOCK TABLES
drop view v1;
drop table t1, t2;
create table t1 (a int);
create view v1 as select * from t1 where a < 2 with check option;
insert into v1 values(1);
insert into v1 values(3);
ERROR HY000: CHECK OPTION failed 'test.v1'
insert ignore into v1 values (2),(3),(0);
Warnings:
Error	1369	CHECK OPTION failed 'test.v1'
Error	1369	CHECK OPTION failed 'test.v1'
select * from t1;
a
1
0
delete from t1;
insert into v1 SELECT 1;
insert into v1 SELECT 3;
ERROR HY000: CHECK OPTION failed 'test.v1'
create table t2 (a int);
insert into t2 values (2),(3),(0);
insert ignore into v1 SELECT a from t2;
Warnings:
Error	1369	CHECK OPTION failed 'test.v1'
Error	1369	CHECK OPTION failed 'test.v1'
select * from t1 order by a desc;
a
1
0
update v1 set a=-1 where a=0;
update v1 set a=2 where a=1;
ERROR HY000: CHECK OPTION failed 'test.v1'
select * from t1 order by a desc;
a
1
-1
update v1 set a=0 where a=0;
insert into t2 values (1);
update v1,t2 set v1.a=v1.a-1 where v1.a=t2.a;
select * from t1 order by a desc;
a
0
-1
update v1 set a=a+1;
update ignore v1,t2 set v1.a=v1.a+1 where v1.a=t2.a;
Warnings:
Error	1369	CHECK OPTION failed 'test.v1'
select * from t1;
a
1
1
drop view v1;
drop table t1, t2;
create table t1 (a int);
create view v1 as select * from t1 where a < 2 with check option;
create view v2 as select * from v1 where a > 0 with local check option;
create view v3 as select * from v1 where a > 0 with cascaded check option;
insert into v2 values (1);
insert into v3 values (1);
insert into v2 values (0);
ERROR HY000: CHECK OPTION failed 'test.v2'
insert into v3 values (0);
ERROR HY000: CHECK OPTION failed 'test.v3'
insert into v2 values (2);
insert into v3 values (2);
ERROR HY000: CHECK OPTION failed 'test.v3'
select * from t1;
a
1
1
2
drop view v3,v2,v1;
drop table t1;
create table t1 (a int, primary key (a));
create view v1 as select * from t1 where a < 2 with check option;
insert into v1 values (1) on duplicate key update a=2;
insert into v1 values (1) on duplicate key update a=2;
ERROR HY000: CHECK OPTION failed 'test.v1'
insert ignore into v1 values (1) on duplicate key update a=2;
Warnings:
Error	1369	CHECK OPTION failed 'test.v1'
select * from t1;
a
1
drop view v1;
drop table t1;
create table t1 (s1 int);
create view v1 as select * from t1;
create view v2 as select * from v1;
alter view v1 as select * from v2;
ERROR 42S02: Table 'test.v1' doesn't exist
alter view v1 as select * from v1;
ERROR 42S02: Table 'test.v1' doesn't exist
create or replace view v1 as select * from v2;
ERROR 42S02: Table 'test.v1' doesn't exist
create or replace view v1 as select * from v1;
ERROR 42S02: Table 'test.v1' doesn't exist
drop view v2,v1;
drop table t1;
create table t1 (a int);
create view v1 as select * from t1;
show create view v1;
View	Create View
v1	CREATE ALGORITHM=UNDEFINED DEFINER=`root`@`localhost` SQL SECURITY DEFINER VIEW `v1` AS select `t1`.`a` AS `a` from `t1`
alter algorithm=undefined view v1 as select * from t1 with check option;
show create view v1;
View	Create View
v1	CREATE ALGORITHM=UNDEFINED DEFINER=`root`@`localhost` SQL SECURITY DEFINER VIEW `v1` AS select `t1`.`a` AS `a` from `t1` WITH CASCADED CHECK OPTION
alter algorithm=merge view v1 as select * from t1 with cascaded check option;
show create view v1;
View	Create View
v1	CREATE ALGORITHM=MERGE DEFINER=`root`@`localhost` SQL SECURITY DEFINER VIEW `v1` AS select `t1`.`a` AS `a` from `t1` WITH CASCADED CHECK OPTION
alter algorithm=temptable view v1 as select * from t1;
show create view v1;
View	Create View
v1	CREATE ALGORITHM=TEMPTABLE DEFINER=`root`@`localhost` SQL SECURITY DEFINER VIEW `v1` AS select `t1`.`a` AS `a` from `t1`
drop view v1;
drop table t1;
create table t1 (s1 int);
create table t2 (s1 int);
create view v2 as select * from t2 where s1 in (select s1 from t1);
insert into v2 values (5);
insert into t1 values (5);
select * from v2;
s1
5
update v2 set s1 = 0;
select * from v2;
s1
select * from t2;
s1
0
alter view v2 as select * from t2 where s1 in (select s1 from t1) with check option;
insert into v2 values (5);
update v2 set s1 = 1;
ERROR HY000: CHECK OPTION failed 'test.v2'
insert into t1 values (1);
update v2 set s1 = 1;
select * from v2;
s1
1
select * from t2;
s1
0
1
prepare stmt1 from "select * from v2;";
execute stmt1;
s1
1
insert into t1 values (0);
execute stmt1;
s1
0
1
deallocate prepare stmt1;
drop view v2;
drop table t1, t2;
create table t1 (t time);
create view v1 as select substring_index(t,':',2) as t from t1;
insert into t1 (t) values ('12:24:10');
select substring_index(t,':',2) from t1;
substring_index(t,':',2)
12:24
select substring_index(t,':',2) from v1;
substring_index(t,':',2)
12:24
drop view v1;
drop table t1;
create table t1 (s1 tinyint);
create view v1 as select * from t1 where s1 <> 0 with local check option;
create view v2 as select * from v1 with cascaded check option;
insert into v2 values (0);
ERROR HY000: CHECK OPTION failed 'test.v2'
drop view v2, v1;
drop table t1;
create table t1 (s1 int);
create view v1 as select * from t1 where s1 < 5 with check option;
insert ignore into v1 values (6);
ERROR HY000: CHECK OPTION failed 'test.v1'
insert ignore into v1 values (6),(3);
Warnings:
Error	1369	CHECK OPTION failed 'test.v1'
select * from t1;
s1
3
drop view v1;
drop table t1;
create table t1 (s1 tinyint);
create trigger t1_bi before insert on t1 for each row set new.s1 = 500;
create view v1 as select * from t1 where s1 <> 127 with check option;
insert into v1 values (0);
ERROR HY000: CHECK OPTION failed 'test.v1'
select * from v1;
s1
select * from t1;
s1
drop trigger t1_bi;
drop view v1;
drop table t1;
create table t1 (s1 tinyint);
create view v1 as select * from t1 where s1 <> 0;
create view v2 as select * from v1 where s1 <> 1 with cascaded check option;
insert into v2 values (0);
ERROR HY000: CHECK OPTION failed 'test.v2'
select * from v2;
s1
select * from t1;
s1
drop view v2, v1;
drop table t1;
create table t1 (a int, b char(10));
create view v1 as select * from t1 where a != 0 with check option;
load data infile '../std_data_ln/loaddata3.dat' into table v1 fields terminated by '' enclosed by '' ignore 1 lines;
ERROR HY000: CHECK OPTION failed 'test.v1'
select * from t1;
a	b
1	row 1
2	row 2
select * from v1;
a	b
1	row 1
2	row 2
delete from t1;
load data infile '../std_data_ln/loaddata3.dat' ignore into table v1 fields terminated by '' enclosed by '' ignore 1 lines;
Warnings:
Warning	1366	Incorrect integer value: 'error      ' for column 'a' at row 3
Error	1369	CHECK OPTION failed 'test.v1'
Warning	1366	Incorrect integer value: 'wrong end  ' for column 'a' at row 4
Error	1369	CHECK OPTION failed 'test.v1'
select * from t1 order by a,b;
a	b
1	row 1
2	row 2
3	row 3
select * from v1 order by a,b;
a	b
1	row 1
2	row 2
3	row 3
drop view v1;
drop table t1;
create table t1 (a text, b text);
create view v1 as select * from t1 where a <> 'Field A' with check option;
load data infile '../std_data_ln/loaddata2.dat' into table v1 fields terminated by ',' enclosed by '''';
ERROR HY000: CHECK OPTION failed 'test.v1'
select concat('|',a,'|'), concat('|',b,'|') from t1;
concat('|',a,'|')	concat('|',b,'|')
select concat('|',a,'|'), concat('|',b,'|') from v1;
concat('|',a,'|')	concat('|',b,'|')
delete from t1;
load data infile '../std_data_ln/loaddata2.dat' ignore into table v1 fields terminated by ',' enclosed by '''';
Warnings:
Error	1369	CHECK OPTION failed 'test.v1'
Warning	1261	Row 2 doesn't contain data for all columns
select concat('|',a,'|'), concat('|',b,'|') from t1;
concat('|',a,'|')	concat('|',b,'|')
|Field 1|	|Field 2' 
Field 3,'Field 4|
|Field 5' ,'Field 6|	NULL
|Field 6|	| 'Field 7'|
select concat('|',a,'|'), concat('|',b,'|') from v1;
concat('|',a,'|')	concat('|',b,'|')
|Field 1|	|Field 2' 
Field 3,'Field 4|
|Field 5' ,'Field 6|	NULL
|Field 6|	| 'Field 7'|
drop view v1;
drop table t1;
create table t1 (s1 smallint);
create view v1 as select * from t1 where 20 < (select (s1) from t1);
insert into v1 values (30);
ERROR HY000: The target table v1 of the INSERT is not insertable-into
create view v2 as select * from t1;
create view v3 as select * from t1 where 20 < (select (s1) from v2);
insert into v3 values (30);
ERROR HY000: The target table v3 of the INSERT is not insertable-into
create view v4 as select * from v2 where 20 < (select (s1) from t1);
insert into v4 values (30);
ERROR HY000: The target table v4 of the INSERT is not insertable-into
drop view v4, v3, v2, v1;
drop table t1;
create table t1 (a int);
create view v1 as select * from t1;
check table t1,v1;
Table	Op	Msg_type	Msg_text
test.t1	check	status	OK
test.v1	check	status	OK
check table v1,t1;
Table	Op	Msg_type	Msg_text
test.v1	check	status	OK
test.t1	check	status	OK
drop table t1;
check table v1;
Table	Op	Msg_type	Msg_text
test.v1	check	error	View 'test.v1' references invalid table(s) or column(s) or function(s) or definer/invoker of view lack rights to use them
drop view v1;
create table t1 (a int);
create table t2 (a int);
create table t3 (a int);
insert into t1 values (1), (2), (3);
insert into t2 values (1), (3);
insert into t3 values (1), (2), (4);
create view v3 (a,b) as select t1.a as a, t2.a as b from t1 left join t2 on (t1.a=t2.a);
select * from t3 left join v3 on (t3.a = v3.a);
a	a	b
1	1	1
2	2	NULL
4	NULL	NULL
explain extended select * from t3 left join v3 on (t3.a = v3.a);
id	select_type	table	type	possible_keys	key	key_len	ref	rows	filtered	Extra
1	SIMPLE	t3	ALL	NULL	NULL	NULL	NULL	3	100.00	
1	SIMPLE	t1	ALL	NULL	NULL	NULL	NULL	3	100.00	
1	SIMPLE	t2	ALL	NULL	NULL	NULL	NULL	2	100.00	
Warnings:
Note	1003	select `test`.`t3`.`a` AS `a`,`test`.`t1`.`a` AS `a`,`test`.`t2`.`a` AS `b` from `test`.`t3` left join (`test`.`t1` left join `test`.`t2` on((`test`.`t1`.`a` = `test`.`t2`.`a`))) on((`test`.`t3`.`a` = `test`.`t1`.`a`)) where 1
create view v1 (a) as select a from t1;
create view v2 (a) as select a from t2;
create view v4 (a,b) as select v1.a as a, v2.a as b from v1 left join v2 on (v1.a=v2.a);
select * from t3 left join v4 on (t3.a = v4.a);
a	a	b
1	1	1
2	2	NULL
4	NULL	NULL
explain extended select * from t3 left join v4 on (t3.a = v4.a);
id	select_type	table	type	possible_keys	key	key_len	ref	rows	filtered	Extra
1	SIMPLE	t3	ALL	NULL	NULL	NULL	NULL	3	100.00	
1	SIMPLE	t1	ALL	NULL	NULL	NULL	NULL	3	100.00	
1	SIMPLE	t2	ALL	NULL	NULL	NULL	NULL	2	100.00	
Warnings:
Note	1003	select `test`.`t3`.`a` AS `a`,`test`.`t1`.`a` AS `a`,`test`.`t2`.`a` AS `b` from `test`.`t3` left join (`test`.`t1` left join (`test`.`t2`) on((`test`.`t1`.`a` = `test`.`t2`.`a`))) on((`test`.`t3`.`a` = `test`.`t1`.`a`)) where 1
prepare stmt1 from "select * from t3 left join v4 on (t3.a = v4.a);";
execute stmt1;
a	a	b
1	1	1
2	2	NULL
4	NULL	NULL
execute stmt1;
a	a	b
1	1	1
2	2	NULL
4	NULL	NULL
deallocate prepare stmt1;
drop view v4,v3,v2,v1;
drop tables t1,t2,t3;
create table t1 (a int, primary key (a), b int);
create table t2 (a int, primary key (a));
insert into t1 values (1,100), (2,200);
insert into t2 values (1), (3);
create view v3 (a,b) as select t1.a as a, t2.a as b from t1, t2;
update v3 set a= 10 where a=1;
select * from t1;
a	b
10	100
2	200
select * from t2;
a
1
3
create view v2 (a,b) as select t1.b as a, t2.a as b from t1, t2;
set updatable_views_with_limit=NO;
update v2 set a= 10 where a=200 limit 1;
ERROR HY000: The target table t1 of the UPDATE is not updatable
set updatable_views_with_limit=DEFAULT;
select * from v3;
a	b
2	1
10	1
2	3
10	3
select * from v2;
a	b
100	1
200	1
100	3
200	3
set @a= 10;
set @b= 100;
prepare stmt1 from "update v3 set a= ? where a=?";
execute stmt1 using @a,@b;
select * from v3;
a	b
2	1
10	1
2	3
10	3
set @a= 300;
set @b= 10;
execute stmt1 using @a,@b;
select * from v3;
a	b
2	1
300	1
2	3
300	3
deallocate prepare stmt1;
drop view v3,v2;
drop tables t1,t2;
create table t1 (a int, primary key (a), b int);
create table t2 (a int, primary key (a), b int);
insert into t2 values (1000, 2000);
create view v3 (a,b) as select t1.a as a, t2.a as b from t1, t2;
insert into v3 values (1,2);
ERROR HY000: Can not insert into join view 'test.v3' without fields list
insert into v3 select * from t2;
ERROR HY000: Can not insert into join view 'test.v3' without fields list
insert into v3(a,b) values (1,2);
ERROR HY000: Can not modify more than one base table through a join view 'test.v3'
insert into v3(a,b) select * from t2;
ERROR HY000: Can not modify more than one base table through a join view 'test.v3'
insert into v3(a) values (1);
insert into v3(b) values (10);
insert into v3(a) select a from t2;
insert into v3(b) select b from t2;
Warnings:
Warning	1048	Column 'a' cannot be null
insert into v3(a) values (1) on duplicate key update a=a+10000+VALUES(a);
select * from t1;
a	b
10002	NULL
10	NULL
1000	NULL
select * from t2;
a	b
1000	2000
10	NULL
2000	NULL
0	NULL
delete from v3;
ERROR HY000: Can not delete from join view 'test.v3'
delete v3,t1 from v3,t1;
ERROR HY000: Can not delete from join view 'test.v3'
delete t1,v3 from t1,v3;
ERROR HY000: Can not delete from join view 'test.v3'
delete from t1;
prepare stmt1 from "insert into v3(a) values (?);";
set @a= 100;
execute stmt1 using @a;
set @a= 300;
execute stmt1 using @a;
deallocate prepare stmt1;
prepare stmt1 from "insert into v3(a) select ?;";
set @a= 101;
execute stmt1 using @a;
set @a= 301;
execute stmt1 using @a;
deallocate prepare stmt1;
select * from v3;
a	b
100	1000
101	1000
300	1000
301	1000
100	10
101	10
300	10
301	10
100	2000
101	2000
300	2000
301	2000
100	0
101	0
300	0
301	0
drop view v3;
drop tables t1,t2;
create table t1(f1 int);
create view v1 as select f1 from t1;
select * from v1 where F1 = 1;
f1
drop view v1;
drop table t1;
create table t1(c1 int);
create table t2(c2 int);
insert into t1 values (1),(2),(3);
insert into t2 values (1);
SELECT c1 FROM t1 WHERE c1 IN (SELECT c2 FROM t2);
c1
1
SELECT c1 FROM t1 WHERE EXISTS (SELECT c2 FROM t2 WHERE c2 = c1);
c1
1
create view v1 as SELECT c1 FROM t1 WHERE c1 IN (SELECT c2 FROM t2);
create view v2 as SELECT c1 FROM t1 WHERE EXISTS (SELECT c2 FROM t2 WHERE c2 = c1);
select * from v1;
c1
1
select * from v2;
c1
1
select * from (select c1 from v2) X;
c1
1
drop view v2, v1;
drop table t1, t2;
CREATE TABLE t1 (C1 INT, C2 INT);
CREATE TABLE t2 (C2 INT);
CREATE VIEW v1 AS SELECT C2 FROM t2;
CREATE VIEW v2 AS SELECT C1 FROM t1 LEFT OUTER JOIN v1 USING (C2);
SELECT * FROM v2;
C1
drop view v2, v1;
drop table t1, t2;
create table t1 (col1 char(5),col2 int,col3 int);
insert into t1 values ('one',10,25), ('two',10,50), ('two',10,50), ('one',20,25), ('one',30,25);
create view v1 as select * from t1;
select col1,group_concat(col2,col3) from t1 group by col1;
col1	group_concat(col2,col3)
one	1025,2025,3025
two	1050,1050
select col1,group_concat(col2,col3) from v1 group by col1;
col1	group_concat(col2,col3)
one	1025,2025,3025
two	1050,1050
drop view v1;
drop table t1;
create table t1 (s1 int, s2 char);
create view v1 as select s1, s2 from t1;
select s2 from v1 vq1 where 2 = (select count(*) from v1 vq2 having vq1.s2 = vq2.s2);
ERROR 42S22: Unknown column 'vq2.s2' in 'having clause'
select s2 from v1 vq1 where 2 = (select count(*) aa from v1 vq2 having vq1.s2 = aa);
s2
drop view v1;
drop table t1;
CREATE TABLE t1 (a1 int);
CREATE TABLE t2 (a2 int);
INSERT INTO t1 VALUES (1), (2), (3), (4);
INSERT INTO t2 VALUES (1), (2), (3);
CREATE VIEW v1(a,b) AS SELECT a1,a2 FROM t1 JOIN t2 ON a1=a2 WHERE a1>1;
SELECT * FROM v1;
a	b
2	2
3	3
CREATE TABLE t3 SELECT * FROM v1;
SELECT * FROM t3;
a	b
2	2
3	3
DROP VIEW v1;
DROP TABLE t1,t2,t3;
create table t1 (a int);
create table t2 like t1;
create table t3 like t1;
create view v1 as select t1.a x, t2.a y from t1 join t2 where t1.a=t2.a;
insert into t3 select x from v1;
insert into t2 select x from v1;
drop view v1;
drop table t1,t2,t3;
CREATE TABLE t1 (col1 int PRIMARY KEY, col2 varchar(10));
INSERT INTO t1 VALUES(1,'trudy');
INSERT INTO t1 VALUES(2,'peter');
INSERT INTO t1 VALUES(3,'sanja');
INSERT INTO t1 VALUES(4,'monty');
INSERT INTO t1 VALUES(5,'david');
INSERT INTO t1 VALUES(6,'kent');
INSERT INTO t1 VALUES(7,'carsten');
INSERT INTO t1 VALUES(8,'ranger');
INSERT INTO t1 VALUES(10,'matt');
CREATE TABLE t2 (col1 int, col2 int, col3 char(1));
INSERT INTO t2 VALUES (1,1,'y');
INSERT INTO t2 VALUES (1,2,'y');
INSERT INTO t2 VALUES (2,1,'n');
INSERT INTO t2 VALUES (3,1,'n');
INSERT INTO t2 VALUES (4,1,'y');
INSERT INTO t2 VALUES (4,2,'n');
INSERT INTO t2 VALUES (4,3,'n');
INSERT INTO t2 VALUES (6,1,'n');
INSERT INTO t2 VALUES (8,1,'y');
CREATE VIEW v1 AS SELECT * FROM t1;
SELECT a.col1,a.col2,b.col2,b.col3 
FROM t1 a LEFT JOIN t2 b ON a.col1=b.col1
WHERE b.col2 IS NULL OR 
b.col2=(SELECT MAX(col2) FROM t2 b WHERE b.col1=a.col1);
col1	col2	col2	col3
1	trudy	2	y
2	peter	1	n
3	sanja	1	n
4	monty	3	n
5	david	NULL	NULL
6	kent	1	n
7	carsten	NULL	NULL
8	ranger	1	y
10	matt	NULL	NULL
SELECT a.col1,a.col2,b.col2,b.col3 
FROM v1 a LEFT JOIN t2 b ON a.col1=b.col1
WHERE b.col2 IS NULL OR 
b.col2=(SELECT MAX(col2) FROM t2 b WHERE b.col1=a.col1);
col1	col2	col2	col3
1	trudy	2	y
2	peter	1	n
3	sanja	1	n
4	monty	3	n
5	david	NULL	NULL
6	kent	1	n
7	carsten	NULL	NULL
8	ranger	1	y
10	matt	NULL	NULL
CREATE VIEW v2 AS SELECT * FROM t2;
SELECT a.col1,a.col2,b.col2,b.col3
FROM v2 b RIGHT JOIN v1 a ON a.col1=b.col1
WHERE b.col2 IS NULL OR
b.col2=(SELECT MAX(col2) FROM v2 b WHERE b.col1=a.col1);
col1	col2	col2	col3
1	trudy	2	y
2	peter	1	n
3	sanja	1	n
4	monty	3	n
5	david	NULL	NULL
6	kent	1	n
7	carsten	NULL	NULL
8	ranger	1	y
10	matt	NULL	NULL
SELECT a.col1,a.col2,b.col2,b.col3
FROM v2 b RIGHT JOIN v1 a ON a.col1=b.col1
WHERE a.col1 IN (1,5,9) AND
(b.col2 IS NULL OR
b.col2=(SELECT MAX(col2) FROM v2 b WHERE b.col1=a.col1));
col1	col2	col2	col3
1	trudy	2	y
5	david	NULL	NULL
CREATE VIEW v3 AS SELECT * FROM t1 WHERE col1 IN (1,5,9);
SELECT a.col1,a.col2,b.col2,b.col3
FROM v2 b RIGHT JOIN v3 a ON a.col1=b.col1
WHERE b.col2 IS NULL OR
b.col2=(SELECT MAX(col2) FROM v2 b WHERE b.col1=a.col1);
col1	col2	col2	col3
1	trudy	2	y
5	david	NULL	NULL
DROP VIEW v1,v2,v3;
DROP TABLE t1,t2;
create table t1 as select 1 A union select 2 union select 3;
create table t2 as select * from t1;
create view v1 as select * from t1 where a in (select * from t2);
select * from v1 A, v1 B where A.a = B.a;
A	A
1	1
2	2
3	3
create table t3 as select a a,a b from t2;
create view v2 as select * from t3 where 
a in (select * from t1) or b in (select * from t2);
select * from v2 A, v2 B where A.a = B.b;
a	b	a	b
1	1	1	1
2	2	2	2
3	3	3	3
drop view v1, v2;
drop table t1, t2, t3;
CREATE TABLE t1 (a int);
CREATE TABLE t2 (b int);
INSERT INTO t1 VALUES (1), (2), (3), (4);
INSERT INTO t2 VALUES (4), (2);
CREATE VIEW v1 AS SELECT * FROM t1,t2 WHERE t1.a=t2.b;
SELECT * FROM v1;
a	b
2	2
4	4
CREATE VIEW v2 AS SELECT * FROM v1;
SELECT * FROM v2;
a	b
2	2
4	4
DROP VIEW v2,v1;
DROP TABLE t1, t2;
create table t1 (a int);
create view v1 as select sum(a) from t1 group by a;
create procedure p1()
begin
select * from v1;
end//
call p1();
sum(a)
call p1();
sum(a)
drop procedure p1;
drop view v1;
drop table t1;
CREATE TABLE t1(a char(2) primary key, b char(2));
CREATE TABLE t2(a char(2), b char(2), index i(a));
INSERT INTO t1 VALUES ('a','1'), ('b','2');
INSERT INTO t2 VALUES ('a','5'), ('a','6'), ('b','5'), ('b','6');
CREATE VIEW v1 AS
SELECT t1.b as c, t2.b as d FROM t1,t2 WHERE t1.a=t2.a;
SELECT d, c FROM v1 ORDER BY d,c;
d	c
5	1
5	2
6	1
6	2
DROP VIEW v1;
DROP TABLE t1, t2;
create table t1 (s1 int);
create view  v1 as select sum(distinct s1) from t1;
select * from v1;
sum(distinct s1)
NULL
drop view v1;
create view  v1 as select avg(distinct s1) from t1;
select * from v1;
avg(distinct s1)
NULL
drop view v1;
drop table t1;
create view v1 as select cast(1 as decimal);
select * from v1;
cast(1 as decimal)
1
drop view v1;
create table t1(f1 int);
create table t2(f2 int);
insert into t1 values(1),(2),(3);
insert into t2 values(1),(2),(3);
create view v1 as select * from t1,t2 where f1=f2;
create table t3 (f1 int, f2 int);
insert into t3 select * from v1 order by 1;
select * from t3;
f1	f2
1	1
2	2
3	3
drop view v1;
drop table t1,t2,t3;
create view v1 as select '\\','\\shazam';
select * from v1;
\	\shazam
\	\shazam
drop view v1;
create view v1 as select '\'','\shazam';
select * from v1;
'	shazam
'	shazam
drop view v1;
create view v1 as select 'k','K';
select * from v1;
k	My_exp_K
k	K
drop view v1;
create table t1 (s1 int);
create view v1 as select s1, 's1' from t1;
select * from v1;
s1	My_exp_s1
drop view v1;
create view v1 as select 's1', s1 from t1;
select * from v1;
My_exp_s1	s1
drop view v1;
create view v1 as select 's1', s1, 1 as My_exp_s1 from t1;
select * from v1;
My_exp_1_s1	s1	My_exp_s1
drop view v1;
create view v1 as select 1 as My_exp_s1, 's1', s1  from t1;
select * from v1;
My_exp_s1	My_exp_1_s1	s1
drop view v1;
create view v1 as select 1 as s1, 's1', 's1' from t1;
select * from v1;
s1	My_exp_s1	My_exp_1_s1
drop view v1;
create view v1 as select 's1', 's1', 1 as s1 from t1;
select * from v1;
My_exp_1_s1	My_exp_s1	s1
drop view v1;
create view v1 as select s1, 's1', 's1' from t1;
select * from v1;
s1	My_exp_s1	My_exp_1_s1
drop view v1;
create view v1 as select 's1', 's1', s1 from t1;
select * from v1;
My_exp_1_s1	My_exp_s1	s1
drop view v1;
create view v1 as select 1 as s1, 's1', s1 from t1;
ERROR 42S21: Duplicate column name 's1'
create view v1 as select 's1', s1, 1 as s1 from t1;
ERROR 42S21: Duplicate column name 's1'
drop table t1;
create view v1(k, K) as select 1,2;
ERROR 42S21: Duplicate column name 'K'
create view v1 as SELECT TIME_FORMAT(SEC_TO_TIME(3600),'%H:%i') as t;
select * from v1;
t
01:00
drop view v1;
create table t1 (a timestamp default now());
create table t2 (b timestamp default now());
create view v1 as select a,b,t1.a < now() from t1,t2 where t1.a < now();
SHOW CREATE VIEW v1;
View	Create View
v1	CREATE ALGORITHM=UNDEFINED DEFINER=`root`@`localhost` SQL SECURITY DEFINER VIEW `v1` AS select `t1`.`a` AS `a`,`t2`.`b` AS `b`,(`t1`.`a` < now()) AS `t1.a < now()` from (`t1` join `t2`) where (`t1`.`a` < now())
drop view v1;
drop table t1, t2;
CREATE TABLE t1 ( a varchar(50) );
CREATE VIEW v1 AS SELECT * FROM t1 WHERE a = CURRENT_USER();
SHOW CREATE VIEW v1;
View	Create View
v1	CREATE ALGORITHM=UNDEFINED DEFINER=`root`@`localhost` SQL SECURITY DEFINER VIEW `v1` AS select `t1`.`a` AS `a` from `t1` where (`t1`.`a` = current_user())
DROP VIEW v1;
CREATE VIEW v1 AS SELECT * FROM t1 WHERE a = VERSION();
SHOW CREATE VIEW v1;
View	Create View
v1	CREATE ALGORITHM=UNDEFINED DEFINER=`root`@`localhost` SQL SECURITY DEFINER VIEW `v1` AS select `t1`.`a` AS `a` from `t1` where (`t1`.`a` = version())
DROP VIEW v1;
CREATE VIEW v1 AS SELECT * FROM t1 WHERE a = DATABASE();
SHOW CREATE VIEW v1;
View	Create View
v1	CREATE ALGORITHM=UNDEFINED DEFINER=`root`@`localhost` SQL SECURITY DEFINER VIEW `v1` AS select `t1`.`a` AS `a` from `t1` where (`t1`.`a` = database())
DROP VIEW v1;
DROP TABLE t1;
CREATE TABLE t1 (col1 time);
CREATE TABLE t2 (col1 time);
CREATE VIEW v1 AS SELECT CONVERT_TZ(col1,'GMT','MET') FROM t1;
CREATE VIEW v2 AS SELECT CONVERT_TZ(col1,'GMT','MET') FROM t2;
CREATE VIEW v3 AS SELECT CONVERT_TZ(col1,'GMT','MET') FROM t1;
CREATE VIEW v4 AS SELECT CONVERT_TZ(col1,'GMT','MET') FROM t2;
CREATE VIEW v5 AS SELECT CONVERT_TZ(col1,'GMT','MET') FROM t1;
CREATE VIEW v6 AS SELECT CONVERT_TZ(col1,'GMT','MET') FROM t2;
DROP TABLE t1;
CHECK TABLE v1, v2, v3, v4, v5, v6;
Table	Op	Msg_type	Msg_text
test.v1	check	error	View 'test.v1' references invalid table(s) or column(s) or function(s) or definer/invoker of view lack rights to use them
test.v2	check	status	OK
test.v3	check	error	View 'test.v3' references invalid table(s) or column(s) or function(s) or definer/invoker of view lack rights to use them
test.v4	check	status	OK
test.v5	check	error	View 'test.v5' references invalid table(s) or column(s) or function(s) or definer/invoker of view lack rights to use them
test.v6	check	status	OK
drop view v1, v2, v3, v4, v5, v6;
drop table t2;
drop function if exists f1;
drop function if exists f2;
CREATE TABLE t1 (col1 time);
CREATE TABLE t2 (col1 time);
CREATE TABLE t3 (col1 time);
create function f1 () returns int return (select max(col1) from t1);
create function f2 () returns int return (select max(col1) from t2);
CREATE VIEW v1 AS SELECT f1() FROM t3;
CREATE VIEW v2 AS SELECT f2() FROM t3;
CREATE VIEW v3 AS SELECT f1() FROM t3;
CREATE VIEW v4 AS SELECT f2() FROM t3;
CREATE VIEW v5 AS SELECT f1() FROM t3;
CREATE VIEW v6 AS SELECT f2() FROM t3;
drop function f1;
CHECK TABLE v1, v2, v3, v4, v5, v6;
Table	Op	Msg_type	Msg_text
test.v1	check	error	View 'test.v1' references invalid table(s) or column(s) or function(s) or definer/invoker of view lack rights to use them
test.v2	check	status	OK
test.v3	check	error	View 'test.v3' references invalid table(s) or column(s) or function(s) or definer/invoker of view lack rights to use them
test.v4	check	status	OK
test.v5	check	error	View 'test.v5' references invalid table(s) or column(s) or function(s) or definer/invoker of view lack rights to use them
test.v6	check	status	OK
create function f1 () returns int return (select max(col1) from t1);
DROP TABLE t1;
CHECK TABLE v1, v2, v3, v4, v5, v6;
Table	Op	Msg_type	Msg_text
test.v1	check	status	OK
test.v2	check	status	OK
test.v3	check	status	OK
test.v4	check	status	OK
test.v5	check	status	OK
test.v6	check	status	OK
drop function f1;
drop function f2;
drop view v1, v2, v3, v4, v5, v6;
drop table t2,t3;
create table t1 (f1 date);
insert into t1 values ('2005-01-01'),('2005-02-02');
create view v1 as select * from t1;
select * from v1 where f1='2005.02.02';
f1
2005-02-02
select * from v1 where '2005.02.02'=f1;
f1
2005-02-02
drop view v1;
drop table t1;
CREATE VIEW v1 AS SELECT ENCRYPT("dhgdhgd");
SELECT * FROM v1;
drop view v1;
CREATE VIEW v1 AS SELECT SUBSTRING_INDEX("dkjhgd:kjhdjh", ":", 1);
SELECT * FROM v1;
SUBSTRING_INDEX("dkjhgd:kjhdjh", ":", 1)
dkjhgd
drop view v1;
create table t1 (f59 int, f60 int, f61 int);
insert into t1 values (19,41,32);
create view v1 as select f59, f60 from t1 where f59 in  
(select f59 from t1);
update v1 set f60=2345;
ERROR HY000: The target table v1 of the UPDATE is not updatable
update t1 set f60=(select max(f60) from v1);
ERROR HY000: The definition of table 'v1' prevents operation UPDATE on table 't1'.
drop view v1;
drop table t1;
create table t1 (s1 int);
create view v1 as select var_samp(s1) from t1;
show create view v1;
View	Create View
v1	CREATE ALGORITHM=UNDEFINED DEFINER=`root`@`localhost` SQL SECURITY DEFINER VIEW `v1` AS select var_samp(`t1`.`s1`) AS `var_samp(s1)` from `t1`
drop view v1;
drop table t1;
set sql_mode='strict_all_tables';
CREATE TABLE t1 (col1 INT NOT NULL, col2 INT NOT NULL);
CREATE VIEW v1 (vcol1) AS SELECT col1 FROM t1;
CREATE VIEW v2 (vcol1) AS SELECT col1 FROM t1 WHERE col2 > 2;
INSERT INTO t1 (col1) VALUES(12);
ERROR HY000: Field 'col2' doesn't have a default value
INSERT INTO v1 (vcol1) VALUES(12);
ERROR HY000: Field of view 'test.v1' underlying table doesn't have a default value
INSERT INTO v2 (vcol1) VALUES(12);
ERROR HY000: Field of view 'test.v2' underlying table doesn't have a default value
set sql_mode=default;
drop view v2,v1;
drop table t1;
create table t1 (f1 int);
insert into t1 values (1);
create view v1 as select f1 from t1;
select f1 as alias from v1;
alias
1
drop view v1;
drop table t1;
CREATE TABLE t1 (s1 int, s2 int);
INSERT  INTO t1 VALUES (1,2);
CREATE VIEW v1 AS SELECT s2 AS s1, s1 AS s2 FROM t1;
SELECT * FROM v1;
s1	s2
2	1
CREATE PROCEDURE p1 () SELECT * FROM v1;
CALL p1();
s1	s2
2	1
ALTER VIEW v1 AS SELECT s1 AS s1, s2 AS s2 FROM t1;
CALL p1();
s1	s2
1	2
DROP VIEW v1;
CREATE VIEW v1 AS SELECT s2 AS s1, s1 AS s2 FROM t1;
CALL p1();
s1	s2
2	1
DROP PROCEDURE p1;
DROP VIEW v1;
DROP TABLE t1;
create table t1 (f1 int, f2 int);
create view v1 as select f1 as f3, f2 as f1 from t1;
insert into t1 values (1,3),(2,1),(3,2);
select * from v1 order by f1;
f3	f1
2	1
3	2
1	3
drop view v1;
drop table t1;
CREATE TABLE t1 (f1 char);
INSERT INTO t1 VALUES ('A');
CREATE VIEW  v1 AS SELECT * FROM t1;
INSERT INTO t1 VALUES('B');
SELECT * FROM v1;
f1
A
B
SELECT * FROM t1;
f1
A
B
DROP VIEW v1;
DROP TABLE t1;
CREATE TABLE t1 ( bug_table_seq   INTEGER NOT NULL);
CREATE OR REPLACE VIEW v1 AS SELECT * from t1;
DROP PROCEDURE IF EXISTS p1;
Warnings:
Note	1305	PROCEDURE p1 does not exist
CREATE PROCEDURE p1 ( )
BEGIN
DO (SELECT  @next := IFNULL(max(bug_table_seq),0) + 1 FROM v1);
INSERT INTO t1 VALUES (1);
END //
CALL p1();
DROP PROCEDURE p1;
DROP VIEW v1;
DROP TABLE t1;
create table t1(f1 datetime);
insert into t1 values('2005.01.01 12:0:0');
create view v1 as select f1, subtime(f1, '1:1:1') as sb from t1;
select * from v1;
f1	sb
2005-01-01 12:00:00	2005-01-01 10:58:59
drop view v1;
drop table t1;
CREATE TABLE t1 (
aid int PRIMARY KEY,
fn varchar(20) NOT NULL,
ln varchar(20) NOT NULL
);
CREATE TABLE t2 (
aid int NOT NULL,
pid int NOT NULL
);
INSERT INTO t1 VALUES(1,'a','b'), (2,'c','d');
INSERT INTO t2 values (1,1), (2,1), (2,2);
CREATE VIEW v1 AS SELECT t1.*,t2.pid FROM t1,t2 WHERE t1.aid = t2.aid;
SELECT pid,GROUP_CONCAT(CONCAT(fn,' ',ln) ORDER BY 1) FROM t1,t2 
WHERE t1.aid = t2.aid GROUP BY pid;
pid	GROUP_CONCAT(CONCAT(fn,' ',ln) ORDER BY 1)
1	a b,c d
2	c d
SELECT pid,GROUP_CONCAT(CONCAT(fn,' ',ln) ORDER BY 1) FROM v1 GROUP BY pid;
pid	GROUP_CONCAT(CONCAT(fn,' ',ln) ORDER BY 1)
1	a b,c d
2	c d
DROP VIEW v1;
DROP TABLE t1,t2;
CREATE TABLE t1 (id int PRIMARY KEY, f varchar(255));
CREATE VIEW v1 AS SELECT id, f FROM t1 WHERE id <= 2;
INSERT INTO t1 VALUES (2, 'foo2');
INSERT INTO t1 VALUES (1, 'foo1');
SELECT * FROM v1;
id	f
1	foo1
2	foo2
SELECT * FROM v1;
id	f
1	foo1
2	foo2
DROP VIEW v1;
DROP TABLE t1;
CREATE TABLE t1 (pk int PRIMARY KEY, b int);
CREATE TABLE t2 (pk int PRIMARY KEY, fk int, INDEX idx(fk));
CREATE TABLE t3 (pk int PRIMARY KEY, fk int, INDEX idx(fk));
CREATE TABLE t4 (pk int PRIMARY KEY, fk int, INDEX idx(fk));
CREATE TABLE t5 (pk int PRIMARY KEY, fk int, INDEX idx(fk));
CREATE VIEW v1 AS
SELECT t1.pk as a FROM t1,t2,t3,t4,t5
WHERE t1.b IS NULL AND
t1.pk=t2.fk AND t2.pk=t3.fk AND t3.pk=t4.fk AND t4.pk=t5.fk;
SELECT a FROM v1;
a
DROP VIEW v1;
DROP TABLE t1,t2,t3,t4,t5;
create view v1 as select timestampdiff(day,'1997-01-01 00:00:00','1997-01-02 00:00:00') as f1;
select * from v1;
f1
1
drop view v1;
create table t1(a int);
create procedure p1() create view v1 as select * from t1;
drop table t1;
call p1();
ERROR 42S02: Table 'test.t1' doesn't exist
call p1();
ERROR 42S02: Table 'test.t1' doesn't exist
drop procedure p1;
create table t1 (f1 int);
create table t2 (f1 int);
insert into t1 values (1);
insert into t2 values (2);
create view v1 as select * from t1 union select * from t2 union all select * from t2;
select * from v1;
f1
1
2
2
drop view v1;
drop table t1,t2;
CREATE TEMPORARY TABLE t1 (a int);
CREATE FUNCTION f1 () RETURNS int RETURN (SELECT COUNT(*) FROM t1);
CREATE VIEW v1 AS SELECT f1();
ERROR HY000: View's SELECT refers to a temporary table 't1'
DROP FUNCTION f1;
DROP TABLE t1;
DROP TABLE IF EXISTS t1;
DROP VIEW  IF EXISTS v1;
CREATE TABLE t1 (f4 CHAR(5));
CREATE VIEW v1 AS SELECT * FROM t1;
DESCRIBE v1;
Field	Type	Null	Key	Default	Extra
f4	char(5)	YES		NULL	
ALTER TABLE t1 CHANGE COLUMN f4 f4x CHAR(5);
DESCRIBE v1;
ERROR HY000: View 'test.v1' references invalid table(s) or column(s) or function(s) or definer/invoker of view lack rights to use them
DROP TABLE t1;
DROP VIEW v1;
create table t1 (f1 char);
create view v1 as select strcmp(f1,'a') from t1;
select * from v1;
strcmp(f1,'a')
drop view v1;
drop table t1;
create table t1 (f1 int, f2 int,f3 int);
insert into t1 values (1,10,20),(2,0,0);
create view v1 as select * from t1;
select if(sum(f1)>1,f2,f3) from v1 group by f1;
if(sum(f1)>1,f2,f3)
20
0
drop view v1;
drop table t1;
create table t1 (
r_object_id char(16) NOT NULL,
group_name varchar(32) NOT NULL
) engine = InnoDB;
create table t2 (
r_object_id char(16) NOT NULL,
i_position int(11) NOT NULL, 
users_names varchar(32) default NULL
) Engine = InnoDB;
create view v1 as select r_object_id, group_name from t1;
create view v2 as select r_object_id, i_position, users_names from t2;
create unique index r_object_id on t1(r_object_id);
create index group_name on t1(group_name);
create unique index r_object_id_i_position on t2(r_object_id,i_position);
create index users_names on t2(users_names);
insert into t1 values('120001a080000542','tstgroup1');
insert into t2 values('120001a080000542',-1, 'guser01');
insert into t2 values('120001a080000542',-2, 'guser02');
select v1.r_object_id, v2.users_names from v1, v2
where (v1.group_name='tstgroup1') and v2.r_object_id=v1.r_object_id 
order by users_names;
r_object_id	users_names
120001a080000542	guser01
120001a080000542	guser02
drop view v1, v2;
drop table t1, t2;
create table t1 (s1 int);
create view abc as select * from t1 as abc;
drop table t1;
drop view abc;
create table t1(f1 char(1));
create view v1 as select * from t1;
select * from (select f1 as f2 from v1) v where v.f2='a';
f2
drop view v1;
drop table t1;
create view v1 as SELECT CONVERT_TZ('2004-01-01 12:00:00','GMT','MET');
select * from v1;
CONVERT_TZ('2004-01-01 12:00:00','GMT','MET')
NULL
drop view v1;
CREATE TABLE t1 (date DATE NOT NULL);
INSERT INTO  t1 VALUES ('2005-09-06');
CREATE VIEW v1 AS SELECT DAYNAME(date) FROM t1;
SHOW CREATE VIEW v1;
View	Create View
v1	CREATE ALGORITHM=UNDEFINED DEFINER=`root`@`localhost` SQL SECURITY DEFINER VIEW `v1` AS select dayname(`t1`.`date`) AS `DAYNAME(date)` from `t1`
CREATE VIEW v2 AS SELECT DAYOFWEEK(date) FROM t1;
SHOW CREATE VIEW v2;
View	Create View
v2	CREATE ALGORITHM=UNDEFINED DEFINER=`root`@`localhost` SQL SECURITY DEFINER VIEW `v2` AS select dayofweek(`t1`.`date`) AS `DAYOFWEEK(date)` from `t1`
CREATE VIEW v3 AS SELECT WEEKDAY(date) FROM t1;
SHOW CREATE VIEW v3;
View	Create View
v3	CREATE ALGORITHM=UNDEFINED DEFINER=`root`@`localhost` SQL SECURITY DEFINER VIEW `v3` AS select weekday(`t1`.`date`) AS `WEEKDAY(date)` from `t1`
SELECT DAYNAME('2005-09-06');
DAYNAME('2005-09-06')
Tuesday
SELECT DAYNAME(date) FROM t1;
DAYNAME(date)
Tuesday
SELECT * FROM v1;
DAYNAME(date)
Tuesday
SELECT DAYOFWEEK('2005-09-06');
DAYOFWEEK('2005-09-06')
3
SELECT DAYOFWEEK(date) FROM t1;
DAYOFWEEK(date)
3
SELECT * FROM v2;
DAYOFWEEK(date)
3
SELECT WEEKDAY('2005-09-06');
WEEKDAY('2005-09-06')
1
SELECT WEEKDAY(date) FROM t1;
WEEKDAY(date)
1
SELECT * FROM v3;
WEEKDAY(date)
1
DROP TABLE t1;
DROP VIEW  v1, v2, v3;
CREATE TABLE t1 ( a int, b int );
INSERT INTO t1 VALUES (1,1),(2,2),(3,3);
CREATE VIEW v1 AS SELECT a,b FROM t1;
SELECT t1.a FROM t1 GROUP BY t1.a HAVING a > 1;
a
2
3
SELECT v1.a FROM v1 GROUP BY v1.a HAVING a > 1;
a
2
3
DROP VIEW v1;
DROP TABLE t1;
CREATE TABLE t1 ( a int, b int );
INSERT INTO t1 VALUES (1,1),(2,2),(3,3);
CREATE VIEW v1 AS SELECT a,b FROM t1;
SELECT t1.a FROM t1 GROUP BY t1.a HAVING t1.a > 1;
a
2
3
SELECT v1.a FROM v1 GROUP BY v1.a HAVING v1.a > 1;
a
2
3
SELECT t_1.a FROM t1 AS t_1 GROUP BY t_1.a HAVING t_1.a IN (1,2,3);
a
1
2
3
SELECT v_1.a FROM v1 AS v_1 GROUP BY v_1.a HAVING v_1.a IN (1,2,3);
a
1
2
3
DROP VIEW v1;
DROP TABLE t1;
CREATE TABLE t1 (a INT, b INT, INDEX(a,b));
CREATE TABLE t2 LIKE t1;
CREATE TABLE t3 (a INT);
INSERT INTO t1 VALUES (1,1),(2,2),(3,3);
INSERT INTO t2 VALUES (1,1),(2,2),(3,3);
INSERT INTO t3 VALUES (1),(2),(3);
CREATE VIEW v1 AS SELECT t1.* FROM t1,t2 WHERE t1.a=t2.a AND t1.b=t2.b;
CREATE VIEW v2 AS SELECT t3.* FROM t1,t3 WHERE t1.a=t3.a;
EXPLAIN SELECT t1.* FROM t1 JOIN t2 WHERE t1.a=t2.a AND t1.b=t2.b AND t1.a=1;
id	select_type	table	type	possible_keys	key	key_len	ref	rows	Extra
1	SIMPLE	t1	ref	a	a	5	const	1	Using where; Using index
1	SIMPLE	t2	ref	a	a	10	const,test.t1.b	2	Using where; Using index
EXPLAIN SELECT * FROM v1 WHERE a=1;
id	select_type	table	type	possible_keys	key	key_len	ref	rows	Extra
1	SIMPLE	t1	ref	a	a	5	const	1	Using where; Using index
1	SIMPLE	t2	ref	a	a	10	const,test.t1.b	2	Using where; Using index
EXPLAIN SELECT * FROM v2 WHERE a=1;
id	select_type	table	type	possible_keys	key	key_len	ref	rows	Extra
1	SIMPLE	t1	ref	a	a	5	const	1	Using where; Using index
1	SIMPLE	t3	ALL	NULL	NULL	NULL	NULL	3	Using where; Using join buffer
DROP VIEW v1,v2;
DROP TABLE t1,t2,t3;
create table t1 (f1 int);
create view v1 as select t1.f1 as '123
456' from t1;
select * from v1;
123
456
drop view v1;
drop table t1;
create table t1 (f1 int, f2 int);
insert into t1 values(1,1),(1,2),(1,3);
create view v1 as select f1 ,group_concat(f2 order by f2 asc) from t1 group by f1;
create view v2 as select f1 ,group_concat(f2 order by f2 desc) from t1 group by f1;
select * from v1;
f1	group_concat(f2 order by f2 asc)
1	1,2,3
select * from v2;
f1	group_concat(f2 order by f2 desc)
1	3,2,1
drop view v1,v2;
drop table t1;
create table t1 (x int, y int);
create table t2 (x int, y int, z int);
create table t3 (x int, y int, z int);
create table t4 (x int, y int, z int);
create view v1 as
select t1.x
from (
(t1 join t2 on ((t1.y = t2.y))) 
join 
(t3 left join t4 on (t3.y = t4.y) and (t3.z = t4.z))
);
prepare stmt1 from "select count(*) from v1 where x = ?";
set @parm1=1;
execute stmt1 using @parm1;
count(*)
0
execute stmt1 using @parm1;
count(*)
0
drop view v1;
drop table t1,t2,t3,t4;
CREATE TABLE t1(id INT);
CREATE VIEW v1 AS SELECT id FROM t1;
OPTIMIZE TABLE v1;
Table	Op	Msg_type	Msg_text
test.v1	optimize	error	'test.v1' is not BASE TABLE
Warnings:
Error	1347	'test.v1' is not BASE TABLE
ANALYZE TABLE v1;
Table	Op	Msg_type	Msg_text
test.v1	analyze	error	'test.v1' is not BASE TABLE
Warnings:
Error	1347	'test.v1' is not BASE TABLE
REPAIR TABLE v1;
Table	Op	Msg_type	Msg_text
test.v1	repair	error	'test.v1' is not BASE TABLE
Warnings:
Error	1347	'test.v1' is not BASE TABLE
DROP TABLE t1;
OPTIMIZE TABLE v1;
Table	Op	Msg_type	Msg_text
test.v1	optimize	error	'test.v1' is not BASE TABLE
Warnings:
Error	1347	'test.v1' is not BASE TABLE
ANALYZE TABLE v1;
Table	Op	Msg_type	Msg_text
test.v1	analyze	error	'test.v1' is not BASE TABLE
Warnings:
Error	1347	'test.v1' is not BASE TABLE
REPAIR TABLE v1;
Table	Op	Msg_type	Msg_text
test.v1	repair	error	'test.v1' is not BASE TABLE
Warnings:
Error	1347	'test.v1' is not BASE TABLE
DROP VIEW v1;
create definer = current_user() sql security invoker view v1 as select 1;
show create view v1;
View	Create View
v1	CREATE ALGORITHM=UNDEFINED DEFINER=`root`@`localhost` SQL SECURITY INVOKER VIEW `v1` AS select 1 AS `1`
drop view v1;
create definer = current_user sql security invoker view v1 as select 1;
show create view v1;
View	Create View
v1	CREATE ALGORITHM=UNDEFINED DEFINER=`root`@`localhost` SQL SECURITY INVOKER VIEW `v1` AS select 1 AS `1`
drop view v1;
create table t1 (id INT, primary key(id));
insert into t1 values (1),(2);
create view v1 as select * from t1;
explain select id from v1 order by id;
id	select_type	table	type	possible_keys	key	key_len	ref	rows	Extra
1	SIMPLE	t1	index	NULL	PRIMARY	4	NULL	2	Using index
drop view v1;
drop table t1;
create table t1(f1 int, f2 int);
insert into t1 values (null, 10), (null,2);
select f1, sum(f2) from t1 group by f1;
f1	sum(f2)
NULL	12
create view v1 as select * from t1;
select f1, sum(f2) from v1 group by f1;
f1	sum(f2)
NULL	12
drop view v1;
drop table t1;
drop procedure if exists p1;
create procedure p1 () deterministic
begin
create view v1 as select 1;
end;
//
call p1();
show create view v1;
View	Create View
v1	CREATE ALGORITHM=UNDEFINED DEFINER=`root`@`localhost` SQL SECURITY DEFINER VIEW `v1` AS select 1 AS `1`
drop view v1;
drop procedure p1;
CREATE VIEW v1 AS SELECT 42 AS Meaning;
DROP FUNCTION IF EXISTS f1;
CREATE FUNCTION f1() RETURNS INTEGER
BEGIN
DECLARE retn INTEGER;
SELECT Meaning FROM v1 INTO retn;
RETURN retn;
END
//
CREATE VIEW v2 AS SELECT f1();
select * from v2;
f1()
42
drop view v2,v1;
drop function f1;
create table t1 (id numeric, warehouse_id numeric);
create view v1 as select id from t1;
create view v2 as
select t1.warehouse_id, v1.id as receipt_id
from t1, v1 where t1.id = v1.id;
insert into t1 (id, warehouse_id) values(3, 2);
insert into t1 (id, warehouse_id) values(4, 2);
insert into t1 (id, warehouse_id) values(5, 1);
select v2.receipt_id as alias1, v2.receipt_id as alias2 from v2
order by v2.receipt_id;
alias1	alias2
3	3
4	4
5	5
drop view v2, v1;
drop table t1;
CREATE TABLE t1 (a int PRIMARY KEY, b int);
INSERT INTO t1 VALUES (2,20), (3,10), (1,10), (0,30), (5,10);
CREATE VIEW v1 AS SELECT * FROM t1;
SELECT MAX(a) FROM t1;
MAX(a)
5
SELECT MAX(a) FROM v1;
MAX(a)
5
EXPLAIN SELECT MAX(a) FROM t1;
id	select_type	table	type	possible_keys	key	key_len	ref	rows	Extra
1	SIMPLE	NULL	NULL	NULL	NULL	NULL	NULL	NULL	Select tables optimized away
EXPLAIN SELECT MAX(a) FROM v1;
id	select_type	table	type	possible_keys	key	key_len	ref	rows	Extra
1	SIMPLE	NULL	NULL	NULL	NULL	NULL	NULL	NULL	Select tables optimized away
SELECT MIN(a) FROM t1;
MIN(a)
0
SELECT MIN(a) FROM v1;
MIN(a)
0
EXPLAIN SELECT MIN(a) FROM t1;
id	select_type	table	type	possible_keys	key	key_len	ref	rows	Extra
1	SIMPLE	NULL	NULL	NULL	NULL	NULL	NULL	NULL	Select tables optimized away
EXPLAIN SELECT MIN(a) FROM v1;
id	select_type	table	type	possible_keys	key	key_len	ref	rows	Extra
1	SIMPLE	NULL	NULL	NULL	NULL	NULL	NULL	NULL	Select tables optimized away
DROP VIEW v1;
DROP TABLE t1;
CREATE TABLE t1 (x varchar(10));
INSERT INTO t1 VALUES (null), ('foo'), ('bar'), (null);
CREATE VIEW v1 AS SELECT * FROM t1;
SELECT IF(x IS NULL, 'blank', 'not blank') FROM v1 GROUP BY x;
IF(x IS NULL, 'blank', 'not blank')
blank
not blank
not blank
SELECT IF(x IS NULL, 'blank', 'not blank') AS x FROM t1 GROUP BY x;
x
blank
not blank
not blank
Warnings:
Warning	1052	Column 'x' in group statement is ambiguous
SELECT IF(x IS NULL, 'blank', 'not blank') AS x FROM v1;
x
blank
not blank
not blank
blank
SELECT IF(x IS NULL, 'blank', 'not blank') AS y FROM v1 GROUP BY y;
y
blank
not blank
SELECT IF(x IS NULL, 'blank', 'not blank') AS x FROM v1 GROUP BY x;
x
blank
not blank
not blank
Warnings:
Warning	1052	Column 'x' in group statement is ambiguous
DROP VIEW v1;
DROP TABLE t1;
drop table if exists t1; 
drop view if exists v1; 
create table t1 (id int); 
create view v1 as select * from t1; 
drop table t1; 
show create view v1; 
drop view v1;
//
View	Create View
v1	CREATE ALGORITHM=UNDEFINED DEFINER=`root`@`localhost` SQL SECURITY DEFINER VIEW `v1` AS select `test`.`t1`.`id` AS `id` from `t1`
create table t1(f1 int, f2 int);
create view v1 as select ta.f1 as a, tb.f1 as b from t1 ta, t1 tb where ta.f1=tb
.f1 and ta.f2=tb.f2;
insert into t1 values(1,1),(2,2);
create view v2 as select * from v1 where a > 1 with local check option;
select * from v2;
a	b
2	2
update v2 set b=3 where a=2;
select * from v2;
a	b
3	3
drop view v2, v1;
drop table t1;
CREATE TABLE t1 (a int);
INSERT INTO t1 VALUES (1), (2);
CREATE VIEW v1 AS SELECT SQRT(a) my_sqrt FROM t1;
SELECT my_sqrt FROM v1 ORDER BY my_sqrt;
my_sqrt
1
1.4142135623731
DROP VIEW v1;
DROP TABLE t1;
CREATE TABLE t1 (id int PRIMARY KEY);
CREATE TABLE t2 (id int PRIMARY KEY);
INSERT INTO t1 VALUES (1), (3);
INSERT INTO t2 VALUES (1), (2), (3);
CREATE VIEW v2 AS SELECT * FROM t2;
SELECT COUNT(*) FROM t1 LEFT JOIN t2 ON t1.id=t2.id;
COUNT(*)
2
SELECT * FROM t1 LEFT JOIN t2 ON t1.id=t2.id;
id	id
1	1
3	3
SELECT COUNT(*) FROM t1 LEFT JOIN v2 ON t1.id=v2.id;
COUNT(*)
2
DROP VIEW v2;
DROP TABLE t1, t2;
CREATE TABLE t1 (id int NOT NULL PRIMARY KEY,
td date DEFAULT NULL, KEY idx(td));
INSERT INTO t1 VALUES 
(1, '2005-01-01'), (2, '2005-01-02'), (3, '2005-01-02'),
(4, '2005-01-03'), (5, '2005-01-04'), (6, '2005-01-05'),
(7, '2005-01-05'), (8, '2005-01-05'), (9, '2005-01-06');
CREATE VIEW v1 AS SELECT * FROM t1;
SELECT * FROM t1 WHERE td BETWEEN CAST('2005.01.02' AS DATE) AND CAST('2005.01.04' AS DATE);
id	td
2	2005-01-02
3	2005-01-02
4	2005-01-03
5	2005-01-04
SELECT * FROM v1 WHERE td BETWEEN CAST('2005.01.02' AS DATE) AND CAST('2005.01.04' AS DATE);
id	td
2	2005-01-02
3	2005-01-02
4	2005-01-03
5	2005-01-04
DROP VIEW v1;
DROP TABLE t1;
create table t1 (a int);
create view v1 as select * from t1;
create view v2 as select * from v1;
drop table t1;
rename table v2 to t1;
select * from v1;
ERROR HY000: `test`.`v1` contains view recursion
drop view t1, v1;
create table t1 (a int);
create function f1() returns int
begin
declare mx int;
select max(a) from t1 into mx;
return mx;
end//
create view v1 as select f1() as a;
create view v2 as select * from v1;
drop table t1;
rename table v2 to t1;
select * from v1;
ERROR HY000: Recursive stored functions and triggers are not allowed.
drop function f1;
drop view t1, v1;
create table t1 (dt datetime);
insert into t1 values (20040101000000), (20050101000000), (20060101000000);
create view v1 as select convert_tz(dt, 'UTC', 'Europe/Moscow') as ldt from t1;
select * from v1;
ldt
2004-01-01 03:00:00
2005-01-01 03:00:00
2006-01-01 03:00:00
drop view v1;
create view v1 as select * from t1 where convert_tz(dt, 'UTC', 'Europe/Moscow') >= 20050101000000;
select * from v1;
dt
2005-01-01 00:00:00
2006-01-01 00:00:00
create view v2 as select * from v1 where dt < 20060101000000;
select * from v2;
dt
2005-01-01 00:00:00
drop view v2;
create view v2 as select convert_tz(dt, 'UTC', 'Europe/Moscow') as ldt from v1;
select * from v2;
ldt
2005-01-01 03:00:00
2006-01-01 03:00:00
drop view v1, v2;
drop table t1;
CREATE TABLE t1 (id int NOT NULL PRIMARY KEY, d datetime);
CREATE VIEW v1 AS
SELECT id, date(d) + INTERVAL TIME_TO_SEC(d) SECOND AS t, COUNT(*)
FROM t1 GROUP BY id, t;
SHOW CREATE VIEW v1;
View	Create View
v1	CREATE ALGORITHM=UNDEFINED DEFINER=`root`@`localhost` SQL SECURITY DEFINER VIEW `v1` AS select `t1`.`id` AS `id`,(cast(`t1`.`d` as date) + interval time_to_sec(`t1`.`d`) second) AS `t`,count(0) AS `COUNT(*)` from `t1` group by `t1`.`id`,(cast(`t1`.`d` as date) + interval time_to_sec(`t1`.`d`) second)
SELECT * FROM v1;
id	t	COUNT(*)
DROP VIEW v1;
DROP TABLE t1;
CREATE TABLE t1 (i INT, j BIGINT);
INSERT INTO t1 VALUES (1, 2), (2, 2), (3, 2);
CREATE VIEW v1 AS SELECT MIN(j) AS j FROM t1;
CREATE VIEW v2 AS SELECT MIN(i) FROM t1 WHERE j = ( SELECT * FROM v1 );
SELECT * FROM v2;
MIN(i)
1
DROP VIEW v2, v1;
DROP TABLE t1;
CREATE TABLE t1(
fName varchar(25) NOT NULL,
lName varchar(25) NOT NULL,
DOB date NOT NULL,
uID int unsigned NOT NULL AUTO_INCREMENT PRIMARY KEY);
INSERT INTO t1(fName, lName, DOB) VALUES
('Hank', 'Hill', '1964-09-29'),
('Tom', 'Adams', '1908-02-14'),
('Homer', 'Simpson', '1968-03-05');
CREATE VIEW v1 AS
SELECT (year(now())-year(DOB)) AS Age
FROM t1 HAVING Age < 75;
SHOW CREATE VIEW v1;
View	Create View
v1	CREATE ALGORITHM=UNDEFINED DEFINER=`root`@`localhost` SQL SECURITY DEFINER VIEW `v1` AS select (year(now()) - year(`t1`.`DOB`)) AS `Age` from `t1` having (`Age` < 75)
set timestamp=1136066400;
SELECT (year(now())-year(DOB)) AS Age FROM t1 HAVING Age < 75;
Age
42
38
set timestamp=1136066400;
SELECT * FROM v1;
Age
42
38
DROP VIEW v1;
DROP TABLE t1;
CREATE TABLE t1 (id int NOT NULL PRIMARY KEY, a char(6) DEFAULT 'xxx');
INSERT INTO t1(id) VALUES (1), (2), (3), (4);
INSERT INTO t1 VALUES (5,'yyy'), (6,'yyy');
SELECT * FROM t1;
id	a
1	xxx
2	xxx
3	xxx
4	xxx
5	yyy
6	yyy
CREATE VIEW v1(a, m) AS SELECT a, MIN(id) FROM t1 GROUP BY a;
SELECT * FROM v1;
a	m
xxx	1
yyy	5
CREATE TABLE t2 SELECT * FROM v1;
INSERT INTO t2(m) VALUES (0);
SELECT * FROM t2;
a	m
xxx	1
yyy	5
xxx	0
DROP VIEW v1;
DROP TABLE t1,t2;
CREATE TABLE t1 (id int PRIMARY KEY, e ENUM('a','b') NOT NULL DEFAULT 'b');
INSERT INTO t1(id) VALUES (1), (2), (3);
INSERT INTO t1 VALUES (4,'a');
SELECT * FROM t1;
id	e
1	b
2	b
3	b
4	a
CREATE VIEW v1(m, e) AS SELECT MIN(id), e FROM t1 GROUP BY e;
CREATE TABLE t2 SELECT * FROM v1;
SELECT * FROM t2;
m	e
4	a
1	b
DROP VIEW v1;
DROP TABLE t1,t2;
CREATE TABLE t1 (a INT NOT NULL, b INT NULL DEFAULT NULL);
CREATE VIEW v1 AS SELECT a, b FROM t1;
INSERT INTO v1 (b) VALUES (2);
Warnings:
Warning	1423	Field of view 'test.v1' underlying table doesn't have a default value
SET SQL_MODE = STRICT_ALL_TABLES;
INSERT INTO v1 (b) VALUES (4);
ERROR HY000: Field of view 'test.v1' underlying table doesn't have a default value
SET SQL_MODE = '';
SELECT * FROM t1;
a	b
0	2
DROP VIEW v1;
DROP TABLE t1;
CREATE TABLE t1 (firstname text, surname text);
INSERT INTO t1 VALUES
("Bart","Simpson"),("Milhouse","van Houten"),("Montgomery","Burns");
CREATE VIEW v1 AS SELECT CONCAT(firstname," ",surname) AS name FROM t1;
SELECT CONCAT(LEFT(name,LENGTH(name)-INSTR(REVERSE(name)," ")),
LEFT(name,LENGTH(name)-INSTR(REVERSE(name)," "))) AS f1
FROM v1;
f1
BartBart
Milhouse vanMilhouse van
MontgomeryMontgomery
DROP VIEW v1;
DROP TABLE t1;
CREATE TABLE t1 (i int, j int);
CREATE VIEW v1 AS SELECT COALESCE(i,j) FROM t1;
DESCRIBE v1;
Field	Type	Null	Key	Default	Extra
COALESCE(i,j)	bigint(11)	YES		NULL	
CREATE TABLE t2 SELECT COALESCE(i,j) FROM t1;
DESCRIBE t2;
Field	Type	Null	Key	Default	Extra
COALESCE(i,j)	int(11)	YES		NULL	
DROP VIEW v1;
DROP TABLE t1,t2;
CREATE TABLE t1 (s varchar(10));
INSERT INTO t1 VALUES ('yadda'), ('yady');
SELECT TRIM(BOTH 'y' FROM s) FROM t1;
TRIM(BOTH 'y' FROM s)
adda
ad
CREATE VIEW v1 AS SELECT TRIM(BOTH 'y' FROM s) FROM t1;
SELECT * FROM v1;
TRIM(BOTH 'y' FROM s)
adda
ad
DROP VIEW v1;
SELECT TRIM(LEADING 'y' FROM s) FROM t1;
TRIM(LEADING 'y' FROM s)
adda
ady
CREATE VIEW v1 AS SELECT TRIM(LEADING 'y' FROM s) FROM t1;
SELECT * FROM v1;
TRIM(LEADING 'y' FROM s)
adda
ady
DROP VIEW v1;
SELECT TRIM(TRAILING 'y' FROM s) FROM t1;
TRIM(TRAILING 'y' FROM s)
yadda
yad
CREATE VIEW v1 AS SELECT TRIM(TRAILING 'y' FROM s) FROM t1;
SELECT * FROM v1;
TRIM(TRAILING 'y' FROM s)
yadda
yad
DROP VIEW v1;
DROP TABLE t1;
CREATE TABLE t1 (x INT, y INT);
CREATE ALGORITHM=TEMPTABLE SQL SECURITY INVOKER VIEW v1 AS SELECT x FROM t1;
SHOW CREATE VIEW v1;
View	Create View
v1	CREATE ALGORITHM=TEMPTABLE DEFINER=`root`@`localhost` SQL SECURITY INVOKER VIEW `v1` AS select `t1`.`x` AS `x` from `t1`
ALTER VIEW v1 AS SELECT x, y FROM t1;
SHOW CREATE VIEW v1;
View	Create View
v1	CREATE ALGORITHM=TEMPTABLE DEFINER=`root`@`localhost` SQL SECURITY INVOKER VIEW `v1` AS select `t1`.`x` AS `x`,`t1`.`y` AS `y` from `t1`
DROP VIEW v1;
DROP TABLE t1;
CREATE TABLE t1 (s1 char);
INSERT INTO t1 VALUES ('Z');
CREATE VIEW v1 AS SELECT s1 collate latin1_german1_ci AS col FROM t1;
CREATE VIEW v2 (col) AS SELECT s1 collate latin1_german1_ci FROM t1;
INSERT INTO v1 (col) VALUES ('b');
INSERT INTO v2 (col) VALUES ('c');
SELECT s1 FROM t1;
s1
Z
b
c
DROP VIEW v1, v2;
DROP TABLE t1;
CREATE TABLE t1 (id INT);
CREATE VIEW v1 AS SELECT id FROM t1;
SHOW TABLES;
Tables_in_test
t1
v1
DROP VIEW v2,v1;
ERROR 42S02: Unknown table 'v2'
SHOW TABLES;
Tables_in_test
t1
CREATE VIEW v1 AS SELECT id FROM t1;
DROP VIEW t1,v1;
ERROR HY000: 'test.t1' is not VIEW
SHOW TABLES;
Tables_in_test
t1
DROP TABLE t1;
DROP VIEW IF EXISTS v1;
CREATE DATABASE bug21261DB;
USE bug21261DB;
CREATE TABLE t1 (x INT);
CREATE SQL SECURITY INVOKER VIEW v1 AS SELECT x FROM t1;
GRANT INSERT, UPDATE ON v1 TO 'user21261'@'localhost';
GRANT INSERT, UPDATE ON t1 TO 'user21261'@'localhost';
CREATE TABLE t2 (y INT);
GRANT SELECT ON t2 TO 'user21261'@'localhost';
INSERT INTO v1 (x) VALUES (5);
UPDATE v1 SET x=1;
GRANT SELECT ON v1 TO 'user21261'@'localhost';
GRANT SELECT ON t1 TO 'user21261'@'localhost';
UPDATE v1,t2 SET x=1 WHERE x=y;
SELECT * FROM t1;
x
1
REVOKE ALL PRIVILEGES, GRANT OPTION FROM 'user21261'@'localhost';
DROP USER 'user21261'@'localhost';
DROP VIEW v1;
DROP TABLE t1;
DROP DATABASE bug21261DB;
USE test;
create table t1 (f1 datetime);
create view v1 as select * from t1 where f1 between now() and now() + interval 1 minute;
show create view v1;
View	Create View
v1	CREATE ALGORITHM=UNDEFINED DEFINER=`root`@`localhost` SQL SECURITY DEFINER VIEW `v1` AS select `t1`.`f1` AS `f1` from `t1` where (`t1`.`f1` between now() and (now() + interval 1 minute))
drop view v1;
drop table t1;
DROP TABLE IF EXISTS t1;
DROP VIEW IF EXISTS v1;
DROP VIEW IF EXISTS v2;
CREATE TABLE t1(a INT, b INT);
CREATE DEFINER=1234567890abcdefGHIKL@localhost
VIEW v1 AS SELECT a FROM t1;
ERROR HY000: String '1234567890abcdefGHIKL' is too long for user name (should be no longer than 16)
CREATE DEFINER=some_user_name@1234567890abcdefghij1234567890abcdefghij1234567890abcdefghijQWERTY
VIEW v2 AS SELECT b FROM t1;
ERROR HY000: String '1234567890abcdefghij1234567890abcdefghij1234567890abcdefghijQWERTY' is too long for host name (should be no longer than 60)
DROP TABLE t1;
DROP FUNCTION IF EXISTS f1;
DROP FUNCTION IF EXISTS f2;
DROP VIEW IF EXISTS v1, v2;
DROP TABLE IF EXISTS t1;
CREATE TABLE t1 (i INT);
CREATE VIEW v1 AS SELECT * FROM t1;
CREATE FUNCTION f1() RETURNS INT
BEGIN
INSERT INTO v1 VALUES (0);
RETURN 0;
END |
SELECT f1();
f1()
0
CREATE ALGORITHM=TEMPTABLE VIEW v2 AS SELECT * FROM t1;
CREATE FUNCTION f2() RETURNS INT
BEGIN
INSERT INTO v2 VALUES (0);
RETURN 0;
END |
SELECT f2();
ERROR HY000: The target table v2 of the INSERT is not insertable-into
DROP FUNCTION f1;
DROP FUNCTION f2;
DROP VIEW v1, v2;
DROP TABLE t1;
CREATE TABLE t1 (s1 int);
CREATE VIEW v1 AS SELECT * FROM t1;
EXPLAIN SELECT * FROM t1;
id	select_type	table	type	possible_keys	key	key_len	ref	rows	Extra
1	SIMPLE	t1	system	NULL	NULL	NULL	NULL	0	const row not found
EXPLAIN SELECT * FROM v1;
id	select_type	table	type	possible_keys	key	key_len	ref	rows	Extra
1	SIMPLE	t1	system	NULL	NULL	NULL	NULL	0	const row not found
INSERT INTO t1 VALUES (1), (3), (2);
EXPLAIN SELECT * FROM t1 t WHERE t.s1+1 < (SELECT MAX(t1.s1) FROM t1);
id	select_type	table	type	possible_keys	key	key_len	ref	rows	Extra
1	PRIMARY	t	ALL	NULL	NULL	NULL	NULL	3	Using where
2	SUBQUERY	t1	ALL	NULL	NULL	NULL	NULL	3	
EXPLAIN SELECT * FROM v1 t WHERE t.s1+1 < (SELECT MAX(t1.s1) FROM t1);
id	select_type	table	type	possible_keys	key	key_len	ref	rows	Extra
1	PRIMARY	t1	ALL	NULL	NULL	NULL	NULL	3	Using where
2	SUBQUERY	t1	ALL	NULL	NULL	NULL	NULL	3	
DROP VIEW v1;
DROP TABLE t1;
create table t1 (s1 int);
create view v1 as select s1 as a, s1 as b from t1;
insert into v1 values (1,1);
ERROR HY000: The target table v1 of the INSERT is not insertable-into
update v1 set a = 5;
drop view v1;
drop table t1;
CREATE TABLE t1(pk int PRIMARY KEY);
CREATE TABLE t2(pk int PRIMARY KEY, fk int, ver int, org int);
CREATE ALGORITHM=MERGE VIEW v1 AS 
SELECT t1.*
FROM t1 JOIN t2 
ON t2.fk = t1.pk AND 
t2.ver = (SELECT MAX(t.ver) FROM t2 t WHERE t.org = t2.org);
SHOW WARNINGS;
Level	Code	Message
SHOW CREATE VIEW v1;
View	Create View
v1	CREATE ALGORITHM=MERGE DEFINER=`root`@`localhost` SQL SECURITY DEFINER VIEW `v1` AS select `t1`.`pk` AS `pk` from (`t1` join `t2` on(((`t2`.`fk` = `t1`.`pk`) and (`t2`.`ver` = (select max(`t`.`ver`) AS `MAX(t.ver)` from `t2` `t` where (`t`.`org` = `t2`.`org`))))))
DROP VIEW v1;
DROP TABLE t1, t2;
DROP FUNCTION IF EXISTS f1;
DROP VIEW IF EXISTS v1;
DROP TABLE IF EXISTS t1;
CREATE TABLE t1 (i INT);
INSERT INTO t1 VALUES (1);
CREATE VIEW v1 AS SELECT MAX(i) FROM t1;
CREATE TRIGGER t1_bi BEFORE INSERT ON t1 FOR EACH ROW
SET NEW.i = (SELECT * FROM v1) + 1;
INSERT INTO t1 VALUES (1);
CREATE FUNCTION f1() RETURNS INT RETURN (SELECT * FROM v1);
UPDATE t1 SET i= f1();
DROP FUNCTION f1;
DROP VIEW v1;
DROP TABLE t1;
CREATE TABLE t1(id INT UNSIGNED NOT NULL AUTO_INCREMENT PRIMARY KEY, val INT UNSIGNED NOT NULL);
CREATE VIEW v1 AS SELECT id, val FROM t1 WHERE val >= 1 AND val <= 5 WITH CHECK OPTION;
INSERT INTO v1 (val) VALUES (2);
INSERT INTO v1 (val) VALUES (4);
INSERT INTO v1 (val) VALUES (6);
ERROR HY000: CHECK OPTION failed 'test.v1'
UPDATE v1 SET val=6 WHERE id=2;
ERROR HY000: CHECK OPTION failed 'test.v1'
DROP VIEW v1;
DROP TABLE t1;
DROP VIEW IF EXISTS v1, v2;
DROP TABLE IF EXISTS t1;
CREATE TABLE t1 (i INT AUTO_INCREMENT PRIMARY KEY, j INT);
CREATE VIEW v1 AS SELECT j FROM t1;
CREATE VIEW v2 AS SELECT * FROM t1;
INSERT INTO t1 (j) VALUES (1);
SELECT LAST_INSERT_ID();
LAST_INSERT_ID()
1
INSERT INTO v1 (j) VALUES (2);
# LAST_INSERT_ID() should not change.
SELECT LAST_INSERT_ID();
LAST_INSERT_ID()
1
INSERT INTO v2 (j) VALUES (3);
# LAST_INSERT_ID() should be updated.
SELECT LAST_INSERT_ID();
LAST_INSERT_ID()
3
INSERT INTO v1 (j) SELECT j FROM t1;
# LAST_INSERT_ID() should not change.
SELECT LAST_INSERT_ID();
LAST_INSERT_ID()
3
SELECT * FROM t1;
i	j
1	1
2	2
3	3
4	1
5	2
6	3
DROP VIEW v1, v2;
DROP TABLE t1;
CREATE VIEW v AS SELECT !0 * 5 AS x FROM DUAL;
SHOW CREATE VIEW v;
View	Create View
v	CREATE ALGORITHM=UNDEFINED DEFINER=`root`@`localhost` SQL SECURITY DEFINER VIEW `v` AS select ((not(0)) * 5) AS `x`
SELECT !0 * 5 AS x FROM DUAL;
x
5
SELECT * FROM v;
x
5
DROP VIEW v;
DROP VIEW IF EXISTS v1;
CREATE VIEW v1 AS SELECT 'The\ZEnd';
SELECT * FROM v1;
TheEnd
TheEnd
SHOW CREATE VIEW v1;
View	Create View
v1	CREATE ALGORITHM=UNDEFINED DEFINER=`root`@`localhost` SQL SECURITY DEFINER VIEW `v1` AS select _latin1'The\ZEnd' AS `TheEnd`
DROP VIEW v1;
CREATE TABLE t1 (mydate DATETIME);
INSERT INTO t1 VALUES
('2007-01-01'), ('2007-01-02'), ('2007-01-30'), ('2007-01-31');
CREATE VIEW v1 AS SELECT mydate from t1;
SELECT * FROM t1 WHERE mydate BETWEEN '2007-01-01' AND '2007-01-31';
mydate
2007-01-01 00:00:00
2007-01-02 00:00:00
2007-01-30 00:00:00
2007-01-31 00:00:00
SELECT * FROM v1 WHERE mydate BETWEEN '2007-01-01' AND '2007-01-31';
mydate
2007-01-01 00:00:00
2007-01-02 00:00:00
2007-01-30 00:00:00
2007-01-31 00:00:00
DROP VIEW v1;
DROP TABLE t1;
CREATE TABLE t1 (a int);
CREATE TABLE t2 (b int);
INSERT INTO t1 VALUES (1), (2);
INSERT INTO t2 VALUES (1), (2);
CREATE VIEW v1 AS
SELECT t2.b FROM t1,t2 WHERE t1.a = t2.b WITH CHECK OPTION;
SELECT * FROM v1;
b
1
2
UPDATE v1 SET b=3;
ERROR HY000: CHECK OPTION failed 'test.v1'
SELECT * FROM v1;
b
1
2
SELECT * FROM t1;
a
1
2
SELECT * FROM t2;
b
1
2
DROP VIEW v1;
DROP TABLE t1,t2;
create table t1(f1 int, f2 int);
insert into t1 values(1,2),(1,3),(1,1),(2,3),(2,1),(2,2);
select * from t1;
f1	f2
1	2
1	3
1	1
2	3
2	1
2	2
create view v1 as select * from t1 order by f2;
select * from v1;
f1	f2
1	1
2	1
1	2
2	2
1	3
2	3
explain extended select * from v1;
id	select_type	table	type	possible_keys	key	key_len	ref	rows	filtered	Extra
1	SIMPLE	t1	ALL	NULL	NULL	NULL	NULL	6	100.00	Using filesort
Warnings:
Note	1003	select `test`.`t1`.`f1` AS `f1`,`test`.`t1`.`f2` AS `f2` from `test`.`t1` order by `test`.`t1`.`f2`
select * from v1 order by f1;
f1	f2
1	1
1	2
1	3
2	1
2	2
2	3
explain extended select * from v1 order by f1;
id	select_type	table	type	possible_keys	key	key_len	ref	rows	filtered	Extra
1	SIMPLE	t1	ALL	NULL	NULL	NULL	NULL	6	100.00	Using filesort
Warnings:
Note	1003	select `test`.`t1`.`f1` AS `f1`,`test`.`t1`.`f2` AS `f2` from `test`.`t1` order by `test`.`t1`.`f1`,`test`.`t1`.`f2`
drop view v1;
drop table t1;
CREATE TABLE t1 (
id int(11) NOT NULL PRIMARY KEY,
country varchar(32),
code int(11) default NULL
);
INSERT INTO t1 VALUES
(1,'ITALY',100),(2,'ITALY',200),(3,'FRANCE',100), (4,'ITALY',100);
CREATE VIEW v1 AS SELECT * FROM t1;
SELECT code, COUNT(DISTINCT country) FROM t1 GROUP BY code ORDER BY MAX(id);
code	COUNT(DISTINCT country)
200	1
100	2
SELECT code, COUNT(DISTINCT country) FROM v1 GROUP BY code ORDER BY MAX(id);
code	COUNT(DISTINCT country)
200	1
100	2
DROP VIEW v1;
DROP TABLE t1;
DROP VIEW IF EXISTS v1;
SELECT * FROM (SELECT 1) AS t;
1
1
CREATE VIEW v1 AS SELECT * FROM (SELECT 1) AS t;
ERROR HY000: View's SELECT contains a subquery in the FROM clause
# Previously the following would fail.
SELECT * FROM (SELECT 1) AS t;
1
1
drop view if exists view_24532_a;
drop view if exists view_24532_b;
drop table if exists table_24532;
create table table_24532 (
a int,
b bigint,
c int(4),
d bigint(48)
);
create view view_24532_a as
select
a IS TRUE,
a IS NOT TRUE,
a IS FALSE,
a IS NOT FALSE,
a IS UNKNOWN,
a IS NOT UNKNOWN,
a is NULL,
a IS NOT NULL,
ISNULL(a),
b IS TRUE,
b IS NOT TRUE,
b IS FALSE,
b IS NOT FALSE,
b IS UNKNOWN,
b IS NOT UNKNOWN,
b is NULL,
b IS NOT NULL,
ISNULL(b),
c IS TRUE,
c IS NOT TRUE,
c IS FALSE,
c IS NOT FALSE,
c IS UNKNOWN,
c IS NOT UNKNOWN,
c is NULL,
c IS NOT NULL,
ISNULL(c),
d IS TRUE,
d IS NOT TRUE,
d IS FALSE,
d IS NOT FALSE,
d IS UNKNOWN,
d IS NOT UNKNOWN,
d is NULL,
d IS NOT NULL,
ISNULL(d)
from table_24532;
describe view_24532_a;
Field	Type	Null	Key	Default	Extra
a IS TRUE	int(1)	NO		0	
a IS NOT TRUE	int(1)	NO		0	
a IS FALSE	int(1)	NO		0	
a IS NOT FALSE	int(1)	NO		0	
a IS UNKNOWN	int(1)	NO		0	
a IS NOT UNKNOWN	int(1)	NO		0	
a is NULL	int(1)	NO		0	
a IS NOT NULL	int(1)	NO		0	
ISNULL(a)	int(1)	NO		0	
b IS TRUE	int(1)	NO		0	
b IS NOT TRUE	int(1)	NO		0	
b IS FALSE	int(1)	NO		0	
b IS NOT FALSE	int(1)	NO		0	
b IS UNKNOWN	int(1)	NO		0	
b IS NOT UNKNOWN	int(1)	NO		0	
b is NULL	int(1)	NO		0	
b IS NOT NULL	int(1)	NO		0	
ISNULL(b)	int(1)	NO		0	
c IS TRUE	int(1)	NO		0	
c IS NOT TRUE	int(1)	NO		0	
c IS FALSE	int(1)	NO		0	
c IS NOT FALSE	int(1)	NO		0	
c IS UNKNOWN	int(1)	NO		0	
c IS NOT UNKNOWN	int(1)	NO		0	
c is NULL	int(1)	NO		0	
c IS NOT NULL	int(1)	NO		0	
ISNULL(c)	int(1)	NO		0	
d IS TRUE	int(1)	NO		0	
d IS NOT TRUE	int(1)	NO		0	
d IS FALSE	int(1)	NO		0	
d IS NOT FALSE	int(1)	NO		0	
d IS UNKNOWN	int(1)	NO		0	
d IS NOT UNKNOWN	int(1)	NO		0	
d is NULL	int(1)	NO		0	
d IS NOT NULL	int(1)	NO		0	
ISNULL(d)	int(1)	NO		0	
create view view_24532_b as
select
a IS TRUE,
if(ifnull(a, 0), 1, 0) as old_istrue,
a IS NOT TRUE,
if(ifnull(a, 0), 0, 1) as old_isnottrue,
a IS FALSE,
if(ifnull(a, 1), 0, 1) as old_isfalse,
a IS NOT FALSE,
if(ifnull(a, 1), 1, 0) as old_isnotfalse
from table_24532;
describe view_24532_b;
Field	Type	Null	Key	Default	Extra
a IS TRUE	int(1)	NO		0	
old_istrue	int(1)	NO		0	
a IS NOT TRUE	int(1)	NO		0	
old_isnottrue	int(1)	NO		0	
a IS FALSE	int(1)	NO		0	
old_isfalse	int(1)	NO		0	
a IS NOT FALSE	int(1)	NO		0	
old_isnotfalse	int(1)	NO		0	
show create view view_24532_b;
View	Create View
view_24532_b	CREATE ALGORITHM=UNDEFINED DEFINER=`root`@`localhost` SQL SECURITY DEFINER VIEW `view_24532_b` AS select (`table_24532`.`a` is true) AS `a IS TRUE`,if(ifnull(`table_24532`.`a`,0),1,0) AS `old_istrue`,(`table_24532`.`a` is not true) AS `a IS NOT TRUE`,if(ifnull(`table_24532`.`a`,0),0,1) AS `old_isnottrue`,(`table_24532`.`a` is false) AS `a IS FALSE`,if(ifnull(`table_24532`.`a`,1),0,1) AS `old_isfalse`,(`table_24532`.`a` is not false) AS `a IS NOT FALSE`,if(ifnull(`table_24532`.`a`,1),1,0) AS `old_isnotfalse` from `table_24532`
insert into table_24532 values (0, 0, 0, 0);
select * from view_24532_b;
a IS TRUE	old_istrue	a IS NOT TRUE	old_isnottrue	a IS FALSE	old_isfalse	a IS NOT FALSE	old_isnotfalse
0	0	1	1	1	1	0	0
update table_24532 set a=1;
select * from view_24532_b;
a IS TRUE	old_istrue	a IS NOT TRUE	old_isnottrue	a IS FALSE	old_isfalse	a IS NOT FALSE	old_isnotfalse
1	1	0	0	0	0	1	1
update table_24532 set a=NULL;
select * from view_24532_b;
a IS TRUE	old_istrue	a IS NOT TRUE	old_isnottrue	a IS FALSE	old_isfalse	a IS NOT FALSE	old_isnotfalse
0	0	1	1	0	0	1	1
drop view view_24532_a;
drop view view_24532_b;
drop table table_24532;
CREATE TABLE t1 (
lid int NOT NULL PRIMARY KEY,
name char(10) NOT NULL
);
INSERT INTO t1 (lid, name) VALUES
(1, 'YES'), (2, 'NO');
CREATE TABLE t2 (
id int NOT NULL PRIMARY KEY, 
gid int NOT NULL,
lid int NOT NULL,
dt date
);
INSERT INTO t2 (id, gid, lid, dt) VALUES
(1, 1, 1, '2007-01-01'),(2, 1, 2, '2007-01-02'),
(3, 2, 2, '2007-02-01'),(4, 2, 1, '2007-02-02');
SELECT DISTINCT t2.gid AS lgid,
(SELECT t1.name FROM t1, t2
WHERE t1.lid  = t2.lid AND t2.gid = lgid
ORDER BY t2.dt DESC LIMIT 1
) as clid
FROM t2;
lgid	clid
1	NO
2	YES
CREATE VIEW v1 AS
SELECT DISTINCT t2.gid AS lgid,
(SELECT t1.name FROM t1, t2
WHERE t1.lid  = t2.lid AND t2.gid = lgid
ORDER BY t2.dt DESC LIMIT 1
) as clid
FROM t2;
SELECT * FROM v1;
lgid	clid
1	NO
2	YES
DROP VIEW v1;
DROP table t1,t2;
CREATE TABLE t1 (a INT);
INSERT INTO t1 VALUES (1),(2),(3);
CREATE VIEW v1 AS SELECT a FROM t1 ORDER BY a;
SELECT * FROM t1 UNION SELECT * FROM v1;
a
1
2
3
EXPLAIN SELECT * FROM t1 UNION SELECT * FROM v1;
id	select_type	table	type	possible_keys	key	key_len	ref	rows	Extra
1	PRIMARY	t1	ALL	NULL	NULL	NULL	NULL	3	
2	UNION	t1	ALL	NULL	NULL	NULL	NULL	3	
NULL	UNION RESULT	<union1,2>	ALL	NULL	NULL	NULL	NULL	NULL	
SELECT * FROM v1 UNION SELECT * FROM t1;
a
1
2
3
EXPLAIN SELECT * FROM v1 UNION SELECT * FROM t1;
id	select_type	table	type	possible_keys	key	key_len	ref	rows	Extra
1	PRIMARY	t1	ALL	NULL	NULL	NULL	NULL	3	
2	UNION	t1	ALL	NULL	NULL	NULL	NULL	3	
NULL	UNION RESULT	<union1,2>	ALL	NULL	NULL	NULL	NULL	NULL	
SELECT * FROM t1 UNION SELECT * FROM v1 ORDER BY a;
a
1
2
3
EXPLAIN SELECT * FROM t1 UNION SELECT * FROM v1 ORDER BY a;
id	select_type	table	type	possible_keys	key	key_len	ref	rows	Extra
1	PRIMARY	t1	ALL	NULL	NULL	NULL	NULL	3	
2	UNION	t1	ALL	NULL	NULL	NULL	NULL	3	
NULL	UNION RESULT	<union1,2>	ALL	NULL	NULL	NULL	NULL	NULL	Using filesort
DROP VIEW v1;
DROP TABLE t1;
CREATE VIEW v1 AS SELECT CAST( 1.23456789 AS DECIMAL( 7,5 ) ) AS col;
SELECT * FROM v1;
col
1.23457
DESCRIBE v1;
Field	Type	Null	Key	Default	Extra
col	decimal(7,5)	NO		0.00000	
DROP VIEW v1;
CREATE VIEW v1 AS SELECT CAST(1.23456789 AS DECIMAL(8,0)) AS col;
SHOW CREATE VIEW v1;
View	Create View
v1	CREATE ALGORITHM=UNDEFINED DEFINER=`root`@`localhost` SQL SECURITY DEFINER VIEW `v1` AS select cast(1.23456789 as decimal(8,0)) AS `col`
DROP VIEW v1;
CREATE TABLE t1 (a INT);
CREATE TABLE t2 (b INT, c INT DEFAULT 0);
INSERT INTO t1 (a) VALUES (1), (2);
INSERT INTO t2 (b) VALUES (1), (2);
CREATE VIEW v1 AS SELECT t2.b,t2.c FROM t1, t2
WHERE t1.a=t2.b AND t2.b < 3 WITH CHECK OPTION;
SELECT * FROM v1;
b	c
1	0
2	0
UPDATE v1 SET c=1 WHERE b=1;
SELECT * FROM v1;
b	c
1	1
2	0
DROP VIEW v1;
DROP TABLE t1,t2;
CREATE TABLE t1 (id int);
CREATE TABLE t2 (id int, c int DEFAULT 0);
INSERT INTO t1 (id) VALUES (1);
INSERT INTO t2 (id) VALUES (1);
CREATE VIEW v1 AS 
SELECT t2.c FROM t1, t2 
WHERE t1.id=t2.id AND 1 IN (SELECT id FROM t1) WITH CHECK OPTION;
UPDATE v1 SET c=1;
DROP VIEW v1;
DROP TABLE t1,t2;
<<<<<<< HEAD
End of 5.0 tests.
DROP DATABASE IF EXISTS `d-1`;
CREATE DATABASE `d-1`;
USE `d-1`;
CREATE TABLE `t-1` (c1 INT);
CREATE VIEW  `v-1` AS SELECT c1 FROM `t-1`;
SHOW TABLES;
Tables_in_d-1
t-1
v-1
RENAME TABLE `t-1` TO `t-2`;
RENAME TABLE `v-1` TO `v-2`;
SHOW TABLES;
Tables_in_d-1
t-2
v-2
DROP TABLE `t-2`;
DROP VIEW  `v-2`;
DROP DATABASE `d-1`;
USE test;
End of 5.1 tests.
=======
CREATE TABLE t1 (a1 INT, c INT DEFAULT 0);
CREATE TABLE t2 (a2 INT);
CREATE TABLE t3 (a3 INT);
CREATE TABLE t4 (a4 INT);
INSERT INTO t1 (a1) VALUES (1),(2);
INSERT INTO t2 (a2) VALUES (1),(2);
INSERT INTO t3 (a3) VALUES (1),(2);
INSERT INTO t4 (a4) VALUES (1),(2);
CREATE VIEW v1 AS
SELECT t1.a1, t1.c FROM t1 JOIN t2 ON t1.a1=t2.a2 AND t1.c < 3
WITH CHECK OPTION;
SELECT * FROM v1;
a1	c
1	0
2	0
UPDATE v1 SET c=3;
ERROR HY000: CHECK OPTION failed 'test.v1'
PREPARE t FROM 'UPDATE v1 SET c=3';
EXECUTE t;
ERROR HY000: CHECK OPTION failed 'test.v1'
EXECUTE t;
ERROR HY000: CHECK OPTION failed 'test.v1'
INSERT INTO v1(a1, c) VALUES (3, 3);
ERROR HY000: CHECK OPTION failed 'test.v1'
UPDATE v1 SET c=1 WHERE a1=1;
SELECT * FROM v1;
a1	c
1	1
2	0
SELECT * FROM t1;
a1	c
1	1
2	0
CREATE VIEW v2 AS SELECT t1.a1, t1.c
FROM (t1 JOIN t2 ON t1.a1=t2.a2 AND t1.c < 3)
JOIN (t3 JOIN t4 ON t3.a3=t4.a4)
ON t2.a2=t3.a3 WITH CHECK OPTION;
SELECT * FROM v2;
a1	c
1	1
2	0
UPDATE v2 SET c=3;
ERROR HY000: CHECK OPTION failed 'test.v2'
PREPARE t FROM 'UPDATE v2 SET c=3';
EXECUTE t;
ERROR HY000: CHECK OPTION failed 'test.v2'
EXECUTE t;
ERROR HY000: CHECK OPTION failed 'test.v2'
INSERT INTO v2(a1, c) VALUES (3, 3);
ERROR HY000: CHECK OPTION failed 'test.v2'
UPDATE v2 SET c=2 WHERE a1=1;
SELECT * FROM v2;
a1	c
1	2
2	0
SELECT * FROM t1;
a1	c
1	2
2	0
DROP VIEW v1,v2;
DROP TABLE t1,t2,t3,t4;
End of 5.0 tests.
>>>>>>> 263877cb
<|MERGE_RESOLUTION|>--- conflicted
+++ resolved
@@ -3386,29 +3386,6 @@
 UPDATE v1 SET c=1;
 DROP VIEW v1;
 DROP TABLE t1,t2;
-<<<<<<< HEAD
-End of 5.0 tests.
-DROP DATABASE IF EXISTS `d-1`;
-CREATE DATABASE `d-1`;
-USE `d-1`;
-CREATE TABLE `t-1` (c1 INT);
-CREATE VIEW  `v-1` AS SELECT c1 FROM `t-1`;
-SHOW TABLES;
-Tables_in_d-1
-t-1
-v-1
-RENAME TABLE `t-1` TO `t-2`;
-RENAME TABLE `v-1` TO `v-2`;
-SHOW TABLES;
-Tables_in_d-1
-t-2
-v-2
-DROP TABLE `t-2`;
-DROP VIEW  `v-2`;
-DROP DATABASE `d-1`;
-USE test;
-End of 5.1 tests.
-=======
 CREATE TABLE t1 (a1 INT, c INT DEFAULT 0);
 CREATE TABLE t2 (a2 INT);
 CREATE TABLE t3 (a3 INT);
@@ -3471,4 +3448,23 @@
 DROP VIEW v1,v2;
 DROP TABLE t1,t2,t3,t4;
 End of 5.0 tests.
->>>>>>> 263877cb
+DROP DATABASE IF EXISTS `d-1`;
+CREATE DATABASE `d-1`;
+USE `d-1`;
+CREATE TABLE `t-1` (c1 INT);
+CREATE VIEW  `v-1` AS SELECT c1 FROM `t-1`;
+SHOW TABLES;
+Tables_in_d-1
+t-1
+v-1
+RENAME TABLE `t-1` TO `t-2`;
+RENAME TABLE `v-1` TO `v-2`;
+SHOW TABLES;
+Tables_in_d-1
+t-2
+v-2
+DROP TABLE `t-2`;
+DROP VIEW  `v-2`;
+DROP DATABASE `d-1`;
+USE test;
+End of 5.1 tests.