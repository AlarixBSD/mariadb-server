--- conflicted
+++ resolved
@@ -3367,7 +3367,6 @@
 View	Create View
 v1	CREATE ALGORITHM=UNDEFINED DEFINER=`root`@`localhost` SQL SECURITY DEFINER VIEW `v1` AS select cast(1.23456789 as decimal(8,0)) AS `col`
 DROP VIEW v1;
-<<<<<<< HEAD
 CREATE TABLE t1 (a INT);
 CREATE TABLE t2 (b INT, c INT DEFAULT 0);
 INSERT INTO t1 (a) VALUES (1), (2);
@@ -3395,7 +3394,6 @@
 UPDATE v1 SET c=1;
 DROP VIEW v1;
 DROP TABLE t1,t2;
-=======
 CREATE TABLE t1 (a1 INT, c INT DEFAULT 0);
 CREATE TABLE t2 (a2 INT);
 CREATE TABLE t3 (a3 INT);
@@ -3457,5 +3455,4 @@
 2	0
 DROP VIEW v1,v2;
 DROP TABLE t1,t2,t3,t4;
->>>>>>> e2c7a5b0
 End of 5.0 tests.