--- conflicted
+++ resolved
@@ -1018,6 +1018,12 @@
 show variables like 'hostname';
 Variable_name	Value
 hostname	#
+#
+# BUG#37408 - Compressed MyISAM files should not require/use mmap()
+#
+# Test 'myisam_mmap_size' option is not dynamic
+SET @@myisam_mmap_size= 500M;
+ERROR HY000: Variable 'myisam_mmap_size' is a read only variable
 End of 5.0 tests
 set join_buffer_size=1;
 Warnings:
@@ -1053,7 +1059,6 @@
 set global slow_launch_time          =@my_slow_launch_time;
 set global storage_engine            =@my_storage_engine;
 set global thread_cache_size         =@my_thread_cache_size;
-<<<<<<< HEAD
 set global max_allowed_packet        =@my_max_allowed_packet;
 set global join_buffer_size          =@my_join_buffer_size;
 show global variables where Variable_name='table_definition_cache' or
@@ -1488,12 +1493,4 @@
 @@GLOBAL.max_binlog_cache_size
 5368709120
 SET GLOBAL max_binlog_cache_size = @old_max_binlog_cache_size;
-End of 5.1 tests
-=======
-#
-# BUG#37408 - Compressed MyISAM files should not require/use mmap()
-#
-# Test 'myisam_mmap_size' option is not dynamic
-SET @@myisam_mmap_size= 500M;
-ERROR HY000: Variable 'myisam_mmap_size' is a read only variable
->>>>>>> 6547f51c
+End of 5.1 tests