drop table if exists t1,t3,t4,t5;
drop database if exists test_test;
SET SESSION STORAGE_ENGINE = MyISAM;
drop table if exists t1,t3,t4,t5;
create table t1 (a int, b char(10), key a using btree (a), key b using btree (a,b));
insert into t1 values
(17,"ddd"),(18,"eee"),(19,"fff"),(19,"yyy"),
(14,"aaa"),(16,"ccc"),(16,"xxx"),
(20,"ggg"),(21,"hhh"),(22,"iii"),(23,"xxx"),(24,"xxx"),(25,"xxx");
handler t1 open;
handler t1 read a=(SELECT 1);
ERROR 42000: You have an error in your SQL syntax; check the manual that corresponds to your MariaDB server version for the right syntax to use near 'SELECT 1)' at line 1
handler t1 read a=(1) FIRST;
ERROR 42000: You have an error in your SQL syntax; check the manual that corresponds to your MariaDB server version for the right syntax to use near 'FIRST' at line 1
handler t1 read a=(1) NEXT;
ERROR 42000: You have an error in your SQL syntax; check the manual that corresponds to your MariaDB server version for the right syntax to use near 'NEXT' at line 1
handler t1 read last;
ERROR 42000: You have an error in your SQL syntax; check the manual that corresponds to your MariaDB server version for the right syntax to use near '' at line 1
handler t1 close;
drop table t1;
CREATE TABLE t1(a INT, PRIMARY KEY(a));
insert into t1 values(1),(2);
handler t1 open;
handler t1 read primary=(1);
ERROR 42000: You have an error in your SQL syntax; check the manual that corresponds to your MariaDB server version for the right syntax to use near 'primary=(1)' at line 1
handler t1 read `primary`=(1);
a
1
handler t1 close;
drop table t1;
create database test_test;
use test_test;
create table t1(table_id char(20), primary key  (table_id));
insert into t1 values ('test_test.t1');
insert into t1 values ('');
handler t1 open;
handler t1 read first limit 9;
table_id
test_test.t1

create table t2(table_id char(20), primary key  (table_id));
insert into t2 values ('test_test.t2');
insert into t2 values ('');
handler t2 open;
handler t2 read first limit 9;
table_id
test_test.t2

use test;
create table t1(table_id char(20), primary key  (table_id));
insert into t1 values ('test.t1');
insert into t1 values ('');
handler t1 open;
ERROR 42000: Not unique table/alias: 't1'
use test;
handler test.t1 read first limit 9;
ERROR 42000: You have an error in your SQL syntax; check the manual that corresponds to your MariaDB server version for the right syntax to use near 'read first limit 9' at line 1
handler test_test.t1 read first limit 9;
ERROR 42000: You have an error in your SQL syntax; check the manual that corresponds to your MariaDB server version for the right syntax to use near 'read first limit 9' at line 1
handler t1 read first limit 9;
table_id
test_test.t1

handler test_test.t2 read first limit 9;
ERROR 42000: You have an error in your SQL syntax; check the manual that corresponds to your MariaDB server version for the right syntax to use near 'read first limit 9' at line 1
handler t2 read first limit 9;
table_id
test_test.t2

handler test_test.t1 close;
ERROR 42000: You have an error in your SQL syntax; check the manual that corresponds to your MariaDB server version for the right syntax to use near 'close' at line 1
handler t1 close;
drop table test_test.t1;
handler test_test.t2 close;
ERROR 42000: You have an error in your SQL syntax; check the manual that corresponds to your MariaDB server version for the right syntax to use near 'close' at line 1
handler t2 close;
drop table test_test.t2;
drop database test_test;
use test;
handler test.t1 close;
ERROR 42000: You have an error in your SQL syntax; check the manual that corresponds to your MariaDB server version for the right syntax to use near 'close' at line 1
handler t1 close;
ERROR 42S02: Unknown table 't1' in HANDLER
drop table test.t1;
create database test_test;
use test_test;
create table t1 (c1 char(20));
insert into t1 values ('test_test.t1');
create table t3 (c1 char(20));
insert into t3 values ('test_test.t3');
handler t1 open;
handler t1 read first limit 9;
c1
test_test.t1
handler t1 open h1;
handler h1 read first limit 9;
c1
test_test.t1
use test;
create table t1 (c1 char(20));
create table t2 (c1 char(20));
create table t3 (c1 char(20));
insert into t1 values ('t1');
insert into t2 values ('t2');
insert into t3 values ('t3');
handler t1 open;
ERROR 42000: Not unique table/alias: 't1'
handler t2 open t1;
ERROR 42000: Not unique table/alias: 't1'
handler t3 open t1;
ERROR 42000: Not unique table/alias: 't1'
handler t1 read first limit 9;
c1
test_test.t1
handler test.t1 close;
ERROR 42000: You have an error in your SQL syntax; check the manual that corresponds to your MariaDB server version for the right syntax to use near 'close' at line 1
handler test.t1 open h1;
ERROR 42000: Not unique table/alias: 'h1'
handler test_test.t1 open h1;
ERROR 42000: Not unique table/alias: 'h1'
handler test_test.t3 open h3;
handler test.t1 open h2;
handler t1 read first limit 9;
c1
test_test.t1
handler h1 read first limit 9;
c1
test_test.t1
handler h2 read first limit 9;
c1
t1
handler h3 read first limit 9;
c1
test_test.t3
handler h2 read first limit 9;
c1
t1
handler test.h1 close;
ERROR 42000: You have an error in your SQL syntax; check the manual that corresponds to your MariaDB server version for the right syntax to use near 'close' at line 1
handler t1 close;
handler h1 close;
handler h2 close;
handler t1 read first limit 9;
ERROR 42S02: Unknown table 't1' in HANDLER
handler h1 read first limit 9;
ERROR 42S02: Unknown table 'h1' in HANDLER
handler h2 read first limit 9;
ERROR 42S02: Unknown table 'h2' in HANDLER
handler h3 read first limit 9;
c1
test_test.t3
handler h3 read first limit 9;
c1
test_test.t3
use test_test;
handler h3 read first limit 9;
c1
test_test.t3
handler test.h3 read first limit 9;
ERROR 42000: You have an error in your SQL syntax; check the manual that corresponds to your MariaDB server version for the right syntax to use near 'read first limit 9' at line 1
handler h3 close;
use test;
drop table t3;
drop table t2;
drop table t1;
drop database test_test;
create table t1 (c1 int);
create table t2 (c1 int);
insert into t1 values (1);
insert into t2 values (2);
connection: default
handler t1 open;
handler t1 read first;
c1
1
connection: flush
flush tables;
connection: waiter 
connection: default
handler t2 open;
handler t2 read first;
c1
2
handler t1 read next;
c1
1
handler t1 close;
handler t2 close;
drop table t1,t2;
drop table if exists t1, t0;
create table t1 (c1 int);
connection: default
handler t1 open;
handler t1 read first;
c1
connection: flush
rename table t1 to t0;
connection: waiter 
connection: default
#
# RENAME placed two pending locks and waits.
# When HANDLER t0 OPEN does open_tables(), it calls
# mysql_ha_flush(), which in turn closes the open HANDLER for t1.
# RENAME TABLE gets unblocked. If it gets scheduled quickly
# and manages to complete before open_tables()
# of HANDLER t0 OPEN, open_tables() and therefore the whole
# HANDLER t0 OPEN succeeds. Otherwise open_tables() 
# notices a pending or active exclusive metadata lock on t2
# and the whole HANDLER t0 OPEN fails with ER_LOCK_DEADLOCK
# error.
#
handler t0 open;
handler t0 close;
connection: flush
handler t1 read next;
ERROR 42S02: Unknown table 't1' in HANDLER
handler t1 close;
ERROR 42S02: Unknown table 't1' in HANDLER
drop table t0;
create table t1 (a int);
handler t1 open as t1_alias;
drop table t1;
create table t1 (a int);
handler t1 open as t1_alias;
flush tables;
drop table t1;
create table t1 (a int);
handler t1 open as t1_alias;
handler t1_alias close;
drop table t1;
create table t1 (a int);
handler t1 open as t1_alias;
handler t1_alias read first;
a
drop table t1;
handler t1_alias read next;
ERROR 42S02: Unknown table 't1_alias' in HANDLER
create table t1 (a int, b char(1), key a (a), key b (a,b));
insert into t1 values (0,"a"),(1,"b"),(2,"c"),(3,"d"),(4,"e"),
(5,"f"),(6,"g"),(7,"h"),(8,"i"),(9,"j");
handler t1 open;
handler t1 read a first;
a	b
0	a
handler t1 read a next;
a	b
1	b
flush tables;
handler t1 read a next;
a	b
0	a
handler t1 read a next;
a	b
1	b
flush tables with read lock;
handler t1 read a next;
a	b
0	a
unlock tables;
drop table t1;
handler t1 read a next;
ERROR 42S02: Unknown table 't1' in HANDLER
drop table if exists t1;
# First test case which is supposed trigger the execution
# path on which problem was discovered.
create table t1 (a int not null);
insert into t1 values (1);
handler t1 open;
lock table t1 write;
alter table t1 engine=csv;
handler t1 read a next;
<<<<<<< HEAD
ERROR HY000: Storage engine CSV of the table `test`.`t1` doesn't have this option
=======
Got one of the listed errors
>>>>>>> ca733d03
handler t1 close;
unlock tables;
drop table t1;
# Now test case which was reported originally but which no longer
# triggers execution path which has caused the problem.
create table t1 (a int not null);
insert into t1 values (1);
handler t1 open;
alter table t1 engine=csv;
# Since S metadata lock was already acquired at HANDLER OPEN time
# and TL_READ lock requested by HANDLER READ is compatible with
# ALTER's TL_WRITE_ALLOW_READ the below statement should succeed
# without waiting. The old version of table should be used in it.
handler t1 read next;
a
1
handler t1 close;
drop table t1;
USE information_schema;
HANDLER COLUMNS OPEN;
ERROR HY000: Incorrect usage of HANDLER OPEN and information_schema
USE test;
PREPARE h_r FROM 'HANDLER t1 READ `PRIMARY` LAST';
ERROR 42S02: Unknown table 't1' in HANDLER
create view v as select 1;
create temporary table v as select 2;
handler v open;
prepare stmt from 'create table if not exists v as select 3';
execute stmt;
Warnings:
Note	1050	Table 'v' already exists
handler v read next;
ERROR 42S02: Unknown table 'v' in HANDLER
drop view v;<|MERGE_RESOLUTION|>--- conflicted
+++ resolved
@@ -269,11 +269,7 @@
 lock table t1 write;
 alter table t1 engine=csv;
 handler t1 read a next;
-<<<<<<< HEAD
-ERROR HY000: Storage engine CSV of the table `test`.`t1` doesn't have this option
-=======
 Got one of the listed errors
->>>>>>> ca733d03
 handler t1 close;
 unlock tables;
 drop table t1;
