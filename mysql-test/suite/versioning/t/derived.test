create table emp
(
  emp_id int,
  name varchar(127),
  mgr int
) with system versioning;

insert into emp values (1, 'bill', 0),
                       (2, 'bill', 1),
		       (3, 'kate', 1);
set @ts=now(6);
delete from emp;
insert into emp values (4, 'john', 1);

with ancestors as (select * from emp) select * from ancestors;
set @tmp= "with ancestors as (select * from emp) select * from ancestors";
prepare stmt from @tmp; execute stmt; drop prepare stmt;

with ancestors as (select * from emp for system_time all) select * from ancestors;
set @tmp= "with ancestors as (select * from emp for system_time all) select * from ancestors";
prepare stmt from @tmp; execute stmt; drop prepare stmt;

with recursive ancestors as (select * from emp) select * from ancestors;
set @tmp= "with recursive ancestors as (select * from emp) select * from ancestors";
prepare stmt from @tmp; execute stmt; drop prepare stmt;

select emp_id from (select emp_id from emp where sys_trx_end>'2031-1-1') as tmp;
set @tmp= "select emp_id from (select emp_id from emp where sys_trx_end>'2031-1-1') as tmp";
prepare stmt from @tmp; execute stmt; drop prepare stmt;

with recursive
ancestors
as
(
  select e.emp_id, e.name, e.mgr
  from emp as e
  where name = 'john'
  union
  select ee.emp_id, ee.name, ee.mgr
  from emp as ee, ancestors as a
  where ee.mgr = a.emp_id
)
select * from ancestors;
set @tmp= "
with recursive
ancestors
as
(
  select e.emp_id, e.name, e.mgr
  from emp as e
  where name = 'john'
  union
  select ee.emp_id, ee.name, ee.mgr
  from emp as ee, ancestors as a
  where ee.mgr = a.emp_id
)
select * from ancestors";
prepare stmt from @tmp; execute stmt; drop prepare stmt;

#385
with recursive
ancestors
as
(
  select e.emp_id, e.name, e.mgr
  from emp for system_time as of timestamp @ts as e
  where name = 'bill'
  union
  select ee.emp_id, ee.name, ee.mgr
<<<<<<< HEAD
  from emp
  for system_time as of timestamp @ts as ee,
  ancestors as a
=======
  from emp for system_time as of timestamp @ts as ee, ancestors as a
>>>>>>> 84e14bff
  where ee.mgr = a.emp_id
)
select * from ancestors;
set @tmp= "
with recursive
ancestors
as
(
  select e.emp_id, e.name, e.mgr
  from emp for system_time as of timestamp @ts as e
  where name = 'bill'
  union
  select ee.emp_id, ee.name, ee.mgr
<<<<<<< HEAD
  from emp for system_time as of timestamp @ts as ee,
  ancestors as a
=======
  from emp for system_time as of timestamp @ts as ee, ancestors as a
>>>>>>> 84e14bff
  where ee.mgr = a.emp_id
)
select * from ancestors";
prepare stmt from @tmp; execute stmt; drop prepare stmt;

drop table emp;

create or replace table t1 (x int) with system versioning;
create or replace table t2 (y int) with system versioning;
insert into t1 values (1);
set @t0= now(6);
delete from t1;
insert into t1 values (2);
insert into t2 values (10);

--error ER_VERS_DERIVED_PROHIBITED
select * from (select *, t1.sys_trx_end, t1.sys_trx_end as endo from t1) as s0;
--error ER_VERS_DERIVED_PROHIBITED
select * from (select *, t1.sys_trx_end, t2.sys_trx_start from t1, t2) as s0;

--echo # SYSTEM_TIME propagation from inner to outer
select * from (select * from t1 for system_time as of timestamp @t0, t2) as s0;
with s1 as (select * from t1 for system_time as of timestamp @t0, t2) select * from s1;
--echo # leading table selection
select * from (select *, t1.sys_trx_end from t2, t1 for system_time as of timestamp @t0) as s2;
with s3 as (select *, t1.sys_trx_end from t2, t1 for system_time as of timestamp @t0) select * from s3;
<<<<<<< HEAD
=======
--echo # SYSTEM_TIME propagation from outer to inner
select * from (select *, t1.sys_trx_start from t2 for system_time as of current_timestamp, t1) for system_time as of timestamp @t0 as s4;
with s5 as (select *, t1.sys_trx_start from t2 for system_time as of current_timestamp, t1) select * from s5 for system_time as of timestamp @t0;
with s6 as (select *, t1.sys_trx_start from t2 for system_time as of current_timestamp, t1) select * from s6 for system_time as of timestamp @t0;
>>>>>>> 84e14bff

--echo ### VIEW instead of t1
set @q= concat("create view vt1 as select * from t1 for system_time as of timestamp '", @t0, "'");
prepare q from @q; execute q; drop prepare q;
create view vt2 as select * from t1;

--echo # SYSTEM_TIME propagation from view
select * from vt1;
--echo # SYSTEM_TIME propagation from inner to outer
select * from (select * from vt1, t2) as s0;

--echo ### SYSTEM_TIME clash
--error ER_VERS_SYSTEM_TIME_CLASH
select * from (select * from t1 for system_time all) for system_time all as dt0;
--error ER_VERS_SYSTEM_TIME_CLASH
select * from vt1 for system_time all;
--error ER_VERS_SYSTEM_TIME_CLASH
with dt1 as (select * from t1 for system_time all)
select * from dt1 for system_time all;

--echo ### UNION
set @t1= now(6);
delete from t2;
insert into t2 values (3);
--echo # SYSTEM_TIME is not propagated
select x from t1 union
select y from t2;
select x from t1 for system_time as of @t0 union
select y from t2;
select x from t1 union
select y from t2 for system_time as of @t1;
select x from t1 for system_time as of @t0 union
select y from t2 for system_time as of @t1;

--echo # LEFT/RIGHT JOIN
create or replace table t1 (x int, y int) with system versioning;
create or replace table t2 (x int, y int) with system versioning;

insert into t1 values (1, 1), (1, 2), (1, 3), (4, 4), (5, 5);
insert into t2 values (1, 2), (2, 1), (3, 1);

--echo ## Outer or inner SYSTEM_TIME produces same expression

--disable_warnings
--disable_query_log
explain extended
select * from (
  select t1.x, t1.y as y1, t2.x as x2, t2.y as y2
  from t1 join t2 on t1.x = t2.x) for system_time as of now() as t;

let $a=`show warnings`;
--echo Query A:
echo $a;

explain extended
select * from (
  select t1.x, t1.y as y1, t2.x as x2, t2.y as y2
  from t1 for system_time as of now()
  join t2 for system_time as of now() on t1.x = t2.x) as t;

let $b=`show warnings`;
--echo Query B:
echo $b;

if ($a == $b)
{
  --echo Fine result: queries A and B are equal.
}
--enable_query_log
--enable_warnings

--echo ## LEFT JOIN: t1, t2 versioned
select * from (
  select t1.x as LJ1_x1, t1.y as y1, t2.x as x2, t2.y as y2
  from t1 left join t2 on t1.x = t2.x)
as derived;

alter table t2 drop system versioning;

--echo ## LEFT JOIN: t1 versioned
select * from (
  select t1.x as LJ2_x1, t1.y as y1, t2.x as x2, t2.y as y2
  from t1 left join t2 on t1.x = t2.x)
as derived;

alter table t1 drop system versioning;
alter table t2 add system versioning;

--echo ## LEFT JOIN: t2 versioned
select * from (
  select t1.x as LJ3_x1, t1.y as y1, t2.x as x2, t2.y as y2
  from t1 left join t2 on t1.x = t2.x)
as derived;

alter table t1 add system versioning;

--echo ## RIGHT JOIN: t1, t2 versioned
select * from (
  select t1.x as RJ1_x1, t1.y as y1, t2.x as x2, t2.y as y2
  from t1 right join t2 on t1.x = t2.x)
as derived;

alter table t2 drop system versioning;

--echo ## RIGHT JOIN: t1 versioned
select * from (
  select t1.x as RJ2_x1, t1.y as y1, t2.x as x2, t2.y as y2
  from t1 right join t2 on t1.x = t2.x)
as derived;

alter table t1 drop system versioning;
alter table t2 add system versioning;

--echo ## RIGHT JOIN: t2 versioned
select * from (
  select t1.x as RJ3_x1, t1.y as y1, t2.x as x2, t2.y as y2
  from t1 right join t2 on t1.x = t2.x)
as derived;

drop table t1, t2;
drop view vt1, vt2;
<|MERGE_RESOLUTION|>--- conflicted
+++ resolved
@@ -67,13 +67,8 @@
   where name = 'bill'
   union
   select ee.emp_id, ee.name, ee.mgr
-<<<<<<< HEAD
-  from emp
-  for system_time as of timestamp @ts as ee,
+  from emp for system_time as of timestamp @ts as ee,
   ancestors as a
-=======
-  from emp for system_time as of timestamp @ts as ee, ancestors as a
->>>>>>> 84e14bff
   where ee.mgr = a.emp_id
 )
 select * from ancestors;
@@ -87,12 +82,8 @@
   where name = 'bill'
   union
   select ee.emp_id, ee.name, ee.mgr
-<<<<<<< HEAD
   from emp for system_time as of timestamp @ts as ee,
   ancestors as a
-=======
-  from emp for system_time as of timestamp @ts as ee, ancestors as a
->>>>>>> 84e14bff
   where ee.mgr = a.emp_id
 )
 select * from ancestors";
@@ -119,13 +110,6 @@
 --echo # leading table selection
 select * from (select *, t1.sys_trx_end from t2, t1 for system_time as of timestamp @t0) as s2;
 with s3 as (select *, t1.sys_trx_end from t2, t1 for system_time as of timestamp @t0) select * from s3;
-<<<<<<< HEAD
-=======
---echo # SYSTEM_TIME propagation from outer to inner
-select * from (select *, t1.sys_trx_start from t2 for system_time as of current_timestamp, t1) for system_time as of timestamp @t0 as s4;
-with s5 as (select *, t1.sys_trx_start from t2 for system_time as of current_timestamp, t1) select * from s5 for system_time as of timestamp @t0;
-with s6 as (select *, t1.sys_trx_start from t2 for system_time as of current_timestamp, t1) select * from s6 for system_time as of timestamp @t0;
->>>>>>> 84e14bff
 
 --echo ### VIEW instead of t1
 set @q= concat("create view vt1 as select * from t1 for system_time as of timestamp '", @t0, "'");
