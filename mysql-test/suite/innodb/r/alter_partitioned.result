--- conflicted
+++ resolved
@@ -37,9 +37,9 @@
 PARTITION BY RANGE(a)
 (PARTITION pa VALUES LESS THAN (2),
 PARTITION pb VALUES LESS THAN (4));
-<<<<<<< HEAD
 ERROR HY000: Partitioned tables do not support FOREIGN KEY
 DROP TABLE t1;
+# End of 10.3 tests
 #
 # MDEV-24754 Server crash in
 # ha_partition_inplace_ctx::~ha_partition_inplace_ctx
@@ -48,8 +48,4 @@
 ENGINE=InnoDB PARTITION BY HASH(id) PARTITIONS 2;
 ALTER TABLE t1 ADD b INT, ALGORITHM=INSTANT;
 DROP TABLE t1;
-=======
-ERROR HY000: Foreign key clause is not yet supported in conjunction with partitioning
-DROP TABLE t1;
-# End of 10.3 tests
->>>>>>> c294443b
+# End of 10.5 tests