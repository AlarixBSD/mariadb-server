--- conflicted
+++ resolved
@@ -69,11 +69,7 @@
    --remove_files_wildcard $MYSQLD_DATADIR/test t1*
    if ($with_directories)
    {
-<<<<<<< HEAD
-      --remove_files_wildcard $MYSQLD_DATADIR/test/tmp t1*
-=======
-           --remove_files_wildcard $MYSQLTEST_VARDIR/tmp t1*
->>>>>>> e0a3b45e
+      --remove_files_wildcard $MYSQLTEST_VARDIR/tmp t1*
    }
 }
 --enable_query_log