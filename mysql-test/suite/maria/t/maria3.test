-- source include/have_maria.inc

select * from INFORMATION_SCHEMA.ENGINES where ENGINE="ARIA";

let $default_engine=`select @@global.storage_engine`;
let $default_checksum=`select @@global.aria_page_checksum`;
set global storage_engine=aria;
set session storage_engine=aria;
set global aria_page_checksum=0;
let $default_log_file_size=`select @@global.aria_log_file_size`;
set global aria_log_file_size=4294959104;

# Initialise
--disable_warnings
drop table if exists t1,t2;
--enable_warnings
SET SQL_WARNINGS=1;

# Test limits and errors of key_block_size

create table t1 (a int not null, key `a` (a) key_block_size=512);
show create table t1;
drop table t1;

create table t1 (a varchar(2048), key `a` (a) key_block_size=1000000000000000000);
show create table t1;
drop table t1;

create table t1 (a int not null, key `a` (a) key_block_size=1025);
show create table t1;
drop table t1;

--error 1064
create table t1 (a int not null, key key_block_size=1024 (a));
--error 1064
create table t1 (a int not null, key `a` key_block_size=1024 (a));

#
# Test of changing MI_KEY_BLOCK_LENGTH
#

CREATE TABLE t1 (
  c1 INT,
  c2 VARCHAR(300),
  KEY (c1) KEY_BLOCK_SIZE 1024,
  KEY (c2) KEY_BLOCK_SIZE 8192
  );
INSERT INTO t1 VALUES (10, REPEAT('a', CEIL(RAND(10) * 300))),
  (11, REPEAT('b', CEIL(RAND() * 300))),
  (12, REPEAT('c', CEIL(RAND() * 300))),
  (13, REPEAT('d', CEIL(RAND() * 300))),
  (14, REPEAT('e', CEIL(RAND() * 300))),
  (15, REPEAT('f', CEIL(RAND() * 300))),
  (16, REPEAT('g', CEIL(RAND() * 300))),
  (17, REPEAT('h', CEIL(RAND() * 300))),
  (18, REPEAT('i', CEIL(RAND() * 300))),
  (19, REPEAT('j', CEIL(RAND() * 300))),
  (20, REPEAT('k', CEIL(RAND() * 300))),
  (21, REPEAT('l', CEIL(RAND() * 300))),
  (22, REPEAT('m', CEIL(RAND() * 300))),
  (23, REPEAT('n', CEIL(RAND() * 300))),
  (24, REPEAT('o', CEIL(RAND() * 300))),
  (25, REPEAT('p', CEIL(RAND() * 300))),
  (26, REPEAT('q', CEIL(RAND() * 300))),
  (27, REPEAT('r', CEIL(RAND() * 300))),
  (28, REPEAT('s', CEIL(RAND() * 300))),
  (29, REPEAT('t', CEIL(RAND() * 300))),
  (30, REPEAT('u', CEIL(RAND() * 300))),
  (31, REPEAT('v', CEIL(RAND() * 300))),
  (32, REPEAT('w', CEIL(RAND() * 300))),
  (33, REPEAT('x', CEIL(RAND() * 300))),
  (34, REPEAT('y', CEIL(RAND() * 300))),
  (35, REPEAT('z', CEIL(RAND() * 300)));
INSERT INTO t1 SELECT * FROM t1;
INSERT INTO t1 SELECT * FROM t1;
CHECK TABLE t1;
REPAIR TABLE t1;
DELETE FROM t1 WHERE c1 >= 10;
CHECK TABLE t1;
DROP TABLE t1;

#
# Test that TRANSACTIONAL is preserved
#

create table t1 (a int) transactional=0;
show create table t1;
drop table t1;
create table t1 (a int) row_format=dynamic transactional=0;
show create table t1;
drop table t1;
create table t1 (a int) row_format=dynamic transactional=1;
show create table t1;
alter table t1 row_format=PAGE;
show create table t1;
alter table t1 row_format=DYNAMIC;
show create table t1;
alter table t1 transactional=0;
show create table t1;
alter table t1 row_format=DYNAMIC;
show create table t1;
drop table t1;
create table t1 (a int) row_format=PAGE;
show create table t1;
drop table t1;
create table t1 (a int) row_format=PAGE TRANSACTIONAL=DEFAULT;
show create table t1;
alter table t1 row_format=DYNAMIC;
show create table t1;
drop table t1;

#
# MySQL Bug#39200: optimize table does not recognize ROW_FORMAT=COMPRESSED
#

create table t1 (a int) transactional=0 row_format=FIXED;
show create table t1;
alter table t1 transactional=1;
show create table t1;
alter table t1 transactional=0;
show create table t1;
drop table t1;

#
# MySQL Bug#39200: optimize table does not recognize ROW_FORMAT=COMPRESSED
#

create table t1 (a int) transactional=0 row_format=FIXED;
show create table t1;
alter table t1 transactional=1;
show create table t1;
alter table t1 transactional=0;
show create table t1;
drop table t1;

# CHECK TABLE was reporting
# "Size of datafile is: 0         Should be: 16384"
#

create table `t1` (
    t1_name varchar(255) default null,
    t1_id int(10) unsigned not null auto_increment,
    key (t1_name),
    primary key (t1_id)
) engine=aria auto_increment = 1000 default charset=latin1;
lock tables t1 write;
INSERT INTO `t1` VALUES ('bla',1000),('bla',1001),('bla',1002);
check table t1;
unlock tables;

#
# Check that an empty table uses fast recreate of index when we fill it
# with insert ... select.

create table t2 like t1;
insert into t2 select * from t1;

# This should say that the table is already up to date
analyze table t2;
delete from t2;
insert into t2 select * from t1;
analyze table t2;

drop table t1,t2;

#
# Test when expanding a row so that it doesn't fit into the same page
#

create table t1 (a bigint auto_increment, primary key(a), b char(255), c varchar(20000));

let $1=1000;
--disable_query_log
--disable_warnings
lock tables t1 write;
while ($1)
{
  insert into t1 () values();
  dec $1;
}
unlock tables;
--enable_query_log
update t1 set b=repeat('a',100) where a between 1 and 100;
check table t1;
update t1 set c=repeat('a',8192*2) where a between 200 and 202;
check table t1;
drop table t1;

#
# Test where we shrink varchar
#

CREATE TABLE t1 (a int, b int, v varchar(60000)) checksum=1 engine=aria;
insert into t1 values (1,1,"aaa"),(1,2,null);
checksum table t1;
insert into t1 values (1,3,repeat('c',30000)),(4,4,repeat('a',30000));
update t1 set v="row5" where b=4;
delete from t1 where b=3;
select a, b, length(v) from t1;
drop table t1;

#
# Test tail pages for blobs
#

CREATE TABLE t1 (
  auto int(5) unsigned NOT NULL auto_increment,
  string char(10) default "hello",
  tiny tinyint(4) DEFAULT '0' NOT NULL ,
  short smallint(6) DEFAULT '1' NOT NULL ,
  medium mediumint(8) DEFAULT '0' NOT NULL,
  long_int int(11) DEFAULT '0' NOT NULL,
  longlong bigint(13) DEFAULT '0' NOT NULL,
  real_float float(13,1) DEFAULT 0.0 NOT NULL,
  real_double double(16,4),
  utiny tinyint(3) unsigned DEFAULT '0' NOT NULL,
  ushort smallint(5) unsigned zerofill DEFAULT '00000' NOT NULL,
  umedium mediumint(8) unsigned DEFAULT '0' NOT NULL,
  ulong int(11) unsigned DEFAULT '0' NOT NULL,
  ulonglong bigint(13) unsigned DEFAULT '0' NOT NULL,
  time_stamp timestamp,
  date_field date,	
  time_field time,	
  date_time datetime,
  blob_col blob,
  tinyblob_col tinyblob,
  mediumblob_col mediumblob  not null default '',
  longblob_col longblob  not null default '',
  options enum('one','two','tree') not null ,
  flags set('one','two','tree') not null default '',
  PRIMARY KEY (auto),
  KEY (utiny),
  KEY (tiny),
  KEY (short),
  KEY any_name (medium),
  KEY (longlong),
  KEY (real_float),
  KEY (ushort),
  KEY (umedium),
  KEY (ulong),
  KEY (ulonglong,ulong),
  KEY (options,flags)
) engine=aria;
insert into t1 values (10,1,1,1,1,1,1,1,1,1,1,1,1,1,NULL,0,0,0,1,1,1,1,'one','one');
create table t2 (primary key (auto)) engine=aria row_format=page select auto+1 as auto,1 as t1, 'a' as t2, repeat('a',256) as t3, binary repeat('b',256) as t4, repeat('a',4096) as t5, binary repeat('b',4096) as t6, '' as t7, binary '' as t8 from t1;
check table t1,t2;
select t1,t2,length(t3),length(t4),length(t5),length(t6),t7,t8 from t2;
drop table t2;
create table t2 (primary key (auto)) engine=aria row_format=dynamic select auto+1 as auto,1 as t1, 'a' as t2, repeat('a',256) as t3, binary repeat('b',256) as t4, repeat('a',4096) as t5, binary repeat('b',4096) as t6, '' as t7, binary '' as t8 from t1;
check table t2;
drop table t1,t2;

# Test UPDATE with small BLOB which fits on head page

CREATE TABLE t1 (seq int, s1 int, s2 blob);
insert into t1 values (1, 1, MD5(1));
update t1 set s1=2 where seq=1;
check table t1 extended;
drop table t1;

# Fix if we are using safemalloc
--replace_result 8388572 8388600 134217692 134217720
select lower(variable_name) as Variable_name, Variable_value as Value from information_schema.session_variables where variable_name like "aria%" and variable_name not like "aria_used_for_temp_tables" order by 1;
--replace_column 2 #
show status like 'aria%';

#
# Test creating table with no field data and index on zero length columns
#

create table t1 (b char(0));
insert into t1 values(NULL),("");
select length(b) from t1;
alter table t1 add column c char(0), add key (c);
insert into t1 values("",""),("",NULL);
select length(b),length(c) from t1;
select length(b),length(c) from t1 where c is null;
select length(b),length(c) from t1 where c is not null;
select length(b),length(c) from t1 order by c;
--error 1167
alter table t1 add column d char(0) not null, add key (d);
drop table t1;

CREATE TABLE t1 (a bit(3));
insert into t1 values (NULL),(0),(1),(2),(3),(4),(5),(6),(7);
select hex(a) from t1;
drop table t1;
create table t1(a bit not null);
insert into t1 values(0),(1);
select a+0 from t1;
drop table t1;

#
# Test of min_key_length
#

CREATE TABLE t1 (col1 int, s1 char(16) DEFAULT NULL, s2 char(16) DEFAULT NULL, KEY (s1,s2));
insert into t1 (col1) values(0);
drop table t1;

#
# Show that page_checksum is remembered
#
set global aria_page_checksum=1;
create table t1 (a int);
show create table t1;
drop table t1;

#
# Test warning on log file size truncates
#

--enable_warnings
set global aria_log_file_size=4294967296;

#
# Test delete of all rows in autocommit and not autocommit
#

create table t1 (a int not null);
lock tables t1 write;
insert into t1 values (1),(2);
delete from t1;
unlock tables;
select * from t1;
insert into t1 values (1),(2);
delete from t1;
select * from t1;
drop table t1;

# Test for bug "ha_enable_transaction(on) not called by CREATE TABLE"
# (originally from type_ranges.test)

create table t1 (c int);
insert into t1 values(1),(2);
create table t2 select * from t1;
--error 1060
create table t3 select * from t1, t2; # Should give an error
create table t3 select t1.c AS c1, t2.c AS c2,1 as "const" from t1, t2;
drop table t1, t2, t3;

# Test for bug "aria_repair() (OPTIMIZE) leaves wrong
# data_file_length" (originally from type_datetime.test)

create table t1 (t datetime) engine=aria;
insert into t1 values (101),(691231),(700101),(991231),(10000101),(99991231),(101000000),(691231000000),(700101000000),(991231235959),(10000101000000),(99991231235959),(20030100000000),(20030000000000);
select * from t1;
optimize table t1;
check table t1;
delete from t1 where t > 0;
optimize table t1;
check table t1;
drop table t1;

#
# Test auto-increment
#

SET SQL_MODE='NO_AUTO_VALUE_ON_ZERO';
CREATE TABLE t1 (id int(11) PRIMARY KEY auto_increment,f1 varchar(10) NOT NULL UNIQUE);
INSERT IGNORE INTO t1 (f1) VALUES ("test1");
INSERT IGNORE INTO t1 (f1) VALUES ("test1");
INSERT IGNORE INTO t1 (f1) VALUES ("test2");
SELECT * FROM t1;
drop table t1;
SET SQL_MODE = 'TRADITIONAL';

create table t1 (n int not null primary key auto_increment, c char(1), unique(c));
insert into t1 values(100, "a");
insert into t1 values(300, "b");
--error 1062
insert into t1 values(50, "a");
insert into t1 values(null, "c");
select * from t1;
--error 1062
update t1 set n=400,c='a' where n=301;
insert into t1 values(null, "d");
select * from t1;
drop table t1;

create table t1 (n int not null primary key auto_increment, c char(1), unique(c)) transactional=0 row_format=dynamic;
insert into t1 values(100, "a");
insert into t1 values(300, "b");
--error 1062
insert into t1 values(50, "a");
insert into t1 values(null, "c");
select * from t1;
--error 1062
update t1 set n=400,c='a' where n=301;
insert into t1 values(null, "d");
select * from t1;
drop table t1;

#
# Test warnings with transactional=1 with MyISAM
#

create table t1 (n int not null, c char(1)) engine=aria;
alter table t1 engine=myisam;
alter table t1 engine=aria;
show create table t1;
drop table t1;
create table t1 (n int not null, c char(1)) engine=aria transactional=1;
alter table t1 engine=myisam;
alter table t1 engine=aria;
show create table t1;
drop table t1;
create table t1 (n int not null, c char(1)) engine=myisam transactional=1;
alter table t1 engine=aria;
show create table t1;
drop table t1;

#
# Some tests that have failed with transactional=0
#

# Testing buik insert
create table t1 (a int, key(a)) transactional=0;
insert into t1 values (0),(1),(2),(3),(4);
insert into t1 select NULL from t1;
check table t1;
drop table t1;

#
# Some tests with temporary tables
#

create temporary table t1 (a int, key(a)) transactional=1;
create temporary table t2 (a int, key(a)) transactional=1;
insert into t1 values (0),(1),(2),(3),(4);
insert into t2 select * from t1;
insert into t1 select NULL from t2;
select count(*) from t1;
select count(*) from t1 where a >= 4;
drop table t1, t2;

create temporary table t1 (a int, key(a)) transactional=0 row_format=page;
create temporary table t2 (a int, key(a)) transactional=0 row_format=page;
insert into t1 values (0),(1),(2),(3),(4);
insert into t2 select * from t1;
insert into t1 select NULL from t2;
select count(*) from t1;
select count(*) from t1 where a >= 4;
drop table t1, t2;

create temporary table t1 (a int, key(a)) transactional=0 row_format=fixed;
create temporary table t2 (a int, key(a)) transactional=0 row_format=dynamic;
insert into t1 values (0),(1),(2),(3),(4);
insert into t2 select * from t1;
insert into t1 select NULL from t2;
select count(*) from t1;
select count(*) from t1 where a >= 4;
drop table t1, t2;

#
# Test problems with small rows and row_type=page 
# Bug 35048 "aria table corruption reported when transactional=0"
#

create table t1 (i int auto_increment not null primary key) transactional=0;

let $i=510;
--disable_query_log
while ($i)
{
  dec $i;
  insert into t1 values (null);
}
--enable_query_log
check table t1 extended;
delete from t1 where i = 10;
check table t1 extended;
drop table t1;

create table t1 (i int auto_increment not null primary key);

let $i=510;
--disable_query_log
while ($i)
{
  dec $i;
  insert into t1 values (null);
}
--enable_query_log
check table t1 extended;
delete from t1 where i = 10;
check table t1 extended;
drop table t1;

#
# BUG#29445 - match ... against () never returns
#
CREATE TABLE t1(a VARCHAR(20), FULLTEXT(a)) transactional=0;
INSERT INTO t1 VALUES('Offside'),('City Of God');
SELECT a FROM t1 WHERE MATCH a AGAINST ('+city of*' IN BOOLEAN MODE);
SELECT a FROM t1 WHERE MATCH a AGAINST ('+city (of)*' IN BOOLEAN MODE);
DROP TABLE t1;

#
# BUG#36104 - INFORMATION_SCHEMA.TABLES shows TRANSACTIONAL=1 twice in
# CREATE_OPTIONS
#
create table t1(a int) engine=aria transactional=1;
select CREATE_OPTIONS from information_schema.TABLES where
TABLE_SCHEMA='test' and TABLE_NAME='t1';
drop table t1;

#
# BUG#39697 - Aria: hang when failing to insert due to UNIQUE
#
create table t1 (a int, unique(a)) engine=aria transactional=1;
insert into t1 values(1);
--error 1062
insert into t1 values(2),(2);
create table t2 (a int, unique(a)) engine=aria transactional=0 row_format=dynamic;
insert into t2 values(1);
--error 1062
insert into t2 values(2),(2);
connect (root,localhost,root,,test,$MASTER_MYPORT,$MASTER_MYSOCK);
connection root;
insert into t1 values(3);
insert into t2 values(3);
connection default;
drop table t1, t2;

#
# BUG#909635 - MariaDB crashes on a select with long varchar and blob fields
#

CREATE TABLE t1 (
  a INT PRIMARY KEY,
  b CHAR(255),
  c VARCHAR(2048),
  d VARCHAR(18990),
  e CHAR(128),
  f CHAR(192)
) ENGINE=MyISAM DEFAULT CHARSET=utf8;

INSERT INTO t1 VALUES
  (1,'A','B','C','','D'),
  (2,'Abcdefghi','E','F','','G');

CREATE TABLE t2 (
  g INT PRIMARY KEY,
  h CHAR(32),
  i CHAR(255),
  j TEXT
) ENGINE=MyISAM DEFAULT CHARSET=utf8;

INSERT INTO t2 VALUES (1,'M','','H'),
  (2,'N','','H');

SELECT * FROM t1, t2 WHERE a = g ORDER BY b;
drop table t1,t2;

# End of 5.1 tests

<<<<<<< HEAD
create table t1 (a int) engine=aria;
lock table t1 write;
drop table t1;
=======
#
# bug#905716: Assertion `page->size <= share->max_index_block_size'
#

CREATE TABLE t1 ( a VARCHAR(800),KEY(a) )
  ENGINE=Aria DEFAULT CHARACTER SET latin1;
INSERT INTO t1 VALUES
  (REPEAT('abc ',200)), (REPEAT('def ',200)),
  (REPEAT('ghi ',200)), (REPEAT('jkl ',200));
INSERT INTO t1 SELECT * FROM t1;
# check table is not needed to reproduce the problem,
# but shows that by this time the table appears to be okay.
CHECK TABLE t1;
ALTER TABLE t1 MODIFY a VARCHAR(800) CHARSET `ucs2`;
CHECK TABLE t1;
SHOW CREATE table t1;
DROP TABLE t1;

# End of 5.2 tests
>>>>>>> 84575fc4

--disable_result_log
--disable_query_log
eval set global storage_engine=$default_engine,
aria_page_checksum=$default_checksum,
aria_log_file_size=$default_log_file_size;
--enable_result_log
--enable_query_log<|MERGE_RESOLUTION|>--- conflicted
+++ resolved
@@ -555,11 +555,6 @@
 
 # End of 5.1 tests
 
-<<<<<<< HEAD
-create table t1 (a int) engine=aria;
-lock table t1 write;
-drop table t1;
-=======
 #
 # bug#905716: Assertion `page->size <= share->max_index_block_size'
 #
@@ -579,7 +574,10 @@
 DROP TABLE t1;
 
 # End of 5.2 tests
->>>>>>> 84575fc4
+
+create table t1 (a int) engine=aria;
+lock table t1 write;
+drop table t1;
 
 --disable_result_log
 --disable_query_log
