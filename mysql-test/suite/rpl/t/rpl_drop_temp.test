##############################################
# Change Author: JBM
# Change Date: 2006-02-07
# Change: Added ENGINE=MyISAM
# Purpose: According to TU in 16552 This is how
# to work around NDB's issue with temp tables
##############################################
source include/master-slave.inc;
source include/have_binlog_format_mixed_or_statement.inc;

--disable_warnings
create database if not exists mysqltest;
--enable_warnings

connect (con_temp,127.0.0.1,root,,test,$MASTER_MYPORT,);

connection con_temp;
use mysqltest;
create temporary table mysqltest.t1 (n int)ENGINE=MyISAM;
create temporary table mysqltest.t2 (n int)ENGINE=MyISAM;

disconnect con_temp;
--source include/wait_until_disconnected.inc

connection master;
-- let $wait_binlog_event= DROP
-- source include/wait_for_binlog_event.inc
sync_slave_with_master;

connection slave;
show status like 'Slave_open_temp_tables';
# Cleanup
connection master;
drop database mysqltest;
sync_slave_with_master;

#
# Bug#49137
# This test verifies if DROP MULTI TEMPORARY TABLE 
# will cause different errors on master and slave, 
# when one or more of these tables do not exist. 
#

connection master;
DROP TEMPORARY TABLE IF EXISTS tmp1;
CREATE TEMPORARY TABLE t1 ( a int );
--error 1051
DROP TEMPORARY TABLE t1, t2;
--error 1051
DROP TEMPORARY TABLE tmp2;
sync_slave_with_master;

connection slave;
stop slave;
wait_for_slave_to_stop;

--echo **** On Master ****
connection master;
CREATE TEMPORARY TABLE tmp3 (a int);
DROP TEMPORARY TABLE tmp3;

connection slave;
SET GLOBAL SQL_SLAVE_SKIP_COUNTER=1;
START SLAVE;

connection master;
sync_slave_with_master;


#
# BUG#54842: DROP TEMPORARY TABLE not binlogged after manual switching binlog format to ROW
#

<<<<<<< HEAD
-- connection master
-- source include/master-slave-reset.inc
-- connection master
=======
--source include/rpl_reset.inc
--connection master
>>>>>>> 8e35f7a8

CREATE TABLE t1 ( i INT );
--sync_slave_with_master
SHOW STATUS LIKE 'Slave_open_temp_tables';

--connect(con1,localhost,root,,)
CREATE TEMPORARY TABLE ttmp1 ( i INT );
SET SESSION binlog_format=ROW;
--disconnect con1

-- connection master
--let $wait_binlog_event= DROP
--source include/wait_for_binlog_event.inc
--sync_slave_with_master
SHOW STATUS LIKE 'Slave_open_temp_tables';

--connection master
--source include/show_binlog_events.inc
DROP TABLE t1;

<<<<<<< HEAD
# End of 4.1 tests
=======
# End of 4.1 tests
--source include/rpl_end.inc
>>>>>>> 8e35f7a8
<|MERGE_RESOLUTION|>--- conflicted
+++ resolved
@@ -71,14 +71,8 @@
 # BUG#54842: DROP TEMPORARY TABLE not binlogged after manual switching binlog format to ROW
 #
 
-<<<<<<< HEAD
--- connection master
--- source include/master-slave-reset.inc
--- connection master
-=======
 --source include/rpl_reset.inc
 --connection master
->>>>>>> 8e35f7a8
 
 CREATE TABLE t1 ( i INT );
 --sync_slave_with_master
@@ -99,9 +93,5 @@
 --source include/show_binlog_events.inc
 DROP TABLE t1;
 
-<<<<<<< HEAD
 # End of 4.1 tests
-=======
-# End of 4.1 tests
---source include/rpl_end.inc
->>>>>>> 8e35f7a8
+--source include/rpl_end.inc