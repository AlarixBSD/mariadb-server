#
# NOTE. Please do not switch connection inside this test.
#       subselect.test is included from several other test cases which set
#       explicit session properties that must be preserved throughout the test.
#       If you need to use a dedicated connection for a test case,
#       close the new connection and switch back to "default" as soon
#       as possible.
#
# Initialise
--disable_warnings
drop table if exists t1,t2,t3,t4,t5,t6,t7,t8,t11,t12;
drop view if exists v2;
--enable_warnings

call mtr.add_suppression("Sort aborted.*");

set @subselect_tmp=@@optimizer_switch;
set @@optimizer_switch=ifnull(@optimizer_switch_for_subselect_test,
                              "semijoin=on,firstmatch=on,loosescan=on,semijoin_with_cache=on,partial_match_rowid_merge=off,partial_match_table_scan=off");

if (`select @join_cache_level_for_subselect_test is null`)
{
  set join_cache_level=1;
}
if (`select @join_cache_level_for_subselect_test is not null`)
{
  set join_cache_level=@join_cache_level_for_subselect_test;
}
SET optimizer_switch='mrr=on,mrr_sort_keys=on,index_condition_pushdown=on';
SET optimizer_use_condition_selectivity=4;

select (select 2);
explain extended select (select 2);
SELECT (SELECT 1) UNION SELECT (SELECT 2);
explain extended SELECT (SELECT 1) UNION SELECT (SELECT 2);
SELECT (SELECT (SELECT 0 UNION SELECT 0));
explain extended SELECT (SELECT (SELECT 0 UNION SELECT 0));
-- error ER_ILLEGAL_REFERENCE
SELECT (SELECT 1 FROM (SELECT 1) as b HAVING a=1) as a;
-- error ER_ILLEGAL_REFERENCE
SELECT (SELECT 1 FROM (SELECT 1) as b HAVING b=1) as a,(SELECT 1 FROM (SELECT 1) as c HAVING a=1) as b;
SELECT (SELECT 1),MAX(1) FROM (SELECT 1) as a;
-- error ER_ILLEGAL_REFERENCE
SELECT (SELECT a) as a;
EXPLAIN EXTENDED SELECT 1 FROM (SELECT 1 as a) as b  HAVING (SELECT a)=1;
SELECT 1 FROM (SELECT 1 as a) as b HAVING (SELECT a)=1;
-- error ER_BAD_FIELD_ERROR
SELECT (SELECT 1), a;
SELECT 1 as a FROM (SELECT 1) as b HAVING (SELECT a)=1;
-- error ER_BAD_FIELD_ERROR
SELECT 1 FROM (SELECT (SELECT a) b) c;
SELECT * FROM (SELECT 1 as id) b WHERE id IN (SELECT * FROM (SELECT 1 as id) c ORDER BY id);
-- error ER_OPERAND_COLUMNS
SELECT * FROM (SELECT 1) a  WHERE 1 IN (SELECT 1,1);
SELECT 1 IN (SELECT 1);
SELECT 1 FROM (SELECT 1 as a) b WHERE 1 IN (SELECT (SELECT a));
-- error ER_PARSE_ERROR
select (SELECT 1 FROM (SELECT 1) a PROCEDURE ANALYSE(1));
-- error ER_SUBQUERIES_NOT_SUPPORTED
SELECT 1 FROM (SELECT 1) a PROCEDURE ANALYSE((SELECT 1));
-- error ER_BAD_FIELD_ERROR
SELECT (SELECT 1) as a FROM (SELECT 1) b WHERE (SELECT a) IS NULL;
-- error ER_BAD_FIELD_ERROR
SELECT (SELECT 1) as a FROM (SELECT 1) b WHERE (SELECT a) IS NOT NULL;
SELECT (SELECT 1,2,3) = ROW(1,2,3);
SELECT (SELECT 1,2,3) = ROW(1,2,1);
SELECT (SELECT 1,2,3) < ROW(1,2,1);
SELECT (SELECT 1,2,3) > ROW(1,2,1);
SELECT (SELECT 1,2,3) = ROW(1,2,NULL);
SELECT ROW(1,2,3) = (SELECT 1,2,3);
SELECT ROW(1,2,3) = (SELECT 1,2,1);
SELECT ROW(1,2,3) < (SELECT 1,2,1);
SELECT ROW(1,2,3) > (SELECT 1,2,1);
SELECT ROW(1,2,3) = (SELECT 1,2,NULL);
SELECT (SELECT 1.5,2,'a') = ROW(1.5,2,'a');
SELECT (SELECT 1.5,2,'a') = ROW(1.5,2,'b');
SELECT (SELECT 1.5,2,'a') = ROW('1.5b',2,'b');
SELECT (SELECT 'b',2,'a') = ROW(1.5,2,'a');
SELECT (SELECT 1.5,2,'a') = ROW(1.5,'2','a');
SELECT (SELECT 1.5,'c','a') = ROW(1.5,2,'a');

-- error ER_OPERAND_COLUMNS
SELECT (SELECT * FROM (SELECT 'test' a,'test' b) a);

SELECT 1 as a,(SELECT a+a) b,(SELECT b);

create table t1 (a int);
create table t2 (a int, b int);
create table t3 (a int);
create table t4 (a int not null, b int not null);
insert into t1 values (2);
insert into t2 values (1,7),(2,7);
insert into t4 values (4,8),(3,8),(5,9);
-- error ER_ILLEGAL_REFERENCE
select (select a from t1 where t1.a = a1) as a2, (select b from t2 where t2.b=a2) as a1;
select (select a from t1 where t1.a=t2.a), a from t2;
select (select a from t1 where t1.a=t2.b), a from t2;
select (select a from t1), a, (select 1 union select 2 limit 1) from t2;
select (select a from t3), a from t2;
select * from t2 where t2.a=(select a from t1);
insert into t3 values (6),(7),(3);
select * from t2 where t2.b=(select a from t3 order by 1 desc limit 1);
(select * from t2 where t2.b=(select a from t3 order by 1 desc limit 1))
union (select * from t4 order by a limit 2) order by a limit 3;
(select * from t2 where t2.b=(select a from t3 order by 1 desc limit 1)) union (select * from t4 where t4.b=(select max(t2.a)*4 from t2) order by a);
explain extended (select * from t2 where t2.b=(select a from t3 order by 1 desc limit 1)) union (select * from t4 where t4.b=(select max(t2.a)*4 from t2) order by a);
select (select a from t3 where a<t2.a*4 order by 1 desc limit 1), a from t2;
select (select t3.a from t3 where a<8 order by 1 desc limit 1), a from
(select * from t2 where a>1) as tt;
set @tmp_optimizer_switch=@@optimizer_switch;
set optimizer_switch='derived_merge=off,derived_with_keys=off';
explain extended select (select t3.a from t3 where a<8 order by 1 desc limit 1), a from
(select * from t2 where a>1) as tt;
set optimizer_switch=@tmp_optimizer_switch;
select * from t1 where t1.a=(select t2.a from t2 where t2.b=(select max(a) from t3) order by 1 desc limit 1);
select * from t1 where t1.a=(select t2.a from t2 where t2.b=(select max(a) from t3 where t3.a > t1.a) order by 1 desc limit 1);
select * from t1 where t1.a=(select t2.a from t2 where t2.b=(select max(a) from t3 where t3.a < t1.a) order by 1 desc limit 1);
select b,(select avg(t2.a+(select min(t3.a) from t3 where t3.a >= t4.a)) from t2) from t4;
explain extended select b,(select avg(t2.a+(select min(t3.a) from t3 where t3.a >= t4.a)) from t2) from t4;
select * from t3 where exists (select * from t2 where t2.b=t3.a);
select * from t3 where not exists (select * from t2 where t2.b=t3.a);
select * from t3 where a in (select b from t2);
select * from t3 where a not in (select b from t2);
select * from t3 where a = some (select b from t2);
select * from t3 where a <> any (select b from t2);

# Rewrite: select * from t3 where not exists (select b from t2 where a <> b);
select * from t3 where a = all (select b from t2);

select * from t3 where a <> all (select b from t2);
insert into t2 values (100, 5);
select * from t3 where a < any (select b from t2);
select * from t3 where a < all (select b from t2);
select * from t3 where a >= any (select b from t2);
explain extended select * from t3 where a >= any (select b from t2);
select * from t3 where a >= all (select b from t2);
delete from t2 where a=100;
-- error ER_OPERAND_COLUMNS
select * from t3 where a in (select a,b from t2);
-- error ER_OPERAND_COLUMNS
select * from t3 where a in (select * from t2);
insert into t4 values (12,7),(1,7),(10,9),(9,6),(7,6),(3,9),(1,10);
# empty set
select b,max(a) as ma from t4 group by b having b < (select max(t2.a) from t2 where t2.b=t4.b);
insert into t2 values (2,10);
select b,max(a) as ma from t4 group by b having ma < (select max(t2.a) from t2 where t2.b=t4.b);
delete from t2 where a=2 and b=10;
select b,max(a) as ma from t4 group by b having b >= (select max(t2.a) from t2 where t2.b=t4.b);
create table t5 (a int);
select (select a from t1 where t1.a=t2.a union select a from t5 where t5.a=t2.a), a from t2;
insert into t5 values (5);
select (select a from t1 where t1.a=t2.a union select a from t5 where t5.a=t2.a), a from t2;
insert into t5 values (2);
select (select a from t1 where t1.a=t2.a union select a from t5 where t5.a=t2.a), a from t2;
explain extended select (select a from t1 where t1.a=t2.a union select a from t5 where t5.a=t2.a), a from t2;
-- error ER_SUBQUERY_NO_1_ROW
select (select a from t1 where t1.a=t2.a union all select a from t5 where t5.a=t2.a), a from t2;
create table t6 (patient_uq int, clinic_uq int, index i1 (clinic_uq));
create table t7( uq int primary key, name char(25));
insert into t7 values(1,"Oblastnaia bolnitsa"),(2,"Bolnitsa Krasnogo Kresta");
insert into t6 values (1,1),(1,2),(2,2),(1,3);
select * from t6 where exists (select * from t7 where uq = clinic_uq);
explain extended select * from t6 where exists (select * from t7 where uq = clinic_uq);

# not unique fields
-- error ER_NON_UNIQ_ERROR
select * from t1 where a= (select a from t2,t4 where t2.b=t4.b);

# different tipes & group functions
drop table t1,t2,t3;

CREATE TABLE t3 (a varchar(20),b char(1) NOT NULL default '0');
INSERT INTO t3 VALUES ('W','a'),('A','c'),('J','b');
CREATE TABLE t2 (a varchar(20),b int NOT NULL default '0');
INSERT INTO t2 VALUES ('W','1'),('A','3'),('J','2');
CREATE TABLE t1 (a varchar(20),b date NOT NULL default '0000-00-00');
INSERT INTO t1 VALUES ('W','1732-02-22'),('A','1735-10-30'),('J','1743-04-13');
SELECT * FROM t1 WHERE b = (SELECT MIN(b) FROM t1);
SELECT * FROM t2 WHERE b = (SELECT MIN(b) FROM t2);
SELECT * FROM t3 WHERE b = (SELECT MIN(b) FROM t3);

CREATE TABLE `t8` (
  `pseudo` varchar(35) character set latin1 NOT NULL default '',
  `email` varchar(60) character set latin1 NOT NULL default '',
  PRIMARY KEY  (`pseudo`),
  UNIQUE KEY `email` (`email`)
) ENGINE=MyISAM CHARSET=latin1 ROW_FORMAT=DYNAMIC;

INSERT INTO t8 (pseudo,email) VALUES ('joce','test');
INSERT INTO t8 (pseudo,email) VALUES ('joce1','test1');
INSERT INTO t8 (pseudo,email) VALUES ('2joce1','2test1');
EXPLAIN EXTENDED SELECT pseudo,(SELECT email FROM t8 WHERE pseudo=(SELECT pseudo FROM t8 WHERE pseudo='joce')) FROM t8 WHERE pseudo=(SELECT pseudo FROM t8 WHERE pseudo='joce');
-- error ER_ILLEGAL_PARAMETER_DATA_TYPES2_FOR_OPERATION
SELECT pseudo FROM t8 WHERE pseudo=(SELECT pseudo,email FROM
t8 WHERE pseudo='joce');
-- error ER_ILLEGAL_PARAMETER_DATA_TYPES2_FOR_OPERATION
SELECT pseudo FROM t8 WHERE pseudo=(SELECT * FROM t8 WHERE
pseudo='joce');
SELECT pseudo FROM t8 WHERE pseudo=(SELECT pseudo FROM t8 WHERE pseudo='joce');
-- error ER_SUBQUERY_NO_1_ROW
SELECT pseudo FROM t8 WHERE pseudo=(SELECT pseudo FROM t8 WHERE pseudo LIKE '%joce%');

drop table if exists t1,t2,t3,t4,t5,t6,t7,t8;

#searchconthardwarefr3 forumconthardwarefr7
CREATE TABLE `t1` (
  `topic` mediumint(8) unsigned NOT NULL default '0',
  `date` date NOT NULL default '0000-00-00',
  `pseudo` varchar(35) character set latin1 NOT NULL default '',
  PRIMARY KEY  (`pseudo`,`date`,`topic`),
  KEY `topic` (`topic`)
) ENGINE=MyISAM ROW_FORMAT=DYNAMIC;
INSERT INTO t1 (topic,date,pseudo) VALUES
('43506','2002-10-02','joce'),('40143','2002-08-03','joce');
EXPLAIN EXTENDED SELECT DISTINCT date FROM t1 WHERE date='2002-08-03';
EXPLAIN EXTENDED SELECT (SELECT DISTINCT date FROM t1 WHERE date='2002-08-03');
SELECT DISTINCT date FROM t1 WHERE date='2002-08-03';
SELECT (SELECT DISTINCT date FROM t1 WHERE date='2002-08-03');
SELECT 1 FROM t1 WHERE 1=(SELECT 1 UNION SELECT 1) UNION ALL SELECT 1;
-- error ER_SUBQUERY_NO_1_ROW
SELECT 1 FROM t1 WHERE 1=(SELECT 1 UNION ALL SELECT 1) UNION SELECT 1;
EXPLAIN EXTENDED SELECT 1 FROM t1 WHERE 1=(SELECT 1 UNION SELECT 1);
drop table t1;

#forumconthardwarefr7 searchconthardwarefr7
CREATE TABLE `t1` (
  `numeropost` mediumint(8) unsigned NOT NULL auto_increment,
  `maxnumrep` int(10) unsigned NOT NULL default '0',
  PRIMARY KEY  (`numeropost`),
  UNIQUE KEY `maxnumrep` (`maxnumrep`)
) ENGINE=MyISAM ROW_FORMAT=FIXED;

INSERT INTO t1 (numeropost,maxnumrep) VALUES (40143,1),(43506,2);

CREATE TABLE `t2` (
      `mot` varchar(30) NOT NULL default '',
      `topic` mediumint(8) unsigned NOT NULL default '0',
      `date` date NOT NULL default '0000-00-00',
      `pseudo` varchar(35) NOT NULL default '',
       PRIMARY KEY  (`mot`,`pseudo`,`date`,`topic`)
    ) ENGINE=MyISAM ROW_FORMAT=DYNAMIC;

INSERT INTO t2 (mot,topic,date,pseudo) VALUES ('joce','40143','2002-10-22','joce'), ('joce','43506','2002-10-22','joce');
select numeropost as a FROM t1 GROUP BY (SELECT 1 FROM t1 HAVING a=1);
SELECT numeropost,maxnumrep FROM t1 WHERE exists (SELECT 1 FROM t2 WHERE (mot='joce') AND date >= '2002-10-21' AND t1.numeropost = t2.topic) ORDER BY maxnumrep DESC LIMIT 0, 20;
-- error ER_BAD_FIELD_ERROR
SELECT (SELECT 1) as a FROM (SELECT 1 FROM t1 HAVING a=1) b;
-- error ER_BAD_FIELD_ERROR
SELECT 1 IN (SELECT 1 FROM t2 HAVING a);

SELECT * from t2 where topic IN (SELECT topic FROM t2 GROUP BY topic);
SELECT * from t2 where topic IN (SELECT topic FROM t2 GROUP BY topic HAVING topic < 4100);
SELECT * from t2 where topic IN (SELECT SUM(topic) FROM t1);
SELECT * from t2 where topic = any (SELECT topic FROM t2 GROUP BY topic);
SELECT * from t2 where topic = any (SELECT topic FROM t2 GROUP BY topic HAVING topic < 4100);
SELECT * from t2 where topic = any (SELECT SUM(topic) FROM t1);
SELECT * from t2 where topic = all (SELECT topic FROM t2 GROUP BY topic);
SELECT * from t2 where topic = all (SELECT topic FROM t2 GROUP BY topic HAVING topic < 4100);
SELECT *, topic = all (SELECT topic FROM t2 GROUP BY topic HAVING topic < 4100) from t2;
SELECT * from t2 where topic = all (SELECT SUM(topic) FROM t2);
SELECT * from t2 where topic <> any (SELECT SUM(topic) FROM t2);
SELECT * from t2 where topic IN (SELECT topic FROM t2 GROUP BY topic HAVING topic < 41000);
SELECT * from t2 where topic = any (SELECT topic FROM t2 GROUP BY topic HAVING topic < 41000);
SELECT * from t2 where topic = all (SELECT topic FROM t2 GROUP BY topic HAVING topic < 41000);
SELECT *, topic = all (SELECT topic FROM t2 GROUP BY topic HAVING topic < 41000) from t2;
drop table t1,t2;

#forumconthardwarefr7
CREATE TABLE `t1` (
  `numeropost` mediumint(8) unsigned NOT NULL auto_increment,
  `maxnumrep` int(10) unsigned NOT NULL default '0',
  PRIMARY KEY  (`numeropost`),
  UNIQUE KEY `maxnumrep` (`maxnumrep`)
) ENGINE=MyISAM ROW_FORMAT=FIXED;

INSERT INTO t1 (numeropost,maxnumrep) VALUES (1,0),(2,1);
-- error ER_SUBQUERY_NO_1_ROW
select numeropost as a FROM t1 GROUP BY (SELECT 1 FROM t1 HAVING a=1);
-- error ER_SUBQUERY_NO_1_ROW
select numeropost as a FROM t1 ORDER BY (SELECT 1 FROM t1 HAVING a=1);
show warnings;
drop table t1;

create table t1 (a int);
insert into t1 values (1),(2),(3);
(select * from t1) union (select * from t1) order by (select a from t1 limit 1);
drop table t1;

#iftest
CREATE TABLE t1 (field char(1) NOT NULL DEFAULT 'b');
INSERT INTO t1 VALUES ();
-- error ER_SUBQUERY_NO_1_ROW
SELECT field FROM t1 WHERE 1=(SELECT 1 UNION ALL SELECT 1 FROM (SELECT 1) a HAVING field='b');
drop table t1;

# threadhardwarefr7
CREATE TABLE `t1` (
  `numeropost` mediumint(8) unsigned NOT NULL default '0',
  `numreponse` int(10) unsigned NOT NULL auto_increment,
  `pseudo` varchar(35) NOT NULL default '',
  PRIMARY KEY  (`numeropost`,`numreponse`),
  UNIQUE KEY `numreponse` (`numreponse`),
  KEY `pseudo` (`pseudo`,`numeropost`)
) ENGINE=MyISAM;
-- error ER_ILLEGAL_REFERENCE
SELECT (SELECT numeropost FROM t1 HAVING numreponse=a),numreponse FROM (SELECT * FROM t1) as a;
-- error ER_BAD_FIELD_ERROR
SELECT numreponse, (SELECT numeropost FROM t1 HAVING numreponse=a) FROM (SELECT * FROM t1) as a;
SELECT numreponse, (SELECT numeropost FROM t1 HAVING numreponse=1) FROM (SELECT * FROM t1) as a;
INSERT INTO t1 (numeropost,numreponse,pseudo) VALUES (1,1,'joce'),(1,2,'joce'),(1,3,'test');
-- error ER_SUBQUERY_NO_1_ROW
EXPLAIN EXTENDED SELECT numreponse FROM t1 WHERE numeropost='1' AND numreponse=(SELECT 1 FROM t1 WHERE numeropost='1');
-- error ER_SUBQUERY_NO_1_ROW
SELECT numreponse FROM t1 WHERE numeropost='1' AND numreponse=(SELECT 1 FROM t1 WHERE numeropost='1');
EXPLAIN EXTENDED SELECT MAX(numreponse) FROM t1 WHERE numeropost='1';
EXPLAIN EXTENDED SELECT numreponse FROM t1 WHERE numeropost='1' AND numreponse=(SELECT MAX(numreponse) FROM t1 WHERE numeropost='1');
drop table t1;

CREATE TABLE t1 (a int(1));
INSERT INTO t1 VALUES (1);
SELECT 1 FROM (SELECT a FROM t1) b HAVING (SELECT b.a)=1;
drop table t1;

#update with subselects
create table t1 (a int NOT NULL, b int, primary key (a));
create table t2 (a int NOT NULL, b int, primary key (a));
insert into t1 values (0, 10),(1, 11),(2, 12);
insert into t2 values (1, 21),(2, 22),(3, 23);
select * from t1;
-- error ER_SUBQUERY_NO_1_ROW
update t1 set b= (select b from t2);
update t1 set b= (select b from t2 where t1.a = t2.a);
select * from t1;
drop table t1, t2;

#delete with subselects
create table t1 (a int NOT NULL, b int, primary key (a));
create table t2 (a int NOT NULL, b int, primary key (a));
insert into t1 values (0, 10),(1, 11),(2, 12);
insert into t2 values (1, 21),(2, 12),(3, 23);
select * from t1;
select * from t1 where b = (select b from t2 where t1.a = t2.a);
# Works since MDEV-12137
# previously : ER_UPDATE_TABLE_USED
--enable_info
delete from t1 where b in (select b from t1);
--disable_info
insert into t1 values (0, 10),(1, 11),(2, 12);
-- error ER_SUBQUERY_NO_1_ROW
delete from t1 where b = (select b from t2);
delete from t1 where b = (select b from t2 where t1.a = t2.a);
select * from t1 order by b;
drop table t1, t2;

#multi-delete with subselects

create table t11 (a int NOT NULL, b int, primary key (a));
create table t12 (a int NOT NULL, b int, primary key (a));
create table t2 (a int NOT NULL, b int, primary key (a));
insert into t11 values (0, 10),(1, 11),(2, 12);
insert into t12 values (33, 10),(22, 11),(2, 12);
insert into t2 values (1, 21),(2, 12),(3, 23);
select * from t11;
select * from t12;
-- error ER_UPDATE_TABLE_USED
delete t11.*, t12.* from t11,t12 where t11.a = t12.a and t11.b = (select b from t12 where t11.a = t12.a);
-- error ER_SUBQUERY_NO_1_ROW
delete t11.*, t12.* from t11,t12 where t11.a = t12.a and t11.b = (select b from t2);
delete t11.*, t12.* from t11,t12 where t11.a = t12.a and t11.b = (select b from t2 where t11.a = t2.a);
select * from t11;
select * from t12;
drop table t11, t12, t2;

#insert with subselects
CREATE TABLE t1 (x int) ENGINE=MyISAM;
create table t2 (a int) ENGINE=MyISAM;
create table t3 (b int);
insert into t2 values (1);
insert into t3 values (1),(2);
-- error ER_UPDATE_TABLE_USED
INSERT INTO t1 (x) VALUES ((SELECT x FROM t1));
-- error ER_SUBQUERY_NO_1_ROW
INSERT INTO t1 (x) VALUES ((SELECT b FROM t3));
INSERT INTO t1 (x) VALUES ((SELECT a FROM t2));
select * from t1;
insert into t2 values (1);
let $row_count_before= `SELECT COUNT(*) FROM t1`;
INSERT DELAYED INTO t1 (x) VALUES ((SELECT SUM(a) FROM t2));
let $wait_condition= SELECT COUNT(*) <> $row_count_before FROM t1;
--source include/wait_condition.inc
select * from t1;
INSERT INTO t1 (x) select (SELECT SUM(a)+1 FROM t2) FROM t2;
select * from t1;
# After this, only data based on old t1 records should have been added.
INSERT INTO t1 (x) select (SELECT SUM(x)+2 FROM t1) FROM t2;
select * from t1;
-- error ER_BAD_FIELD_ERROR
INSERT DELAYED INTO t1 (x) VALUES ((SELECT SUM(x) FROM t2));
let $row_count_before= `SELECT COUNT(*) FROM t1`;
INSERT DELAYED INTO t1 (x) VALUES ((SELECT SUM(a) FROM t2));
let $wait_condition= SELECT COUNT(*) <> $row_count_before FROM t1;
--source include/wait_condition.inc
select * from t1;
#
#TODO: should be uncommented after Bug#380 fix pushed
#INSERT INTO t1 (x) SELECT (SELECT SUM(a)+b FROM t2) from t3;
#select * from t1;
drop table t1, t2, t3;

#replace with subselects
CREATE TABLE t1 (x int not null, y int, primary key (x)) ENGINE=MyISAM;
create table t2 (a int);
create table t3 (a int);
insert into t2 values (1);
insert into t3 values (1),(2);
select * from t1;
-- error ER_UPDATE_TABLE_USED
replace into t1 (x, y) VALUES ((SELECT x FROM t1), (SELECT a+1 FROM t2));
-- error ER_SUBQUERY_NO_1_ROW
replace into t1 (x, y) VALUES ((SELECT a FROM t3), (SELECT a+1 FROM t2));
replace into t1 (x, y) VALUES ((SELECT a FROM t2), (SELECT a+1 FROM t2));
select * from t1;
replace into t1 (x, y) VALUES ((SELECT a FROM t2), (SELECT a+2 FROM t2));
select * from t1;
let $row_count_before= `SELECT COUNT(*) FROM t1`;
replace DELAYED into t1 (x, y) VALUES ((SELECT a+3 FROM t2), (SELECT a FROM t2));
# We get one additional row
let $wait_condition= SELECT COUNT(*) <> $row_count_before FROM t1;
--source include/wait_condition.inc
select * from t1;
let $row_count_before= `SELECT COUNT(*) FROM t1 WHERE y = 2`;
replace DELAYED into t1 (x, y) VALUES ((SELECT a+3 FROM t2), (SELECT a+1 FROM t2));
let $wait_condition= SELECT COUNT(*) <> $row_count_before FROM t1 WHERE y = 2;
--source include/wait_condition.inc
select * from t1;
replace LOW_PRIORITY into t1 (x, y) VALUES ((SELECT a+1 FROM t2), (SELECT a FROM t2));
select * from t1;
drop table t1, t2, t3;

-- error ER_NO_TABLES_USED
SELECT * FROM (SELECT 1) b WHERE 1 IN (SELECT *);

CREATE TABLE t2 (id int(11) default NULL, KEY id (id)) ENGINE=MyISAM CHARSET=latin1;
INSERT INTO t2 VALUES (1),(2);
SELECT * FROM t2 WHERE id IN (SELECT 1);
EXPLAIN EXTENDED SELECT * FROM t2 WHERE id IN (SELECT 1);
SELECT * FROM t2 WHERE id IN (SELECT 1 UNION SELECT 3);
SELECT * FROM t2 WHERE id IN (SELECT 1+(select 1));
EXPLAIN EXTENDED SELECT * FROM t2 WHERE id IN (SELECT 1+(select 1));
EXPLAIN EXTENDED SELECT * FROM t2 WHERE id IN (SELECT 1 UNION SELECT 3);
SELECT * FROM t2 WHERE id IN (SELECT 5 UNION SELECT 3);
SELECT * FROM t2 WHERE id IN (SELECT 5 UNION SELECT 2);
-- error ER_UPDATE_TABLE_USED
INSERT INTO t2 VALUES ((SELECT * FROM t2));
-- error ER_UPDATE_TABLE_USED
INSERT INTO t2 VALUES ((SELECT id FROM t2));
SELECT * FROM t2;
CREATE TABLE t1 (id int(11) default NULL, KEY id (id)) ENGINE=MyISAM CHARSET=latin1;
INSERT INTO t1 values (1),(1);
-- error ER_SUBQUERY_NO_1_ROW
UPDATE t2 SET id=(SELECT * FROM t1);
drop table t2, t1;

#NULL test
create table t1 (a int);
insert into t1 values (1),(2),(3);
select 1 IN (SELECT * from t1);
select 10 IN (SELECT * from t1);
select NULL IN (SELECT * from t1);
update t1 set a=NULL where a=2;
select 1 IN (SELECT * from t1);
select 3 IN (SELECT * from t1);
select 10 IN (SELECT * from t1);
select 1 > ALL (SELECT * from t1);
select 10 > ALL (SELECT * from t1);
select 1 > ANY (SELECT * from t1);
select 10 > ANY (SELECT * from t1);
drop table t1;
create table t1 (a varchar(20));
insert into t1 values ('A'),('BC'),('DEF');
select 'A' IN (SELECT * from t1);
select 'XYZS' IN (SELECT * from t1);
select NULL IN (SELECT * from t1);
update t1 set a=NULL where a='BC';
select 'A' IN (SELECT * from t1);
select 'DEF' IN (SELECT * from t1);
select 'XYZS' IN (SELECT * from t1);
select 'A' > ALL (SELECT * from t1);
select 'XYZS' > ALL (SELECT * from t1);
select 'A' > ANY (SELECT * from t1);
select 'XYZS' > ANY (SELECT * from t1);
drop table t1;
create table t1 (a float);
insert into t1 values (1.5),(2.5),(3.5);
select 1.5 IN (SELECT * from t1);
select 10.5 IN (SELECT * from t1);
select NULL IN (SELECT * from t1);
update t1 set a=NULL where a=2.5;
select 1.5 IN (SELECT * from t1);
select 3.5 IN (SELECT * from t1);
select 10.5 IN (SELECT * from t1);
select 1.5 > ALL (SELECT * from t1);
select 10.5 > ALL (SELECT * from t1);
select 1.5 > ANY (SELECT * from t1);
select 10.5 > ANY (SELECT * from t1);
explain extended select (select a+1) from t1;
select (select a+1) from t1;
drop table t1;

#
# Null with keys
#

CREATE TABLE t1 (a int(11) NOT NULL default '0', PRIMARY KEY  (a));
CREATE TABLE t2 (a int(11) default '0', INDEX (a));
INSERT INTO t1 VALUES (1),(2),(3),(4);
INSERT INTO t2 VALUES (1),(2),(3);
SELECT t1.a, t1.a in (select t2.a from t2) FROM t1;
explain extended SELECT t1.a, t1.a in (select t2.a from t2) FROM t1;
CREATE TABLE t3 (a int(11) default '0');
INSERT INTO t3 VALUES (1),(2),(3);
SELECT t1.a, t1.a in (select t2.a from t2,t3 where t3.a=t2.a) FROM t1;
explain extended SELECT t1.a, t1.a in (select t2.a from t2,t3 where t3.a=t2.a) FROM t1;
drop table t1,t2,t3;

--echo # check correct NULL Processing for normal IN/ALL/ANY
--echo # and 2 ways of max/min optimization
create table t1 (a int);
insert into t1 values (1), (100), (NULL), (1000);
create table t2 (a int not null);

--echo # subselect returns empty set (for NULL and non-NULL left part)
select a, a in (select * from t2) from t1;
select a, a > any (select * from t2) from t1;
select a, a > all (select * from t2) from t1;
select a from t1 where a in (select * from t2);
select a from t1 where a > any (select * from t2);
select a from t1 where a > all (select * from t2);
select a from t1 where a in (select * from t2 group by a);
select a from t1 where a > any (select * from t2 group by a);
select a from t1 where a > all (select * from t2 group by a);

insert into t2 values (1),(200);

--echo # sebselect returns non-empty set without NULLs
select a, a in (select * from t2) from t1;
select a, a > any (select * from t2) from t1;
select a, a > all (select * from t2) from t1;
select a from t1 where a in (select * from t2);
select a from t1 where a > any (select * from t2);
select a from t1 where a > all (select * from t2);
select a from t1 where a in (select * from t2 group by a);
select a from t1 where a > any (select * from t2 group by a);
select a from t1 where a > all (select * from t2 group by a);

drop table t2;
create table t2 (a int);
insert into t2 values (1),(NULL),(200);

--echo # sebselect returns non-empty set with NULLs
select a, a in (select * from t2) from t1;
select a, a > any (select * from t2) from t1;
select a, a > all (select * from t2) from t1;
select a from t1 where a in (select * from t2);
select a from t1 where a > any (select * from t2);
select a from t1 where a > all (select * from t2);
select a from t1 where a in (select * from t2 group by a);
select a from t1 where a > any (select * from t2 group by a);
select a from t1 where a > all (select * from t2 group by a);


drop table t1, t2;

#LIMIT is not supported now
create table t1 (a float);
-- error ER_NOT_SUPPORTED_YET
select 10.5 IN (SELECT * from t1 LIMIT 1);
-- error ER_PARSE_ERROR
select 10.5 IN (SELECT * from t1 LIMIT 1 UNION SELECT 1.5);
-- error ER_NOT_SUPPORTED_YET
select 10.5 IN (SELECT * from t1 UNION SELECT 1.5 LIMIT 1);
drop table t1;

create table t1 (a int, b int, c varchar(10));
create table t2 (a int);
insert into t1 values (1,2,'a'),(2,3,'b'),(3,4,'c');
insert into t2 values (1),(2),(NULL);
select a, (select a,b,c from t1 where t1.a=t2.a) = ROW(a,2,'a'),(select c from t1 where a=t2.a)  from t2;
select a, (select a,b,c from t1 where t1.a=t2.a) = ROW(a,3,'b'),(select c from t1 where a=t2.a) from t2;
select a, (select a,b,c from t1 where t1.a=t2.a) = ROW(a,4,'c'),(select c from t1 where a=t2.a) from t2;
drop table t1,t2;

create table t1 (a int, b real, c varchar(10));
insert into t1 values (1, 1, 'a'), (2,2,'b'), (NULL, 2, 'b');
select ROW(1, 1, 'a') IN (select a,b,c from t1);
select ROW(1, 2, 'a') IN (select a,b,c from t1);
select ROW(1, 1, 'a') IN (select b,a,c from t1);
select ROW(1, 1, 'a') IN (select a,b,c from t1 where a is not null);
select ROW(1, 2, 'a') IN (select a,b,c from t1 where a is not null);
select ROW(1, 1, 'a') IN (select b,a,c from t1 where a is not null);
select ROW(1, 1, 'a') IN (select a,b,c from t1 where c='b' or c='a');
select ROW(1, 2, 'a') IN (select a,b,c from t1 where c='b' or c='a');
select ROW(1, 1, 'a') IN (select b,a,c from t1 where c='b' or c='a');
-- error ER_NOT_SUPPORTED_YET
select ROW(1, 1, 'a') IN (select b,a,c from t1 limit 2);
drop table t1;

#
# DO & SET
#
create table t1 (a int);
insert into t1 values (1);
do @a:=(SELECT a from t1);
select @a;
set @a:=2;
set @a:=(SELECT a from t1);
select @a;
drop table t1;
-- error ER_NO_SUCH_TABLE
do (SELECT a from t1);
-- error ER_NO_SUCH_TABLE
set @a:=(SELECT a from t1);

CREATE TABLE t1 (a int, KEY(a));
HANDLER t1 OPEN;
-- error ER_SUBQUERIES_NOT_SUPPORTED
HANDLER t1 READ a=((SELECT 1));
HANDLER t1 CLOSE;
drop table t1;

create table t1 (a int);
create table t2 (b int);
insert into t1 values (1),(2);
insert into t2 values (1);
select a from t1 where a in (select a from t1 where a in (select b from t2));
drop table t1, t2;

create table t1 (a int, b int);
create table t2 like t1;
insert into t1 values (1,2),(1,3),(1,4),(1,5);
insert into t2 values (1,2),(1,3);
select * from t1 where row(a,b) in (select a,b from t2);
drop table t1, t2;

CREATE TABLE `t1` (`i` int(11) NOT NULL default '0',PRIMARY KEY  (`i`)) ENGINE=MyISAM CHARSET=latin1;
INSERT INTO t1 VALUES (1);
UPDATE t1 SET i=i+1 WHERE i=(SELECT MAX(i));
select * from t1;
drop table t1;

#test of uncacheable subqueries
CREATE TABLE t1 (a int(1));
EXPLAIN EXTENDED SELECT (SELECT RAND() FROM t1) FROM t1;
EXPLAIN EXTENDED SELECT (SELECT ENCRYPT('test') FROM t1) FROM t1;
EXPLAIN EXTENDED SELECT (SELECT BENCHMARK(1,1) FROM t1) FROM t1;
drop table t1;


CREATE TABLE `t1` (
  `mot` varchar(30) character set latin1 NOT NULL default '',
  `topic` mediumint(8) unsigned NOT NULL default '0',
  `date` date NOT NULL default '0000-00-00',
  `pseudo` varchar(35) character set latin1 NOT NULL default '',
  PRIMARY KEY  (`mot`,`pseudo`,`date`,`topic`),
  KEY `pseudo` (`pseudo`,`date`,`topic`),
  KEY `topic` (`topic`)
) ENGINE=MyISAM CHARSET=latin1 ROW_FORMAT=DYNAMIC;

CREATE TABLE `t2` (
  `mot` varchar(30) character set latin1 NOT NULL default '',
  `topic` mediumint(8) unsigned NOT NULL default '0',
  `date` date NOT NULL default '0000-00-00',
  `pseudo` varchar(35) character set latin1 NOT NULL default '',
  PRIMARY KEY  (`mot`,`pseudo`,`date`,`topic`),
  KEY `pseudo` (`pseudo`,`date`,`topic`),
  KEY `topic` (`topic`)
) ENGINE=MyISAM CHARSET=latin1 ROW_FORMAT=DYNAMIC;

CREATE TABLE `t3` (
  `numeropost` mediumint(8) unsigned NOT NULL auto_increment,
  `maxnumrep` int(10) unsigned NOT NULL default '0',
  PRIMARY KEY  (`numeropost`),
  UNIQUE KEY `maxnumrep` (`maxnumrep`)
) ENGINE=MyISAM CHARSET=latin1;
INSERT IGNORE INTO t1 VALUES ('joce','1','','joce'),('test','2','','test');

INSERT IGNORE INTO t2 VALUES ('joce','1','','joce'),('test','2','','test');

INSERT INTO t3 VALUES (1,1);

SELECT DISTINCT topic FROM t2 WHERE NOT EXISTS(SELECT * FROM t3 WHERE
numeropost=topic);
select * from t1;
DELETE FROM t1 WHERE topic IN (SELECT DISTINCT topic FROM t2 WHERE NOT
EXISTS(SELECT * FROM t3 WHERE numeropost=topic));
select * from t1;

drop table t1, t2, t3;

SELECT * FROM (SELECT 1 as a,(SELECT a)) a;
CREATE TABLE t1 SELECT * FROM (SELECT 1 as a,(SELECT 1)) a;
SHOW CREATE TABLE t1;
drop table t1;
CREATE TABLE t1 SELECT * FROM (SELECT 1 as a,(SELECT a)) a;
SHOW CREATE TABLE t1;
drop table t1;
CREATE TABLE t1 SELECT * FROM (SELECT 1 as a,(SELECT a+0)) a;
SHOW CREATE TABLE t1;
drop table t1;
CREATE TABLE t1 SELECT (SELECT 1 as a UNION SELECT 1+1 limit 1,1) as a;
select * from t1;
SHOW CREATE TABLE t1;
drop table t1;

create table t1 (a int);
insert into t1 values (1), (2), (3);
explain extended select a,(select (select rand() from t1 limit 1)  from t1 limit 1)
from t1;
drop table t1;

#
# error in IN
#
-- error ER_NO_SUCH_TABLE
select t1.Continent, t2.Name, t2.Population from t1 LEFT JOIN t2 ON t1.Code = t2.Country  where t2.Population IN (select max(t2.Population) AS Population from t2, t1 where t2.Country = t1.Code group by Continent);

#
# complex subquery
#

CREATE TABLE t1 (
  ID int(11) NOT NULL auto_increment,
  name char(35) NOT NULL default '',
  t2 char(3) NOT NULL default '',
  District char(20) NOT NULL default '',
  Population int(11) NOT NULL default '0',
  PRIMARY KEY  (ID)
) ENGINE=MyISAM;

INSERT INTO t1 VALUES (130,'Sydney','AUS','New South Wales',3276207);
INSERT INTO t1 VALUES (131,'Melbourne','AUS','Victoria',2865329);
INSERT INTO t1 VALUES (132,'Brisbane','AUS','Queensland',1291117);

CREATE TABLE t2 (
  Code char(3) NOT NULL default '',
  Name char(52) NOT NULL default '',
  Continent enum('Asia','Europe','North America','Africa','Oceania','Antarctica','South America') NOT NULL default 'Asia',
  Region char(26) NOT NULL default '',
  SurfaceArea float(10,2) NOT NULL default '0.00',
  IndepYear smallint(6) default NULL,
  Population int(11) NOT NULL default '0',
  LifeExpectancy float(3,1) default NULL,
  GNP float(10,2) default NULL,
  GNPOld float(10,2) default NULL,
  LocalName char(45) NOT NULL default '',
  GovernmentForm char(45) NOT NULL default '',
  HeadOfState char(60) default NULL,
  Capital int(11) default NULL,
  Code2 char(2) NOT NULL default '',
  PRIMARY KEY  (Code)
) ENGINE=MyISAM;

INSERT INTO t2 VALUES ('AUS','Australia','Oceania','Australia and New Zealand',7741220.00,1901,18886000,79.8,351182.00,392911.00,'Australia','Constitutional Monarchy, Federation','Elisabeth II',135,'AU');
INSERT INTO t2 VALUES ('AZE','Azerbaijan','Asia','Middle East',86600.00,1991,7734000,62.9,4127.00,4100.00,'Azärbaycan','Federal Republic','Heydär Äliyev',144,'AZ');

select t2.Continent, t1.Name, t1.Population from t2 LEFT JOIN t1 ON t2.Code = t1.t2  where t1.Population IN (select max(t1.Population) AS Population from t1, t2 where t1.t2 = t2.Code group by Continent);

drop table t1, t2;

#
# constants in IN
#
CREATE TABLE `t1` (
  `id` mediumint(8) unsigned NOT NULL auto_increment,
  `pseudo` varchar(35) character set latin1 NOT NULL default '',
  PRIMARY KEY  (`id`),
  UNIQUE KEY `pseudo` (`pseudo`)
) ENGINE=MyISAM PACK_KEYS=1 ROW_FORMAT=DYNAMIC;
INSERT INTO t1 (pseudo) VALUES ('test');
SELECT 0 IN (SELECT 1 FROM t1 a);
EXPLAIN EXTENDED SELECT 0 IN (SELECT 1 FROM t1 a);
INSERT INTO t1 (pseudo) VALUES ('test1');
SELECT 0 IN (SELECT 1 FROM t1 a);
EXPLAIN EXTENDED SELECT 0 IN (SELECT 1 FROM t1 a);
drop table t1;

CREATE TABLE `t1` (
  `i` int(11) NOT NULL default '0',
  PRIMARY KEY  (`i`)
) ENGINE=MyISAM CHARSET=latin1;

INSERT INTO t1 VALUES (1);
UPDATE t1 SET i=i+(SELECT MAX(i) FROM (SELECT 1) t) WHERE i=(SELECT MAX(i));
UPDATE t1 SET i=i+1 WHERE i=(SELECT MAX(i));
-- error ER_BAD_FIELD_ERROR
UPDATE t1 SET t.i=i+(SELECT MAX(i) FROM (SELECT 1) t);
select * from t1;
drop table t1;

#
# Multi update test
#
CREATE TABLE t1 (
  id int(11) default NULL
) ENGINE=MyISAM CHARSET=latin1;
INSERT INTO t1 VALUES (1),(1),(2),(2),(1),(3);
CREATE TABLE t2 (
  id int(11) default NULL,
  name varchar(15) default NULL
) ENGINE=MyISAM CHARSET=latin1;

INSERT INTO t2 VALUES (4,'vita'), (1,'vita'), (2,'vita'), (1,'vita');
update t1, t2 set t2.name='lenka' where t2.id in (select id from t1);
select * from t2;
drop table t1,t2;

#
# correct NULL in <CONSTANT> IN (SELECT ...)
#
create table t1 (a int, unique index indexa (a));
insert into t1 values (-1), (-4), (-2), (NULL);
select -10 IN (select a from t1 FORCE INDEX (indexa));
drop table t1;

#
# Test optimization for sub selects
#
create table t1 (id int not null auto_increment primary key, salary int, key(salary));
insert into t1 (salary) values (100),(1000),(10000),(10),(500),(5000),(50000);
explain extended SELECT id FROM t1 where salary = (SELECT MAX(salary) FROM t1);
drop table t1;

CREATE TABLE t1 (
  ID int(10) unsigned NOT NULL auto_increment,
  SUB_ID int(3) unsigned NOT NULL default '0',
  REF_ID int(10) unsigned default NULL,
  REF_SUB int(3) unsigned default '0',
  PRIMARY KEY (ID,SUB_ID),
  UNIQUE KEY t1_PK (ID,SUB_ID),
  KEY t1_FK (REF_ID,REF_SUB),
  KEY t1_REFID (REF_ID)
) ENGINE=MyISAM CHARSET=cp1251;
INSERT INTO t1 VALUES (1,0,NULL,NULL),(2,0,NULL,NULL);
SELECT DISTINCT REF_ID FROM t1 WHERE ID= (SELECT DISTINCT REF_ID FROM t1 WHERE ID=2);
DROP TABLE t1;

#
# uninterruptable update
#
create table t1 (a int, b int);
create table t2 (a int, b int);

insert into t1 values (1,0), (2,0), (3,0);
insert into t2 values (1,1), (2,1), (3,1), (2,2);

update ignore t1 set b=(select b from t2 where t1.a=t2.a);
select * from t1;

drop table t1, t2;

#
# reduced subselect in ORDER BY & GROUP BY clauses
#

CREATE TABLE `t1` (
  `id` mediumint(8) unsigned NOT NULL auto_increment,
  `pseudo` varchar(35) NOT NULL default '',
  `email` varchar(60) NOT NULL default '',
  PRIMARY KEY  (`id`),
  UNIQUE KEY `email` (`email`),
  UNIQUE KEY `pseudo` (`pseudo`)
) ENGINE=MyISAM CHARSET=latin1 PACK_KEYS=1 ROW_FORMAT=DYNAMIC;
INSERT INTO t1 (id,pseudo,email) VALUES (1,'test','test'),(2,'test1','test1');
SELECT pseudo as a, pseudo as b FROM t1 GROUP BY (SELECT a) ORDER BY (SELECT id*1);
drop table if exists t1;

(SELECT 1 as a) UNION (SELECT 1) ORDER BY (SELECT a+0);

#
# IN subselect optimization test
#
create table t1 (a int not null, b int, primary key (a));
create table t2 (a int not null, primary key (a));
create table t3 (a int not null, b int, primary key (a));
insert into t1 values (1,10), (2,20), (3,30),  (4,40);
insert into t2 values (2), (3), (4), (5);
insert into t3 values (10,3), (20,4), (30,5);
select * from t2 where t2.a in (select a from t1);
explain extended select * from t2 where t2.a in (select a from t1);
select * from t2 where t2.a in (select a from t1 where t1.b <> 30);
explain extended select * from t2 where t2.a in (select a from t1 where t1.b <> 30);
select * from t2 where t2.a in (select t1.a from t1,t3 where t1.b=t3.a);
explain extended select * from t2 where t2.a in (select t1.a from t1,t3 where t1.b=t3.a);
drop table t1, t2, t3;
create table t1 (a int, b int, index a (a,b));
create table t2 (a int, index a (a));
create table t3 (a int, b int, index a (a));
insert into t1 values (1,10), (2,20), (3,30), (4,40);
# making table large enough
create table t0(a int);
insert into t0 values (0),(1),(2),(3),(4),(5),(6),(7),(8),(9);
insert into t1
select rand()*100000+200,rand()*100000 from t0 A, t0 B, t0 C, t0 D;

insert into t2 values (2), (3), (4), (5);
insert into t3 values (10,3), (20,4), (30,5);
select * from t2 where t2.a in (select a from t1);
explain extended select * from t2 where t2.a in (select a from t1);
select * from t2 where t2.a in (select a from t1 where t1.b <> 30);
explain extended select * from t2 where t2.a in (select a from t1 where t1.b <> 30);
select * from t2 where t2.a in (select t1.a from t1,t3 where t1.b=t3.a);
explain extended select * from t2 where t2.a in (select t1.a from t1,t3 where t1.b=t3.a);
insert into t1 values (3,31);
select * from t2 where t2.a in (select a from t1 where t1.b <> 30);
select * from t2 where t2.a in (select a from t1 where t1.b <> 30 and t1.b <> 31);
explain extended select * from t2 where t2.a in (select a from t1 where t1.b <> 30);
drop table t0, t1, t2, t3;

#
# alloc_group_fields() working
#
create table t1 (a int, b int);
create table t2 (a int, b int);
create table t3 (a int, b int);
insert into t1 values (0,100),(1,2), (1,3), (2,2), (2,7), (2,-1), (3,10);
insert into t2 values (0,0), (1,1), (2,1), (3,1), (4,1);
insert into t3 values (3,3), (2,2), (1,1);
select a,(select count(distinct t1.b) as sum from t1,t2 where t1.a=t2.a and t2.b > 0 and t1.a <= t3.b group by t1.a order by sum limit 1) from t3;
drop table t1,t2,t3;

#
# aggregate functions in HAVING test
#
create table t1 (s1 int);
create table t2 (s1 int);
insert into t1 values (1);
insert into t2 values (1);
select * from t1 where exists (select s1 from t2 having max(t2.s1)=t1.s1);
drop table t1,t2;

#
# update subquery with wrong field (to force name resolving
# in UPDATE name space)
#
create table t1 (s1 int);
create table t2 (s1 int);
insert into t1 values (1);
insert into t2 values (1);
-- error ER_BAD_FIELD_ERROR
update t1 set  s1 = s1 + 1 where 1 = (select x.s1 as A from t2 WHERE t2.s1 > t1.s1 order by A);
DROP TABLE t1, t2;

#
# collation test
#
CREATE TABLE t1 (s1 CHAR(5) COLLATE latin1_german1_ci,
                 s2 CHAR(5) COLLATE latin1_swedish_ci);
INSERT INTO t1 VALUES ('z','?');
-- error ER_CANT_AGGREGATE_2COLLATIONS
select * from t1 where s1 > (select max(s2) from t1);
-- error ER_CANT_AGGREGATE_2COLLATIONS
select * from t1 where s1 > any (select max(s2) from t1);
drop table t1;

#
# aggregate functions reinitialization
#
create table t1(toid int,rd int);
create table t2(userid int,pmnew int,pmtotal int);
insert into t2 values(1,0,0),(2,0,0);
insert into t1 values(1,0),(1,0),(1,0),(1,12),(1,15),(1,123),(1,12312),(1,12312),(1,123),(2,0),(2,0),(2,1),(2,2);
select userid,pmtotal,pmnew, (select count(rd) from t1 where toid=t2.userid) calc_total, (select count(rd) from t1 where rd=0 and toid=t2.userid) calc_new from t2 where userid in (select distinct toid from t1);
drop table t1, t2;

#
# row union
#
create table t1 (s1 char(5));
-- error ER_OPERAND_COLUMNS
select (select 'a','b' from t1 union select 'a','b' from t1) from t1;
insert into t1 values ('tttt');
select * from t1 where ('a','b')=(select 'a','b' from t1 union select 'a','b' from t1);
explain extended (select * from t1);
(select * from t1);
drop table t1;

#
# IN optimisation test results
#
create table t1 (s1 char(5), index s1(s1));
create table t2 (s1 char(5), index s1(s1));
insert into t1 values ('a1'),('a2'),('a3');
insert into t2 values ('a1'),('a2');
select s1, s1 NOT IN (SELECT s1 FROM t2) from t1;
select s1, s1 = ANY (SELECT s1 FROM t2) from t1;
select s1, s1 <> ALL (SELECT s1 FROM t2) from t1;
select s1, s1 NOT IN (SELECT s1 FROM t2 WHERE s1 < 'a2') from t1;
explain extended select s1, s1 NOT IN (SELECT s1 FROM t2) from t1;
explain extended select s1, s1 = ANY (SELECT s1 FROM t2) from t1;
explain extended select s1, s1 <> ALL (SELECT s1 FROM t2) from t1;
explain extended select s1, s1 NOT IN (SELECT s1 FROM t2 WHERE s1 < 'a2') from t1;
drop table t1,t2;

#
# correct ALL optimisation
#
create table t2 (a int, b int not null);
create table t3 (a int);
insert into t3 values (6),(7),(3);
select * from t3 where a >= all (select b from t2);
explain extended select * from t3 where a >= all (select b from t2);
select * from t3 where a >= some (select b from t2);
explain extended select * from t3 where a >= some (select b from t2);
select * from t3 where a >= all (select b from t2 group by 1);
explain extended select * from t3 where a >= all (select b from t2 group by 1);
select * from t3 where a >= some (select b from t2 group by 1);
explain extended select * from t3 where a >= some (select b from t2 group by 1);
select * from t3 where NULL >= any (select b from t2);
explain extended select * from t3 where NULL >= any (select b from t2);
select * from t3 where NULL >= any (select b from t2 group by 1);
explain extended select * from t3 where NULL >= any (select b from t2 group by 1);
select * from t3 where NULL >= some (select b from t2);
explain extended select * from t3 where NULL >= some (select b from t2);
select * from t3 where NULL >= some (select b from t2 group by 1);
explain extended select * from t3 where NULL >= some (select b from t2 group by 1);
#
# optimized static ALL/ANY with grouping
#
insert into t2 values (2,2), (2,1), (3,3), (3,1);
select * from t3 where a > all (select max(b) from t2 group by a);
explain extended select * from t3 where a > all (select max(b) from t2 group by a);
drop table t2, t3;

#
# correct used_tables()
#

CREATE TABLE `t1` ( `id` mediumint(9) NOT NULL auto_increment, `taskid` bigint(20) NOT NULL default '0', `dbid` int(11) NOT NULL default '0', `create_date` datetime NOT NULL default '0000-00-00 00:00:00', `last_update` datetime NOT NULL default '0000-00-00 00:00:00', PRIMARY KEY  (`id`)) ENGINE=MyISAM CHARSET=latin1 AUTO_INCREMENT=3 ;
INSERT INTO `t1` (`id`, `taskid`, `dbid`, `create_date`,`last_update`) VALUES (1, 1, 15, '2003-09-29 10:31:36', '2003-09-29 10:31:36'), (2, 1, 21, now(), now());
CREATE TABLE `t2` (`db_id` int(11) NOT NULL auto_increment,`name` varchar(200) NOT NULL default '',`primary_uid` smallint(6) NOT NULL default '0',`secondary_uid` smallint(6) NOT NULL default '0',PRIMARY KEY  (`db_id`),UNIQUE KEY `name_2` (`name`),FULLTEXT KEY `name` (`name`)) ENGINE=MyISAM CHARSET=latin1 AUTO_INCREMENT=2147483647;
INSERT INTO `t2` (`db_id`, `name`, `primary_uid`, `secondary_uid`) VALUES (18, 'Not Set 1', 0, 0),(19, 'Valid', 1, 2),(20, 'Valid 2', 1, 2),(21, 'Should Not Return', 1, 2),(26, 'Not Set 2', 0, 0),(-1, 'ALL DB\'S', 0, 0);
CREATE TABLE `t3` (`taskgenid` mediumint(9) NOT NULL auto_increment,`dbid` int(11) NOT NULL default '0',`taskid` int(11) NOT NULL default '0',`mon` tinyint(4) NOT NULL default '1',`tues` tinyint(4) NOT NULL default '1',`wed` tinyint(4) NOT NULL default '1',`thur` tinyint(4) NOT NULL default '1',`fri` tinyint(4) NOT NULL default '1',`sat` tinyint(4) NOT NULL default '0',`sun` tinyint(4) NOT NULL default '0',`how_often` smallint(6) NOT NULL default '1',`userid` smallint(6) NOT NULL default '0',`active` tinyint(4) NOT NULL default '1',PRIMARY KEY  (`taskgenid`)) ENGINE=MyISAM CHARSET=latin1 AUTO_INCREMENT=2 ;
INSERT INTO `t3` (`taskgenid`, `dbid`, `taskid`, `mon`, `tues`,`wed`, `thur`, `fri`, `sat`, `sun`, `how_often`, `userid`, `active`) VALUES (1,-1, 1, 1, 1, 1, 1, 1, 0, 0, 1, 0, 1);
CREATE TABLE `t4` (`task_id` smallint(6) NOT NULL default '0',`description` varchar(200) NOT NULL default '') ENGINE=MyISAM CHARSET=latin1;
INSERT INTO `t4` (`task_id`, `description`) VALUES (1, 'Daily Check List'),(2, 'Weekly Status');
select  dbid, name, (date_format(now() , '%Y-%m-%d') - INTERVAL how_often DAY) >= ifnull((SELECT date_format(max(create_date),'%Y-%m-%d') FROM t1 WHERE dbid = b.db_id AND taskid = a.taskgenid), '1950-01-01') from t3 a, t2 b, t4  WHERE dbid = - 1 AND primary_uid = '1' AND t4.task_id = taskid;
SELECT dbid, name FROM t3 a, t2 b, t4 WHERE dbid = - 1 AND primary_uid = '1' AND ((date_format(now() , '%Y-%m-%d') - INTERVAL how_often DAY) >= ifnull((SELECT date_format(max(create_date),'%Y-%m-%d') FROM t1 WHERE dbid = b.db_id AND taskid = a.taskgenid), '1950-01-01')) AND t4.task_id = taskid;
drop table t1,t2,t3,t4;

#
# cardinality check
#
CREATE TABLE t1 (id int(11) default NULL) ENGINE=MyISAM CHARSET=latin1;
INSERT INTO t1 VALUES (1),(5);
CREATE TABLE t2 (id int(11) default NULL) ENGINE=MyISAM CHARSET=latin1;
INSERT INTO t2 VALUES (2),(6);
-- error ER_OPERAND_COLUMNS
select * from t1 where (1,2,6) in (select * from t2);
DROP TABLE t1,t2;

#
# DO and SET with errors
#
create table t1 (s1 int);
insert into t1 values (1);
insert into t1 values (2);
-- error ER_SUBQUERY_NO_1_ROW
set sort_buffer_size = (select s1 from t1);
do (select * from t1);
drop table t1;

#
# optimized ALL/ANY with union
#
create table t1 (s1 char);
insert into t1 values ('e');
select * from t1 where 'f' > any (select s1 from t1);
select * from t1 where 'f' > any (select s1 from t1 union select s1 from t1);
explain extended select * from t1 where 'f' > any (select s1 from t1 union select s1 from t1);
drop table t1;

#
# filesort in subquery (restoring join_tab)
#
CREATE TABLE t1 (number char(11) NOT NULL default '') ENGINE=MyISAM CHARSET=latin1;
INSERT INTO t1 VALUES ('69294728265'),('18621828126'),('89356874041'),('95895001874');
CREATE TABLE t2 (code char(5) NOT NULL default '',UNIQUE KEY code (code)) ENGINE=MyISAM CHARSET=latin1;
INSERT INTO t2 VALUES ('1'),('1226'),('1245'),('1862'),('18623'),('1874'),('1967'),('6');
select c.number as phone,(select p.code from t2 p where c.number like concat(p.code, '%') order by length(p.code) desc limit 1) as code from t1 c;
drop table t1, t2;

#
# unresolved field error
#
create table t1 (s1 int);
create table t2 (s1 int);
-- error ER_BAD_FIELD_ERROR
select * from t1 where (select count(*) from t2 where t1.s2) = 1;
-- error ER_BAD_FIELD_ERROR
select * from t1 where (select count(*) from t2 group by t1.s2) = 1;
-- error ER_BAD_FIELD_ERROR
select count(*) from t2 group by t1.s2;
drop table t1, t2;

#
# fix_fields() in add_ref_to_table_cond()
#
CREATE TABLE t1(COLA FLOAT NOT NULL,COLB FLOAT NOT NULL,COLC VARCHAR(20) DEFAULT NULL,PRIMARY KEY (COLA, COLB));
CREATE TABLE t2(COLA FLOAT NOT NULL,COLB FLOAT NOT NULL,COLC CHAR(1) NOT NULL,PRIMARY KEY (COLA));
INSERT INTO t1 VALUES (1,1,'1A3240'), (1,2,'4W2365');
INSERT INTO t2 VALUES (100, 200, 'C');
SELECT DISTINCT COLC FROM t1 WHERE COLA = (SELECT COLA FROM t2 WHERE COLB = 200 AND COLC ='C' LIMIT 1);
DROP TABLE t1, t2;

CREATE TABLE t1 (a int(1));
INSERT INTO t1 VALUES (1),(1),(1),(1),(1),(2),(3),(4),(5);
SELECT DISTINCT (SELECT a) FROM t1 LIMIT 100;
DROP TABLE t1;


#
# Bug#2198 SELECT INTO OUTFILE (with Sub-Select) Problem
#

create table t1 (a int, b decimal(13, 3));
insert into t1 values (1, 0.123);
let $outfile_abs= $MYSQLTEST_VARDIR/tmp/subselect.out.file.1;
let $outfile_rel= ../../tmp/subselect.out.file.1;
--error 0,1
--remove_file $outfile_abs
eval select a, (select max(b) from t1) into outfile "$outfile_rel" from t1;
delete from t1;
eval load data infile "$outfile_rel" into table t1;
--remove_file $outfile_abs
select * from t1;
drop table t1;


#
# Bug#2479 dependant subquery with limit crash
#

CREATE TABLE `t1` (
  `id` int(11) NOT NULL auto_increment,
  `id_cns` tinyint(3) unsigned NOT NULL default '0',
  `tipo` enum('','UNO','DUE') NOT NULL default '',
  `anno_dep` smallint(4) unsigned zerofill NOT NULL default '0000',
  `particolare` mediumint(8) unsigned NOT NULL default '0',
  `generale` mediumint(8) unsigned NOT NULL default '0',
  `bis` tinyint(3) unsigned NOT NULL default '0',
  PRIMARY KEY  (`id`),
  UNIQUE KEY `idx_cns_gen_anno` (`anno_dep`,`id_cns`,`generale`,`particolare`),
  UNIQUE KEY `idx_cns_par_anno` (`id_cns`,`anno_dep`,`tipo`,`particolare`,`bis`)
);
INSERT INTO `t1` VALUES (1,16,'UNO',1987,2048,9681,0),(2,50,'UNO',1987,1536,13987,0),(3,16,'UNO',1987,2432,14594,0),(4,16,'UNO',1987,1792,13422,0),(5,16,'UNO',1987,1025,10240,0),(6,16,'UNO',1987,1026,7089,0);
CREATE TABLE `t2` (
  `id` tinyint(3) unsigned NOT NULL auto_increment,
  `max_anno_dep` smallint(6) unsigned NOT NULL default '0',
  PRIMARY KEY  (`id`)
);
INSERT INTO `t2` VALUES (16,1987),(50,1990),(51,1990);

SELECT cns.id, cns.max_anno_dep, cns.max_anno_dep = (SELECT s.anno_dep FROM t1 AS s WHERE s.id_cns = cns.id ORDER BY s.anno_dep DESC LIMIT 1) AS PIPPO FROM t2 AS cns;

DROP TABLE t1, t2;

#
# GLOBAL LIMIT
#
create table t1 (a int);
insert into t1 values (1), (2), (3);
SET SQL_SELECT_LIMIT=1;
select sum(a) from (select * from t1) as a;
select 2 in (select * from t1);
SET SQL_SELECT_LIMIT=default;
drop table t1;


#
# Bug#3118 subselect + order by
#

CREATE TABLE t1 (a int, b int, INDEX (a));
INSERT INTO t1 VALUES (1, 1), (1, 2), (1, 3);
SELECT * FROM t1 WHERE a = (SELECT MAX(a) FROM t1 WHERE a = 1) ORDER BY b;
DROP TABLE t1;

# Item_cond fix field
#
create table t1(val varchar(10));
insert into t1 values ('aaa'), ('bbb'),('eee'),('mmm'),('ppp');
select count(*) from t1 as w1 where w1.val in (select w2.val from t1 as w2 where w2.val like 'm%') and w1.val in (select w3.val from t1 as w3 where w3.val like 'e%');
drop table t1;

#
# ref_or_null replacing with ref
#
create table t1 (id int not null, text varchar(20) not null default '', primary key (id));
insert into t1 (id, text) values (1, 'text1'), (2, 'text2'), (3, 'text3'), (4, 'text4'), (5, 'text5'), (6, 'text6'), (7, 'text7'), (8, 'text8'), (9, 'text9'), (10, 'text10'), (11, 'text11'), (12, 'text12');
select * from t1 where id not in (select id from t1 where id < 8);
select * from t1 as tt where not exists (select id from t1 where id < 8 and (id = tt.id or id is null) having id is not null);
explain extended select * from t1 where id not in (select id from t1 where id < 8);
explain extended select * from t1 as tt where not exists (select id from t1 where id < 8 and (id = tt.id or id is null) having id is not null);
insert into t1 (id, text) values (1000, 'text1000'), (1001, 'text1001');
create table t2 (id int not null, text varchar(20) not null default '', primary key (id));
insert into t2 (id, text) values (1, 'text1'), (2, 'text2'), (3, 'text3'), (4, 'text4'), (5, 'text5'), (6, 'text6'), (7, 'text7'), (8, 'text8'), (9, 'text9'), (10, 'text10'), (11, 'text1'), (12, 'text2'), (13, 'text3'), (14, 'text4'), (15, 'text5'), (16, 'text6'), (17, 'text7'), (18, 'text8'), (19, 'text9'), (20, 'text10'),(21, 'text1'), (22, 'text2'), (23, 'text3'), (24, 'text4'), (25, 'text5'), (26, 'text6'), (27, 'text7'), (28, 'text8'), (29, 'text9'), (30, 'text10'), (31, 'text1'), (32, 'text2'), (33, 'text3'), (34, 'text4'), (35, 'text5'), (36, 'text6'), (37, 'text7'), (38, 'text8'), (39, 'text9'), (40, 'text10'), (41, 'text1'), (42, 'text2'), (43, 'text3'), (44, 'text4'), (45, 'text5'), (46, 'text6'), (47, 'text7'), (48, 'text8'), (49, 'text9'), (50, 'text10');
select * from t1 a left join t2 b on (a.id=b.id or b.id is null) join t1 c on (if(isnull(b.id), 1000, b.id)=c.id);
explain extended select * from t1 a left join t2 b on (a.id=b.id or b.id is null) join t1 c on (if(isnull(b.id), 1000, b.id)=c.id);
drop table t1,t2;

#
# Static tables & rund() in subqueries
#
create table t1 (a int);
insert into t1 values (1);
explain select benchmark(1000, (select a from t1 where a=sha(rand())));
drop table t1;


#
# Bug#3188 Ambiguous Column in Subselect crashes server
#
create table t1(id int);
create table t2(id int);
create table t3(flag int);
-- error ER_PARSE_ERROR
select (select * from t3 where id not null) from t1, t2;
drop table t1,t2,t3;


#
# aggregate functions (Bug#3505 Wrong results on use of ORDER BY with subqueries)
#
CREATE TABLE t1 (id INT);
CREATE TABLE t2 (id INT);
INSERT INTO t1 VALUES (1), (2);
INSERT INTO t2 VALUES (1);
SELECT t1.id, ( SELECT COUNT(t.id) FROM t2 AS t WHERE t.id = t1.id ) AS c FROM t1 LEFT JOIN t2 USING (id);
SELECT id, ( SELECT COUNT(t.id) FROM t2 AS t WHERE t.id = t1.id ) AS c FROM t1 LEFT JOIN t2 USING (id);
SELECT t1.id, ( SELECT COUNT(t.id) FROM t2 AS t WHERE t.id = t1.id ) AS c FROM t1 LEFT JOIN t2 USING (id) ORDER BY t1.id;
SELECT id, ( SELECT COUNT(t.id) FROM t2 AS t WHERE t.id = t1.id ) AS c FROM t1 LEFT JOIN t2 USING (id) ORDER BY id;
DROP TABLE t1,t2;

#
# ALL/ANY test
#
CREATE TABLE t1 ( a int, b int );
INSERT INTO t1 VALUES (1,1),(2,2),(3,3);
SELECT a FROM t1 WHERE a > ANY ( SELECT a FROM t1 WHERE b = 2 );
SELECT a FROM t1 WHERE a < ANY ( SELECT a FROM t1 WHERE b = 2 );
SELECT a FROM t1 WHERE a = ANY ( SELECT a FROM t1 WHERE b = 2 );
SELECT a FROM t1 WHERE a >= ANY ( SELECT a FROM t1 WHERE b = 2 );
SELECT a FROM t1 WHERE a <= ANY ( SELECT a FROM t1 WHERE b = 2 );
SELECT a FROM t1 WHERE a <> ANY ( SELECT a FROM t1 WHERE b = 2 );
SELECT a FROM t1 WHERE a > ALL ( SELECT a FROM t1 WHERE b = 2 );
SELECT a FROM t1 WHERE a < ALL ( SELECT a FROM t1 WHERE b = 2 );
SELECT a FROM t1 WHERE a = ALL ( SELECT a FROM t1 WHERE b = 2 );
SELECT a FROM t1 WHERE a >= ALL ( SELECT a FROM t1 WHERE b = 2 );
SELECT a FROM t1 WHERE a <= ALL ( SELECT a FROM t1 WHERE b = 2 );
SELECT a FROM t1 WHERE a <> ALL ( SELECT a FROM t1 WHERE b = 2 );
# with index
ALTER TABLE t1 ADD INDEX (a);
SELECT a FROM t1 WHERE a > ANY ( SELECT a FROM t1 WHERE b = 2 );
SELECT a FROM t1 WHERE a < ANY ( SELECT a FROM t1 WHERE b = 2 );
SELECT a FROM t1 WHERE a = ANY ( SELECT a FROM t1 WHERE b = 2 );
SELECT a FROM t1 WHERE a >= ANY ( SELECT a FROM t1 WHERE b = 2 );
SELECT a FROM t1 WHERE a <= ANY ( SELECT a FROM t1 WHERE b = 2 );
SELECT a FROM t1 WHERE a <> ANY ( SELECT a FROM t1 WHERE b = 2 );
SELECT a FROM t1 WHERE a > ALL ( SELECT a FROM t1 WHERE b = 2 );
SELECT a FROM t1 WHERE a < ALL ( SELECT a FROM t1 WHERE b = 2 );
SELECT a FROM t1 WHERE a = ALL ( SELECT a FROM t1 WHERE b = 2 );
SELECT a FROM t1 WHERE a >= ALL ( SELECT a FROM t1 WHERE b = 2 );
SELECT a FROM t1 WHERE a <= ALL ( SELECT a FROM t1 WHERE b = 2 );
SELECT a FROM t1 WHERE a <> ALL ( SELECT a FROM t1 WHERE b = 2 );
# having clause test
SELECT a FROM t1 WHERE a > ANY (SELECT a FROM t1 HAVING a = 2);
SELECT a FROM t1 WHERE a < ANY (SELECT a FROM t1 HAVING a = 2);
SELECT a FROM t1 WHERE a = ANY (SELECT a FROM t1 HAVING a = 2);
SELECT a FROM t1 WHERE a >= ANY (SELECT a FROM t1 HAVING a = 2);
SELECT a FROM t1 WHERE a <= ANY (SELECT a FROM t1 HAVING a = 2);
SELECT a FROM t1 WHERE a <> ANY (SELECT a FROM t1 HAVING a = 2);
SELECT a FROM t1 WHERE a > ALL (SELECT a FROM t1 HAVING a = 2);
SELECT a FROM t1 WHERE a < ALL (SELECT a FROM t1 HAVING a = 2);
SELECT a FROM t1 WHERE a = ALL (SELECT a FROM t1 HAVING a = 2);
SELECT a FROM t1 WHERE a >= ALL (SELECT a FROM t1 HAVING a = 2);
SELECT a FROM t1 WHERE a <= ALL (SELECT a FROM t1 HAVING a = 2);
SELECT a FROM t1 WHERE a <> ALL (SELECT a FROM t1 HAVING a = 2);
# union test
SELECT a FROM t1 WHERE a > ANY (SELECT a FROM t1 WHERE b = 2 UNION SELECT a FROM t1 WHERE b = 2);
SELECT a FROM t1 WHERE a < ANY (SELECT a FROM t1 WHERE b = 2 UNION SELECT a FROM t1 WHERE b = 2);
SELECT a FROM t1 WHERE a = ANY (SELECT a FROM t1 WHERE b = 2 UNION SELECT a FROM t1 WHERE b = 2);
SELECT a FROM t1 WHERE a >= ANY (SELECT a FROM t1 WHERE b = 2 UNION SELECT a FROM t1 WHERE b = 2);
SELECT a FROM t1 WHERE a <= ANY (SELECT a FROM t1 WHERE b = 2 UNION SELECT a FROM t1 WHERE b = 2);
SELECT a FROM t1 WHERE a <> ANY (SELECT a FROM t1 WHERE b = 2 UNION SELECT a FROM t1 WHERE b = 2);
SELECT a FROM t1 WHERE a > ALL (SELECT a FROM t1 WHERE b = 2 UNION SELECT a FROM t1 WHERE b = 2);
SELECT a FROM t1 WHERE a < ALL (SELECT a FROM t1 WHERE b = 2 UNION SELECT a FROM t1 WHERE b = 2);
SELECT a FROM t1 WHERE a = ALL (SELECT a FROM t1 WHERE b = 2 UNION SELECT a FROM t1 WHERE b = 2);
SELECT a FROM t1 WHERE a >= ALL (SELECT a FROM t1 WHERE b = 2 UNION SELECT a FROM t1 WHERE b = 2);
SELECT a FROM t1 WHERE a <= ALL (SELECT a FROM t1 WHERE b = 2 UNION SELECT a FROM t1 WHERE b = 2);
SELECT a FROM t1 WHERE a <> ALL (SELECT a FROM t1 WHERE b = 2 UNION SELECT a FROM t1 WHERE b = 2);
# union + having test
SELECT a FROM t1 WHERE a > ANY (SELECT a FROM t1 HAVING a = 2 UNION SELECT a FROM t1 HAVING a = 2);
SELECT a FROM t1 WHERE a < ANY (SELECT a FROM t1 HAVING a = 2 UNION SELECT a FROM t1 HAVING a = 2);
SELECT a FROM t1 WHERE a = ANY (SELECT a FROM t1 HAVING a = 2 UNION SELECT a FROM t1 HAVING a = 2);
SELECT a FROM t1 WHERE a >= ANY (SELECT a FROM t1 HAVING a = 2 UNION SELECT a FROM t1 HAVING a = 2);
SELECT a FROM t1 WHERE a <= ANY (SELECT a FROM t1 HAVING a = 2 UNION SELECT a FROM t1 HAVING a = 2);
SELECT a FROM t1 WHERE a <> ANY (SELECT a FROM t1 HAVING a = 2 UNION SELECT a FROM t1 HAVING a = 2);
SELECT a FROM t1 WHERE a > ALL (SELECT a FROM t1 HAVING a = 2 UNION SELECT a FROM t1 HAVING a = 2);
SELECT a FROM t1 WHERE a < ALL (SELECT a FROM t1 HAVING a = 2 UNION SELECT a FROM t1 HAVING a = 2);
SELECT a FROM t1 WHERE a = ALL (SELECT a FROM t1 HAVING a = 2 UNION SELECT a FROM t1 HAVING a = 2);
SELECT a FROM t1 WHERE a >= ALL (SELECT a FROM t1 HAVING a = 2 UNION SELECT a FROM t1 HAVING a = 2);
SELECT a FROM t1 WHERE a <= ALL (SELECT a FROM t1 HAVING a = 2 UNION SELECT a FROM t1 HAVING a = 2);
SELECT a FROM t1 WHERE a <> ALL (SELECT a FROM t1 HAVING a = 2 UNION SELECT a FROM t1 HAVING a = 2);
# row tests
# < > >= <= and = ALL/ <> ANY do not support row operation
-- error ER_OPERAND_COLUMNS
SELECT a FROM t1 WHERE (1,2) > ANY (SELECT a FROM t1 WHERE b = 2);
-- error ER_OPERAND_COLUMNS
SELECT a FROM t1 WHERE a > ANY (SELECT a,2 FROM t1 WHERE b = 2);
-- error ER_OPERAND_COLUMNS
SELECT a FROM t1 WHERE (1,2) > ANY (SELECT a,2 FROM t1 WHERE b = 2);
-- error ER_OPERAND_COLUMNS
SELECT a FROM t1 WHERE (1,2) > ALL (SELECT a FROM t1 WHERE b = 2);
-- error ER_OPERAND_COLUMNS
SELECT a FROM t1 WHERE a > ALL (SELECT a,2 FROM t1 WHERE b = 2);
-- error ER_OPERAND_COLUMNS
SELECT a FROM t1 WHERE (1,2) > ALL (SELECT a,2 FROM t1 WHERE b = 2);
-- error ER_OPERAND_COLUMNS
SELECT a FROM t1 WHERE (1,2) = ALL (SELECT a,2 FROM t1 WHERE b = 2);
-- error ER_OPERAND_COLUMNS
SELECT a FROM t1 WHERE (1,2) <> ANY (SELECT a,2 FROM t1 WHERE b = 2);
# following should be converted to IN
-- error ER_OPERAND_COLUMNS
SELECT a FROM t1 WHERE (1,2) = ANY (SELECT a FROM t1 WHERE b = 2);
-- error ER_OPERAND_COLUMNS
SELECT a FROM t1 WHERE a = ANY (SELECT a,2 FROM t1 WHERE b = 2);
SELECT a FROM t1 WHERE (1,2) = ANY (SELECT a,2 FROM t1 WHERE b = 2);
-- error ER_OPERAND_COLUMNS
SELECT a FROM t1 WHERE (1,2) <> ALL (SELECT a FROM t1 WHERE b = 2);
-- error ER_OPERAND_COLUMNS
SELECT a FROM t1 WHERE a <> ALL (SELECT a,2 FROM t1 WHERE b = 2);
SELECT a FROM t1 WHERE (1,2) <> ALL (SELECT a,2 FROM t1 WHERE b = 2);
SELECT a FROM t1 WHERE (a,1) = ANY (SELECT a,1 FROM t1 WHERE b = 2);
SELECT a FROM t1 WHERE (a,1) <> ALL (SELECT a,1 FROM t1 WHERE b = 2);
SELECT a FROM t1 WHERE (a,1) = ANY (SELECT a,1 FROM t1 HAVING a = 2);
SELECT a FROM t1 WHERE (a,1) <> ALL (SELECT a,1 FROM t1 HAVING a = 2);
SELECT a FROM t1 WHERE (a,1) = ANY (SELECT a,1 FROM t1 WHERE b = 2 UNION SELECT a,1 FROM t1 WHERE b = 2);
SELECT a FROM t1 WHERE (a,1) <> ALL (SELECT a,1 FROM t1 WHERE b = 2 UNION SELECT a,1 FROM t1 WHERE b = 2);
SELECT a FROM t1 WHERE (a,1) = ANY (SELECT a,1 FROM t1 HAVING a = 2 UNION SELECT a,1 FROM t1 HAVING a = 2);
SELECT a FROM t1 WHERE (a,1) <> ALL (SELECT a,1 FROM t1 HAVING a = 2 UNION SELECT a,1 FROM t1 HAVING a = 2);
# without optimisation
SELECT a FROM t1 WHERE a > ANY (SELECT a FROM t1 WHERE b = 2 group by a);
SELECT a FROM t1 WHERE a < ANY (SELECT a FROM t1 WHERE b = 2 group by a);
SELECT a FROM t1 WHERE a = ANY (SELECT a FROM t1 WHERE b = 2 group by a);
SELECT a FROM t1 WHERE a >= ANY (SELECT a FROM t1 WHERE b = 2 group by a);
SELECT a FROM t1 WHERE a <= ANY (SELECT a FROM t1 WHERE b = 2 group by a);
SELECT a FROM t1 WHERE a <> ANY (SELECT a FROM t1 WHERE b = 2 group by a);
SELECT a FROM t1 WHERE a > ALL (SELECT a FROM t1 WHERE b = 2 group by a);
SELECT a FROM t1 WHERE a < ALL (SELECT a FROM t1 WHERE b = 2 group by a);
SELECT a FROM t1 WHERE a = ALL (SELECT a FROM t1 WHERE b = 2 group by a);
SELECT a FROM t1 WHERE a >= ALL (SELECT a FROM t1 WHERE b = 2 group by a);
SELECT a FROM t1 WHERE a <= ALL (SELECT a FROM t1 WHERE b = 2 group by a);
SELECT a FROM t1 WHERE a <> ALL (SELECT a FROM t1 WHERE b = 2 group by a);
# without optimisation + having
SELECT a FROM t1 WHERE a > ANY (SELECT a FROM t1 group by a HAVING a = 2);
SELECT a FROM t1 WHERE a < ANY (SELECT a FROM t1 group by a HAVING a = 2);
SELECT a FROM t1 WHERE a = ANY (SELECT a FROM t1 group by a HAVING a = 2);
SELECT a FROM t1 WHERE a >= ANY (SELECT a FROM t1 group by a HAVING a = 2);
SELECT a FROM t1 WHERE a <= ANY (SELECT a FROM t1 group by a HAVING a = 2);
SELECT a FROM t1 WHERE a <> ANY (SELECT a FROM t1 group by a HAVING a = 2);
SELECT a FROM t1 WHERE a > ALL (SELECT a FROM t1 group by a HAVING a = 2);
SELECT a FROM t1 WHERE a < ALL (SELECT a FROM t1 group by a HAVING a = 2);
SELECT a FROM t1 WHERE a = ALL (SELECT a FROM t1 group by a HAVING a = 2);
SELECT a FROM t1 WHERE a >= ALL (SELECT a FROM t1 group by a HAVING a = 2);
SELECT a FROM t1 WHERE a <= ALL (SELECT a FROM t1 group by a HAVING a = 2);
SELECT a FROM t1 WHERE a <> ALL (SELECT a FROM t1 group by a HAVING a = 2);
# EXISTS in string contence
SELECT concat(EXISTS(SELECT a FROM t1 WHERE b = 2 and a.a > t1.a), '-') from t1 a;
SELECT concat(EXISTS(SELECT a FROM t1 WHERE b = 2 and a.a < t1.a), '-') from t1 a;
SELECT concat(EXISTS(SELECT a FROM t1 WHERE b = 2 and a.a = t1.a), '-') from t1 a;
DROP TABLE t1;
CREATE TABLE t1 ( a double, b double );
INSERT INTO t1 VALUES (1,1),(2,2),(3,3);
SELECT a FROM t1 WHERE a > ANY (SELECT a FROM t1 WHERE b = 2e0);
SELECT a FROM t1 WHERE a < ANY (SELECT a FROM t1 WHERE b = 2e0);
SELECT a FROM t1 WHERE a = ANY (SELECT a FROM t1 WHERE b = 2e0);
SELECT a FROM t1 WHERE a >= ANY (SELECT a FROM t1 WHERE b = 2e0);
SELECT a FROM t1 WHERE a <= ANY (SELECT a FROM t1 WHERE b = 2e0);
SELECT a FROM t1 WHERE a <> ANY (SELECT a FROM t1 WHERE b = 2e0);
SELECT a FROM t1 WHERE a > ALL (SELECT a FROM t1 WHERE b = 2e0);
SELECT a FROM t1 WHERE a < ALL (SELECT a FROM t1 WHERE b = 2e0);
SELECT a FROM t1 WHERE a = ALL (SELECT a FROM t1 WHERE b = 2e0);
SELECT a FROM t1 WHERE a >= ALL (SELECT a FROM t1 WHERE b = 2e0);
SELECT a FROM t1 WHERE a <= ALL (SELECT a FROM t1 WHERE b = 2e0);
SELECT a FROM t1 WHERE a <> ALL (SELECT a FROM t1 WHERE b = 2e0);
DROP TABLE t1;
CREATE TABLE t1 ( a char(1), b char(1));
INSERT INTO t1 VALUES ('1','1'),('2','2'),('3','3');
SELECT a FROM t1 WHERE a > ANY (SELECT a FROM t1 WHERE b = '2');
SELECT a FROM t1 WHERE a < ANY (SELECT a FROM t1 WHERE b = '2');
SELECT a FROM t1 WHERE a = ANY (SELECT a FROM t1 WHERE b = '2');
SELECT a FROM t1 WHERE a >= ANY (SELECT a FROM t1 WHERE b = '2');
SELECT a FROM t1 WHERE a <= ANY (SELECT a FROM t1 WHERE b = '2');
SELECT a FROM t1 WHERE a <> ANY (SELECT a FROM t1 WHERE b = '2');
SELECT a FROM t1 WHERE a > ALL (SELECT a FROM t1 WHERE b = '2');
SELECT a FROM t1 WHERE a < ALL (SELECT a FROM t1 WHERE b = '2');
SELECT a FROM t1 WHERE a = ALL (SELECT a FROM t1 WHERE b = '2');
SELECT a FROM t1 WHERE a >= ALL (SELECT a FROM t1 WHERE b = '2');
SELECT a FROM t1 WHERE a <= ALL (SELECT a FROM t1 WHERE b = '2');
SELECT a FROM t1 WHERE a <> ALL (SELECT a FROM t1 WHERE b = '2');
DROP TABLE t1;


#
# SELECT(EXISTS * ...)optimisation
#
create table t1 (a int, b int);
insert into t1 values (1,2),(3,4);
select * from t1 up where exists (select * from t1 where t1.a=up.a);
explain extended select * from t1 up where exists (select * from t1 where t1.a=up.a);
drop table t1;


#
# Bug#4102 subselect in HAVING
#

CREATE TABLE t1 (t1_a int);
INSERT INTO t1 VALUES (1);
CREATE TABLE t2 (t2_a int, t2_b int, PRIMARY KEY (t2_a, t2_b));
INSERT INTO t2 VALUES (1, 1), (1, 2);
SELECT * FROM t1, t2 table2 WHERE t1_a = 1 AND table2.t2_a = 1
  HAVING table2.t2_b = (SELECT MAX(t2_b) FROM t2 WHERE t2_a = table2.t2_a);
DROP TABLE t1, t2;


#
# Test problem with NULL and derived tables
# (Bug#4097 JOIN with subquery causes entire column to report NULL)
#

CREATE TABLE t1 (id int(11) default NULL,name varchar(10) default NULL);
INSERT INTO t1 VALUES (1,'Tim'),(2,'Rebecca'),(3,NULL);
CREATE TABLE t2 (id int(11) default NULL, pet varchar(10) default NULL);
INSERT INTO t2 VALUES (1,'Fido'),(2,'Spot'),(3,'Felix');
SELECT a.*, b.* FROM (SELECT * FROM t1) AS a JOIN t2 as b on a.id=b.id;
drop table t1,t2;


#
# outer fields resolving in INSERT/REPLACE and CRETE with SELECT
#
CREATE TABLE t1 ( a int, b int );
CREATE TABLE t2 ( c int, d int );
INSERT INTO t1 VALUES (1,2), (2,3), (3,4);
SELECT a AS abc, b FROM t1 outr WHERE b =
  (SELECT MIN(b) FROM t1 WHERE a=outr.a);
INSERT INTO t2 SELECT a AS abc, b FROM t1 outr WHERE b =
  (SELECT MIN(b) FROM t1 WHERE a=outr.a);
select * from t2;
CREATE TABLE t3 SELECT a AS abc, b FROM t1 outr WHERE b =
  (SELECT MIN(b) FROM t1 WHERE a=outr.a);
select * from t3;
prepare stmt1 from "INSERT INTO t2 SELECT a AS abc, b FROM t1 outr WHERE b = (SELECT MIN(b) FROM t1 WHERE a=outr.a);";
execute stmt1;
deallocate prepare stmt1;
select * from t2;
drop table t3;
prepare stmt1 from "CREATE TABLE t3 SELECT a AS abc, b FROM t1 outr WHERE b = (SELECT MIN(b) FROM t1 WHERE a=outr.a);";
execute stmt1;
select * from t3;
deallocate prepare stmt1;
DROP TABLE t1, t2, t3;

#
# Aggregate function comparation with ALL/ANY/SOME subselect
#
CREATE TABLE `t1` ( `a` int(11) default NULL) ENGINE=MyISAM DEFAULT CHARSET=latin1;
insert into t1 values (1);
CREATE TABLE `t2` ( `b` int(11) default NULL, `a` int(11) default NULL) ENGINE=MyISAM DEFAULT CHARSET=latin1;
insert into t2 values (1,2);
select t000.a, count(*) `C` FROM t1 t000 GROUP BY t000.a HAVING count(*) > ALL (SELECT count(*) FROM t2 t001 WHERE t001.a=1);
drop table t1,t2;


#
# Bug#4769 - fulltext in subselect
#
create table t1 (a int not null auto_increment primary key, b varchar(40), fulltext(b));
insert into t1 (b) values ('ball'),('ball games'), ('games'), ('foo'), ('foobar'), ('Serg'), ('Sergei'),('Georg'), ('Patrik'),('Hakan');
create table t2 (a int);
insert into t2 values (1),(3),(2),(7);
select a,b from t1 where match(b) against ('Ball') > 0;
select a from t2 where a in (select a from t1 where match(b) against ('Ball') > 0);
drop table t1,t2;


#
# Bug#5003 - like in subselect
#
CREATE TABLE t1(`IZAVORGANG_ID` VARCHAR(11) CHARACTER SET latin1 COLLATE latin1_bin,`KUERZEL` VARCHAR(10) CHARACTER SET latin1 COLLATE latin1_bin,`IZAANALYSEART_ID` VARCHAR(11) CHARACTER SET latin1 COLLATE latin1_bin,`IZAPMKZ_ID` VARCHAR(11) CHARACTER SET latin1 COLLATE latin1_bin);
CREATE INDEX AK01IZAVORGANG ON t1(izaAnalyseart_id,Kuerzel);
INSERT INTO t1(`IZAVORGANG_ID`,`KUERZEL`,`IZAANALYSEART_ID`,`IZAPMKZ_ID`)VALUES('D0000000001','601','D0000000001','I0000000001');
INSERT INTO t1(`IZAVORGANG_ID`,`KUERZEL`,`IZAANALYSEART_ID`,`IZAPMKZ_ID`)VALUES('D0000000002','602','D0000000001','I0000000001');
INSERT INTO t1(`IZAVORGANG_ID`,`KUERZEL`,`IZAANALYSEART_ID`,`IZAPMKZ_ID`)VALUES('D0000000003','603','D0000000001','I0000000001');
INSERT INTO t1(`IZAVORGANG_ID`,`KUERZEL`,`IZAANALYSEART_ID`,`IZAPMKZ_ID`)VALUES('D0000000004','101','D0000000001','I0000000001');
SELECT `IZAVORGANG_ID` FROM t1 WHERE `KUERZEL` IN(SELECT MIN(`KUERZEL`)`Feld1` FROM t1 WHERE `KUERZEL` LIKE'601%'And`IZAANALYSEART_ID`='D0000000001');
drop table t1;

#
# Optimized IN with compound index
#
CREATE TABLE `t1` ( `aid` int(11) NOT NULL default '0', `bid` int(11) NOT NULL default '0', PRIMARY KEY  (`aid`,`bid`));
CREATE TABLE `t2` ( `aid` int(11) NOT NULL default '0', `bid` int(11) NOT NULL default '0', PRIMARY KEY  (`aid`,`bid`));
insert into t1 values (1,1),(1,2),(2,1),(2,2);
insert into t2 values (1,2),(2,2);
select * from t1 where t1.aid not in (select aid from t2 where bid=t1.bid);
alter table t2 drop primary key;
alter table t2 add key KEY1 (aid, bid);
select * from t1 where t1.aid not in (select aid from t2 where bid=t1.bid);
alter table t2 drop key KEY1;
alter table t2 add primary key (bid, aid);
select * from t1 where t1.aid not in (select aid from t2 where bid=t1.bid);
drop table t1,t2;

#
# resolving fields of grouped outer SELECT
#
CREATE TABLE t1 (howmanyvalues bigint, avalue int);
INSERT INTO t1 VALUES (1, 1),(2, 1),(2, 2),(3, 1),(3, 2),(3, 3),(4, 1),(4, 2),(4, 3),(4, 4);
SELECT howmanyvalues, count(*) from t1 group by howmanyvalues;
SELECT a.howmanyvalues, (SELECT count(*) from t1 b where b.howmanyvalues = a.howmanyvalues) as mycount from t1 a group by a.howmanyvalues;
CREATE INDEX t1_howmanyvalues_idx ON t1 (howmanyvalues);
SELECT a.howmanyvalues, (SELECT count(*) from t1 b where b.howmanyvalues+1 = a.howmanyvalues+1) as mycount from t1 a group by a.howmanyvalues;
SELECT a.howmanyvalues, (SELECT count(*) from t1 b where b.howmanyvalues = a.howmanyvalues) as mycount from t1 a group by a.howmanyvalues;
SELECT a.howmanyvalues, (SELECT count(*) from t1 b where b.howmanyvalues = a.avalue) as mycount from t1 a group by a.howmanyvalues;
drop table t1;

create table t1 (x int);
select  (select b.x from t1 as b where b.x=a.x) from t1 as a where a.x=2 group by a.x;
drop table t1;

#
# Test of correct maybe_null flag returning by subquwery for temporary table
# creation
#
CREATE TABLE `t1` ( `master` int(10) unsigned NOT NULL default '0', `map` smallint(6) unsigned NOT NULL default '0', `slave` int(10) unsigned NOT NULL default '0', `access` int(10) unsigned NOT NULL default '0', UNIQUE KEY `access_u` (`master`,`map`,`slave`));
INSERT INTO `t1` VALUES (1,0,0,700),(1,1,1,400),(1,5,5,400),(1,12,12,400),(1,12,32,400),(4,12,32,400);
CREATE TABLE `t2` ( `id` int(10) unsigned NOT NULL default '0', `pid` int(10) unsigned NOT NULL default '0', `map` smallint(6) unsigned NOT NULL default '0', `level` tinyint(4) unsigned NOT NULL default '0', `title` varchar(255) default NULL, PRIMARY KEY  (`id`,`pid`,`map`), KEY `level` (`level`), KEY `id` (`id`,`map`)) ;
INSERT INTO `t2` VALUES (6,5,12,7,'a'),(12,0,0,7,'a'),(12,1,0,7,'a'),(12,5,5,7,'a'),(12,5,12,7,'a');
-- error ER_BAD_FIELD_ERROR
SELECT b.sc FROM (SELECT (SELECT a.access FROM t1 a WHERE a.map = op.map AND a.slave = op.pid AND a.master = 1) ac FROM t2 op WHERE op.id = 12 AND op.map = 0) b;
SELECT b.ac FROM (SELECT (SELECT a.access FROM t1 a WHERE a.map = op.map AND a.slave = op.pid AND a.master = 1) ac FROM t2 op WHERE op.id = 12 AND op.map = 0) b;
drop tables t1,t2;


#
# Test for Bug#6462 Same request on same data returns different results
# a.k.a. "Proper cleanup of subqueries is missing for SET and DO statements".
#
create table t1 (a int not null, b int not null, c int, primary key (a,b));
insert into t1 values (1,1,1), (2,2,2), (3,3,3);
set @b:= 0;
# Let us check that subquery will use covering index
explain select sum(a) from t1 where b > @b;
# This should not crash -debug server due to failing assertion
set @a:= (select sum(a) from t1 where b > @b);
# And this should not falsely report index usage
explain select a from t1 where c=2;
# Same for DO statement
do @a:= (select sum(a) from t1 where b > @b);
explain select a from t1 where c=2;
drop table t1;

#
# Subselect in non-select command just after connection
# Disconnect new connection and switch back when test is finished
#
connect (root,localhost,root,,test,$MASTER_MYPORT,$MASTER_MYSOCK);
connection root;
set @got_val= (SELECT 1 FROM (SELECT 'A' as my_col) as T1 ) ;
disconnect root;
connection default;

#
# primary query with temporary table and subquery with grouping
#
create table t1 (a int, b int);
create table t2 (a int, b int);
insert into t1 values (1,1),(1,2),(1,3),(2,4),(2,5);
insert into t2 values (1,3),(2,1);
select distinct a,b, (select max(b) from t2 where t1.b=t2.a) from t1 order by t1.b;
drop table t1, t2;

#
# subqueries with full text search
#
create table t1 (id int);
create table t2 (id int, body text, fulltext (body));
insert into t1 values(1),(2),(3);
insert into t2 values (1,'test'), (2,'mysql'), (3,'test'), (4,'test');
select count(distinct id) from t1 where id in (select id from t2 where match(body) against ('mysql' in boolean mode));
drop table t2,t1;

#
# Equal operation under row and empty subquery
#
create table t1 (s1 int,s2 int);
insert into t1 values (20,15);
select * from t1 where  (('a',null) <=> (select 'a',s2 from t1 where s1 = 0));
drop table t1;

#
# ALL/ANY with NULL
#
create table t1 (s1 int);
insert into t1 values (1),(null);
select * from t1 where s1 < all (select s1 from t1);
select s1, s1 < all (select s1 from t1) from t1;
drop table t1;

#
# reference on changable fields from subquery
#
CREATE TABLE t1 (
  Code char(3) NOT NULL default '',
  Name char(52) NOT NULL default '',
  Continent enum('Asia','Europe','North America','Africa','Oceania','Antarctica','South America') NOT NULL default 'Asia',
  Region char(26) NOT NULL default '',
  SurfaceArea float(10,2) NOT NULL default '0.00',
  IndepYear smallint(6) default NULL,
  Population int(11) NOT NULL default '0',
  LifeExpectancy float(3,1) default NULL,
  GNP float(10,2) default NULL,
  GNPOld float(10,2) default NULL,
  LocalName char(45) NOT NULL default '',
  GovernmentForm char(45) NOT NULL default '',
  HeadOfState char(60) default NULL,
  Capital int(11) default NULL,
  Code2 char(2) NOT NULL default ''
) ENGINE=MyISAM;
INSERT INTO t1 VALUES ('XXX','Xxxxx','Oceania','Xxxxxx',26.00,0,0,0,0,0,'Xxxxx','Xxxxx','Xxxxx',NULL,'XX');
INSERT INTO t1 VALUES ('ASM','American Samoa','Oceania','Polynesia',199.00,0,68000,75.1,334.00,NULL,'Amerika Samoa','US Territory','George W. Bush',54,'AS');
INSERT INTO t1 VALUES ('ATF','French Southern territories','Antarctica','Antarctica',7780.00,0,0,NULL,0.00,NULL,'Terres australes françaises','Nonmetropolitan Territory of France','Jacques Chirac',NULL,'TF');
INSERT INTO t1 VALUES ('UMI','United States Minor Outlying Islands','Oceania','Micronesia/Caribbean',16.00,0,0,NULL,0.00,NULL,'United States Minor Outlying Islands','Dependent Territory of the US','George W. Bush',NULL,'UM');
/*!40000 ALTER TABLE t1 ENABLE KEYS */;
SELECT DISTINCT Continent AS c FROM t1 outr WHERE
  Code <> SOME ( SELECT Code FROM t1 WHERE Continent = outr.Continent AND
  Population < 200);
drop table t1;


#
# Test for Bug#7885 Server crash when 'any' subselect compared to
#                   non-existant field.
#
create table t1 (a1 int);
create table t2 (b1 int);
--error ER_BAD_FIELD_ERROR
select * from t1 where a2 > any(select b1 from t2);
select * from t1 where a1 > any(select b1 from t2);
drop table t1,t2;


#
# Comparison subquery with * and row
#
create table t1 (a integer, b integer);
select (select * from t1) = (select 1,2);
select (select 1,2) = (select * from t1);
# queries whih can be converted to IN
select  row(1,2) = ANY (select * from t1);
select  row(1,2) != ALL (select * from t1);
drop table t1;

#
# Comparison subquery and row with nested rows
#
create table t1 (a integer, b integer);
-- error ER_OPERAND_COLUMNS
select row(1,(2,2)) in (select * from t1 );
-- error ER_OPERAND_COLUMNS
select row(1,(2,2)) = (select * from t1 );
-- error ER_OPERAND_COLUMNS
select (select * from t1) = row(1,(2,2));
drop table t1;

#
# Forward reference detection
#
create  table t1 (a integer);
insert into t1 values (1);
-- error ER_ILLEGAL_REFERENCE
select 1 = ALL (select 1 from t1 where 1 = xx ), 1 as xx ;
-- error ER_ILLEGAL_REFERENCE
select 1 = ALL (select 1 from t1 where 1 = xx ), 1 as xx;
select 1 as xx, 1 = ALL (  select 1 from t1 where 1 = xx );
-- error ER_ILLEGAL_REFERENCE
select 1 = ALL (select 1 from t1 where 1 = xx ), 1 as xx;
-- error ER_ILLEGAL_REFERENCE
select 1 = ALL (select 1 from t1 where 1 = xx ), 1 as xx from DUAL;
drop table t1;


#
# Test for Bug#8218 Join does not pass string from right table
#
CREATE TABLE t1 (
  categoryId int(11) NOT NULL,
  courseId int(11) NOT NULL,
  startDate datetime NOT NULL,
  endDate datetime NOT NULL,
  createDate datetime NOT NULL,
  modifyDate timestamp NOT NULL,
  attributes text NOT NULL
);
INSERT INTO t1 VALUES (1,41,'2004-02-09','2010-01-01','2004-02-09','2004-02-09',''),
(1,86,'2004-08-16','2004-08-16','2004-08-16','2004-08-16',''),
(1,87,'2004-08-16','2004-08-16','2004-08-16','2004-08-16',''),
(2,52,'2004-03-15','2004-10-01','2004-03-15','2004-09-17',''),
(2,53,'2004-03-16','2004-10-01','2004-03-16','2004-09-17',''),
(2,88,'2004-08-16','2004-08-16','2004-08-16','2004-08-16',''),
(2,89,'2004-08-16','2004-08-16','2004-08-16','2004-08-16',''),
(3,51,'2004-02-09','2010-01-01','2004-02-09','2004-02-09',''),
(5,12,'2004-02-18','2010-01-01','2004-02-18','2004-02-18','');

CREATE TABLE t2 (
  userId int(11) NOT NULL,
  courseId int(11) NOT NULL,
  date datetime NOT NULL
);
INSERT INTO t2 VALUES (5141,71,'2003-11-18'),
(5141,72,'2003-11-25'),(5141,41,'2004-08-06'),
(5141,52,'2004-08-06'),(5141,53,'2004-08-06'),
(5141,12,'2004-08-06'),(5141,86,'2004-10-21'),
(5141,87,'2004-10-21'),(5141,88,'2004-10-21'),
(5141,89,'2004-10-22'),(5141,51,'2004-10-26');


CREATE TABLE t3 (
  groupId int(11) NOT NULL,
  parentId int(11) NOT NULL,
  startDate datetime NOT NULL,
  endDate datetime NOT NULL,
  createDate datetime NOT NULL,
  modifyDate timestamp NOT NULL,
  ordering int(11)
);
INSERT INTO t3 VALUES (12,9,'1000-01-01','3999-12-31','2004-01-29','2004-01-29',NULL);

CREATE TABLE t4 (
  id int(11) NOT NULL,
  groupTypeId int(11) NOT NULL,
  groupKey varchar(50) NOT NULL,
  name text,
  ordering int(11),
  description text,
  createDate datetime NOT NULL,
  modifyDate timestamp NOT NULL
);
INSERT INTO t4 VALUES (9,5,'stationer','stationer',0,'Stationer','2004-01-29','2004-01-29'),
(12,5,'group2','group2',0,'group2','2004-01-29','2004-01-29');

CREATE TABLE t5 (
  userId int(11) NOT NULL,
  groupId int(11) NOT NULL,
  createDate datetime NOT NULL,
  modifyDate timestamp NOT NULL
);
INSERT INTO t5 VALUES (5141,12,'2004-08-06','2004-08-06');

select
  count(distinct t2.userid) pass,
  groupstuff.*,
  count(t2.courseid) crse,
  t1.categoryid,
  t2.courseid,
  date_format(date, '%b%y') as colhead
from t2
join t1 on t2.courseid=t1.courseid
join
(
  select
    t5.userid,
    parentid,
    parentgroup,
    childid,
    groupname,
    grouptypeid
  from t5
  join
  (
     select t4.id as parentid,
       t4.name as parentgroup,
       t4.id as childid,
       t4.name as groupname,
       t4.grouptypeid
     from t4
  ) as gin on t5.groupid=gin.childid
) as groupstuff on t2.userid = groupstuff.userid
group by
  groupstuff.groupname, colhead , t2.courseid;

drop table t1, t2, t3, t4, t5;


#
# Transformation in left expression of subquery (Bug#8888)
#
create table t1 (a int);
insert into t1 values (1), (2), (3);
SELECT 1 FROM t1 WHERE (SELECT 1) in (SELECT 1);
drop table t1;

#
# subselect into HAVING clause (code covarage improvement)
#
create table t1 (a int);
create table t2 (a int);
insert into t1 values (1),(2);
insert into t2 values (0),(1),(2),(3);
select a from t2 where a in (select a from t1);
select a from t2 having a in (select a from t1);
prepare stmt1 from "select a from t2 where a in (select a from t1)";
execute stmt1;
execute stmt1;
deallocate prepare stmt1;
prepare stmt1 from "select a from t2 having a in (select a from t1)";
execute stmt1;
execute stmt1;
deallocate prepare stmt1;
drop table t1, t2;

#
# single row subqueries and row operations (code covarage improvement)
#
create table t1 (a int, b int);
insert into t1 values (1,2);
-- error ER_ILLEGAL_PARAMETER_DATA_TYPES2_FOR_OPERATION
select 1 = (select * from t1);
-- error ER_ILLEGAL_PARAMETER_DATA_TYPES2_FOR_OPERATION
select (select * from t1) = 1;
-- error ER_ILLEGAL_PARAMETER_DATA_TYPES2_FOR_OPERATION
select (1,2) = (select a from t1);
-- error ER_ILLEGAL_PARAMETER_DATA_TYPES2_FOR_OPERATION
select (select a from t1) = (1,2);
-- error ER_OPERAND_COLUMNS
select (1,2,3) = (select * from t1);
-- error ER_OPERAND_COLUMNS
select (select * from t1) = (1,2,3);
drop table t1;


#
# Item_int_with_ref check (Bug#10020)
#
CREATE TABLE `t1` (
  `itemid` bigint(20) unsigned NOT NULL auto_increment,
  `sessionid` bigint(20) unsigned default NULL,
  `time` int(10) unsigned NOT NULL default '0',
  `type` set('A','D','E','F','G','I','L','N','U') collate latin1_general_ci NOT
NULL default '',
  `data` text collate latin1_general_ci NOT NULL,
  PRIMARY KEY  (`itemid`)
) DEFAULT CHARSET=latin1 COLLATE=latin1_general_ci;
INSERT INTO `t1` VALUES (1, 1, 1, 'D', '');
CREATE TABLE `t2` (
  `sessionid` bigint(20) unsigned NOT NULL auto_increment,
  `pid` int(10) unsigned NOT NULL default '0',
  `date` int(10) unsigned NOT NULL default '0',
  `ip` varchar(15) collate latin1_general_ci NOT NULL default '',
  PRIMARY KEY  (`sessionid`)
) DEFAULT CHARSET=latin1 COLLATE=latin1_general_ci;
INSERT INTO `t2` VALUES (1, 1, 1, '10.10.10.1');
SELECT s.ip, count( e.itemid ) FROM `t1` e JOIN t2 s ON s.sessionid = e.sessionid WHERE e.sessionid = ( SELECT sessionid FROM t2 ORDER BY sessionid DESC LIMIT 1 ) GROUP BY s.ip HAVING count( e.itemid ) >0 LIMIT 0 , 30;
drop tables t1,t2;


# Bug#11821 Select from subselect using aggregate function on an enum segfaults
create table t1 (fld enum('0','1'));
insert into t1 values ('1');
select * from (select max(fld) from t1) as foo;
drop table t1;


#
# Bug#11867 queries with ROW(,elems>) IN (SELECT DISTINCT <cols> FROM ...)
#

set @tmp11867_optimizer_switch=@@optimizer_switch;
set optimizer_switch='semijoin_with_cache=off';

CREATE TABLE t1 (one int, two int, flag char(1));
CREATE TABLE t2 (one int, two int, flag char(1));
INSERT INTO t1 VALUES(1,2,'Y'),(2,3,'Y'),(3,4,'Y'),(5,6,'N'),(7,8,'N');
INSERT INTO t2 VALUES(1,2,'Y'),(2,3,'Y'),(3,4,'Y'),(5,6,'N'),(7,8,'N');

SELECT * FROM t1
  WHERE ROW(one,two) IN (SELECT DISTINCT one,two FROM t2 WHERE flag = 'N');
SELECT * FROM t1
  WHERE ROW(one,two) IN (SELECT DISTINCT one,two FROM t1 WHERE flag = 'N');

insert into t2 values (null,null,'N');
insert into t2 values (null,3,'0');
insert into t2 values (null,5,'0');
insert into t2 values (10,null,'0');
insert into t1 values (10,3,'0');
insert into t1 values (10,5,'0');
insert into t1 values (10,10,'0');
SELECT one,two,ROW(one,two) IN (SELECT one,two FROM t2 WHERE flag = 'N') as 'test' from t1;
SELECT one,two from t1 where ROW(one,two) IN (SELECT one,two FROM t2 WHERE flag = 'N');
SELECT one,two,ROW(one,two) IN (SELECT one,two FROM t2 WHERE flag = 'N' group by one,two) as 'test' from t1;
SELECT one,two,ROW(one,two) IN (SELECT one,two FROM t2 WHERE flag = '0') as 'test' from t1;
SELECT one,two,ROW(one,two) IN (SELECT one,two FROM t2 WHERE flag = '0' group by one,two) as 'test' from t1;
explain extended SELECT one,two,ROW(one,two) IN (SELECT one,two FROM t2 WHERE flag = '0') as 'test' from t1;
explain extended SELECT one,two from t1 where ROW(one,two) IN (SELECT one,two FROM t2 WHERE flag = 'N');
explain extended SELECT one,two,ROW(one,two) IN (SELECT one,two FROM t2 WHERE flag = '0' group by one,two) as 'test' from t1;
DROP TABLE t1,t2;

set optimizer_switch=@tmp11867_optimizer_switch;

#
# Bug#12392 where cond with IN predicate for rows and NULL values in table
#

CREATE TABLE t1 (a char(5), b char(5));
INSERT INTO t1 VALUES (NULL,'aaa'), ('aaa','aaa');

SELECT * FROM t1 WHERE (a,b) IN (('aaa','aaa'), ('aaa','bbb'));

DROP TABLE t1;


#
# Bug#11479 subquery over left join with an empty inner table
#

CREATE TABLE t1 (a int);
CREATE TABLE t2 (a int, b int);
CREATE TABLE t3 (b int NOT NULL);
INSERT INTO t1 VALUES (1), (2), (3), (4);
INSERT INTO t2 VALUES (1,10), (3,30);

SELECT * FROM t2 LEFT JOIN t3 ON t2.b=t3.b
  WHERE t3.b IS NOT NULL OR t2.a > 10;
SELECT * FROM t1
  WHERE t1.a NOT IN (SELECT a FROM t2 LEFT JOIN t3 ON t2.b=t3.b
                       WHERE t3.b IS NOT NULL OR t2.a > 10);

DROP TABLE t1,t2,t3;


#
# Bug#18503 Queries with a quantified subquery returning empty set may
#           return a wrong result.
#
CREATE TABLE t1 (f1 INT);
CREATE TABLE t2 (f2 INT);
INSERT INTO t1 VALUES (1);
SELECT * FROM t1 WHERE f1 > ALL (SELECT f2 FROM t2);
SELECT * FROM t1 WHERE f1 > ALL (SELECT f2 FROM t2 WHERE 1=0);
INSERT INTO t2 VALUES (1);
INSERT INTO t2 VALUES (2);
SELECT * FROM t1 WHERE f1 > ALL (SELECT f2 FROM t2 WHERE f2=0);
DROP TABLE t1, t2;


#
# Bug#16302 Quantified subquery without any tables gives wrong results
#
select 1 from dual where 1 < any (select 2);
select 1 from dual where 1 < all (select 2);
select 1 from dual where 2 > any (select 1);
select 1 from dual where 2 > all (select 1);
select 1 from dual where 1 < any (select 2 from dual);
select 1 from dual where 1 < all (select 2 from dual where 1!=1);


# Bug#20975 Wrong query results for subqueries within NOT
create table t1 (s1 char);
insert into t1 values (1),(2);

select * from t1 where (s1 < any (select s1 from t1));
select * from t1 where not (s1 < any (select s1 from t1));

select * from t1 where (s1 < ALL (select s1+1 from t1));
select * from t1 where not(s1 < ALL (select s1+1 from t1));

select * from t1 where (s1+1 = ANY (select s1 from t1));
select * from t1 where NOT(s1+1 = ANY (select s1 from t1));

select * from t1 where (s1 = ALL (select s1/s1 from t1));
select * from t1 where NOT(s1 = ALL (select s1/s1 from t1));
drop table t1;


#
# Bug#16255 Subquery in where
#
create table t1 (
  retailerID varchar(8) NOT NULL,
  statusID   int(10) unsigned NOT NULL,
  changed    datetime NOT NULL,
  UNIQUE KEY retailerID (retailerID, statusID, changed)
);

INSERT INTO t1 VALUES("0026", "1", "2005-12-06 12:18:56");
INSERT INTO t1 VALUES("0026", "2", "2006-01-06 12:25:53");
INSERT INTO t1 VALUES("0037", "1", "2005-12-06 12:18:56");
INSERT INTO t1 VALUES("0037", "2", "2006-01-06 12:25:53");
INSERT INTO t1 VALUES("0048", "1", "2006-01-06 12:37:50");
INSERT INTO t1 VALUES("0059", "1", "2006-01-06 12:37:50");

select * from t1 r1
  where (r1.retailerID,(r1.changed)) in
         (SELECT r2.retailerId,(max(changed)) from t1 r2
          group by r2.retailerId);
drop table t1;


#
# Bug#21180 Subselect with index for both WHERE and ORDER BY
#           produces empty result
#
create table t1(a int, primary key (a));
insert into t1 values (10);

create table t2 (a int primary key, b varchar(32), c int, unique key b(c, b));
insert into t2(a, c, b) values (1,10,'359'), (2,10,'35988'), (3,10,'35989');
insert into t2(a, c, b) values (4,10,'360'), (5,10,'35998'), (6,10,'35999');
analyze table t1;

explain SELECT sql_no_cache t1.a, r.a, r.b FROM t1 LEFT JOIN t2 r
  ON r.a = (SELECT t2.a FROM t2 WHERE t2.c = t1.a AND t2.b <= '359899'
             ORDER BY t2.c DESC, t2.b DESC LIMIT 1) WHERE t1.a = 10;
SELECT sql_no_cache t1.a, r.a, r.b FROM t1 LEFT JOIN t2 r
  ON r.a = (SELECT t2.a FROM t2 WHERE t2.c = t1.a AND t2.b <= '359899'
            ORDER BY t2.c DESC, t2.b DESC LIMIT 1) WHERE t1.a = 10;

explain SELECT sql_no_cache t1.a, r.a, r.b FROM t1 LEFT JOIN t2 r
  ON r.a = (SELECT t2.a FROM t2 WHERE t2.c = t1.a AND t2.b <= '359899'
            ORDER BY t2.c, t2.b LIMIT 1) WHERE t1.a = 10;
SELECT sql_no_cache t1.a, r.a, r.b FROM t1 LEFT JOIN t2 r
  ON r.a = (SELECT t2.a FROM t2 WHERE t2.c = t1.a AND t2.b <= '359899'
            ORDER BY t2.c, t2.b LIMIT 1) WHERE t1.a = 10;

drop table t1,t2;


#
# Bug#21853 assert failure for a grouping query with
#           an ALL/ANY quantified subquery in HAVING
#

CREATE TABLE t1 (
  field1 int NOT NULL,
  field2 int NOT NULL,
  field3 int NOT NULL,
  PRIMARY KEY  (field1,field2,field3)
);
CREATE TABLE t2 (
  fieldA int NOT NULL,
  fieldB int NOT NULL,
  PRIMARY KEY  (fieldA,fieldB)
);

INSERT INTO t1 VALUES
  (1,1,1), (1,1,2), (1,2,1), (1,2,2), (1,2,3), (1,3,1);
INSERT INTO t2 VALUES (1,1), (1,2), (1,3);

SELECT field1, field2, COUNT(*)
  FROM t1 GROUP BY field1, field2;

SELECT field1, field2
  FROM  t1
    GROUP BY field1, field2
      HAVING COUNT(*) >= ALL (SELECT fieldB
                                FROM t2 WHERE fieldA = field1);
SELECT field1, field2
  FROM  t1
    GROUP BY field1, field2
      HAVING COUNT(*) < ANY (SELECT fieldB
                               FROM t2 WHERE fieldA = field1);

DROP TABLE t1, t2;


#
# Bug#23478 not top-level IN subquery returning a non-empty result set
#           with possible NULL values by index access from the outer query
#

CREATE TABLE t1(a int, INDEX (a));
INSERT INTO t1 VALUES (1), (3), (5), (7);
INSERT INTO t1 VALUES (NULL);

CREATE TABLE t2(a int);
INSERT INTO t2 VALUES (1),(2),(3);

EXPLAIN SELECT a, a IN (SELECT a FROM t1) FROM t2;
SELECT a, a IN (SELECT a FROM t1) FROM t2;

DROP TABLE t1,t2;


#
# Bug#11302 getObject() returns a String for a sub-query of type datetime
#
CREATE TABLE t1 (a DATETIME);
INSERT INTO t1 VALUES ('1998-09-23'), ('2003-03-25');

CREATE TABLE t2 AS SELECT
  (SELECT a FROM t1 WHERE a < '2000-01-01') AS sub_a
   FROM t1 WHERE a > '2000-01-01';
SHOW CREATE TABLE t2;

CREATE TABLE t3 AS (SELECT a FROM t1 WHERE a < '2000-01-01') UNION (SELECT a FROM t1 WHERE a > '2000-01-01');
SHOW CREATE TABLE t3;

DROP TABLE t1,t2,t3;


#
# Bug#24670 subquery witout tables but with a WHERE clause
#

CREATE TABLE t1 (a int);
INSERT INTO t1 VALUES (1), (2);

SELECT a FROM t1 WHERE (SELECT 1 FROM DUAL WHERE 1=0) > 0;
SELECT a FROM t1 WHERE (SELECT 1 FROM DUAL WHERE 1=0) IS NULL;
EXPLAIN SELECT a FROM t1 WHERE (SELECT 1 FROM DUAL WHERE 1=0) IS NULL;

DROP TABLE t1;


#
# Bug#24653 sorting by expressions containing subselects
#           that return more than one row
#

CREATE TABLE t1 (a int);
INSERT INTO t1 VALUES (2), (4), (1), (3);

CREATE TABLE t2 (b int, c int);
INSERT INTO t2 VALUES
  (2,1), (1,3), (2,1), (4,4), (2,2), (1,4);

SELECT a FROM t1 ORDER BY (SELECT c FROM t2 WHERE b > 2 );
--error ER_SUBQUERY_NO_1_ROW
SELECT a FROM t1 ORDER BY (SELECT c FROM t2 WHERE b > 1);
SELECT a FROM t1 ORDER BY (SELECT c FROM t2 WHERE b > 2), a;
--error ER_SUBQUERY_NO_1_ROW
SELECT a FROM t1 ORDER BY (SELECT c FROM t2 WHERE b > 1), a;

SELECT b, MAX(c) FROM t2 GROUP BY b, (SELECT c FROM t2 WHERE b > 2);
--error ER_SUBQUERY_NO_1_ROW
SELECT b, MAX(c) FROM t2 GROUP BY b, (SELECT c FROM t2 WHERE b > 1);

--sorted_result
SELECT a FROM t1 GROUP BY a
  HAVING IFNULL((SELECT b FROM t2 WHERE b > 2),
                (SELECT c FROM t2 WHERE c=a AND b > 2 ORDER BY b)) > 3;
--error ER_SUBQUERY_NO_1_ROW
SELECT a FROM t1 GROUP BY a
  HAVING IFNULL((SELECT b FROM t2 WHERE b > 1),
                (SELECT c FROM t2 WHERE c=a AND b > 2 ORDER BY b)) > 3;
--sorted_result
SELECT a FROM t1 GROUP BY a
  HAVING IFNULL((SELECT b FROM t2 WHERE b > 4),
                (SELECT c FROM t2 WHERE c=a AND b > 2 ORDER BY b)) > 3;
--error ER_SUBQUERY_NO_1_ROW
SELECT a FROM t1 GROUP BY a
  HAVING IFNULL((SELECT b FROM t2 WHERE b > 4),
                (SELECT c FROM t2 WHERE c=a AND b > 1 ORDER BY b)) > 3;
--sorted_result
SELECT a FROM t1
  ORDER BY IFNULL((SELECT b FROM t2 WHERE b > 2),
                  (SELECT c FROM t2 WHERE c=a AND b > 2 ORDER BY b));
--error ER_SUBQUERY_NO_1_ROW
SELECT a FROM t1
  ORDER BY IFNULL((SELECT b FROM t2 WHERE b > 1),
                  (SELECT c FROM t2 WHERE c=a AND b > 1 ORDER BY b));
--sorted_result
SELECT a FROM t1
  ORDER BY IFNULL((SELECT b FROM t2 WHERE b > 4),
                  (SELECT c FROM t2 WHERE c=a AND b > 2 ORDER BY b));
--error ER_SUBQUERY_NO_1_ROW
SELECT a FROM t1
  ORDER BY IFNULL((SELECT b FROM t2 WHERE b > 4),
                  (SELECT c FROM t2 WHERE c=a AND b > 1 ORDER BY b));

DROP TABLE t1,t2;

# End of 4.1 tests

#
#decimal-related tests
#
create table t1 (df decimal(5,1));
insert into t1 values(1.1);
insert into t1 values(2.2);

select * from t1 where df <= all (select avg(df) from t1 group by df);
select * from t1 where df >= all (select avg(df) from t1 group by df);
drop table t1;

create table t1 (df decimal(5,1));
insert into t1 values(1.1);
select 1.1 * exists(select * from t1);
drop table t1;

CREATE TABLE t1 (
  grp int(11) default NULL,
  a decimal(10,2) default NULL);

insert into t1 values (1, 1), (2, 2), (2, 3), (3, 4), (3, 5), (3, 6), (NULL, NULL);
select * from t1;
select min(a) from t1 group by grp;
drop table t1;


#
# Test for Bug#9338 lame substitution of c1 instead of c2
#

CREATE table t1 ( c1 integer );
INSERT INTO t1 VALUES ( 1 );
INSERT INTO t1 VALUES ( 2 );
INSERT INTO t1 VALUES ( 3 );

CREATE TABLE t2 ( c2 integer );
INSERT INTO t2 VALUES ( 1 );
INSERT INTO t2 VALUES ( 4 );
INSERT INTO t2 VALUES ( 5 );

SELECT * FROM t1 LEFT JOIN t2 ON c1 = c2 WHERE c2 IN (1);

SELECT * FROM t1 LEFT JOIN t2 ON c1 = c2
  WHERE c2 IN ( SELECT c2 FROM t2 WHERE c2 IN ( 1 ) );

DROP TABLE t1,t2;


#
# Test for Bug#9516 wrong evaluation of not_null_tables attribute in SQ
#
CREATE TABLE t1 ( c1 integer );
INSERT INTO t1 VALUES ( 1 );
INSERT INTO t1 VALUES ( 2 );
INSERT INTO t1 VALUES ( 3 );
INSERT INTO t1 VALUES ( 6 );

CREATE TABLE t2 ( c2 integer );
INSERT INTO t2 VALUES ( 1 );
INSERT INTO t2 VALUES ( 4 );
INSERT INTO t2 VALUES ( 5 );
INSERT INTO t2 VALUES ( 6 );

CREATE TABLE t3 ( c3 integer );
INSERT INTO t3 VALUES ( 7 );
INSERT INTO t3 VALUES ( 8 );

SELECT c1,c2 FROM t1 LEFT JOIN t2 ON c1 = c2
  WHERE EXISTS (SELECT c3 FROM t3 WHERE c2 IS NULL );

DROP TABLE t1,t2,t3;


#
# Item_int_with_ref check (Bug#10020)
#
CREATE TABLE `t1` (
  `itemid` bigint(20) unsigned NOT NULL auto_increment,
  `sessionid` bigint(20) unsigned default NULL,
  `time` int(10) unsigned NOT NULL default '0',
  `type` set('A','D','E','F','G','I','L','N','U') collate latin1_general_ci NOT
NULL default '',
  `data` text collate latin1_general_ci NOT NULL,
  PRIMARY KEY  (`itemid`)
) DEFAULT CHARSET=latin1 COLLATE=latin1_general_ci;
INSERT INTO `t1` VALUES (1, 1, 1, 'D', '');
CREATE TABLE `t2` (
  `sessionid` bigint(20) unsigned NOT NULL auto_increment,
  `pid` int(10) unsigned NOT NULL default '0',
  `date` int(10) unsigned NOT NULL default '0',
  `ip` varchar(15) collate latin1_general_ci NOT NULL default '',
  PRIMARY KEY  (`sessionid`)
) DEFAULT CHARSET=latin1 COLLATE=latin1_general_ci;
INSERT INTO `t2` VALUES (1, 1, 1, '10.10.10.1');
SELECT s.ip, count( e.itemid ) FROM `t1` e JOIN t2 s ON s.sessionid = e.sessionid WHERE e.sessionid = ( SELECT sessionid FROM t2 ORDER BY sessionid DESC LIMIT 1 ) GROUP BY s.ip HAVING count( e.itemid ) >0 LIMIT 0 , 30;
drop tables t1,t2;


#
# Correct building of equal fields list (do not include outer
# fields) (Bug#6384)
#
CREATE TABLE t1 (EMPNUM   CHAR(3));
CREATE TABLE t2 (EMPNUM   CHAR(3) );
INSERT INTO t1 VALUES ('E1'),('E2');
INSERT INTO t2 VALUES ('E1');
DELETE FROM t1
WHERE t1.EMPNUM NOT IN
      (SELECT t2.EMPNUM
       FROM t2
       WHERE t1.EMPNUM = t2.EMPNUM);
select * from t1;
DROP TABLE t1,t2;


#
# Test for Bug#11487 range access in a subquery
#

CREATE TABLE t1(select_id BIGINT, values_id BIGINT);
INSERT INTO t1 VALUES (1, 1);
CREATE TABLE t2 (select_id BIGINT, values_id BIGINT,
                 PRIMARY KEY(select_id,values_id));
INSERT INTO t2 VALUES (0, 1), (0, 2), (0, 3), (1, 5);

SELECT values_id FROM t1
WHERE values_id IN (SELECT values_id FROM t2
                    WHERE select_id IN (1, 0));
SELECT values_id FROM t1
WHERE values_id IN (SELECT values_id FROM t2
                    WHERE select_id BETWEEN 0 AND 1);
SELECT values_id FROM t1
WHERE values_id IN (SELECT values_id FROM t2
                    WHERE select_id = 0 OR select_id = 1);

DROP TABLE t1, t2;


# Bug#11821 Select from subselect using aggregate function on an enum segfaults
create table t1 (fld enum('0','1'));
insert into t1 values ('1');
select * from (select max(fld) from t1) as foo;
drop table t1;


#
# Test for Bug#11762 subquery with an aggregate function in HAVING
#

CREATE TABLE t1 (a int, b int);
CREATE TABLE t2 (c int, d int);
CREATE TABLE t3 (e int);

INSERT INTO t1 VALUES
  (1,10), (2,10), (1,20), (2,20), (3,20), (2,30), (4,40);
INSERT INTO t2 VALUES
  (2,10), (2,20), (4,10), (5,10), (3,20), (2,40);
INSERT INTO t3 VALUES (10), (30), (10), (20) ;

SELECT a, MAX(b), MIN(b) FROM t1 GROUP BY a;
SELECT * FROM t2;
SELECT * FROM t3;

SELECT a FROM t1 GROUP BY a
  HAVING a IN (SELECT c FROM t2 WHERE MAX(b)>20);
SELECT a FROM t1 GROUP BY a
  HAVING a IN (SELECT c FROM t2 WHERE MAX(b)<d);
SELECT a FROM t1 GROUP BY a
  HAVING a IN (SELECT c FROM t2 WHERE MAX(b)>d);
SELECT a FROM t1 GROUP BY a
  HAVING a IN (SELECT c FROM t2
                 WHERE d >= SOME(SELECT e FROM t3 WHERE MAX(b)=e));
SELECT a FROM t1 GROUP BY a
  HAVING a IN (SELECT c FROM t2
                 WHERE  EXISTS(SELECT e FROM t3 WHERE MAX(b)=e AND e <= d));
SELECT a FROM t1 GROUP BY a
  HAVING a IN (SELECT c FROM t2
                 WHERE d > SOME(SELECT e FROM t3 WHERE MAX(b)=e));
SELECT a FROM t1 GROUP BY a
  HAVING a IN (SELECT c FROM t2
                 WHERE  EXISTS(SELECT e FROM t3 WHERE MAX(b)=e AND e < d));
SELECT a FROM t1 GROUP BY a
  HAVING a IN (SELECT c FROM t2
                 WHERE MIN(b) < d AND
                       EXISTS(SELECT e FROM t3 WHERE MAX(b)=e AND e <= d));

SELECT a, SUM(a) FROM t1 GROUP BY a;

SELECT a FROM t1
   WHERE EXISTS(SELECT c FROM t2 GROUP BY c HAVING SUM(a) = c) GROUP BY a;
SELECT a FROM t1 GROUP BY a
   HAVING EXISTS(SELECT c FROM t2 GROUP BY c HAVING SUM(a) = c);

SELECT a FROM t1
   WHERE a < 3 AND
         EXISTS(SELECT c FROM t2 GROUP BY c HAVING SUM(a) != c) GROUP BY a;
SELECT a FROM t1
   WHERE a < 3 AND
         EXISTS(SELECT c FROM t2 GROUP BY c HAVING SUM(a) != c);

SELECT t1.a FROM t1 GROUP BY t1.a
  HAVING t1.a < ALL(SELECT t2.c FROM t2 GROUP BY t2.c
                       HAVING EXISTS(SELECT t3.e FROM t3 GROUP BY t3.e
                                       HAVING SUM(t1.a+t2.c) < t3.e/4));
SELECT t1.a FROM t1 GROUP BY t1.a
       HAVING t1.a > ALL(SELECT t2.c FROM t2
                           WHERE EXISTS(SELECT t3.e FROM t3 GROUP BY t3.e
                                          HAVING SUM(t1.a+t2.c) < t3.e/4));
-- error ER_INVALID_GROUP_FUNC_USE
SELECT t1.a FROM t1 GROUP BY t1.a
       HAVING t1.a > ALL(SELECT t2.c FROM t2
                           WHERE EXISTS(SELECT t3.e FROM t3
                                          WHERE SUM(t1.a+t2.c) < t3.e/4));
-- error ER_INVALID_GROUP_FUNC_USE
SELECT t1.a from t1 GROUP BY t1.a HAVING AVG(SUM(t1.b)) > 20;

SELECT t1.a FROM t1 GROUP BY t1.a
  HAVING t1.a IN (SELECT t2.c FROM t2 GROUP BY t2.c
                    HAVING AVG(t2.c+SUM(t1.b)) > 20);
SELECT t1.a FROM t1 GROUP BY t1.a
  HAVING t1.a IN (SELECT t2.c FROM t2 GROUP BY t2.c
                    HAVING AVG(SUM(t1.b)) > 20);

SELECT t1.a, SUM(b) AS sum  FROM t1 GROUP BY t1.a
  HAVING t1.a IN (SELECT t2.c FROM t2 GROUP BY t2.c
                    HAVING t2.c+sum > 20);

DROP TABLE t1,t2,t3;


#
# Test for Bug#16603 GROUP BY in a row subquery with a quantifier
#                    when an index is defined on the grouping field

CREATE TABLE t1 (a varchar(5), b varchar(10));
INSERT INTO t1 VALUES
  ('AAA', 5), ('BBB', 4), ('BBB', 1), ('CCC', 2),
  ('CCC', 7), ('AAA', 2), ('AAA', 4), ('BBB', 3), ('AAA', 8);

SELECT * FROM t1 WHERE (a,b) = ANY (SELECT a, max(b) FROM t1 GROUP BY a);
EXPLAIN
SELECT * FROM t1 WHERE (a,b) = ANY (SELECT a, max(b) FROM t1 GROUP BY a);

ALTER TABLE t1 ADD INDEX(a);

SELECT * FROM t1 WHERE (a,b) = ANY (SELECT a, max(b) FROM t1 GROUP BY a);
EXPLAIN
SELECT * FROM t1 WHERE (a,b) = ANY (SELECT a, max(b) FROM t1 GROUP BY a);

DROP TABLE t1;


#
# Bug#17366 Unchecked Item_int results in server crash
#
create table t1( f1 int,f2 int);
insert into t1 values (1,1),(2,2);
select tt.t from (select 'crash1' as t, f2 from t1) as tt left join t1 on tt.t = 'crash2' and tt.f2 = t1.f2 where tt.t = 'crash1';
drop table t1;


#
# Bug#18306 server crash on delete using subquery.
#

create table t1 (c int, key(c));
insert into t1 values (1142477582), (1142455969);
create table t2 (a int, b int);
insert into t2 values (2, 1), (1, 0);
delete from t1 where c <= 1140006215 and (select b from t2 where a = 2) = 1;
drop table t1, t2;


#
# Bug#7549 Missing error message for invalid view selection with subquery
#

CREATE TABLE t1 (a INT);

--error ER_BAD_FIELD_ERROR
CREATE VIEW v1 AS SELECT * FROM t1 WHERE no_such_column = ANY (SELECT 1);
--error ER_BAD_FIELD_ERROR
CREATE VIEW v2 AS SELECT * FROM t1 WHERE no_such_column = (SELECT 1);
--error ER_BAD_FIELD_ERROR
SELECT * FROM t1 WHERE no_such_column = ANY (SELECT 1);

DROP TABLE t1;


#
# Bug#19077 A nested materialized derived table is used before being populated.
#
create table t1 (i int, j bigint);
insert into t1 values (1, 2), (2, 2), (3, 2);
select * from (select min(i) from t1 where j=(select * from (select min(j) from t1) t2)) t3;
drop table t1;


#
# Bug#19700 subselect returning BIGINT always returned it as SIGNED
#
CREATE TABLE t1 (i BIGINT UNSIGNED);
INSERT INTO t1 VALUES (10000000000000000000); # > MAX SIGNED BIGINT 9323372036854775807
INSERT INTO t1 VALUES (1);

CREATE TABLE t2 (i BIGINT UNSIGNED);
INSERT INTO t2 VALUES (10000000000000000000); # same as first table
INSERT INTO t2 VALUES (1);

/* simple test */
SELECT t1.i FROM t1 JOIN t2 ON t1.i = t2.i;

/* subquery test */
SELECT t1.i FROM t1 WHERE t1.i = (SELECT MAX(i) FROM t2);

/* subquery test with cast*/
SELECT t1.i FROM t1 WHERE t1.i = CAST((SELECT MAX(i) FROM t2) AS UNSIGNED);

DROP TABLE t1;
DROP TABLE t2;


#
# Bug#20519 subselect with LIMIT M, N
#

CREATE TABLE t1 (
  id bigint(20) unsigned NOT NULL auto_increment,
  name varchar(255) NOT NULL,
  PRIMARY KEY  (id)
);
INSERT INTO t1 VALUES
  (1, 'Balazs'), (2, 'Joe'), (3, 'Frank');

CREATE TABLE t2 (
  id bigint(20) unsigned NOT NULL auto_increment,
  mid bigint(20) unsigned NOT NULL,
  date date NOT NULL,
  PRIMARY KEY  (id)
);
INSERT INTO t2 VALUES
  (1, 1, '2006-03-30'), (2, 2, '2006-04-06'), (3, 3, '2006-04-13'),
  (4, 2, '2006-04-20'), (5, 1, '2006-05-01');

SELECT *,
      (SELECT date FROM t2 WHERE mid = t1.id
         ORDER BY date DESC LIMIT 0, 1) AS date_last,
      (SELECT date FROM t2 WHERE mid = t1.id
         ORDER BY date DESC LIMIT 3, 1) AS date_next_to_last
  FROM t1;
SELECT *,
      (SELECT COUNT(*) FROM t2 WHERE mid = t1.id
         ORDER BY date DESC LIMIT 1, 1) AS date_count
  FROM t1;
SELECT *,
      (SELECT date FROM t2 WHERE mid = t1.id
         ORDER BY date DESC LIMIT 0, 1) AS date_last,
      (SELECT date FROM t2 WHERE mid = t1.id
         ORDER BY date DESC LIMIT 1, 1) AS date_next_to_last
  FROM t1;
DROP TABLE t1,t2;


#
# Bug#20869 subselect with range access by DESC
#

CREATE TABLE t1 (
  i1 int(11) NOT NULL default '0',
  i2 int(11) NOT NULL default '0',
  t datetime NOT NULL default '0000-00-00 00:00:00',
  PRIMARY KEY  (i1,i2,t)
);
INSERT INTO t1 VALUES
(24,1,'2005-03-03 16:31:31'),(24,1,'2005-05-27 12:40:07'),
(24,1,'2005-05-27 12:40:08'),(24,1,'2005-05-27 12:40:10'),
(24,1,'2005-05-27 12:40:25'),(24,1,'2005-05-27 12:40:30'),
(24,2,'2005-03-03 13:43:05'),(24,2,'2005-03-03 16:23:31'),
(24,2,'2005-03-03 16:31:30'),(24,2,'2005-05-27 12:37:02'),
(24,2,'2005-05-27 12:40:06');

CREATE TABLE t2 (
  i1 int(11) NOT NULL default '0',
  i2 int(11) NOT NULL default '0',
  t datetime default NULL,
  PRIMARY KEY  (i1)
);
INSERT INTO t2 VALUES (24,1,'2006-06-20 12:29:40');

EXPLAIN
SELECT * FROM t1,t2
  WHERE t1.t = (SELECT t1.t FROM t1
                  WHERE t1.t < t2.t  AND t1.i2=1 AND t2.i1=t1.i1
                    ORDER BY t1.t DESC LIMIT 1);
SELECT * FROM t1,t2
  WHERE t1.t = (SELECT t1.t FROM t1
                  WHERE t1.t < t2.t  AND t1.i2=1 AND t2.i1=t1.i1
                    ORDER BY t1.t DESC LIMIT 1);

DROP TABLE t1, t2;


#
# Bug#14654 Cannot select from the same table twice within a UNION statement
#
CREATE TABLE t1 (i INT);

(SELECT i FROM t1) UNION (SELECT i FROM t1);
SELECT sql_no_cache * FROM t1 WHERE NOT EXISTS
  (
   (SELECT i FROM t1) UNION
   (SELECT i FROM t1)
  );

SELECT * FROM t1
WHERE NOT EXISTS (((SELECT i FROM t1) UNION (SELECT i FROM t1)));

explain select ((select t11.i from t1 t11) union (select t12.i from t1 t12))
  from t1;

explain select * from t1 where not exists
  ((select t11.i from t1 t11) union (select t12.i from t1 t12));

DROP TABLE t1;


#
# Bug#21798 memory leak during query execution with subquery in column
#           list using a function
#
CREATE TABLE t1 (a VARCHAR(250), b INT auto_increment, PRIMARY KEY (b));
insert into t1 (a) values (FLOOR(rand() * 100));
insert into t1 (a) select FLOOR(rand() * 100) from t1;
insert into t1 (a) select FLOOR(rand() * 100) from t1;
insert into t1 (a) select FLOOR(rand() * 100) from t1;
insert into t1 (a) select FLOOR(rand() * 100) from t1;
insert into t1 (a) select FLOOR(rand() * 100) from t1;
insert into t1 (a) select FLOOR(rand() * 100) from t1;
insert into t1 (a) select FLOOR(rand() * 100) from t1;
insert into t1 (a) select FLOOR(rand() * 100) from t1;
insert into t1 (a) select FLOOR(rand() * 100) from t1;
insert into t1 (a) select FLOOR(rand() * 100) from t1;
insert into t1 (a) select FLOOR(rand() * 100) from t1;
insert into t1 (a) select FLOOR(rand() * 100) from t1;
insert into t1 (a) select FLOOR(rand() * 100) from t1;

SELECT a,
       (SELECT REPEAT(' ',250) FROM t1 i1
        WHERE i1.b=t1.a ORDER BY RAND() LIMIT 1) AS a
FROM t1 ORDER BY a LIMIT 5;
DROP TABLE t1;


#
# Bug#21540 Subqueries with no from and aggregate functions return
#           wrong results
CREATE TABLE t1 (a INT, b INT);
CREATE TABLE t2 (a INT);
INSERT INTO t2 values (1);
INSERT INTO t1 VALUES (1,1),(1,2),(2,3),(3,4);
SELECT (SELECT COUNT(DISTINCT t1.b) from t2) FROM t1 GROUP BY t1.a;
SELECT (SELECT COUNT(DISTINCT t1.b) from t2 union select 1 from t2 where 12 < 3)
  FROM t1 GROUP BY t1.a;
SELECT COUNT(DISTINCT t1.b), (SELECT COUNT(DISTINCT t1.b)) FROM t1 GROUP BY t1.a;
SELECT COUNT(DISTINCT t1.b),
       (SELECT COUNT(DISTINCT t1.b) union select 1 from DUAL where 12 < 3)
  FROM t1 GROUP BY t1.a;
SELECT (
    SELECT (
      SELECT COUNT(DISTINCT t1.b)
    )
)
FROM t1 GROUP BY t1.a;
SELECT (
  SELECT (
      SELECT (
        SELECT COUNT(DISTINCT t1.b)
      )
  )
  FROM t1 GROUP BY t1.a LIMIT 1)
FROM t1 t2
GROUP BY t2.a;
DROP TABLE t1,t2;


#
# Bug#21727 Correlated subquery that requires filesort:
#           slow with big sort_buffer_size
#

CREATE TABLE t1 (a int, b int, PRIMARY KEY (b));
CREATE TABLE t2 (x int auto_increment, y int, z int,
                 PRIMARY KEY (x), FOREIGN KEY (y) REFERENCES t1 (b));
create table t3 (a int);
insert into t3 values (0),(1),(2),(3),(4),(5),(6),(7),(8),(9);

insert into t1 select RAND()*1000, A.a + 10*(B.a+10*(C.a+10*D.a))
from t3 A, t3 B, t3 C, t3 D where D.a<3;
insert into t2(y,z) select t1.b, RAND()*1000 from t1, t3;
enable_query_log;

SET SESSION sort_buffer_size = 32 * 1024;
SELECT SQL_NO_CACHE COUNT(*)
  FROM (SELECT  a, b, (SELECT x FROM t2 WHERE y=b ORDER BY z DESC LIMIT 1) c
          FROM t1) t;

SET SESSION sort_buffer_size = 8 * 1024 * 1024;
SELECT SQL_NO_CACHE COUNT(*)
  FROM (SELECT  a, b, (SELECT x FROM t2 WHERE y=b ORDER BY z DESC LIMIT 1) c
          FROM t1) t;

DROP TABLE t1,t2,t3;

#
# Bug#25219 EXIST subquery with UNION over a mix of
#           correlated and uncorrelated selects
#

CREATE TABLE t1 (id char(4) PRIMARY KEY, c int);
CREATE TABLE t2 (c int);

INSERT INTO t1 VALUES ('aa', 1);
INSERT INTO t2 VALUES (1);

SELECT * FROM t1
  WHERE EXISTS (SELECT c FROM t2 WHERE c=1
                UNION
                SELECT c from t2 WHERE c=t1.c);

INSERT INTO t1 VALUES ('bb', 2), ('cc', 3), ('dd',1);

SELECT * FROM t1
  WHERE EXISTS (SELECT c FROM t2 WHERE c=1
                UNION
                SELECT c from t2 WHERE c=t1.c);

INSERT INTO t2 VALUES (2);
CREATE TABLE t3 (c int);
INSERT INTO t3 VALUES (1);

SELECT * FROM t1
  WHERE EXISTS (SELECT t2.c FROM t2 JOIN t3 ON t2.c=t3.c WHERE t2.c=1
                UNION
                SELECT c from t2 WHERE c=t1.c);

DROP TABLE t1,t2,t3;


#
# Bug#23800 Outer fields in correlated subqueries is used in a temporary
#           table created for sorting.
#
CREATE TABLE t1(f1 int);
CREATE TABLE t2(f2 int, f21 int, f3 timestamp);
INSERT INTO t1 VALUES (1),(1),(2),(2);
INSERT INTO t2 VALUES (1,1,"2004-02-29 11:11:11"), (2,2,"2004-02-29 11:11:11");
SELECT ((SELECT f2 FROM t2 WHERE f21=f1 LIMIT 1) * COUNT(f1)) AS sq FROM t1 GROUP BY f1;
SELECT (SELECT SUM(1) FROM t2 ttt GROUP BY t2.f3 LIMIT 1) AS tt FROM t2;
PREPARE stmt1 FROM 'SELECT ((SELECT f2 FROM t2 WHERE f21=f1 LIMIT 1) * COUNT(f1)) AS sq FROM t1 GROUP BY f1';
EXECUTE stmt1;
EXECUTE stmt1;
DEALLOCATE PREPARE stmt1;
SELECT f2, AVG(f21),
      (SELECT t.f3 FROM t2 AS t WHERE t2.f2=t.f2 AND t.f3=MAX(t2.f3)) AS test
  FROM t2 GROUP BY f2;
DROP TABLE t1,t2;
CREATE TABLE t1 (a int, b INT, c CHAR(10) NOT NULL);
INSERT INTO t1 VALUES
  (1,1,'a'), (1,2,'b'), (1,3,'c'), (1,4,'d'), (1,5,'e'),
  (2,1,'f'), (2,2,'g'), (2,3,'h'), (3,4,'i'), (3,3,'j'),
  (3,2,'k'), (3,1,'l'), (1,9,'m');
SELECT a, MAX(b),
      (SELECT t.c FROM t1 AS t WHERE t1.a=t.a AND t.b=MAX(t1.b)) AS test
  FROM t1 GROUP BY a;
DROP TABLE t1;


#
# Bug#21904 (parser problem when using IN with a double "(())")
#

--disable_warnings
DROP TABLE IF EXISTS t1;
DROP TABLE IF EXISTS t2;
DROP TABLE IF EXISTS t1xt2;
--enable_warnings

CREATE TABLE t1 (
  id_1 int(5) NOT NULL,
  t varchar(4) DEFAULT NULL
);

CREATE TABLE t2 (
  id_2 int(5) NOT NULL,
  t varchar(4) DEFAULT NULL
);

CREATE TABLE t1xt2 (
  id_1 int(5) NOT NULL,
  id_2 int(5) NOT NULL
);

INSERT INTO t1 VALUES (1, 'a'), (2, 'b'), (3, 'c'), (4, 'd');

INSERT INTO t2 VALUES (2, 'bb'), (3, 'cc'), (4, 'dd'), (12, 'aa');

INSERT INTO t1xt2 VALUES (2, 2), (3, 3), (4, 4);

# subselect returns 0 rows

SELECT DISTINCT t1.id_1 FROM t1 WHERE
(12 IN (SELECT t1xt2.id_2 FROM t1xt2 WHERE t1.id_1 = t1xt2.id_1));

SELECT DISTINCT t1.id_1 FROM t1 WHERE
(12 IN ((SELECT t1xt2.id_2 FROM t1xt2 WHERE t1.id_1 = t1xt2.id_1)));

SELECT DISTINCT t1.id_1 FROM t1 WHERE
(12 IN (((SELECT t1xt2.id_2 FROM t1xt2 WHERE t1.id_1 = t1xt2.id_1))));

SELECT DISTINCT t1.id_1 FROM t1 WHERE
(12 NOT IN (SELECT t1xt2.id_2 FROM t1xt2 WHERE t1.id_1 = t1xt2.id_1));

SELECT DISTINCT t1.id_1 FROM t1 WHERE
(12 NOT IN ((SELECT t1xt2.id_2 FROM t1xt2 where t1.id_1 = t1xt2.id_1)));

SELECT DISTINCT t1.id_1 FROM t1 WHERE
(12 NOT IN (((SELECT t1xt2.id_2 FROM t1xt2 where t1.id_1 = t1xt2.id_1))));

insert INTO t1xt2 VALUES (1, 12);

# subselect returns 1 row

SELECT DISTINCT t1.id_1 FROM t1 WHERE
(12 IN (SELECT t1xt2.id_2 FROM t1xt2 WHERE t1.id_1 = t1xt2.id_1));

SELECT DISTINCT t1.id_1 FROM t1 WHERE
(12 IN ((SELECT t1xt2.id_2 FROM t1xt2 WHERE t1.id_1 = t1xt2.id_1)));

SELECT DISTINCT t1.id_1 FROM t1 WHERE
(12 IN (((SELECT t1xt2.id_2 FROM t1xt2 WHERE t1.id_1 = t1xt2.id_1))));

SELECT DISTINCT t1.id_1 FROM t1 WHERE
(12 NOT IN (SELECT t1xt2.id_2 FROM t1xt2 WHERE t1.id_1 = t1xt2.id_1));

SELECT DISTINCT t1.id_1 FROM t1 WHERE
(12 NOT IN ((SELECT t1xt2.id_2 FROM t1xt2 WHERE t1.id_1 = t1xt2.id_1)));

SELECT DISTINCT t1.id_1 FROM t1 WHERE
(12 NOT IN (((SELECT t1xt2.id_2 FROM t1xt2 WHERE t1.id_1 = t1xt2.id_1))));

insert INTO t1xt2 VALUES (2, 12);

# subselect returns more than 1 row

SELECT DISTINCT t1.id_1 FROM t1 WHERE
(12 IN (SELECT t1xt2.id_2 FROM t1xt2 WHERE t1.id_1 = t1xt2.id_1));

SELECT DISTINCT t1.id_1 FROM t1 WHERE
(12 IN ((SELECT t1xt2.id_2 FROM t1xt2 WHERE t1.id_1 = t1xt2.id_1)));

SELECT DISTINCT t1.id_1 FROM t1 WHERE
(12 IN (((SELECT t1xt2.id_2 FROM t1xt2 WHERE t1.id_1 = t1xt2.id_1))));

SELECT DISTINCT t1.id_1 FROM t1 WHERE
(12 NOT IN (SELECT t1xt2.id_2 FROM t1xt2 WHERE t1.id_1 = t1xt2.id_1));

SELECT DISTINCT t1.id_1 FROM t1 WHERE
(12 NOT IN ((SELECT t1xt2.id_2 FROM t1xt2 WHERE t1.id_1 = t1xt2.id_1)));

SELECT DISTINCT t1.id_1 FROM t1 WHERE
(12 NOT IN (((SELECT t1xt2.id_2 FROM t1xt2 WHERE t1.id_1 = t1xt2.id_1))));

DROP TABLE t1;
DROP TABLE t2;
DROP TABLE t1xt2;


#
# Bug#26728 derived table with concatanation of literals in select list
#

CREATE TABLE t1 (a int);
INSERT INTO t1 VALUES (3), (1), (2);

SELECT 'this is ' 'a test.' AS col1, a AS col2 FROM t1;
SELECT * FROM (SELECT 'this is ' 'a test.' AS col1, a AS t2 FROM t1) t;

DROP table t1;


#
# Bug#27257 COUNT(*) aggregated in outer query
#

CREATE TABLE t1 (a int, b int);
CREATE TABLE t2 (m int, n int);
INSERT INTO t1 VALUES (2,2), (2,2), (3,3), (3,3), (3,3), (4,4);
INSERT INTO t2 VALUES (1,11), (2,22), (3,32), (4,44), (4,44);

SELECT COUNT(*), a,
       (SELECT m FROM t2 WHERE m = count(*) LIMIT 1)
  FROM t1 GROUP BY a;

SELECT COUNT(*), a,
       (SELECT MIN(m) FROM t2 WHERE m = count(*))
  FROM t1 GROUP BY a;

SELECT COUNT(*), a
  FROM t1 GROUP BY a
    HAVING (SELECT MIN(m) FROM t2 WHERE m = count(*)) > 1;

DROP TABLE t1,t2;


#
# Bug#27229 GROUP_CONCAT in subselect with COUNT() as an argument
#

CREATE TABLE t1 (a int, b int);
CREATE TABLE t2 (m int, n int);
INSERT INTO t1 VALUES (2,2), (2,2), (3,3), (3,3), (3,3), (4,4);
INSERT INTO t2 VALUES (1,11), (2,22), (3,32), (4,44), (4,44);

SELECT COUNT(*) c, a,
       (SELECT GROUP_CONCAT(COUNT(a)) FROM t2 WHERE m = a)
  FROM t1 GROUP BY a;

SELECT COUNT(*) c, a,
       (SELECT GROUP_CONCAT(COUNT(a)+1) FROM t2 WHERE m = a)
  FROM t1 GROUP BY a;

DROP table t1,t2;


#
# Bug#27321 Wrong subquery result in a grouping select
#
CREATE TABLE t1 (a int, b INT, d INT, c CHAR(10) NOT NULL, PRIMARY KEY (a, b));
INSERT INTO t1 VALUES (1,1,0,'a'), (1,2,0,'b'), (1,3,0,'c'), (1,4,0,'d'),
(1,5,0,'e'), (2,1,0,'f'), (2,2,0,'g'), (2,3,0,'h'), (3,4,0,'i'), (3,3,0,'j'),
(3,2,0,'k'), (3,1,0,'l'), (1,9,0,'m'), (1,0,10,'n'), (2,0,5,'o'), (3,0,7,'p');

SELECT a, MAX(b),
  (SELECT t.c FROM t1 AS t WHERE t1.a=t.a AND t.b=MAX(t1.b + 0)) as test
  FROM t1 GROUP BY a;
SELECT a x, MAX(b),
  (SELECT t.c FROM t1 AS t WHERE x=t.a AND t.b=MAX(t1.b + 0)) as test
  FROM t1 GROUP BY a;
SELECT a, AVG(b),
  (SELECT t.c FROM t1 AS t WHERE t1.a=t.a AND t.b=AVG(t1.b)) AS test
  FROM t1 WHERE t1.d=0 GROUP BY a;

SELECT tt.a,
 (SELECT (SELECT c FROM t1 as t WHERE t1.a=t.a AND t.d=MAX(t1.b + tt.a)
  LIMIT 1) FROM t1 WHERE t1.a=tt.a GROUP BY a LIMIT 1) as test
  FROM t1 as tt;

SELECT tt.a,
 (SELECT (SELECT t.c FROM t1 AS t WHERE t1.a=t.a AND t.d=MAX(t1.b + tt.a)
  LIMIT 1)
  FROM t1 WHERE t1.a=tt.a GROUP BY a LIMIT 1) as test
  FROM t1 as tt GROUP BY tt.a;

SELECT tt.a, MAX(
 (SELECT (SELECT t.c FROM t1 AS t WHERE t1.a=t.a AND t.d=MAX(t1.b + tt.a)
  LIMIT 1)
  FROM t1 WHERE t1.a=tt.a GROUP BY a LIMIT 1)) as test
  FROM t1 as tt GROUP BY tt.a;

DROP TABLE t1;


#
# Bug#27348 SET FUNCTION used in a subquery from WHERE condition
#

CREATE TABLE t1 (a int, b int);
INSERT INTO t1 VALUES (2,22),(1,11),(2,22);

SELECT a FROM t1 WHERE (SELECT COUNT(b) FROM DUAL) > 0 GROUP BY a;
SELECT a FROM t1 WHERE (SELECT COUNT(b) FROM DUAL) > 1 GROUP BY a;

SELECT a FROM t1 t0
  WHERE (SELECT COUNT(t0.b) FROM t1 t WHERE t.b>20) GROUP BY a;

SET @@sql_mode='ansi';
--error ER_INVALID_GROUP_FUNC_USE
SELECT a FROM t1 WHERE (SELECT COUNT(b) FROM DUAL) > 0 GROUP BY a;
--error ER_INVALID_GROUP_FUNC_USE
SELECT a FROM t1 WHERE (SELECT COUNT(b) FROM DUAL) > 1 GROUP BY a;

--error ER_INVALID_GROUP_FUNC_USE
SELECT a FROM t1 t0
  WHERE (SELECT COUNT(t0.b) FROM t1 t WHERE t.b>20) GROUP BY a;

SET @@sql_mode=default;

DROP TABLE t1;


#
# Bug#27363 nested aggregates in outer, subquery / sum(select count(outer))
#
CREATE TABLE t1 (a INT); INSERT INTO t1 values (1),(1),(1),(1);
CREATE TABLE t2 (x INT); INSERT INTO t1 values (1000),(1001),(1002);

--error ER_INVALID_GROUP_FUNC_USE
SELECT SUM( (SELECT COUNT(a) FROM t2) ) FROM t1;
--error ER_INVALID_GROUP_FUNC_USE
SELECT SUM( (SELECT SUM(COUNT(a)) FROM t2) ) FROM t1;
SELECT COUNT(1) FROM DUAL;

--error ER_INVALID_GROUP_FUNC_USE
SELECT SUM( (SELECT AVG( (SELECT t1.a FROM t2) ) FROM DUAL) ) FROM t1;

--error ER_INVALID_GROUP_FUNC_USE
SELECT
  SUM( (SELECT AVG( (SELECT COUNT(*) FROM t1 t HAVING t1.a < 12) ) FROM t2) )
FROM t1;

--error ER_INVALID_GROUP_FUNC_USE
SELECT t1.a as XXA,
   SUM( (SELECT AVG( (SELECT COUNT(*) FROM t1 t HAVING XXA < 12) ) FROM t2) )
FROM t1;

DROP TABLE t1,t2;


#
# Bug#27807 Server crash when executing subquery with EXPLAIN
#
CREATE TABLE t1 (a int, b int, KEY (a));
INSERT INTO t1 VALUES (1,1),(2,1);
EXPLAIN SELECT 1 FROM t1 WHERE a = (SELECT COUNT(*) FROM t1 GROUP BY b);
DROP TABLE t1;


#
# Bug#28377 grouping query with a correlated subquery in WHERE condition
#

CREATE TABLE t1 (id int NOT NULL, st CHAR(2), INDEX idx(id));
INSERT INTO t1 VALUES
  (3,'FL'), (2,'GA'), (4,'FL'), (1,'GA'), (5,'NY'), (7,'FL'), (6,'NY');
CREATE TABLE t2 (id int NOT NULL, INDEX idx(id));
INSERT INTO t2 VALUES (7), (5), (1), (3);

SELECT id, st FROM t1
  WHERE st IN ('GA','FL') AND EXISTS(SELECT 1 FROM t2 WHERE t2.id=t1.id);
SELECT id, st FROM t1
  WHERE st IN ('GA','FL') AND EXISTS(SELECT 1 FROM t2 WHERE t2.id=t1.id)
    GROUP BY id;

SELECT id, st FROM t1
  WHERE st IN ('GA','FL') AND NOT EXISTS(SELECT 1 FROM t2 WHERE t2.id=t1.id);
SELECT id, st FROM t1
  WHERE st IN ('GA','FL') AND NOT EXISTS(SELECT 1 FROM t2 WHERE t2.id=t1.id)
    GROUP BY id;

DROP TABLE t1,t2;


#
# Bug#28728 crash with EXPLAIN EXTENDED for a query with a derived table
#           over a grouping subselect
#

CREATE TABLE t1 (a int);

INSERT INTO t1 VALUES (1), (2);

EXPLAIN EXTENDED
SELECT * FROM (SELECT count(*) FROM t1 GROUP BY a) as res;

DROP TABLE t1;


#
# Bug#28811 crash for query containing subquery with ORDER BY and LIMIT 1
#

CREATE TABLE t1 (
  a varchar(255) default NULL,
  b timestamp NOT NULL default CURRENT_TIMESTAMP on update CURRENT_TIMESTAMP,
  INDEX idx(a,b)
);
CREATE TABLE t2 (
  a varchar(255) default NULL
);

INSERT INTO t1 VALUES ('abcdefghijk','2007-05-07 06:00:24');
INSERT INTO t1 SELECT * FROM t1;
INSERT INTO t1 SELECT * FROM t1;
INSERT INTO t1 SELECT * FROM t1;
INSERT INTO t1 SELECT * FROM t1;
INSERT INTO t1 SELECT * FROM t1;
INSERT INTO t1 SELECT * FROM t1;
INSERT INTO t1 SELECT * FROM t1;
INSERT INTO t1 SELECT * FROM t1;
INSERT INTO `t1` VALUES ('asdf','2007-02-08 01:11:26');
INSERT INTO `t2` VALUES ('abcdefghijk');
INSERT INTO `t2` VALUES ('asdf');

SET session sort_buffer_size=8192;

SELECT (SELECT 1 FROM  t1 WHERE t1.a=t2.a ORDER BY t1.b LIMIT 1) AS d1 FROM t2;

DROP TABLE t1,t2;


#
# Bug#27333 subquery grouped for aggregate of outer query / no aggregate
#           of subquery
#
CREATE TABLE t1 (a INTEGER, b INTEGER);
CREATE TABLE t2 (x INTEGER);
INSERT INTO t1 VALUES (1,11), (2,22), (2,22);
INSERT INTO t2 VALUES (1), (2);

# wasn't failing, but should
--error ER_SUBQUERY_NO_1_ROW
SELECT a, COUNT(b), (SELECT COUNT(b) FROM t2) FROM t1 GROUP BY a;

# fails as it should
--error ER_SUBQUERY_NO_1_ROW
SELECT a, COUNT(b), (SELECT COUNT(b)+0 FROM t2) FROM t1 GROUP BY a;

SELECT (SELECT SUM(t1.a)/AVG(t2.x) FROM t2) FROM t1;
DROP TABLE t1,t2;

# second test case from 27333
CREATE TABLE t1 (a INT, b INT);
INSERT INTO t1 VALUES (1, 2), (1,3), (1,4), (2,1), (2,2);

# returns no rows, when it should
SELECT a1.a, COUNT(*) FROM t1 a1 WHERE a1.a = 1
AND EXISTS( SELECT a2.a FROM t1 a2 WHERE a2.a = a1.a)
GROUP BY a1.a;
DROP TABLE t1;

#test cases from 29297
CREATE TABLE t1 (a INT);
CREATE TABLE t2 (a INT);
INSERT INTO t1 VALUES (1),(2);
INSERT INTO t2 VALUES (1),(2);
SELECT (SELECT SUM(t1.a) FROM t2 WHERE a=0) FROM t1;
--error ER_SUBQUERY_NO_1_ROW
SELECT (SELECT SUM(t1.a) FROM t2 WHERE a!=0) FROM t1;
SELECT (SELECT SUM(t1.a) FROM t2 WHERE a=1) FROM t1;
DROP TABLE t1,t2;

#
# Bug#31884 Assertion + crash in subquery in the SELECT clause.
#

CREATE TABLE t1 (a1 INT, a2 INT);
CREATE TABLE t2 (b1 INT, b2 INT);

INSERT INTO t1 VALUES (100, 200);
INSERT INTO t1 VALUES (101, 201);
INSERT INTO t2 VALUES (101, 201);
INSERT INTO t2 VALUES (103, 203);

SELECT ((a1,a2) IN (SELECT * FROM t2 WHERE b2 > 0)) IS NULL FROM t1;
DROP TABLE t1, t2;

#
# Bug31048 Many nested subqueries may cause server crash.
#
#create table t1(a int,b int,key(a),key(b));
#insert into t1(a,b) values (1,2),(2,1),(2,3),(3,4),(5,4),(5,5),
#  (6,7),(7,4),(5,3);
#  TODO: enable the test after fixing 33266 in 6.0

#let $nesting= 26;
#let $should_work_nesting= 5;
#let $start= select sum(a),a from t1 where a> ( select sum(a) from t1 ;
#let $end= )group by a ;
#let $start_app= where a> ( select sum(a) from t1 ;
#let $end_pre= )group by b limit 1 ;

#--disable_result_log
#--disable_query_log
# At least 4 level nesting should work without errors
#while ($should_work_nesting)
#{
#--echo $should_work_nesting
#  eval $start $end;
#  eval explain $start $end;
#  let $start= $start
#  $start_app;
#  let $end= $end_pre
#  $end;
#  dec $should_work_nesting;
#}
# Other may fail with the 'stack overrun error'
#while ($nesting)
#{
#--echo $nesting
#--error 0,1436
#  eval $start $end;
#--error 0,1436
#  eval explain $start $end;
#  let $start= $start
#  $start_app;
#  let $end= $end_pre
#  $end;
#  dec $nesting;
#}
#--enable_result_log
#--enable_query_log
#drop table t1;

#
# Bug#28076 inconsistent binary/varbinary comparison
#

CREATE TABLE t1 (s1 BINARY(5), s2 VARBINARY(5));
INSERT INTO t1 VALUES (0x41,0x41), (0x42,0x42), (0x43,0x43);

SELECT s1, s2 FROM t1 WHERE s2 IN (SELECT s1 FROM t1);
SELECT s1, s2 FROM t1 WHERE (s2, 10) IN (SELECT s1, 10 FROM t1);

CREATE INDEX I1 ON t1 (s1);
CREATE INDEX I2 ON t1 (s2);

SELECT s1, s2 FROM t1 WHERE s2 IN (SELECT s1 FROM t1);
SELECT s1, s2 FROM t1 WHERE (s2, 10) IN (SELECT s1, 10 FROM t1);

TRUNCATE t1;
INSERT INTO t1 VALUES (0x41,0x41);
SELECT * FROM t1 WHERE s1 = (SELECT s2 FROM t1);

DROP TABLE t1;

CREATE TABLE t1 (a1 VARBINARY(2) NOT NULL DEFAULT '0', PRIMARY KEY (a1));
CREATE TABLE t2 (a2 BINARY(2) default '0', INDEX (a2));
CREATE TABLE t3 (a3 BINARY(2) default '0');
INSERT INTO t1 VALUES (1),(2),(3),(4);
INSERT INTO t2 VALUES (1),(2),(3);
INSERT INTO t3 VALUES (1),(2),(3);
SELECT LEFT(t2.a2, 1) FROM t2,t3 WHERE t3.a3=t2.a2;
SELECT t1.a1, t1.a1 in (SELECT t2.a2 FROM t2,t3 WHERE t3.a3=t2.a2) FROM t1;
DROP TABLE t1,t2,t3;

CREATE TABLE t1 (a1 BINARY(3) PRIMARY KEY, b1 VARBINARY(3));
CREATE TABLE t2 (a2 VARBINARY(3) PRIMARY KEY);
CREATE TABLE t3 (a3 VARBINARY(3) PRIMARY KEY);
INSERT INTO t1 VALUES (1,10), (2,20), (3,30), (4,40);
INSERT INTO t2 VALUES (2), (3), (4), (5);
INSERT INTO t3 VALUES (10), (20), (30);
SELECT LEFT(t1.a1,1) FROM t1,t3 WHERE t1.b1=t3.a3;
SELECT a2 FROM t2 WHERE t2.a2 IN (SELECT t1.a1 FROM t1,t3 WHERE t1.b1=t3.a3);
DROP TABLE t1, t2, t3;


#
# Bug#30788 Inconsistent retrieval of char/varchar
#

SET @save_optimizer_switch=@@optimizer_switch;
SET optimizer_switch='semijoin_with_cache=off';
SET optimizer_switch='materialization=off';

CREATE TABLE t1 (a CHAR(1), b VARCHAR(10));
INSERT INTO t1 VALUES ('a', 'aa');
INSERT INTO t1 VALUES ('a', 'aaa');
SELECT a,b FROM t1 WHERE b IN (SELECT a FROM t1);
CREATE INDEX I1 ON t1 (a);
CREATE INDEX I2 ON t1 (b);
EXPLAIN SELECT a,b FROM t1 WHERE b IN (SELECT a FROM t1);
SELECT a,b FROM t1 WHERE b IN (SELECT a FROM t1);

CREATE TABLE t2 (a VARCHAR(1), b VARCHAR(10));
INSERT INTO t2 SELECT * FROM t1;
CREATE INDEX I1 ON t2 (a);
CREATE INDEX I2 ON t2 (b);
EXPLAIN SELECT a,b FROM t2 WHERE b IN (SELECT a FROM t2);
SELECT a,b FROM t2 WHERE b IN (SELECT a FROM t2);
EXPLAIN
SELECT a,b FROM t1 WHERE b IN (SELECT a FROM t1 WHERE LENGTH(a)<500);
SELECT a,b FROM t1 WHERE b IN (SELECT a FROM t1 WHERE LENGTH(a)<500);

DROP TABLE t1,t2;

SET optimizer_switch= @save_optimizer_switch;

#
# Bug#32400 Complex SELECT query returns correct result only on some occasions
#

CREATE TABLE t1(a INT, b INT);
INSERT INTO t1 VALUES (1,1), (1,2), (2,3), (2,4);

--error ER_BAD_FIELD_ERROR
EXPLAIN
SELECT a AS out_a, MIN(b) FROM t1
WHERE b > (SELECT MIN(b) FROM t1 WHERE a = out_a)
GROUP BY a;

--error ER_BAD_FIELD_ERROR
SELECT a AS out_a, MIN(b) FROM t1
WHERE b > (SELECT MIN(b) FROM t1 WHERE a = out_a)
GROUP BY a;

EXPLAIN
SELECT a AS out_a, MIN(b) FROM t1 t1_outer
WHERE b > (SELECT MIN(b) FROM t1 WHERE a = t1_outer.a)
GROUP BY a;

SELECT a AS out_a, MIN(b) FROM t1 t1_outer
WHERE b > (SELECT MIN(b) FROM t1 WHERE a = t1_outer.a)
GROUP BY a;

DROP TABLE t1;


#
# Bug#32036 EXISTS within a WHERE clause with a UNION crashes MySQL 5.122
#

CREATE TABLE t1 (a INT);
CREATE TABLE t2 (a INT);

INSERT INTO t1 VALUES (1),(2);
INSERT INTO t2 VALUES (1),(2);

SELECT 2 FROM t1 WHERE EXISTS ((SELECT 1 FROM t2 WHERE t1.a=t2.a));
EXPLAIN EXTENDED
SELECT 2 FROM t1 WHERE EXISTS ((SELECT 1 FROM t2 WHERE t1.a=t2.a));


EXPLAIN EXTENDED
SELECT 2 FROM t1 WHERE EXISTS ((SELECT 1 FROM t2 WHERE t1.a=t2.a) UNION
                               (SELECT 1 FROM t2 WHERE t1.a = t2.a));

DROP TABLE t1,t2;


#
# Bug#33675 Usage of an uninitialized memory by filesort in a subquery
#           caused server crash.
#
create table t0(a int);
insert into t0 values (0),(1),(2),(3),(4),(5),(6),(7),(8),(9);
create table t1(f11 int, f12 int);
create table t2(f21 int unsigned not null, f22 int, f23 varchar(10));
insert into t1 values(1,1),(2,2), (3, 3);
--disable_warnings
insert ignore into t2
select -1 , (@a:=(A.a + 10 * (B.a + 10 * (C.a+10*D.a))))/5000 + 1, @a
from t0 A, t0 B, t0 C, t0 D;
--enable_warnings
set session sort_buffer_size= 33*1024;
select count(*) from t1 where f12 =
(select f22 from t2 where f22 = f12 order by f21 desc, f22, f23 limit 1);

drop table t0,t1,t2;

#
# Bug#33794 "MySQL crashes executing specific query on specific dump"
#
CREATE TABLE t4 (
  f7 varchar(32) collate utf8_bin NOT NULL default '',
  f10 varchar(32) collate utf8_bin default NULL,
  PRIMARY KEY  (f7)
);
INSERT INTO t4 VALUES(1,1), (2,null);

CREATE TABLE t2 (
  f4 varchar(32) collate utf8_bin NOT NULL default '',
  f2 varchar(50) collate utf8_bin default NULL,
  f3 varchar(10) collate utf8_bin default NULL,
  PRIMARY KEY  (f4),
  UNIQUE KEY uk1 (f2)
);
INSERT INTO t2 VALUES(1,1,null), (2,2,null);

CREATE TABLE t1 (
  f8 varchar(32) collate utf8_bin NOT NULL default '',
  f1 varchar(10) collate utf8_bin default NULL,
  f9 varchar(32) collate utf8_bin default NULL,
  PRIMARY KEY  (f8)
);
INSERT INTO t1 VALUES (1,'P',1), (2,'P',1), (3,'R',2);

CREATE TABLE t3 (
  f6 varchar(32) collate utf8_bin NOT NULL default '',
  f5 varchar(50) collate utf8_bin default NULL,
  PRIMARY KEY (f6)
);
INSERT INTO t3 VALUES (1,null), (2,null);

SELECT
  IF(t1.f1 = 'R', a1.f2, t2.f2) AS a4,
  IF(t1.f1 = 'R', a1.f3, t2.f3) AS f3,
  SUM(
    IF(
      (SELECT VPC.f2
       FROM t2 VPC, t4 a2, t2 a3
       WHERE
         VPC.f4 = a2.f10 AND a3.f2 = a4
       LIMIT 1) IS NULL,
       0,
       t3.f5
    )
  ) AS a6
FROM
  t2, t3, t1 JOIN t2 a1 ON t1.f9 = a1.f4
GROUP BY a4;

DROP TABLE t1, t2, t3, t4;


#
# Bug#36139 "float, zerofill, crash with subquery"
#
create table t1 (a float(5,4) zerofill);
create table t2 (a float(5,4),b float(2,0));

select t1.a from t1 where
  t1.a= (select b from t2 limit 1) and not
  t1.a= (select a from t2 limit 1) ;

drop table t1, t2;


#
# Bug#36011 Server crash with explain extended on query with dependent
#           subqueries
#

CREATE TABLE t1 (a INT);
INSERT INTO t1 VALUES (1),(2);
SET @save_join_cache_level=@@join_cache_level;
SET join_cache_level=0;
EXPLAIN EXTENDED SELECT 1 FROM t1 WHERE 1 IN (SELECT min(a) FROM t1 GROUP BY a);
EXPLAIN EXTENDED SELECT 1 FROM t1 WHERE 1 IN (SELECT min(a) FROM t1 WHERE a > 3 GROUP BY a);
SET join_cache_level=@save_join_cache_level;
DROP TABLE t1;

--echo #
--echo # Bug#45061: Incorrectly market field caused wrong result.
--echo #
CREATE TABLE `C` (
  `int_nokey` int(11) NOT NULL,
  `int_key` int(11) NOT NULL,
  KEY `int_key` (`int_key`)
);

INSERT INTO `C` VALUES (9,9), (0,0), (8,6), (3,6), (7,6), (0,4),
(1,7), (9,4), (0,8), (9,4), (0,7), (5,5), (0,0), (8,5), (8,7),
(5,2), (1,8), (7,0), (0,9), (9,5);

--disable_warnings
SELECT * FROM C WHERE `int_key` IN (SELECT `int_nokey`);
EXPLAIN EXTENDED SELECT * FROM C WHERE `int_key` IN (SELECT `int_nokey`);
--enable_warnings

DROP TABLE C;
--echo # End of test for bug#45061.


--echo #
--echo # Bug #46749: Segfault in add_key_fields() with outer subquery level 
--echo #   field references
--echo #

CREATE TABLE t1 (
  a int,
  b int,
  UNIQUE (a), KEY (b)
);
INSERT INTO t1 VALUES (1,1), (2,1);

CREATE TABLE st1 like t1;
INSERT INTO st1 VALUES (1,1), (2,1);

CREATE TABLE st2 like t1;
INSERT INTO st2 VALUES (1,1), (2,1);

# should have "impossible where"
EXPLAIN
SELECT MAX(b), (SELECT COUNT(*) FROM st1,st2 WHERE st2.b <= t1.b)
FROM t1 
WHERE a = 230;

# should not crash
SELECT MAX(b), (SELECT COUNT(*) FROM st1,st2 WHERE st2.b <= t1.b)
FROM t1 
WHERE a = 230;

DROP TABLE t1, st1, st2;

--echo #
--echo # Bug #48709: Assertion failed in sql_select.cc:11782: 
--echo #   int join_read_key(JOIN_TAB*)
--echo #

CREATE TABLE t1 (pk int PRIMARY KEY, int_key int);
INSERT INTO t1 VALUES (10,1), (14,1);

CREATE TABLE t2 (pk int PRIMARY KEY, int_key int);
INSERT INTO t2 VALUES (3,3), (5,NULL), (7,3);

--echo # should have eq_ref for t1
--replace_column 1 x 2 x 5 x 6 x 7 x 8 x 9 x 10 x
EXPLAIN
SELECT * FROM t2 outr
WHERE outr.int_key NOT IN (SELECT t1.pk FROM t1, t2)  
ORDER BY outr.pk;

--echo # should not crash on debug binaries
SELECT * FROM t2 outr
WHERE outr.int_key NOT IN (SELECT t1.pk FROM t1, t2)  
ORDER BY outr.pk;

DROP TABLE t1,t2;

--echo #
--echo # Bug#12329653 
--echo # EXPLAIN, UNION, PREPARED STATEMENT, CRASH, SQL_FULL_GROUP_BY
--echo #

CREATE TABLE t1(a1 int);
INSERT INTO t1 VALUES (1),(2);

SELECT @@session.sql_mode INTO @old_sql_mode;
SET SESSION sql_mode='ONLY_FULL_GROUP_BY';

## First a simpler query, illustrating the transformation
## '1 < some (...)' => '1 < max(...)'
EXPLAIN EXTENDED
SELECT 1 FROM t1 WHERE 1 < SOME (SELECT a1 FROM t1);
SELECT 1 FROM t1 WHERE 1 < SOME (SELECT a1 FROM t1);

## The query which made the server crash.
PREPARE stmt FROM 
'SELECT 1 UNION ALL 
SELECT 1 FROM t1
ORDER BY
(SELECT 1 FROM t1 AS t1_0  
  WHERE 1 < SOME (SELECT a1 FROM t1)
)' ;

--error ER_SUBQUERY_NO_1_ROW
EXECUTE stmt ;
--error ER_SUBQUERY_NO_1_ROW
EXECUTE stmt ;

SET SESSION sql_mode=@old_sql_mode;

DEALLOCATE PREPARE stmt;
DROP TABLE t1;

--echo #
--echo # Bug#12763207 - ASSERT IN SUBSELECT::SINGLE_VALUE_TRANSFORMER
--echo #

CREATE TABLE t1(a1 int);
INSERT INTO t1 VALUES (1),(2);

CREATE TABLE t2(a1 int);
INSERT INTO t2 VALUES (3);

SELECT @@session.sql_mode INTO @old_sql_mode;
SET SESSION sql_mode='ONLY_FULL_GROUP_BY';

## All these are subject to the transformation
## '1 < some (...)' => '1 < max(...)'
SELECT 1 FROM t1 WHERE 1 < SOME (SELECT 2 FROM t2);
SELECT 1 FROM t1 WHERE 1 < SOME (SELECT 2.0 FROM t2);
SELECT 1 FROM t1 WHERE 1 < SOME (SELECT 'a' FROM t2);
SELECT 1 FROM t1 WHERE 1 < SOME (SELECT a1 FROM t2);

SET SESSION sql_mode=@old_sql_mode;

DROP TABLE t1, t2;

--echo #
--echo # Bug#12763207 - ASSERT IN SUBSELECT::SINGLE_VALUE_TRANSFORMER
--echo #

create table t2(i int);
insert into t2 values(0);

SELECT @@session.sql_mode INTO @old_sql_mode;
SET SESSION sql_mode='ONLY_FULL_GROUP_BY';

CREATE VIEW v1 AS  
SELECT 'f' FROM t2 UNION SELECT 'x' FROM t2
;

CREATE TABLE t1 (
  pk int NOT NULL,
  col_varchar_key varchar(1) DEFAULT NULL,
  PRIMARY KEY (pk),
  KEY col_varchar_key (col_varchar_key)
);

SELECT t1.pk
FROM t1
WHERE t1.col_varchar_key < ALL ( SELECT * FROM v1 )
;

SET SESSION sql_mode=@old_sql_mode;

drop table t2, t1;
drop view v1;

--echo # End of 5.0 tests.

#
# Test [NOT] IN truth table (both as top-level and general predicate).
#

create table t_out (subcase char(3),
                    a1 char(2), b1 char(2), c1 char(2));
create table t_in  (a2 char(2), b2 char(2), c2 char(2));

insert into t_out values ('A.1','2a', NULL, '2a');
#------------------------- A.2 - impossible
insert into t_out values ('A.3', '2a', NULL, '2a');
insert into t_out values ('A.4', '2a', NULL, 'xx');
insert into t_out values ('B.1', '2a', '2a', '2a');
insert into t_out values ('B.2', '2a', '2a', '2a');
insert into t_out values ('B.3', '3a', 'xx', '3a');
insert into t_out values ('B.4', 'xx', '3a', '3a');

insert into t_in values ('1a', '1a', '1a');
insert into t_in values ('2a', '2a', '2a');
insert into t_in values (NULL, '2a', '2a');
insert into t_in values ('3a', NULL, '3a');
-- echo
-- echo Test general IN semantics (not top-level)
-- echo
-- echo case A.1
select subcase,
       (a1, b1, c1)     IN (select * from t_in where a2 = 'no_match') pred_in,
       (a1, b1, c1) NOT IN (select * from t_in where a2 = 'no_match') pred_not_in
from t_out where subcase = 'A.1';

-- echo case A.2 - impossible

-- echo case A.3
select subcase,
       (a1, b1, c1)     IN (select * from t_in) pred_in,
       (a1, b1, c1) NOT IN (select * from t_in) pred_not_in
from t_out where subcase = 'A.3';

-- echo case A.4
select subcase,
       (a1, b1, c1)     IN (select * from t_in) pred_in,
       (a1, b1, c1) NOT IN (select * from t_in) pred_not_in
from t_out where subcase = 'A.4';

-- echo case B.1
select subcase,
       (a1, b1, c1)     IN (select * from t_in where a2 = 'no_match') pred_in,
       (a1, b1, c1) NOT IN (select * from t_in where a2 = 'no_match') pred_not_in
from t_out where subcase = 'B.1';

-- echo case B.2
select subcase,
       (a1, b1, c1)     IN (select * from t_in) pred_in,
       (a1, b1, c1) NOT IN (select * from t_in) pred_not_in
from t_out where subcase = 'B.2';

-- echo case B.3
select subcase,
       (a1, b1, c1)     IN (select * from t_in) pred_in,
       (a1, b1, c1) NOT IN (select * from t_in) pred_not_in
from t_out where subcase = 'B.3';

-- echo case B.4
select subcase,
       (a1, b1, c1)     IN (select * from t_in) pred_in,
       (a1, b1, c1) NOT IN (select * from t_in) pred_not_in
from t_out where subcase = 'B.4';

-- echo
-- echo Test IN as top-level predicate, and
-- echo as non-top level for cases A.3, B.3 (the only cases with NULL result).
-- echo
-- echo case A.1
select case when count(*) > 0 then 'T' else 'F' end as pred_in from t_out
where subcase = 'A.1' and
      (a1, b1, c1) IN (select * from t_in where a1 = 'no_match');

select case when count(*) > 0 then 'T' else 'F' end as pred_not_in from t_out
where subcase = 'A.1' and
      (a1, b1, c1) NOT IN (select * from t_in where a1 = 'no_match');

select case when count(*) > 0 then 'T' else 'F' end as not_pred_in from t_out
where subcase = 'A.1' and
      NOT((a1, b1, c1) IN (select * from t_in where a1 = 'no_match'));

-- echo case A.3
select case when count(*) > 0 then 'T' else 'F' end as pred_in from t_out
where subcase = 'A.3' and
      (a1, b1, c1) IN (select * from t_in);

select case when count(*) > 0 then 'T' else 'F' end as pred_not_in from t_out
where subcase = 'A.3' and
      (a1, b1, c1) NOT IN (select * from t_in);

select case when count(*) > 0 then 'T' else 'F' end as not_pred_in from t_out
where subcase = 'A.3' and
      NOT((a1, b1, c1) IN (select * from t_in));
# test non-top level result indirectly
select case when count(*) > 0 then 'N' else 'wrong result' end as pred_in from t_out
where subcase = 'A.3' and
      ((a1, b1, c1) IN (select * from t_in)) is NULL and
      ((a1, b1, c1) NOT IN (select * from t_in)) is NULL;

-- echo case A.4
select case when count(*) > 0 then 'T' else 'F' end as pred_in from t_out
where subcase = 'A.4' and
      (a1, b1, c1) IN (select * from t_in);

select case when count(*) > 0 then 'T' else 'F' end as pred_not_in from t_out
where subcase = 'A.4' and
      (a1, b1, c1) NOT IN (select * from t_in);

select case when count(*) > 0 then 'T' else 'F' end as not_pred_in from t_out
where subcase = 'A.4' and
      NOT((a1, b1, c1) IN (select * from t_in));

-- echo case B.1
select case when count(*) > 0 then 'T' else 'F' end as pred_in from t_out
where subcase = 'B.1' and
      (a1, b1, c1) IN (select * from t_in where a1 = 'no_match');

select case when count(*) > 0 then 'T' else 'F' end as pred_not_in from t_out
where subcase = 'B.1' and
      (a1, b1, c1) NOT IN (select * from t_in where a1 = 'no_match');

select case when count(*) > 0 then 'T' else 'F' end as not_pred_in from t_out
where subcase = 'B.1' and
      NOT((a1, b1, c1) IN (select * from t_in where a1 = 'no_match'));

-- echo case B.2
select case when count(*) > 0 then 'T' else 'F' end as pred_in from t_out
where subcase = 'B.2' and
      (a1, b1, c1) IN (select * from t_in);

select case when count(*) > 0 then 'T' else 'F' end as pred_not_in from t_out
where subcase = 'B.2' and
      (a1, b1, c1) NOT IN (select * from t_in);

select case when count(*) > 0 then 'T' else 'F' end as not_pred_in from t_out
where subcase = 'B.2' and
      NOT((a1, b1, c1) IN (select * from t_in));

-- echo case B.3
select case when count(*) > 0 then 'T' else 'F' end as pred_in from t_out
where subcase = 'B.3' and
      (a1, b1, c1) IN (select * from t_in);

select case when count(*) > 0 then 'T' else 'F' end as pred_not_in from t_out
where subcase = 'B.3' and
      (a1, b1, c1) NOT IN (select * from t_in);

select case when count(*) > 0 then 'T' else 'F' end as not_pred_in from t_out
where subcase = 'B.3' and
      NOT((a1, b1, c1) IN (select * from t_in));
# test non-top level result indirectly
select case when count(*) > 0 then 'N' else 'wrong result' end as pred_in from t_out
where subcase = 'B.3' and
      ((a1, b1, c1) IN (select * from t_in)) is NULL and
      ((a1, b1, c1) NOT IN (select * from t_in)) is NULL;

-- echo case B.4
select case when count(*) > 0 then 'T' else 'F' end as pred_in from t_out
where subcase = 'B.4' and
      (a1, b1, c1) IN (select * from t_in);

select case when count(*) > 0 then 'T' else 'F' end as pred_not_in from t_out
where subcase = 'B.4' and
      (a1, b1, c1) NOT IN (select * from t_in);

select case when count(*) > 0 then 'T' else 'F' end as not_pred_in from t_out
where subcase = 'B.4' and
      NOT((a1, b1, c1) IN (select * from t_in));

drop table t_out;
drop table t_in;


#
# Bug#27348 SET FUNCTION used in  a subquery from WHERE condition
#

CREATE TABLE t1 (a INT, b INT);
INSERT INTO t1 VALUES (2,22),(1,11),(2,22);

SELECT a FROM t1 WHERE (SELECT COUNT(b) FROM DUAL) > 0 GROUP BY a;
SELECT a FROM t1 WHERE (SELECT COUNT(b) FROM DUAL) > 1 GROUP BY a;

SELECT a FROM t1 t0
  WHERE (SELECT COUNT(t0.b) FROM t1 t WHERE t.b>20) GROUP BY a;

SET @@sql_mode='ansi';
--error ER_INVALID_GROUP_FUNC_USE
SELECT a FROM t1 WHERE (SELECT COUNT(b) FROM DUAL) > 0 GROUP BY a;
--error ER_INVALID_GROUP_FUNC_USE
SELECT a FROM t1 WHERE (SELECT COUNT(b) FROM DUAL) > 1 GROUP BY a;

--error ER_INVALID_GROUP_FUNC_USE
SELECT a FROM t1 t0
  WHERE (SELECT COUNT(t0.b) FROM t1 t WHERE t.b>20) GROUP BY a;

SET @@sql_mode=default;
DROP TABLE t1;

#
# Bug#20835 (literal string with =any values)
#
CREATE TABLE t1 (s1 CHAR(1));
INSERT INTO t1 VALUES ('a');
SELECT * FROM t1 WHERE _utf8'a' = ANY (SELECT s1 FROM t1);
DROP TABLE t1;

#
# Bug#37004 NOT IN subquery with MAX over an empty set
#

CREATE TABLE t1(c INT, KEY(c));
CREATE TABLE t2(a INT, b INT);
INSERT INTO t2 VALUES (1, 10), (2, NULL);
INSERT INTO t1 VALUES (1), (3);

SELECT * FROM t2 WHERE b NOT IN (SELECT max(t.c) FROM t1, t1 t WHERE t.c>10);

DROP TABLE t1,t2;

#
# Bug#38191 Server crash with subquery containing DISTINCT and ORDER BY
#

CREATE TABLE t1(pk INT PRIMARY KEY, a INT, INDEX idx(a));
INSERT INTO t1 VALUES (1, 10), (3, 30), (2, 20);
CREATE TABLE t2(pk INT PRIMARY KEY, a INT, b INT, INDEX idxa(a));
INSERT INTO t2 VALUES (2, 20, 700), (1, 10, 200), (4, 10, 100);
SELECT * FROM t1
   WHERE EXISTS (SELECT DISTINCT a FROM t2 WHERE t1.a < t2.a ORDER BY b);
DROP TABLE t1,t2;

#
# Bug#37548 result value erronously reported being NULL in certain subqueries
#

CREATE TABLE t1 (a INT, b INT, PRIMARY KEY (a), KEY b (b));

INSERT INTO t1 VALUES (1,NULL), (9,NULL);

CREATE TABLE t2 (
  a INT,
  b INT,
  c INT,
  d INT,
  PRIMARY KEY (a),
  UNIQUE KEY b (b,c,d),
  KEY b_2 (b),
  KEY c (c),
  KEY d (d)
);

INSERT INTO t2 VALUES
  (43, 2, 11 ,30),
  (44, 2, 12 ,30),
  (45, 1, 1  ,10000),
  (46, 1, 2  ,10000),
  (556,1, 32 ,10000);

CREATE TABLE t3 (
  a INT,
  b INT,
  c INT,
  PRIMARY KEY (a),
  UNIQUE KEY b (b,c),
  KEY c (c),
  KEY b_2 (b)
);

INSERT INTO t3 VALUES (1,1,1), (2,32,1), (3,33,1), (4,34,2);

explain
SELECT t1.a, (SELECT 1 FROM t2 WHERE t2.b=t3.c AND t2.c=t1.a ORDER BY t2.d LIMIT 1) AS incorrect FROM t1, t3 WHERE t3.b=t1.a;
SELECT t1.a, (SELECT 1 FROM t2 WHERE t2.b=t3.c AND t2.c=t1.a ORDER BY t2.d LIMIT 1) AS incorrect FROM t1, t3 WHERE t3.b=t1.a;

DROP TABLE t1,t2,t3;

# -- echo #
# -- echo # Bug#33204: INTO is allowed in subselect, causing inconsistent results
# -- echo #
# CREATE TABLE t1( a INT );
# INSERT INTO t1 VALUES (1),(2);
# 
# CREATE TABLE t2( a INT, b INT );
# 
# --error ER_PARSE_ERROR
# SELECT *
# FROM (SELECT a INTO @var FROM t1 WHERE a = 2) t1a;
# --error ER_PARSE_ERROR
# SELECT *
# FROM (SELECT a INTO OUTFILE 'file' FROM t1 WHERE a = 2) t1a;
# --error ER_PARSE_ERROR
# SELECT *
# FROM (SELECT a INTO DUMPFILE 'file' FROM t1 WHERE a = 2) t1a;
# 
# --error ER_PARSE_ERROR
# SELECT * FROM (
#   SELECT 1 a
#   UNION
#   SELECT a INTO @var FROM t1 WHERE a = 2
# ) t1a;
# 
# --error ER_PARSE_ERROR
# SELECT * FROM (
#   SELECT 1 a
#   UNION
#   SELECT a INTO OUTFILE 'file' FROM t1 WHERE a = 2
# ) t1a;
# 
# --error ER_PARSE_ERROR
# SELECT * FROM (
#   SELECT 1 a
#   UNION
#   SELECT a INTO DUMPFILE 'file' FROM t1 WHERE a = 2
# ) t1a;
# 
# SELECT * FROM (SELECT a FROM t1 WHERE a = 2) t1a;
# 
# SELECT * FROM (
#   SELECT a FROM t1 WHERE a = 2
#   UNION
#   SELECT a FROM t1 WHERE a = 2
# ) t1a;
# 
# SELECT * FROM (
#   SELECT 1 a
#   UNION
#   SELECT a FROM t1 WHERE a = 2
#   UNION
#   SELECT a FROM t1 WHERE a = 2
# ) t1a;
# 
# # This was not allowed previously. Possibly, it should be allowed on the future.
# # For now, the intent is to keep the fix as non-intrusive as possible.
# --error ER_PARSE_ERROR
# SELECT * FROM ((SELECT 1 a) UNION SELECT 1 a);
# SELECT * FROM (SELECT 1 a UNION (SELECT 1 a)) alias;
# SELECT * FROM (SELECT 1 UNION SELECT 1) t1a;
# --error ER_PARSE_ERROR
# SELECT * FROM ((SELECT 1 a INTO @a)) t1a;
# --error ER_PARSE_ERROR
# SELECT * FROM ((SELECT 1 a INTO OUTFILE 'file' )) t1a;
# --error ER_PARSE_ERROR
# SELECT * FROM ((SELECT 1 a INTO DUMPFILE 'file' )) t1a;
# 
# --error ER_PARSE_ERROR
# SELECT * FROM (SELECT 1 a UNION (SELECT 1 a INTO @a)) t1a;
# --error ER_PARSE_ERROR
# SELECT * FROM (SELECT 1 a UNION (SELECT 1 a INTO DUMPFILE 'file' )) t1a;
# --error ER_PARSE_ERROR
# SELECT * FROM (SELECT 1 a UNION (SELECT 1 a INTO OUTFILE 'file' )) t1a;
# 
# --error ER_PARSE_ERROR
# SELECT * FROM (SELECT 1 a UNION ((SELECT 1 a INTO @a))) t1a;
# --error ER_PARSE_ERROR
# SELECT * FROM (SELECT 1 a UNION ((SELECT 1 a INTO DUMPFILE 'file' ))) t1a;
# --error ER_PARSE_ERROR
# SELECT * FROM (SELECT 1 a UNION ((SELECT 1 a INTO OUTFILE 'file' ))) t1a;
# 
# SELECT * FROM (SELECT 1 a ORDER BY a) t1a;
# SELECT * FROM (SELECT 1 a UNION SELECT 1 a ORDER BY a) t1a;
# SELECT * FROM (SELECT 1 a UNION SELECT 1 a LIMIT 1) t1a;
# SELECT * FROM (SELECT 1 a UNION SELECT 1 a ORDER BY a LIMIT 1) t1a;
# 
# # Test of rule
# # table_factor:  '(' get_select_lex query_expression_body ')' opt_table_alias
# # UNION should not be allowed inside the parentheses, nor should
# # aliases after.
# #
# SELECT * FROM t1 JOIN  (SELECT 1 UNION SELECT 1) alias ON 1;
# --error ER_PARSE_ERROR
# SELECT * FROM t1 JOIN ((SELECT 1 UNION SELECT 1)) ON 1;
# --error ER_PARSE_ERROR
# SELECT * FROM t1 JOIN  (t1 t1a UNION SELECT 1)  ON 1;
# --error ER_PARSE_ERROR
# SELECT * FROM t1 JOIN ((t1 t1a UNION SELECT 1)) ON 1;
# --error ER_PARSE_ERROR
# SELECT * FROM t1 JOIN  (t1 t1a)  t1a ON 1;
# --error ER_PARSE_ERROR
# SELECT * FROM t1 JOIN ((t1 t1a)) t1a ON 1;
# 
# SELECT * FROM t1 JOIN  (t1 t1a)  ON 1;
# SELECT * FROM t1 JOIN ((t1 t1a)) ON 1;
# 
# SELECT * FROM (t1 t1a);
# SELECT * FROM ((t1 t1a));
# 
# SELECT * FROM t1 JOIN  (SELECT 1 t1a) alias ON 1;
# SELECT * FROM t1 JOIN ((SELECT 1 t1a)) alias ON 1;
# 
# SELECT * FROM t1 JOIN  (SELECT 1 a)  a ON 1;
# SELECT * FROM t1 JOIN ((SELECT 1 a)) a ON 1;
# 
# # For the join, TABLE_LIST::select_lex == NULL
# # Check that we handle this.
# --error ER_PARSE_ERROR
# SELECT * FROM (t1 JOIN (SELECT 1) t1a1 ON 1) t1a2;
# 
# SELECT * FROM t1 WHERE a = ALL ( SELECT 1 );
# SELECT * FROM t1 WHERE a = ALL ( SELECT 1 UNION SELECT 1 );
# SELECT * FROM t1 WHERE a = ANY ( SELECT 3 UNION SELECT 1 );
# 
# --error ER_PARSE_ERROR
# SELECT * FROM t1 WHERE a = ANY ( SELECT 1 UNION SELECT 1 INTO @a);
# --error ER_PARSE_ERROR
# SELECT * FROM t1 WHERE a = ANY ( SELECT 1 UNION SELECT 1 INTO OUTFILE 'file' );
# --error ER_PARSE_ERROR
# SELECT * FROM t1 WHERE a = ANY ( SELECT 1 UNION SELECT 1 INTO DUMPFILE 'file' );
# 
# SELECT * FROM t1 WHERE a = ( SELECT 1 );
# SELECT * FROM t1 WHERE a = ( SELECT 1 UNION SELECT 1 );
# --error ER_PARSE_ERROR
# SELECT * FROM t1 WHERE a = ( SELECT 1 INTO @a);
# --error ER_PARSE_ERROR
# SELECT * FROM t1 WHERE a = ( SELECT 1 INTO OUTFILE 'file' );
# --error ER_PARSE_ERROR
# SELECT * FROM t1 WHERE a = ( SELECT 1 INTO DUMPFILE 'file' );
# 
# --error ER_PARSE_ERROR
# SELECT * FROM t1 WHERE a = ( SELECT 1 UNION SELECT 1 INTO @a);
# --error ER_PARSE_ERROR
# SELECT * FROM t1 WHERE a = ( SELECT 1 UNION SELECT 1 INTO OUTFILE 'file' );
# --error ER_PARSE_ERROR
# SELECT * FROM t1 WHERE a = ( SELECT 1 UNION SELECT 1 INTO DUMPFILE 'file' );
# 
# --error ER_PARSE_ERROR
# SELECT ( SELECT 1 INTO @v );
# --error ER_PARSE_ERROR
# SELECT ( SELECT 1 INTO OUTFILE 'file' );
# --error ER_PARSE_ERROR
# SELECT ( SELECT 1 INTO DUMPFILE 'file' );
# 
# --error ER_PARSE_ERROR
# SELECT ( SELECT 1 UNION SELECT 1 INTO @v );
# --error ER_PARSE_ERROR
# SELECT ( SELECT 1 UNION SELECT 1 INTO OUTFILE 'file' );
# --error ER_PARSE_ERROR
# SELECT ( SELECT 1 UNION SELECT 1 INTO DUMPFILE 'file' );
# 
# # Make sure context is popped when we leave the nested select
# SELECT ( SELECT a FROM t1 WHERE a = 1 ), a FROM t1;
# SELECT ( SELECT a FROM t1 WHERE a = 1 UNION SELECT 1 ), a FROM t1;
# 
# # Make sure we have feature F561 (see .yy file)
# SELECT * FROM t2 WHERE (a, b) IN (SELECT a, b FROM t2);
# 
# # Make sure the parser does not allow nested UNIONs anywhere
# 
# --error ER_PARSE_ERROR
# SELECT 1 UNION ( SELECT 1 UNION SELECT 1 );
# --error ER_PARSE_ERROR
# ( SELECT 1 UNION SELECT 1 ) UNION SELECT 1;
# 
# --error ER_PARSE_ERROR
# SELECT ( SELECT 1 UNION ( SELECT 1 UNION SELECT 1 ) );
# --error ER_PARSE_ERROR
# SELECT ( ( SELECT 1 UNION SELECT 1 ) UNION SELECT 1;
# SELECT ( SELECT 1 UNION SELECT 1 UNION SELECT 1 );
# SELECT ((SELECT 1 UNION SELECT 1 UNION SELECT 1));
# 
# --error ER_PARSE_ERROR
# SELECT * FROM ( SELECT 1 UNION ( SELECT 1 UNION SELECT 1 ) );
# --error ER_PARSE_ERROR
# SELECT * FROM ( ( SELECT 1 UNION SELECT 1 ) UNION SELECT 1 );
# SELECT * FROM ( SELECT 1 UNION SELECT 1 UNION SELECT 1 ) a;
# 
# --error ER_PARSE_ERROR
# SELECT * FROM t1 WHERE a =     ( SELECT 1 UNION ( SELECT 1 UNION SELECT 1 ) );
# --error ER_PARSE_ERROR
# SELECT * FROM t1 WHERE a = ALL ( SELECT 1 UNION ( SELECT 1 UNION SELECT 1 ) );
# --error ER_PARSE_ERROR
# SELECT * FROM t1 WHERE a = ANY ( SELECT 1 UNION ( SELECT 1 UNION SELECT 1 ) );
# --error ER_PARSE_ERROR
# SELECT * FROM t1 WHERE a IN    ( SELECT 1 UNION ( SELECT 1 UNION SELECT 1 ) );
# 
# --error ER_PARSE_ERROR
# SELECT * FROM t1 WHERE a =     ( ( SELECT 1 UNION SELECT 1 )  UNION SELECT 1 );
# --error ER_PARSE_ERROR
# SELECT * FROM t1 WHERE a = ALL ( ( SELECT 1 UNION SELECT 1 )  UNION SELECT 1 );
# --error ER_PARSE_ERROR
# SELECT * FROM t1 WHERE a = ANY ( ( SELECT 1 UNION SELECT 1 )  UNION SELECT 1 );
# --error ER_PARSE_ERROR
# SELECT * FROM t1 WHERE a IN    ( ( SELECT 1 UNION SELECT 1 )  UNION SELECT 1 );
# 
# SELECT * FROM t1 WHERE a =     ( SELECT 1 UNION SELECT 1 UNION SELECT 1 );
# SELECT * FROM t1 WHERE a = ALL ( SELECT 1 UNION SELECT 1 UNION SELECT 1 );
# SELECT * FROM t1 WHERE a = ANY ( SELECT 1 UNION SELECT 1 UNION SELECT 1 );
# SELECT * FROM t1 WHERE a IN    ( SELECT 1 UNION SELECT 1 UNION SELECT 1 );
# 
# --error ER_PARSE_ERROR
# SELECT * FROM t1 WHERE EXISTS ( SELECT 1 UNION SELECT 1 INTO @v );
# SELECT EXISTS(SELECT 1+1);
# --error ER_PARSE_ERROR
# SELECT EXISTS(SELECT 1+1 INTO @test);
# --error ER_PARSE_ERROR
# SELECT * FROM t1 WHERE a IN ( SELECT 1 UNION SELECT 1 INTO @v );
# 
# --error ER_PARSE_ERROR
# SELECT * FROM t1 WHERE EXISTS ( SELECT 1 INTO @v );
# --error ER_PARSE_ERROR
# SELECT * FROM t1 WHERE a IN ( SELECT 1 INTO @v );
# DROP TABLE t1, t2;
#
# Bug#37460 Assertion failed:
# !table->file || table->file->inited == handler::NONE
#
CREATE TABLE t1 (id int);
CREATE TABLE t2 (id int, c int);

INSERT INTO t1 (id) VALUES (1);
INSERT INTO t2 (id) VALUES (1);
INSERT INTO t1 (id) VALUES (1);
INSERT INTO t2 (id) VALUES (1);

CREATE VIEW v1 AS
SELECT t2.c AS c FROM t1, t2
WHERE t1.id=t2.id AND 1 IN (SELECT id FROM t1) WITH CHECK OPTION;
UPDATE v1 SET c=1;

CREATE VIEW v2 (a,b) AS
SELECT t2.id, t2.c AS c FROM t1, t2
WHERE t1.id=t2.id AND 1 IN (SELECT id FROM t1) WITH CHECK OPTION;

--error ER_VIEW_CHECK_FAILED
INSERT INTO v2(a,b) VALUES (2,2);

# disabled for now as this refers to old content of t2
--disable_parsing
INSERT INTO v2(a,b) VALUES (1,2);
--enable_parsing
SELECT * FROM v1;

CREATE VIEW v3 AS
SELECT t2.c AS c FROM t2
WHERE 1 IN (SELECT id FROM t1) WITH CHECK OPTION;

DELETE FROM v3;

DROP VIEW v1,v2,v3;
DROP TABLE t1,t2;

--echo #
--echo # BUG#37822 Correlated subquery with IN and IS UNKNOWN provides wrong result
--echo #
create table t1(id integer primary key, g integer, v integer, s char(1));
create table t2(id integer primary key, g integer, v integer, s char(1));
insert into t1 values
  (10, 10, 10,   'l'),
  (20, 20, 20,   'l'),
  (40, 40, 40,   'l'),
  (41, 40, null, 'l'),
  (50, 50, 50,   'l'),
  (51, 50, null, 'l'),
  (60, 60, 60,   'l'),
  (61, 60, null, 'l'),
  (70, 70, 70,   'l'),
  (90, 90, null, 'l');
insert into t2 values
  (10, 10, 10,   'r'),
  (30, 30, 30,   'r'),
  (50, 50, 50,   'r'),
  (60, 60, 60,   'r'),
  (61, 60, null, 'r'),
  (70, 70, 70,   'r'),
  (71, 70, null, 'r'),
  (80, 80, 80,   'r'),
  (81, 80, null, 'r'),
  (100,100,null, 'r');

select *
from t1
where v in(select v
           from t2
           where t1.g=t2.g) is unknown;
drop table t1, t2;

--echo #
--echo # Bug#37822 Correlated subquery with IN and IS UNKNOWN provides wrong result
--echo #
create table t1(id integer primary key, g integer, v integer, s char(1));
create table t2(id integer primary key, g integer, v integer, s char(1));
insert into t1 values
  (10, 10, 10,   'l'),
  (20, 20, 20,   'l'),
  (40, 40, 40,   'l'),
  (41, 40, null, 'l'),
  (50, 50, 50,   'l'),
  (51, 50, null, 'l'),
  (60, 60, 60,   'l'),
  (61, 60, null, 'l'),
  (70, 70, 70,   'l'),
  (90, 90, null, 'l');
insert into t2 values
  (10, 10, 10,   'r'),
  (30, 30, 30,   'r'),
  (50, 50, 50,   'r'),
  (60, 60, 60,   'r'),
  (61, 60, null, 'r'),
  (70, 70, 70,   'r'),
  (71, 70, null, 'r'),
  (80, 80, 80,   'r'),
  (81, 80, null, 'r'),
  (100,100,null, 'r');

select *
from t1
where v in(select v
           from t2
           where t1.g=t2.g) is unknown;
drop table t1, t2;

-- echo #
-- echo # Bug#33204: INTO is allowed in subselect, causing inconsistent results
-- echo #
CREATE TABLE t1( a INT );
INSERT INTO t1 VALUES (1),(2);

CREATE TABLE t2( a INT, b INT );

--error ER_PARSE_ERROR
SELECT * 
FROM (SELECT a INTO @var FROM t1 WHERE a = 2) t1a;
--error ER_PARSE_ERROR
SELECT * 
FROM (SELECT a INTO OUTFILE 'file' FROM t1 WHERE a = 2) t1a;
--error ER_PARSE_ERROR
SELECT * 
FROM (SELECT a INTO DUMPFILE 'file' FROM t1 WHERE a = 2) t1a;

--error ER_PARSE_ERROR
SELECT * FROM ( 
  SELECT 1 a 
  UNION 
  SELECT a INTO @var FROM t1 WHERE a = 2 
) t1a;

--error ER_PARSE_ERROR
SELECT * FROM ( 
  SELECT 1 a 
  UNION 
  SELECT a INTO OUTFILE 'file' FROM t1 WHERE a = 2 
) t1a;

--error ER_PARSE_ERROR
SELECT * FROM ( 
  SELECT 1 a 
  UNION 
  SELECT a INTO DUMPFILE 'file' FROM t1 WHERE a = 2 
) t1a;

SELECT * FROM (SELECT a FROM t1 WHERE a = 2) t1a;

SELECT * FROM ( 
  SELECT a FROM t1 WHERE a = 2 
  UNION 
  SELECT a FROM t1 WHERE a = 2 
) t1a;

SELECT * FROM ( 
  SELECT 1 a 
  UNION 
  SELECT a FROM t1 WHERE a = 2 
  UNION 
  SELECT a FROM t1 WHERE a = 2 
) t1a;

# This was not allowed previously. Possibly, it should be allowed on the future.
# For now, the intent is to keep the fix as non-intrusive as possible.
SELECT * FROM ((SELECT 1 a) UNION SELECT 1 a) q;
SELECT * FROM (SELECT 1 a UNION (SELECT 1 a)) alias;
SELECT * FROM (SELECT 1 UNION SELECT 1) t1a;
--error ER_PARSE_ERROR
SELECT * FROM ((SELECT 1 a INTO @a)) t1a;
--error ER_PARSE_ERROR
SELECT * FROM ((SELECT 1 a INTO OUTFILE 'file' )) t1a;
--error ER_PARSE_ERROR
SELECT * FROM ((SELECT 1 a INTO DUMPFILE 'file' )) t1a;

--error ER_PARSE_ERROR
SELECT * FROM (SELECT 1 a UNION (SELECT 1 a INTO @a)) t1a;
--error ER_PARSE_ERROR
SELECT * FROM (SELECT 1 a UNION (SELECT 1 a INTO DUMPFILE 'file' )) t1a;
--error ER_PARSE_ERROR
SELECT * FROM (SELECT 1 a UNION (SELECT 1 a INTO OUTFILE 'file' )) t1a;

--error ER_PARSE_ERROR
SELECT * FROM (SELECT 1 a UNION ((SELECT 1 a INTO @a))) t1a;
--error ER_PARSE_ERROR
SELECT * FROM (SELECT 1 a UNION ((SELECT 1 a INTO DUMPFILE 'file' ))) t1a;
--error ER_PARSE_ERROR
SELECT * FROM (SELECT 1 a UNION ((SELECT 1 a INTO OUTFILE 'file' ))) t1a;

SELECT * FROM (SELECT 1 a ORDER BY a) t1a;
SELECT * FROM (SELECT 1 a UNION SELECT 1 a ORDER BY a) t1a;
SELECT * FROM (SELECT 1 a UNION SELECT 1 a LIMIT 1) t1a;
SELECT * FROM (SELECT 1 a UNION SELECT 1 a ORDER BY a LIMIT 1) t1a;

# Test of rule
# table_factor:  '(' get_select_lex query_expression_body ')' opt_table_alias
# UNION should not be allowed inside the parentheses, nor should
# aliases after.
# 
SELECT * FROM t1 JOIN  (SELECT 1 UNION SELECT 1) alias ON 1;
--error ER_PARSE_ERROR
SELECT * FROM t1 JOIN ((SELECT 1 UNION SELECT 1)) ON 1;
--error ER_PARSE_ERROR
SELECT * FROM t1 JOIN  (t1 t1a UNION SELECT 1)  ON 1;
--error ER_PARSE_ERROR
SELECT * FROM t1 JOIN ((t1 t1a UNION SELECT 1)) ON 1;
--error ER_PARSE_ERROR
SELECT * FROM t1 JOIN  (t1 t1a)  t1a ON 1;
--error ER_PARSE_ERROR
SELECT * FROM t1 JOIN ((t1 t1a)) t1a ON 1;

SELECT * FROM t1 JOIN  (t1 t1a)  ON 1;
SELECT * FROM t1 JOIN ((t1 t1a)) ON 1;

SELECT * FROM (t1 t1a);
SELECT * FROM ((t1 t1a));

SELECT * FROM t1 JOIN  (SELECT 1 t1a) alias ON 1;
SELECT * FROM t1 JOIN ((SELECT 1 t1a)) alias ON 1;

SELECT * FROM t1 JOIN  (SELECT 1 a)  a ON 1;
SELECT * FROM t1 JOIN ((SELECT 1 a)) a ON 1;

# For the join, TABLE_LIST::select_lex == NULL
# Check that we handle this.
--error ER_PARSE_ERROR
SELECT * FROM (t1 JOIN (SELECT 1) t1a1 ON 1) t1a2;

SELECT * FROM t1 WHERE a = ALL ( SELECT 1 );
SELECT * FROM t1 WHERE a = ALL ( SELECT 1 UNION SELECT 1 );
SELECT * FROM t1 WHERE a = ANY ( SELECT 3 UNION SELECT 1 );

--error ER_PARSE_ERROR
SELECT * FROM t1 WHERE a = ANY ( SELECT 1 UNION SELECT 1 INTO @a);
--error ER_PARSE_ERROR
SELECT * FROM t1 WHERE a = ANY ( SELECT 1 UNION SELECT 1 INTO OUTFILE 'file' );
--error ER_PARSE_ERROR
SELECT * FROM t1 WHERE a = ANY ( SELECT 1 UNION SELECT 1 INTO DUMPFILE 'file' );

SELECT * FROM t1 WHERE a = ( SELECT 1 );
SELECT * FROM t1 WHERE a = ( SELECT 1 UNION SELECT 1 );
--error ER_PARSE_ERROR
SELECT * FROM t1 WHERE a = ( SELECT 1 INTO @a);
--error ER_PARSE_ERROR
SELECT * FROM t1 WHERE a = ( SELECT 1 INTO OUTFILE 'file' );
--error ER_PARSE_ERROR
SELECT * FROM t1 WHERE a = ( SELECT 1 INTO DUMPFILE 'file' );

--error ER_PARSE_ERROR
SELECT * FROM t1 WHERE a = ( SELECT 1 UNION SELECT 1 INTO @a);
--error ER_PARSE_ERROR
SELECT * FROM t1 WHERE a = ( SELECT 1 UNION SELECT 1 INTO OUTFILE 'file' );
--error ER_PARSE_ERROR
SELECT * FROM t1 WHERE a = ( SELECT 1 UNION SELECT 1 INTO DUMPFILE 'file' );

--error ER_PARSE_ERROR
SELECT ( SELECT 1 INTO @v );
--error ER_PARSE_ERROR
SELECT ( SELECT 1 INTO OUTFILE 'file' );
--error ER_PARSE_ERROR
SELECT ( SELECT 1 INTO DUMPFILE 'file' );

--error ER_PARSE_ERROR
SELECT ( SELECT 1 UNION SELECT 1 INTO @v );
--error ER_PARSE_ERROR
SELECT ( SELECT 1 UNION SELECT 1 INTO OUTFILE 'file' );
--error ER_PARSE_ERROR
SELECT ( SELECT 1 UNION SELECT 1 INTO DUMPFILE 'file' );

# Make sure context is popped when we leave the nested select
SELECT ( SELECT a FROM t1 WHERE a = 1 ), a FROM t1;
SELECT ( SELECT a FROM t1 WHERE a = 1 UNION SELECT 1 ), a FROM t1;

# Make sure we have feature F561 (see .yy file)
SELECT * FROM t2 WHERE (a, b) IN (SELECT a, b FROM t2);

# Make sure the parser does not allow nested UNIONs anywhere

SELECT 1 UNION ( SELECT 1 UNION SELECT 1 );
( SELECT 1 UNION SELECT 1 ) UNION SELECT 1;

SELECT ( SELECT 1 UNION ( SELECT 1 UNION SELECT 1 ) );
--error ER_PARSE_ERROR
SELECT ( ( SELECT 1 UNION SELECT 1 ) UNION SELECT 1;
SELECT ( SELECT 1 UNION SELECT 1 UNION SELECT 1 );
SELECT ((SELECT 1 UNION SELECT 1 UNION SELECT 1));

--error ER_PARSE_ERROR
SELECT * FROM ( SELECT 1 UNION ( SELECT 1 UNION SELECT 1 ) );
--error ER_PARSE_ERROR
SELECT * FROM ( ( SELECT 1 UNION SELECT 1 ) UNION SELECT 1 );
SELECT * FROM ( ( SELECT 1 UNION SELECT 1 ) UNION SELECT 1 ) a;
SELECT * FROM ( SELECT 1 UNION SELECT 1 UNION SELECT 1 ) a;

SELECT * FROM t1 WHERE a =     ( SELECT 1 UNION ( SELECT 1 UNION SELECT 1 ) );
SELECT * FROM t1 WHERE a = ALL ( SELECT 1 UNION ( SELECT 1 UNION SELECT 1 ) );
SELECT * FROM t1 WHERE a = ANY ( SELECT 1 UNION ( SELECT 1 UNION SELECT 1 ) );
SELECT * FROM t1 WHERE a IN    ( SELECT 1 UNION ( SELECT 1 UNION SELECT 1 ) );

SELECT * FROM t1 WHERE a =     ( ( SELECT 1 UNION SELECT 1 )  UNION SELECT 1 );
SELECT * FROM t1 WHERE a = ALL ( ( SELECT 1 UNION SELECT 1 )  UNION SELECT 1 );
SELECT * FROM t1 WHERE a = ANY ( ( SELECT 1 UNION SELECT 1 )  UNION SELECT 1 );
SELECT * FROM t1 WHERE a IN    ( ( SELECT 1 UNION SELECT 1 )  UNION SELECT 1 );

SELECT * FROM t1 WHERE a =     ( SELECT 1 UNION SELECT 1 UNION SELECT 1 );
SELECT * FROM t1 WHERE a = ALL ( SELECT 1 UNION SELECT 1 UNION SELECT 1 );
SELECT * FROM t1 WHERE a = ANY ( SELECT 1 UNION SELECT 1 UNION SELECT 1 );
SELECT * FROM t1 WHERE a IN    ( SELECT 1 UNION SELECT 1 UNION SELECT 1 );

--error ER_PARSE_ERROR
SELECT * FROM t1 WHERE EXISTS ( SELECT 1 UNION SELECT 1 INTO @v );
SELECT EXISTS(SELECT 1+1);
--error ER_PARSE_ERROR
SELECT EXISTS(SELECT 1+1 INTO @test);
--error ER_PARSE_ERROR
SELECT * FROM t1 WHERE a IN ( SELECT 1 UNION SELECT 1 INTO @v );

--error ER_PARSE_ERROR
SELECT * FROM t1 WHERE EXISTS ( SELECT 1 INTO @v );
--error ER_PARSE_ERROR
SELECT * FROM t1 WHERE a IN ( SELECT 1 INTO @v );

DROP TABLE t1, t2;
#
# Bug #31157: Crash when select+order by the avg of some field within the
# group by
#
CREATE TABLE t1 (a ENUM('rainbow'));
INSERT INTO t1 VALUES (),(),(),(),();
SELECT 1 FROM t1 GROUP BY (SELECT 1 FROM t1 ORDER BY AVG(LAST_INSERT_ID()));
DROP TABLE t1;
CREATE TABLE t1 (a LONGBLOB);
INSERT INTO t1 SET a = 'aaaa';
INSERT INTO t1 SET a = 'aaaa';
SELECT 1 FROM t1 GROUP BY
  (SELECT LAST_INSERT_ID() FROM t1 ORDER BY MIN(a) ASC LIMIT 1);
DROP TABLE t1;

#Seems to be not needed here: set @@optimizer_switch=@subselect_tmp;
--echo #
--echo # Bug #49512 : subquery with aggregate function crash 
--echo #   subselect_single_select_engine::exec()

CREATE TABLE t1(a INT);
INSERT INTO t1 VALUES();

--echo # should not crash
SELECT 1 FROM t1 WHERE a <> SOME
(
 SELECT MAX((SELECT a FROM t1 LIMIT 1)) AS d
 FROM t1,t1 a
);
DROP TABLE t1;

--echo #
--echo # Bug #45989 take 2 : memory leak after explain encounters an 
--echo # error in the query
--echo #

CREATE TABLE t1(a LONGTEXT);
INSERT INTO t1 VALUES (repeat('a',@@global.max_allowed_packet));
INSERT INTO t1 VALUES (repeat('b',@@global.max_allowed_packet));

--error ER_BAD_FIELD_ERROR
EXPLAIN EXTENDED SELECT DISTINCT 1 FROM t1,
(SELECT DISTINCTROW a AS away FROM t1 GROUP BY a WITH ROLLUP) AS d1  
WHERE t1.a = d1.a;

DROP TABLE t1;


#
# Bug #47904 Incorrect results w/ table subquery, derived SQs, and LEFT JOIN on index
#

--echo Set up test tables.
CREATE TABLE t1 (
	t1_id INT UNSIGNED,

	PRIMARY KEY(t1_id)
) Engine=MyISAM;

INSERT INTO t1 (t1_id) VALUES (1), (2), (3), (4), (5);

CREATE TABLE t2 SELECT * FROM t1;
	
CREATE TABLE t3 (
	t3_id INT UNSIGNED AUTO_INCREMENT,
	t1_id INT UNSIGNED,
	amount DECIMAL(16,2),

	PRIMARY KEY(t3_id),
	KEY(t1_id)
) Engine=MyISAM;

INSERT INTO t3 (t1_id, t3_id, amount) 
        VALUES (1, 1, 100.00), (2, 2, 200.00), (4, 4, 400.00);

--echo This is the 'inner query' running by itself.
--echo Produces correct results.
SELECT
	t1.t1_id,
	IFNULL((SELECT SUM(amount) FROM t3 WHERE t3.t1_id=t1.t1_id), 0) AS total_amount
FROM
	t1
	LEFT JOIN t2 ON t2.t1_id=t1.t1_id
GROUP BY
	t1.t1_id
;

--echo SELECT * FROM (the same inner query)
--echo Produces correct results.
SELECT * FROM (
SELECT
	t1.t1_id,
	IFNULL((SELECT SUM(amount) FROM t3 WHERE t3.t1_id=t1.t1_id), 0) AS total_amount
FROM
	t1
	LEFT JOIN t2 ON t2.t1_id=t1.t1_id
GROUP BY
	t1.t1_id
) AS t;

--echo Now make t2.t1_id part of a key.
ALTER TABLE t2 ADD PRIMARY KEY(t1_id);

--echo Same inner query by itself.
--echo Still correct results.
SELECT
	t1.t1_id,
	IFNULL((SELECT SUM(amount) FROM t3 WHERE t3.t1_id=t1.t1_id), 0) AS total_amount
FROM
	t1
	LEFT JOIN t2 ON t2.t1_id=t1.t1_id
GROUP BY
	t1.t1_id;

--echo SELECT * FROM (the same inner query), now with indexes on the LEFT JOIN
SELECT * FROM (
SELECT
	t1.t1_id,
	IFNULL((SELECT SUM(amount) FROM t3 WHERE t3.t1_id=t1.t1_id), 0) AS total_amount
FROM
	t1
	LEFT JOIN t2 ON t2.t1_id=t1.t1_id
GROUP BY
	t1.t1_id
) AS t;


DROP TABLE t3;
DROP TABLE t2;
DROP TABLE t1;


--echo #
--echo # Bug #52711: Segfault when doing EXPLAIN SELECT with 
--echo #  union...order by (select... where...)
--echo #

CREATE TABLE t1 (a VARCHAR(10), FULLTEXT KEY a (a));
INSERT INTO t1 VALUES (1),(2);
CREATE TABLE t2 (b INT);
INSERT INTO t2 VALUES (1),(2);

--echo # Should not crash
--disable_result_log
EXPLAIN
SELECT * FROM t2 UNION SELECT * FROM t2
  ORDER BY (SELECT * FROM t1 WHERE MATCH(a) AGAINST ('+abc' IN BOOLEAN MODE));

--echo # Should not crash
SELECT * FROM t2 UNION SELECT * FROM t2
  ORDER BY (SELECT * FROM t1 WHERE MATCH(a) AGAINST ('+abc' IN BOOLEAN MODE));
DROP TABLE t1,t2;
--enable_result_log

--echo #
--echo # Bug #58818: Incorrect result for IN/ANY subquery
--echo # with HAVING condition 
--echo #

CREATE TABLE t1(i INT);
INSERT INTO t1 VALUES (1), (2), (3);
CREATE TABLE t1s(i INT);
INSERT INTO t1s VALUES (10), (20), (30);
CREATE TABLE t2s(i INT);
INSERT INTO t2s VALUES (100), (200), (300);

SELECT * FROM t1
WHERE t1.i NOT IN
(
  SELECT STRAIGHT_JOIN t2s.i 
  FROM
  t1s LEFT OUTER JOIN t2s ON t2s.i = t1s.i
  HAVING t2s.i = 999
);

SELECT * FROM t1
WHERE t1.I IN
(
  SELECT STRAIGHT_JOIN t2s.i 
  FROM
  t1s LEFT OUTER JOIN t2s ON t2s.i = t1s.i
  HAVING t2s.i = 999
) IS UNKNOWN;

SELECT * FROM t1
WHERE NOT t1.I = ANY
(
  SELECT STRAIGHT_JOIN t2s.i 
  FROM
  t1s LEFT OUTER JOIN t2s ON t2s.i = t1s.i
  HAVING t2s.i = 999
);

SELECT * FROM t1
 WHERE t1.i = ANY (
  SELECT STRAIGHT_JOIN t2s.i 
  FROM
  t1s LEFT OUTER JOIN t2s ON t2s.i = t1s.i
  HAVING t2s.i = 999
 ) IS UNKNOWN;

DROP TABLE t1,t1s,t2s;

--echo # LP BUG#675248 - select->prep_where references on freed memory 

CREATE TABLE t1 (a int, b int);
insert into t1 values (1,1),(0,0);

CREATE TABLE t2 (c int);
insert into t2 values (1),(2);

prepare stmt1 from "select sum(a),(select sum(c) from t2 where table1.b) as sub
from t1 as table1 group by sub";

execute stmt1;

deallocate prepare stmt1;

prepare stmt1 from "select sum(a),(select sum(c) from t2 having table1.b) as sub
from t1 as table1";

execute stmt1;

deallocate prepare stmt1;

drop table t1,t2;

--echo #
--echo # Bug LP#693935/#58727: Assertion failure with 
--echo # a single row subquery returning more than one row
--echo #

create table t1 (a char(1) charset utf8);
insert into t1 values ('a'), ('b');
create table t2 (a binary(1));
insert into t2 values ('x'), ('y');

-- error ER_SUBQUERY_NO_1_ROW
select * from t2 where a=(select a from t1) and a='x';

drop table t1,t2;

--echo # End of 5.1 tests

--echo #
--echo # Bug #11765713 58705:
--echo # OPTIMIZER LET ENGINE DEPEND ON UNINITIALIZED VALUES
--echo # CREATED BY OPT_SUM_QUERY
--echo #

CREATE TABLE t1(a INT NOT NULL, KEY (a));
INSERT INTO t1 VALUES (0), (1);

--error ER_SUBQUERY_NO_1_ROW
SELECT 1 as foo FROM t1 WHERE a < SOME
  (SELECT a FROM t1 WHERE a <=>
    (SELECT a FROM t1)
  );

SELECT 1 as foo FROM t1 WHERE a < SOME
  (SELECT a FROM t1 WHERE a <=>
    (SELECT a FROM t1 where a is null)
  ); 

DROP TABLE t1;

--echo #
--echo # Bug #57704: Cleanup code dies with void TABLE::set_keyread(bool): 
--echo #             Assertion `file' failed.
--echo #

CREATE TABLE t1 (a INT);

--error ER_OPERAND_COLUMNS
SELECT 1 FROM 
  (SELECT ROW(
    (SELECT 1 FROM t1 RIGHT JOIN 
      (SELECT 1 FROM t1, t1 t2) AS d ON 1),
    1) FROM t1) AS e;

DROP TABLE t1;

--echo #
--echo # Bug#13721076 CRASH WITH TIME TYPE/TIMESTAMP() AND WARNINGS IN SUBQUERY
--echo #

CREATE TABLE t1(a TIME NOT NULL);
INSERT INTO t1 VALUES ('00:00:32');

SELECT 1 FROM t1 WHERE a >
(SELECT timestamp(a) AS a FROM t1);

DROP TABLE t1;

--echo #
--echo # No BUG#, a case brought from 5.2's innodb_mysql_lock.test
--echo #

create table t1 (i int  not null primary key);
insert into t1 values (1),(2),(3),(4),(5);

create table t2 (j int not null  primary key);
insert into t2 values (1),(2),(3),(4),(5);

create table t3 (k int not null primary key);
insert into t3 values (1),(2),(3);

create view v2 as select t2.j as j from t2 where t2.j in (select t1.i from t1);

select * from t3 where k in (select j from v2);

drop table t1,t2,t3;
drop view v2;

--echo #
--echo # Bug#52068: Optimizer generates invalid semijoin materialization plan
--echo #
--disable_warnings
drop table if exists ot1, ot2, it1, it2;
--enable_warnings
CREATE TABLE ot1(a INTEGER);
INSERT INTO ot1 VALUES(5), (8);
CREATE TABLE it2(a INTEGER);
INSERT INTO it2 VALUES(9), (5), (1), (8);
CREATE TABLE it3(a INTEGER);
INSERT INTO it3 VALUES(7), (1), (0), (5), (1), (4);
CREATE TABLE ot4(a INTEGER);
INSERT INTO ot4 VALUES(1), (3), (5), (7), (9), (7), (3), (1);

let $query=
SELECT * FROM ot1,ot4
WHERE (ot1.a,ot4.a) IN (SELECT it2.a,it3.a
                        FROM it2,it3);

eval $query;
eval explain $query;

DROP TABLE IF EXISTS ot1, ot4, it2, it3;


--echo #
--echo # Bug#729039: NULL keys used to evaluate subquery
--echo #

CREATE TABLE t1 (a int) ;
INSERT INTO t1 VALUES (NULL), (1), (NULL), (2);

CREATE TABLE t2 (a int, INDEX idx(a)) ;
INSERT INTO t2 VALUES (NULL), (1), (NULL);

SELECT * FROM t1
  WHERE EXISTS (SELECT a FROM t2 USE INDEX () WHERE t2.a = t1.a);
EXPLAIN
SELECT * FROM t1
  WHERE EXISTS (SELECT a FROM t2 USE INDEX() WHERE t2.a = t1.a);

SELECT * FROM t1
  WHERE EXISTS (SELECT a FROM t2 WHERE t2.a = t1.a);
EXPLAIN
SELECT * FROM t1
  WHERE EXISTS (SELECT a FROM t2 WHERE t2.a = t1.a);

DROP TABLE t1,t2;

--echo #
--echo # BUG#752992: Wrong results for a subquery with 'semijoin=on'
--echo #
CREATE TABLE t1 (pk INTEGER PRIMARY KEY, i INTEGER NOT NULL);
INSERT INTO t1 VALUES (11,0);
INSERT INTO t1 VALUES (12,5);
INSERT INTO t1 VALUES (15,0);
CREATE TABLE t2 (pk INTEGER PRIMARY KEY, i INTEGER NOT NULL);
INSERT INTO t2 VALUES (11,1);
INSERT INTO t2 VALUES (12,2);
INSERT INTO t2 VALUES (15,4);


SET @save_join_cache_level=@@join_cache_level;
SET join_cache_level=0;
EXPLAIN SELECT * FROM t1 WHERE pk IN (SELECT it.pk FROM t2 JOIN t2 AS it ON 1);
SELECT * FROM t1 WHERE pk IN (SELECT it.pk FROM t2 JOIN t2 AS it ON 1);
SET join_cache_level=@save_join_cache_level;

DROP table t1,t2;

--echo #
--echo # Bug#751350: crash with pushed condition for outer references when
--echo #             there should be none of such conditions
--echo #

CREATE TABLE t1 (a int, b int) ;
INSERT INTO t1 VALUES (0,0),(0,0);
set @optimizer_switch_save=@@optimizer_switch;
set @@optimizer_switch='semijoin=off,materialization=on,in_to_exists=on';
EXPLAIN
SELECT b FROM t1
  WHERE ('0') IN ( SELECT a  FROM t1 GROUP BY a )
    GROUP BY b;

SELECT b FROM t1
  WHERE ('0') IN ( SELECT a  FROM t1 GROUP BY a )
    GROUP BY b;
set @@optimizer_switch=@optimizer_switch_save;
DROP TABLE t1;

--echo #
--echo # Bug #11765713 58705:
--echo # OPTIMIZER LET ENGINE DEPEND ON UNINITIALIZED VALUES
--echo # CREATED BY OPT_SUM_QUERY
--echo #

CREATE TABLE t1(a INT NOT NULL, KEY (a));
INSERT INTO t1 VALUES (0), (1);

--error ER_SUBQUERY_NO_1_ROW
SELECT 1 as foo FROM t1 WHERE a < SOME
  (SELECT a FROM t1 WHERE a <=>
    (SELECT a FROM t1)
  );

SELECT 1 as foo FROM t1 WHERE a < SOME
  (SELECT a FROM t1 WHERE a <=>
    (SELECT a FROM t1 where a is null)
  ); 

DROP TABLE t1;

#
# LP BUG#823169 NULLs with ALL/ANY and maxmin optimization
#
CREATE TABLE t1 (a int(11), b varchar(1));
INSERT INTO t1 VALUES (2,NULL),(5,'d'),(7,'g');

SELECT a FROM t1 WHERE b < ANY ( SELECT b FROM t1 GROUP BY b );
SELECT a FROM t1 WHERE b < ANY ( SELECT b FROM t1 );
SELECT a FROM t1 WHERE b > ANY ( SELECT b FROM t1 GROUP BY b );
SELECT a FROM t1 WHERE b > ANY ( SELECT b FROM t1 );
SELECT a FROM t1 WHERE b <= ANY ( SELECT b FROM t1 GROUP BY b );
SELECT a FROM t1 WHERE b <= ANY ( SELECT b FROM t1 );
SELECT a FROM t1 WHERE b >= ANY ( SELECT b FROM t1 GROUP BY b );
SELECT a FROM t1 WHERE b >= ANY ( SELECT b FROM t1 );
SELECT a FROM t1 WHERE b = ANY ( SELECT b FROM t1 );
SELECT a FROM t1 WHERE b = ANY ( SELECT b FROM t1 GROUP BY b );
SELECT a FROM t1 WHERE b <> ANY ( SELECT b FROM t1 );
SELECT a FROM t1 WHERE b <> ANY ( SELECT b FROM t1 GROUP BY b );

SELECT a FROM t1 WHERE b < ALL ( SELECT b FROM t1 GROUP BY b );
SELECT a FROM t1 WHERE b < ALL ( SELECT b FROM t1 );
SELECT a FROM t1 WHERE b > ALL ( SELECT b FROM t1 GROUP BY b );
SELECT a FROM t1 WHERE b > ALL ( SELECT b FROM t1 );
SELECT a FROM t1 WHERE b <= ALL ( SELECT b FROM t1 GROUP BY b );
SELECT a FROM t1 WHERE b <= ALL ( SELECT b FROM t1 );
SELECT a FROM t1 WHERE b >= ALL ( SELECT b FROM t1 GROUP BY b );
SELECT a FROM t1 WHERE b >= ALL ( SELECT b FROM t1 );
SELECT a FROM t1 WHERE b = ALL ( SELECT b FROM t1 );
SELECT a FROM t1 WHERE b = ALL ( SELECT b FROM t1 GROUP BY b );
SELECT a FROM t1 WHERE b <> ALL ( SELECT b FROM t1 );
SELECT a FROM t1 WHERE b <> ALL ( SELECT b FROM t1 GROUP BY b );

delete from t1;
INSERT INTO t1 VALUES (2,NULL),(5,'d'),(7,'g');

SELECT a FROM t1 WHERE b < ANY ( SELECT b FROM t1 GROUP BY b );
SELECT a FROM t1 WHERE b < ANY ( SELECT b FROM t1 );
SELECT a FROM t1 WHERE b > ANY ( SELECT b FROM t1 GROUP BY b );
SELECT a FROM t1 WHERE b > ANY ( SELECT b FROM t1 );
SELECT a FROM t1 WHERE b <= ANY ( SELECT b FROM t1 GROUP BY b );
SELECT a FROM t1 WHERE b <= ANY ( SELECT b FROM t1 );
SELECT a FROM t1 WHERE b >= ANY ( SELECT b FROM t1 GROUP BY b );
SELECT a FROM t1 WHERE b >= ANY ( SELECT b FROM t1 );
SELECT a FROM t1 WHERE b = ANY ( SELECT b FROM t1 );
SELECT a FROM t1 WHERE b = ANY ( SELECT b FROM t1 GROUP BY b );
SELECT a FROM t1 WHERE b <> ANY ( SELECT b FROM t1 );
SELECT a FROM t1 WHERE b <> ANY ( SELECT b FROM t1 GROUP BY b );

SELECT a FROM t1 WHERE b < ALL ( SELECT b FROM t1 GROUP BY b );
SELECT a FROM t1 WHERE b < ALL ( SELECT b FROM t1 );
SELECT a FROM t1 WHERE b > ALL ( SELECT b FROM t1 GROUP BY b );
SELECT a FROM t1 WHERE b > ALL ( SELECT b FROM t1 );
SELECT a FROM t1 WHERE b <= ALL ( SELECT b FROM t1 GROUP BY b );
SELECT a FROM t1 WHERE b <= ALL ( SELECT b FROM t1 );
SELECT a FROM t1 WHERE b >= ALL ( SELECT b FROM t1 GROUP BY b );
SELECT a FROM t1 WHERE b >= ALL ( SELECT b FROM t1 );
SELECT a FROM t1 WHERE b = ALL ( SELECT b FROM t1 );
SELECT a FROM t1 WHERE b = ALL ( SELECT b FROM t1 GROUP BY b );
SELECT a FROM t1 WHERE b <> ALL ( SELECT b FROM t1 );
SELECT a FROM t1 WHERE b <> ALL ( SELECT b FROM t1 GROUP BY b );

drop table t1;

--echo #
--echo # Fix of lp:780386 (NULL left part with empty ALL subquery).
--echo #
CREATE TABLE t1 ( f11 int) ;
INSERT IGNORE INTO t1 VALUES (0),(0);

CREATE TABLE t2 ( f3 int, f10 int, KEY (f10,f3)) ;
INSERT IGNORE INTO t2 VALUES (NULL,NULL),(5,0);

DROP TABLE IF EXISTS t3;
CREATE TABLE t3 ( f3 int) ;
INSERT INTO t3 VALUES (0),(0);

SELECT a1.f3 AS r FROM t2 AS a1 , t1 WHERE a1.f3 < ALL ( SELECT f3 FROM t3 WHERE f3 = 1 ) ;
DROP TABLE t1, t2, t3;

--echo #
--echo # Bug#12763207 - ASSERT IN SUBSELECT::SINGLE_VALUE_TRANSFORMER
--echo #

CREATE TABLE t1(a1 int);
INSERT INTO t1 VALUES (1),(2);

CREATE TABLE t2(a1 int);
INSERT INTO t2 VALUES (3);

SELECT @@session.sql_mode INTO @old_sql_mode;
SET SESSION sql_mode='ONLY_FULL_GROUP_BY';

## All these are subject to the transformation
## '1 < some (...)' => '1 < max(...)'
SELECT 1 FROM t1 WHERE 1 < SOME (SELECT 2 FROM t2);
SELECT 1 FROM t1 WHERE 1 < SOME (SELECT 2.0 FROM t2);
SELECT 1 FROM t1 WHERE 1 < SOME (SELECT 'a' FROM t2);
SELECT 1 FROM t1 WHERE 1 < SOME (SELECT a1 FROM t2);

SET SESSION sql_mode=@old_sql_mode;

DROP TABLE t1, t2;

create table t2(i int);
insert into t2 values(0);

SELECT @@session.sql_mode INTO @old_sql_mode;
SET SESSION sql_mode='ONLY_FULL_GROUP_BY';

CREATE VIEW v1 AS  
SELECT 'f' FROM t2 UNION SELECT 'x' FROM t2
;

CREATE TABLE t1 (
  pk int NOT NULL,
  col_varchar_key varchar(1) DEFAULT NULL,
  PRIMARY KEY (pk),
  KEY col_varchar_key (col_varchar_key)
);

SELECT t1.pk
FROM t1
WHERE t1.col_varchar_key < ALL ( SELECT * FROM v1 )
;

SET SESSION sql_mode=@old_sql_mode;

drop table t2, t1;
drop view v1;

--echo #
--echo # BUG#50257: Missing info in REF column of the EXPLAIN 
--echo #            lines for subselects
--echo #

CREATE TABLE t1 (a INT, b INT, INDEX (a));
INSERT INTO t1 VALUES (3, 10), (2, 20), (7, 10), (5, 20);

EXPLAIN SELECT * FROM (SELECT * FROM t1 WHERE a=7) t;
EXPLAIN SELECT * FROM t1 WHERE EXISTS (SELECT * FROM t1 WHERE a=7);

DROP TABLE t1;

--echo #
--echo # BUG#12616253 - WRONG RESULT WITH EXISTS(SUBQUERY) (MISSING ROWS)
--echo # (duplicate of LP bug #888456)
--echo #

CREATE TABLE t1 (f1 varchar(1));
INSERT INTO t1 VALUES ('v'),('s');

CREATE TABLE t2 (f1_key varchar(1), KEY (f1_key));
INSERT INTO t2 VALUES ('j'),('v'),('c'),('m'),('d'),
('d'),('y'),('t'),('d'),('s');

EXPLAIN
SELECT table1.f1, table2.f1_key FROM t1 AS table1, t2 AS table2
  WHERE EXISTS (SELECT DISTINCT f1_key FROM t2 
                  WHERE f1_key != table2.f1_key AND f1_key >= table1.f1);
--sorted_result
SELECT table1.f1, table2.f1_key FROM t1 AS table1, t2 AS table2
  WHERE EXISTS (SELECT DISTINCT f1_key FROM t2 
                  WHERE f1_key != table2.f1_key AND f1_key >= table1.f1);

DROP TABLE t1,t2;

--echo #
--echo # LP bug 919427: EXPLAIN for a query over a single-row table 
--echo #                with IN subquery in WHERE condition
--echo # 

CREATE TABLE ot (
  col_int_nokey int(11), 
  col_varchar_nokey varchar(1)
) ;
INSERT INTO ot VALUES (1,'x');

CREATE TABLE it1(
  col_int_key int(11), 
  col_varchar_key varchar(1), 
  KEY idx_cvk_cik (col_varchar_key,col_int_key)
);
INSERT INTO it1 VALUES (NULL,'x'), (NULL,'f');

CREATE TABLE it2 (
   col_int_key int(11),
   col_varchar_key varchar(1),
   col_varchar_key2 varchar(1),
   KEY idx_cvk_cvk2_cik (col_varchar_key, col_varchar_key2, col_int_key),
   KEY idx_cvk_cik (col_varchar_key, col_int_key)
);
INSERT INTO it2 VALUES (NULL,'x','x'), (NULL,'f','f');

EXPLAIN
SELECT col_int_nokey FROM ot 
  WHERE col_varchar_nokey IN 
        (SELECT col_varchar_key FROM it1 WHERE col_int_key IS NULL);
SELECT col_int_nokey FROM ot 
  WHERE col_varchar_nokey IN 
        (SELECT col_varchar_key FROM it1 WHERE col_int_key IS NULL);

EXPLAIN
SELECT col_int_nokey FROM ot
  WHERE (col_varchar_nokey, 'x') IN
        (SELECT col_varchar_key, col_varchar_key2 FROM it2);
SELECT col_int_nokey FROM ot
  WHERE (col_varchar_nokey, 'x') IN
        (SELECT col_varchar_key, col_varchar_key2 FROM it2);

DROP TABLE ot,it1,it2;

--echo #
--echo # MDEV-746
--echo # Bug#13651009 WRONG RESULT FROM DERIVED TABLE IF THE SUBQUERY
--echo # HAS AN EMPTY RESULT
--echo #

CREATE TABLE t1 (
  pk int NOT NULL,
  col_int_nokey int NOT NULL,
  col_int_key int NOT NULL,
  col_time_key time NOT NULL,
  col_varchar_key varchar(1) NOT NULL,
  col_varchar_nokey varchar(1) NOT NULL,
  PRIMARY KEY (pk),
  KEY col_int_key (col_int_key),
  KEY col_time_key (col_time_key),
  KEY col_varchar_key (col_varchar_key,col_int_key)
) ENGINE=MyISAM;

CREATE TABLE t2 (
  pk int NOT NULL AUTO_INCREMENT,
  col_int_nokey int NOT NULL,
  col_int_key int NOT NULL,
  col_time_key time NOT NULL,
  col_varchar_key varchar(1) NOT NULL,
  col_varchar_nokey varchar(1) NOT NULL,
  PRIMARY KEY (pk),
  KEY col_int_key (col_int_key),
  KEY col_time_key (col_time_key),
  KEY col_varchar_key (col_varchar_key,col_int_key)
) ENGINE=MyISAM;

INSERT INTO t2 VALUES (1,4,4,'00:00:00','b','b');

SET @var2:=4, @var3:=8;

--echo
--echo Testcase without inner subquery

let $subq=
SELECT @var3:=12, sq4_alias1.*
FROM t1 AS sq4_alias1
WHERE (sq4_alias1.col_varchar_key + NULL) IS NULL OR
      sq4_alias1.col_varchar_key = @var3;

eval EXPLAIN $subq;
eval $subq;
SELECT @var3;

# Now as derived table:
eval EXPLAIN SELECT * FROM ( $subq ) AS alias3;
eval SELECT * FROM ( $subq ) AS alias3;
SELECT @var3;

--echo
--echo Testcase with inner subquery; crashed WL#6095
SET @var3=8;
let $subq=
SELECT sq4_alias1.*
FROM t1 AS sq4_alias1
WHERE (sq4_alias1.col_varchar_key , sq4_alias1.col_varchar_nokey)
      NOT IN
      (SELECT c_sq1_alias1.col_varchar_key AS c_sq1_field1,
              c_sq1_alias1.col_varchar_nokey AS c_sq1_field2
       FROM t2 AS c_sq1_alias1
       WHERE (c_sq1_alias1.col_int_nokey != @var2
              OR c_sq1_alias1.pk != @var3));

eval EXPLAIN $subq;
eval $subq;
# Now as derived table:
eval EXPLAIN SELECT * FROM ( $subq ) AS alias3;
eval SELECT * FROM ( $subq ) AS alias3;

DROP TABLE t1,t2;

--echo # End of 5.2 tests

--echo #
--echo # BUG#779885: Crash in eliminate_item_equal with materialization=on in
--echo #

CREATE TABLE t1 ( f1 int );
INSERT INTO t1 VALUES (19), (20);

CREATE TABLE t2 ( f10 varchar(32) );
INSERT INTO t2 VALUES ('c'),('d');

CREATE TABLE t3 ( f10 varchar(32) );
INSERT INTO t3 VALUES ('a'),('b');

SELECT *
FROM t1
WHERE
( 't' ) IN (
        SELECT t3.f10
        FROM t3
        JOIN t2
        ON t2.f10 = t3.f10
);
DROP TABLE t1,t2,t3;

--echo #
--echo # BUG lp:813473: Wrong result with outer join + NOT IN subquery
--echo # This bug is a duplicate of Bug#11764086 whose test case is added below
--echo #

CREATE TABLE t1 (c int) ;
INSERT INTO t1 VALUES (5),(6);

CREATE TABLE t2 (a int, b int) ;
INSERT INTO t2 VALUES (20,9),(20,9);

create table t3 (d int, e int);
insert into t3 values (2, 9), (3,10);

SET @save_optimizer_switch=@@optimizer_switch;
SET optimizer_switch='outer_join_with_cache=off';

EXPLAIN
SELECT t2.b , t1.c
FROM t2 LEFT JOIN t1 ON t1.c < 3
WHERE (t2.b , t1.c) NOT IN (SELECT * from t3);

SELECT t2.b , t1.c
FROM t2 LEFT JOIN t1 ON t1.c < 3
WHERE (t2.b, t1.c) NOT IN (SELECT * from t3);

SET optimizer_switch=@save_optimizer_switch;

drop table t1, t2, t3;

--echo #
--echo # BUG#50257: Missing info in REF column of the EXPLAIN 
--echo #            lines for subselects
--echo #

CREATE TABLE t1 (a INT, b INT, INDEX (a));
INSERT INTO t1 VALUES (3, 10), (2, 20), (7, 10), (5, 20);

--echo
set @tmp_optimizer_switch=@@optimizer_switch;
set optimizer_switch='derived_merge=off,derived_with_keys=off';
EXPLAIN SELECT * FROM (SELECT * FROM t1 WHERE a=7) t;
set optimizer_switch=@tmp_optimizer_switch;
--echo
EXPLAIN SELECT * FROM t1 WHERE EXISTS (SELECT * FROM t1 WHERE a=7);

--echo
DROP TABLE t1;

--echo #
--echo # Bug#11764086: Null left operand to NOT IN in WHERE clause
--echo # behaves differently than real NULL
--echo #

CREATE TABLE parent (id int);
INSERT INTO parent VALUES (1), (2);

CREATE TABLE child (parent_id int, other int);
INSERT INTO child VALUES (1,NULL);

--echo # Offending query (c.parent_id is NULL for null-complemented rows only)

SELECT    p.id, c.parent_id
FROM      parent p
LEFT JOIN child  c
ON        p.id = c.parent_id
WHERE     c.parent_id NOT IN (
              SELECT parent_id 
              FROM   child
              WHERE  parent_id = 3
          );

--echo # Some syntactic variations with IS FALSE and IS NOT TRUE

SELECT    p.id, c.parent_id
FROM      parent p
LEFT JOIN child  c
ON        p.id = c.parent_id
WHERE     c.parent_id IN (
              SELECT parent_id 
              FROM   child
              WHERE  parent_id = 3
          ) IS NOT TRUE;

SELECT    p.id, c.parent_id
FROM      parent p
LEFT JOIN child  c
ON        p.id = c.parent_id
WHERE     c.parent_id IN (
              SELECT parent_id 
              FROM   child
              WHERE  parent_id = 3
          ) IS FALSE;

DROP TABLE parent, child;

--echo # End of test for bug#11764086.

--echo #
--echo # Bug 11765699 - 58690: !TABLE || (!TABLE->READ_SET || 
--echo #                BITMAP_IS_SET(TABLE->READ_SET, FIELD_INDEX
--echo #

CREATE TABLE t1(a INT);
INSERT INTO t1 VALUES (0), (1); 

CREATE TABLE t2(
  b TEXT, 
  c INT, 
  PRIMARY KEY (b(1))
);
INSERT INTO t2 VALUES ('a', 2), ('b', 3);

SELECT 1 FROM t1 WHERE a = 
 (SELECT 1 FROM t2 WHERE b = 
  (SELECT 1 FROM t1 t11 WHERE c = 1 OR t1.a = 1 AND 1 = 2)
   ORDER BY b
 );

SELECT 1 FROM t1 WHERE a = 
 (SELECT 1 FROM t2 WHERE b = 
  (SELECT 1 FROM t1 t11 WHERE c = 1 OR t1.a = 1 AND 1 = 2)
   GROUP BY b
 );

DROP TABLE t1, t2;

--echo #
--echo # BUG#12616253 - WRONG RESULT WITH EXISTS(SUBQUERY) (MISSING ROWS)
--echo #

CREATE TABLE t1 (f1 varchar(1));
INSERT INTO t1 VALUES ('v'),('s');

CREATE TABLE t2 (f1_key varchar(1), KEY (f1_key));
INSERT INTO t2 VALUES ('j'),('v'),('c'),('m'),('d'),
('d'),('y'),('t'),('d'),('s');

let $query=SELECT table1.f1, table2.f1_key
FROM t1 AS table1, t2 AS table2
WHERE EXISTS 
( 
SELECT DISTINCT f1_key 
FROM t2 
WHERE f1_key != table2.f1_key AND f1_key >= table1.f1 );

--sorted_result
eval $query;
eval explain $query;

DROP TABLE t1,t2;

--echo #
--echo # lp:826279: assertion failure with GROUP BY a result of subquery
--echo #

CREATE TABLE t1 (a int);
INSERT INTO t1 VALUES (0), (0);

CREATE TABLE t2 (a int, b int, c int);
INSERT INTO t2 VALUES (10,7,0), (0,7,0);

CREATE TABLE t3 (a int, b int);
INSERT INTO t3 VALUES (10,7), (0,7);

SELECT SUM(DISTINCT b),
       (SELECT t2.a FROM t1 JOIN t2 ON t2.c != 0
          WHERE t.a != 0 AND t2.a != 0)
  FROM (SELECT * FROM t3) AS t
GROUP BY 2;

SELECT SUM(DISTINCT b), 
       (SELECT t2.a FROM t1,t2 WHERE t.a != 0 or 1=2 LIMIT 1)
  FROM (SELECT * FROM t3) AS t
GROUP BY 2;

DROP TABLE t1,t2,t3;

--echo #
--echo # Bug#12329653 
--echo # EXPLAIN, UNION, PREPARED STATEMENT, CRASH, SQL_FULL_GROUP_BY
--echo #
 
CREATE TABLE t1(a1 int);
INSERT INTO t1 VALUES (1),(2);
 
SELECT @@session.sql_mode INTO @old_sql_mode;
SET SESSION sql_mode='ONLY_FULL_GROUP_BY';
 
## First a simpler query, illustrating the transformation
## '1 < some (...)' => '1 < max(...)'
SELECT 1 FROM t1 WHERE 1 < SOME (SELECT a1 FROM t1);
 
## The query which made the server crash.
PREPARE stmt FROM 
'SELECT 1 UNION ALL 
SELECT 1 FROM t1
ORDER BY
(SELECT 1 FROM t1 AS t1_0  
  WHERE 1 < SOME (SELECT a1 FROM t1)
)' ;
 
--error ER_SUBQUERY_NO_1_ROW
EXECUTE stmt ;
--error ER_SUBQUERY_NO_1_ROW
EXECUTE stmt ;
 
SET SESSION sql_mode=@old_sql_mode;
    
DEALLOCATE PREPARE stmt;
DROP TABLE t1;

--echo #
--echo # LP BUG#833777 Performance regression with deeply nested subqueries
--echo #

create table t1 (a int not null, b char(10) not null);
insert into t1 values (1, 'a');
set @@optimizer_switch='in_to_exists=on,semijoin=off,materialization=off,subquery_cache=off';
select a from t1 where a in (select a from t1 where a in (select a from t1 where a in (select a from t1 where a in (select a from t1 where a in (select a from t1 where a in (select a from t1 where a in (select a from t1 where a in (select a from t1 where a in (select a from t1 where a in (select a from t1 where a in (select a from t1 where a in (select a from t1 where a in (select a from t1 where a in (select a from t1 where a in (select a from t1 where a in (select a from t1 where a in (select a from t1 where a in (select a from t1 where a in (select a from t1 where a in (select a from t1 where a in (select a from t1 where a in (select a from t1 where a in (select a from t1 where a in (select a from t1 where a in (select a from t1 where a in (select a from t1 where a in (select a from t1 where a in (select a from t1 where a in (select a from t1)))))))))))))))))))))))))))));
set @@optimizer_switch=@subselect_tmp;
drop table t1;

--echo #
--echo # LP BUG#894397 Wrong result with in_to_exists, constant table , semijoin=OFF,materialization=OFF
--echo #

CREATE TABLE t1 (a varchar(3));
INSERT INTO t1 VALUES ('AAA'),('BBB');
CREATE TABLE t2 (a varchar(3));
INSERT INTO t2 VALUES ('CCC');
set @@optimizer_switch='semijoin=off,materialization=off,in_to_exists=on,subquery_cache=off';
SELECT * FROM t1 WHERE t1.a IN (SELECT t2.a FROM t2 WHERE t2.a < 'ZZZ');
set @@optimizer_switch=@subselect_tmp;
drop table t1, t2;

--echo #
--echo # LP bug #859375: Assertion `0' failed in st_select_lex_unit::optimize
--echo # with view , UNION and prepared statement (rewriting fake_select
--echo # condition).
--echo #

CREATE TABLE t1 ( f1 int NOT NULL, f4 varchar(1) NOT NULL) ;
INSERT INTO t1 VALUES (6,'d'),(7,'y');

CREATE TABLE t2 ( f1 int NOT NULL, f2 int NOT NULL) ;
INSERT INTO t2 VALUES (10,7);

CREATE VIEW v2 AS SELECT * FROM t2;

PREPARE st1 FROM "
        SELECT *
        FROM t1
        LEFT JOIN v2 ON ( v2.f2 = t1.f1 )
        WHERE v2.f1 NOT IN (
                SELECT 1 UNION
                SELECT 247
        )
";

EXECUTE st1;
deallocate prepare st1;

DROP VIEW v2;
DROP TABLE t1,t2;

--echo #
--echo # LP bug #887458 Crash in subselect_union_engine::no_rows with
--echo # double UNION and join_cache_level=3,8
--echo # (IN/ALL/ANY optimizations should not be applied to fake_select)

CREATE TABLE t2 ( a int, b varchar(1)) ;
INSERT IGNORE INTO t2 VALUES (8,'y'),(8,'y');

CREATE TABLE t1 ( b varchar(1)) ;
INSERT IGNORE INTO t1 VALUES (NULL),(NULL);

set @save_join_cache_level=@@join_cache_level;
SET SESSION join_cache_level=3;

SELECT *
FROM t1, t2
WHERE t2.b IN (
        SELECT 'm' UNION
        SELECT 'm'
) OR t1.b <> SOME (
        SELECT 'v' UNION
        SELECT 't'
);

set @@join_cache_level= @save_join_cache_level;
drop table t1,t2;


--echo #
--echo # LP bug #885162 Got error 124 from storage engine with UNION inside
--echo # subquery and join_cache_level=3..8
--echo # (IN/ALL/ANY optimizations should not be applied to fake_select)
--echo #

CREATE TABLE t1 (
  f1 varchar(1) DEFAULT NULL
  );
INSERT INTO t1 VALUES ('c');
set @save_join_cache_level=@@join_cache_level;
SET SESSION join_cache_level=8;
SELECT * FROM t1 WHERE t1.f1 IN ( SELECT 'k' UNION SELECT 'e' );
set @@join_cache_level= @save_join_cache_level;
drop table t1;


--echo #
--echo # LP BUG#747278 incorrect values of the NULL (no rows) single 
--echo # row subquery requested via element_index() interface
--echo #

CREATE TABLE t1 (f1a int, f1b int) ;
INSERT IGNORE INTO t1 VALUES (1,1),(2,2);
CREATE TABLE t2 ( f2 int);
INSERT IGNORE INTO t2 VALUES (3),(4);
CREATE TABLE t3 (f3a int default 1, f3b int default 2);
INSERT INTO t3 VALUES (1,1),(2,2);

# check different IN with switches where the bug was found
set @old_optimizer_switch = @@session.optimizer_switch;
set @@optimizer_switch='materialization=on,partial_match_rowid_merge=on,partial_match_table_scan=off,subquery_cache=off,semijoin=off';

SELECT (SELECT f3a FROM t3 where f3a > 3) NOT IN (SELECT f1a FROM t1) FROM t2;
SELECT (SELECT f3a,f3a  FROM t3 where f3a > 3) NOT IN (SELECT f1a,f1a FROM t1) FROM t2;
SELECT (SELECT f3a, f3b FROM t3 where f3a > 3) NOT IN (SELECT f1a, f1b FROM t1) FROM t2;
SELECT (SELECT f3a, f3b FROM t3 where f3a > 3) NOT IN (SELECT f1a, f1b FROM t1);
SELECT (SELECT f3a FROM t3 where f3a > 3) IN (SELECT f1a FROM t1) FROM t2;
SELECT (SELECT f3a,f3a  FROM t3 where f3a > 3) IN (SELECT f1a,f1a FROM t1) FROM t2;
SELECT (SELECT f3a, f3b FROM t3 where f3a > 3) IN (SELECT f1a, f1b FROM t1) FROM t2;
SELECT (SELECT f3a, f3b FROM t3 where f3a > 3) IN (SELECT f1a, f1b FROM t1);

set @@session.optimizer_switch=@old_optimizer_switch;

# check different IN with default switches
SELECT (SELECT f3a FROM t3 where f3a > 3) NOT IN (SELECT f1a FROM t1) FROM t2;
SELECT (SELECT f3a,f3a  FROM t3 where f3a > 3) NOT IN (SELECT f1a,f1a FROM t1) FROM t2;
SELECT (SELECT f3a, f3b FROM t3 where f3a > 3) NOT IN (SELECT f1a, f1b FROM t1) FROM t2;
SELECT (SELECT f3a, f3b FROM t3 where f3a > 3) NOT IN (SELECT f1a, f1b FROM t1);
SELECT (SELECT f3a FROM t3 where f3a > 3) IN (SELECT f1a FROM t1) FROM t2;
SELECT (SELECT f3a,f3a  FROM t3 where f3a > 3) IN (SELECT f1a,f1a FROM t1) FROM t2;
SELECT (SELECT f3a, f3b FROM t3 where f3a > 3) IN (SELECT f1a, f1b FROM t1) FROM t2;
SELECT (SELECT f3a, f3b FROM t3 where f3a > 3) IN (SELECT f1a, f1b FROM t1);

# other row operation with NULL single row subquery also should work
select (null, null) = (null, null);
SELECT (SELECT f3a, f3a FROM t3  where f3a > 3) = (0, 0);

drop tables t1,t2,t3;

--echo #
--echo # LP BUG#825051 Wrong result with date/datetime and subquery with GROUP BY and in_to_exists
--echo #

CREATE TABLE t1 (a date, KEY (a)) ;
INSERT INTO t1 VALUES ('2009-01-01'),('2009-02-02');
set @old_optimizer_switch = @@optimizer_switch;
SET @@optimizer_switch='semijoin=off,materialization=off,in_to_exists=on,subquery_cache=off';
EXPLAIN SELECT * FROM t1 WHERE a IN (SELECT a AS field1 FROM t1 GROUP BY field1);
SELECT * FROM t1 WHERE a IN (SELECT a AS field1 FROM t1 GROUP BY field1);
SET @@optimizer_switch='semijoin=off,materialization=on,in_to_exists=off,subquery_cache=off';
EXPLAIN SELECT * FROM t1 WHERE a IN (SELECT a AS field1 FROM t1 GROUP BY field1);
SELECT * FROM t1 WHERE a IN (SELECT a AS field1 FROM t1 GROUP BY field1);
set @@optimizer_switch=@old_optimizer_switch;
drop table t1;

--echo #
--echo # LP BUG#908269 incorrect condition in case of subqueries depending
--echo # on constant tables
--echo #
CREATE TABLE t1 ( a INT );
INSERT INTO t1 VALUES (1),(5);

# t2 must be MyISAM or Aria and contain 1 row
CREATE TABLE t2 ( b INT ) ENGINE=MyISAM;
INSERT INTO t2 VALUES (1);

CREATE TABLE t3 ( c INT );
INSERT INTO t3 VALUES (4),(5);

SET optimizer_switch='subquery_cache=off';

SELECT ( SELECT b FROM t2 WHERE b = a OR EXISTS ( SELECT c FROM t3 WHERE c = b ) ) FROM t1;

# This query just for example, it should return the same as above (1 and NULL)
SELECT ( SELECT b FROM t2 WHERE b = a OR b * 0) FROM t1;

# example with "random"
SELECT ( SELECT b FROM t2 WHERE b = a OR rand() * 0) FROM t1;

drop table t1,t2,t3;
set optimizer_switch=@subselect_tmp;

--echo #
--echo # LP BUG#905353 Wrong non-empty result with a constant table,
--echo # aggregate function in subquery, MyISAM or Aria
--echo #

CREATE TABLE t1 ( a INT ) ENGINE=MyISAM;
INSERT INTO t1 VALUES (1);

SELECT a FROM t1 WHERE ( SELECT MIN(a) = 100 );

drop table t1;

--echo #
--echo # LP BUG#985667 Wrong result with subquery in SELECT clause, and constant table in 
--echo # main query and implicit grouping
--echo #

CREATE TABLE t1 (f1 int) engine=MyISAM;
INSERT INTO t1 VALUES (7),(8);

CREATE TABLE t2 (f2 int, f3 varchar(1)) engine=MyISAM;
INSERT INTO t2 VALUES (3,'f');

EXPLAIN
SELECT COUNT(f1), (SELECT f1 FROM t1 WHERE f2 > 0 limit 1) AS f4 FROM t2, t1 WHERE 'v'= f3;
SELECT COUNT(f1), (SELECT f1 FROM t1 WHERE f2 > 0 limit 1) AS f4 FROM t2, t1 WHERE 'v'= f3;

EXPLAIN
SELECT COUNT(f1), exists(SELECT f1 FROM t1 WHERE f2 > 0 limit 1) AS f4 FROM t2, t1 WHERE 'v'= f3;
SELECT COUNT(f1), exists(SELECT f1 FROM t1 WHERE f2 > 0 limit 1) AS f4 FROM t2, t1 WHERE 'v'= f3;

EXPLAIN
SELECT COUNT(f1), f2 > ALL (SELECT f1 FROM t1 WHERE f2 > 0) AS f4 FROM t2, t1 WHERE 'v'= f3;
SELECT COUNT(f1), f2 > ALL (SELECT f1 FROM t1 WHERE f2 > 0) AS f4 FROM t2, t1 WHERE 'v'= f3;

EXPLAIN
SELECT COUNT(f1), f2 IN (SELECT f1 FROM t1 WHERE f2 > 0) AS f4 FROM t2, t1 WHERE 'v'= f3;
SELECT COUNT(f1), f2 IN (SELECT f1 FROM t1 WHERE f2 > 0) AS f4 FROM t2, t1 WHERE 'v'= f3;

drop table t1,t2;

--echo #
--echo # LP BUG#1002079 Server crashes in Item_singlerow_subselect::val_int with constant table,
--echo # HAVING, UNION in subquery
--echo #

CREATE TABLE t1 (a INT);
INSERT INTO t1 VALUES (7),(0);
CREATE TABLE t2 (b INT);

EXPLAIN
SELECT SUM(a) AS f1, a AS f2 FROM (t1, t2) HAVING f2 >= ALL (SELECT 4 UNION SELECT 5) AND f1 = 7;

SELECT SUM(a) AS f1, a AS f2 FROM (t1, t2) HAVING f2 >= ALL (SELECT 4 UNION SELECT 5) AND f1 = 7;

drop table t1,t2;

--echo #
--echo # LP BUG#1008686 Server crashes in subselect_union_engine::no_rows on SELECT with impossible
--echo # WHERE and UNION in HAVING
--echo #

CREATE TABLE t1 (a INT);
INSERT INTO t1 VALUES (1),(7);

EXPLAIN
SELECT MIN(a) AS min_a, a FROM t1 WHERE 0 HAVING a NOT IN ( SELECT 2 UNION SELECT 5 ) OR min_a != 1;
SELECT MIN(a) AS min_a, a FROM t1 WHERE 0 HAVING a NOT IN ( SELECT 2 UNION SELECT 5 ) OR min_a != 1;

EXPLAIN
SELECT MIN(a) AS min_a, a FROM t1 WHERE 1=2 HAVING a NOT IN ( SELECT a from t1 UNION select a+1 from t1 ) OR min_a != 1;
SELECT MIN(a) AS min_a, a FROM t1 WHERE 1=2 HAVING a NOT IN ( SELECT a from t1 UNION select a+1 from t1 ) OR min_a != 1;

drop table t1;

--echo #
--echo # MDEV-367: Different results with and without subquery_cache on
--echo # a query with a constant NOT IN condition
--echo #
CREATE TABLE t1 (a INT) ENGINE=MyISAM;
INSERT INTO t1 VALUES (1),(2),(3);

set @mdev367_optimizer_switch = @@optimizer_switch;

set optimizer_switch = 'subquery_cache=on';
SELECT * FROM t1 WHERE ( 3, 3 ) NOT IN ( SELECT NULL, NULL ) OR a > 100;
SELECT *, ( 3, 3 ) NOT IN ( SELECT NULL, NULL ) FROM t1;
set optimizer_switch=@mdev367_optimizer_switch;
 
set optimizer_switch = 'subquery_cache=off';
SELECT * FROM t1 WHERE ( 3, 3 ) NOT IN ( SELECT NULL, NULL ) OR a > 100;
SELECT *, ( 3, 3 ) NOT IN ( SELECT NULL, NULL ) FROM t1;
set optimizer_switch=@mdev367_optimizer_switch;

DROP TABLE t1;

--echo #
--echo # MDEV-521 single value subselect transformation problem
--echo #
CREATE TABLE t1 (f1 char(2), PRIMARY KEY (f1)) ENGINE=MyISAM;
INSERT INTO t1 VALUES ('u1'),('u2');

SELECT a.* FROM t1 a WHERE ( SELECT EXISTS ( SELECT 1 FROM t1 b WHERE b.f1 = a.f1 ) );
FLUSH TABLES;
SELECT a.* FROM t1 a WHERE ( SELECT EXISTS ( SELECT 1 FROM t1 b WHERE b.f1 = a.f1 ) );

# Cleanup
DROP TABLE t1;

--echo # return optimizer switch changed in the beginning of this test
set optimizer_switch=@subselect_tmp;

--echo #
--echo # lp:944706 Query with impossible or constant subquery in WHERE or HAVING is not
--echo # precomputed and thus not part of optimization
--echo #

CREATE TABLE t1 ( a VARCHAR(16), KEY (a) );
INSERT INTO t1 VALUES ('Abilene'),('Akron'),('Albany'),('Albuquerque'),('Alexandria'),('Allentown'),
('Amarillo'),('Anaheim'),('Anchorage'),('Ann Arbor'),('Arden-Arcade');

EXPLAIN
SELECT MAX( alias2.a ) AS field
FROM t1 AS alias1, t1 AS alias2, t1 AS alias3
WHERE alias1.a = alias2.a OR alias1.a = 'y'
HAVING field>'B' AND ( 'Moscow' ) IN ( SELECT a FROM t1 );

SELECT MAX( alias2.a ) AS field
FROM t1 AS alias1, t1 AS alias2, t1 AS alias3
WHERE alias1.a = alias2.a OR alias1.a = 'y'
HAVING field>'B' AND ( 'Moscow' ) IN ( SELECT a FROM t1 );

EXPLAIN
SELECT MAX( alias2.a )
FROM t1 AS alias1, t1 AS alias2, t1 AS alias3
WHERE alias1.a = alias2.a OR ('Moscow') IN ( SELECT a FROM t1 );

SELECT MAX( alias2.a )
FROM t1 AS alias1, t1 AS alias2, t1 AS alias3
WHERE alias1.a = alias2.a OR ('Moscow') IN ( SELECT a FROM t1 );

drop table t1;

--echo #
--echo # MDEV-277 CHEAP SQ: Server crashes in st_join_table::get_examined_rows
--echo # with semijoin+materialization, IN and = subqueries
--echo #

CREATE TABLE t1 (a1 INT);
INSERT INTO t1 VALUES (4),(6);
CREATE TABLE t2 (b1 INT);
INSERT INTO t2 VALUES (1),(7);

EXPLAIN
SELECT * FROM t1
WHERE a1 = (SELECT COUNT(*) FROM t1 WHERE a1 IN (SELECT a1 FROM t1, t2));

SELECT * FROM t1
WHERE a1 = (SELECT COUNT(*) FROM t1 WHERE a1 IN (SELECT a1 FROM t1, t2));

drop table t1, t2;

--echo #
--echo # MDEV-287 CHEAP SQ: A query with subquery in SELECT list, EXISTS,
--echo # inner joins takes hundreds times longer
--echo #

CREATE TABLE t1 (a INT);
INSERT INTO t1 VALUES (1),(7);

CREATE TABLE t2 (b INT);
INSERT INTO t2 VALUES (4),(5);

CREATE TABLE t3 (c INT);
INSERT INTO t3 VALUES (8),(3);

set @@expensive_subquery_limit= 0;

EXPLAIN
SELECT (SELECT MIN(b) FROM t1, t2 WHERE b = a AND (b = alias1.b OR EXISTS (SELECT * FROM t3)))
FROM t2 alias1, t1 alias2, t1 alias3;

flush status;

SELECT (SELECT MIN(b) FROM t1, t2 WHERE b = a AND (b = alias1.b OR EXISTS (SELECT * FROM t3)))
FROM t2 alias1, t1 alias2, t1 alias3;

show status like "subquery_cache%";
show status like '%Handler_read%';

set @@expensive_subquery_limit= default;

EXPLAIN
SELECT (SELECT MIN(b) FROM t1, t2 WHERE b = a AND (b = alias1.b OR EXISTS (SELECT * FROM t3)))
FROM t2 alias1, t1 alias2, t1 alias3;

flush status;

SELECT (SELECT MIN(b) FROM t1, t2 WHERE b = a AND (b = alias1.b OR EXISTS (SELECT * FROM t3)))
FROM t2 alias1, t1 alias2, t1 alias3;

show status like "subquery_cache%";
show status like '%Handler_read%';

drop table t1, t2, t3;

--echo #
--echo # MDEV-288 CHEAP SQ: Valgrind warnings "Memory lost" with IN and EXISTS nested subquery, materialization+semijoin
--echo #

CREATE TABLE t1 (a INT);
INSERT INTO t1 VALUES (0),(8);

CREATE TABLE t2 (b INT PRIMARY KEY);
INSERT INTO t2 VALUES (1),(2);

EXPLAIN
SELECT * FROM t1 WHERE 4 IN (SELECT MAX(b) FROM t2 WHERE EXISTS (SELECT * FROM t1));
SELECT * FROM t1 WHERE 4 IN (SELECT MAX(b) FROM t2 WHERE EXISTS (SELECT * FROM t1));

drop table t1,t2;


--echo #
--echo # MDEV-410: EXPLAIN shows type=range, while SHOW EXPLAIN and userstat show full table scan is used
--echo #
CREATE TABLE t1 (a VARCHAR(3) PRIMARY KEY) ENGINE=MyISAM;
INSERT INTO t1 VALUES ('USA');

CREATE TABLE t2 (b INT, c VARCHAR(52), KEY(b)) ENGINE=MyISAM;
INSERT INTO t2 VALUES (3813,'United States'),(3940,'Russia');

CREATE TABLE t3 (d INT, KEY(d)) ENGINE=MyISAM;
INSERT INTO t3 VALUES (12),(22),(9),(45);

create table t4 like t3;
insert into t4 select * from t3;

--echo # This should not show range access for table t2
explain
SELECT MIN(b) FROM ( SELECT * FROM t1, t2, t3 WHERE d = b ) AS alias1 
WHERE SLEEP(0.1) OR c < 'p' OR b = ( SELECT MIN(b) FROM t2 );

set @tmp_mdev410=@@global.userstat;
set global userstat=on;
flush table_statistics;
flush index_statistics;

SELECT MIN(b) FROM ( SELECT * FROM t1, t2, t3 WHERE d = b ) AS alias1 
WHERE SLEEP(0.1) OR c < 'p' OR b = ( SELECT MIN(b) FROM t2 );

--echo # The following shows that t2 was indeed scanned with a full scan.
show table_statistics;
show index_statistics;
set global userstat=@tmp_mdev410;

DROP TABLE t1,t2,t3,t4;

--echo #
--echo # MDEV-430: Server crashes in select_describe on EXPLAIN with 
--echo #    materialization+semijoin, 2 nested subqueries, aggregate functions
--echo #
CREATE TABLE t1 (a INT, KEY(a));
INSERT INTO t1 VALUES (1),(8);

CREATE TABLE t2 (b INT, KEY(b));
INSERT INTO t2 VALUES (45),(17),(20);

EXPLAIN SELECT * FROM t1 WHERE EXISTS ( SELECT a FROM t1, t2 WHERE b = a GROUP BY a HAVING a <> 1 ) ;

DROP TABLE t1,t2;

--echo #
--echo # MDEV-435: Expensive subqueries may be evaluated during optimization in merge_key_fields
--echo #

CREATE TABLE t1 (a INT, KEY(a)) ENGINE=MyISAM;
INSERT INTO t1 VALUES (8),(0);

CREATE TABLE t2 (b INT, c VARCHAR(1)) ENGINE=MyISAM;
INSERT INTO t2 VALUES (4,'j'),(6,'v');

CREATE TABLE t3 (d VARCHAR(1)) ENGINE=MyISAM;
INSERT INTO t3 VALUES ('b'),('c');

EXPLAIN
SELECT * FROM t1
WHERE a = (SELECT MAX(b) FROM t2 WHERE c IN (SELECT MAX(d) FROM t3)) OR a = 10;

SELECT * FROM t1
WHERE a = (SELECT MAX(b) FROM t2 WHERE c IN (SELECT MAX(d) FROM t3)) OR a = 10;

drop table t1, t2, t3;


--echo #
--echo # MDEV-405: Server crashes in test_if_skip_sort_order on EXPLAIN with GROUP BY and HAVING in EXISTS subquery
--echo #
CREATE TABLE t1 (a INT, KEY(a));
INSERT INTO t1 VALUES (1),(8);

CREATE TABLE t2 (b INT, KEY(b));
INSERT INTO t2 VALUES (45),(17),(20);

EXPLAIN SELECT * FROM t1 WHERE EXISTS ( SELECT a FROM t1, t2 WHERE b = a GROUP BY a HAVING a <> 1 ) ;

DROP TABLE t1,t2;

--echo #
--echo # MDEV-5991: crash in Item_field::used_tables
--echo #
create table t1 (c int);
select exists(select 1 from t1 group by `c` in (select `c` from t1));
drop table t1;

--echo #
--echo # MDEV-7565: Server crash with Signal 6 (part 2)
--echo #
Select 
  (Select Sum(`TestCase`.Revenue) From mysql.slow_log E           
    Where TestCase.TemplateID not in (Select 1 from mysql.slow_log where 2=2)
  ) As `ControlRev`
From 
(Select  3 as Revenue, 4 as TemplateID) As `TestCase` 
Group By  TestCase.Revenue, TestCase.TemplateID;

--echo #
--echo # MDEV-7445:Server crash with Signal 6
--echo #

--delimiter |
CREATE PROCEDURE procedure2()
BEGIN
  Select 
    (Select Sum(`TestCase`.Revenue) From mysql.slow_log E           
      Where TestCase.TemplateID not in (Select 1 from mysql.slow_log where 2=2)
     ) As `ControlRev`
  From 
  (Select  3 as Revenue, 4 as TemplateID) As `TestCase` 
  Group By  TestCase.Revenue, TestCase.TemplateID;

END |
--delimiter ;
call procedure2();
call procedure2();

drop procedure procedure2;


--echo #
--echo # MDEV-7846:Server crashes in Item_subselect::fix
--echo #_fields or fails with Thread stack overrun
--echo #
CREATE TABLE t1 (column1 INT) ENGINE=MyISAM;
INSERT INTO t1 VALUES (3),(9);

CREATE TABLE t2 (column2 INT) ENGINE=MyISAM;

INSERT INTO t2 VALUES (1),(4);

CREATE TABLE t3 (column3 INT) ENGINE=MyISAM;
INSERT INTO t3 VALUES (6),(8);

CREATE TABLE t4 (column4 INT) ENGINE=MyISAM;
INSERT INTO t4 VALUES (2),(5);


PREPARE stmt FROM "
SELECT ( 
  SELECT MAX( table1.column1 ) AS field1 
  FROM t1 AS table1
  WHERE table3.column3 IN ( SELECT table2.column2 AS field2 FROM t2 AS table2 ) 
) AS sq
FROM t3 AS table3, t4 AS table4 GROUP BY sq
";

EXECUTE stmt;
EXECUTE stmt;

deallocate prepare stmt;
drop table t1,t2,t3,t4;

--echo #
--echo # MDEV-7122
--echo # Assertion `0' failed in subselect_hash_sj_engine::init
--echo #
SET SESSION big_tables=1;
CREATE TABLE t1(a char(255) DEFAULT '', KEY(a(10))) ENGINE=MyISAM DEFAULT CHARSET=utf8mb4 COLLATE=utf8mb4_general_ci;
INSERT INTO t1 VALUES(0),(0),(0);
SELECT * FROM t1 WHERE a IN(SELECT MIN(a) FROM t1);
DROP TABLE t1;
SET SESSION big_tables=0;

--echo #
--echo # MDEV-10776: Server crash on query
--echo #
create table t1 (field1 int);

insert into t1 values (1);

select round((select 1 from t1 limit 1))
from t1
group by round((select 1 from t1 limit 1));

drop table t1;

--echo #
--echo # MDEV-7930: Assertion `table_share->tmp_table != NO_TMP_TABLE ||
--echo # m_lock_type != 2' failed in  handler::ha_index_read_map
--echo #

CREATE TABLE t1 (f1 INT);
INSERT INTO t1 VALUES (1),(2);

CREATE TABLE t2 (f2 INT, KEY(f2));
INSERT INTO t2 VALUES (3);

CREATE ALGORITHM=MERGE VIEW v2 AS SELECT * FROM t2;

--error ER_WRONG_GROUP_FIELD
SELECT ( SELECT MIN(t2.f2) FROM t1 ) AS sq FROM t2 GROUP BY sq;
--error ER_WRONG_GROUP_FIELD
SELECT ( SELECT MIN(v2.f2) FROM t1 ) AS sq FROM v2 GROUP BY sq;
SELECT * FROM v2 where ( SELECT MIN(v2.f2) FROM t1 ) > 0;
SELECT count(*) FROM v2 group by ( SELECT MIN(v2.f2) FROM t1 );

delete from t1;
--error ER_WRONG_GROUP_FIELD
SELECT ( SELECT MIN(t2.f2) FROM t1 ) AS sq FROM t2 GROUP BY sq;
--error ER_WRONG_GROUP_FIELD
SELECT ( SELECT MIN(v2.f2) FROM t1 ) AS sq FROM v2 GROUP BY sq;

drop view v2;
drop table t1,t2;

--echo #
--echo # MDEV-10386 Assertion `fixed == 1' failed in virtual String* Item_func_conv_charset::val_str(String*)
--echo #

CREATE TABLE t1 (f1 CHAR(3) CHARACTER SET utf8 NULL, f2 CHAR(3) CHARACTER SET latin1 NULL);
INSERT INTO t1 VALUES ('foo','bar');
SELECT * FROM t1 WHERE f2 >= SOME ( SELECT f1 FROM t1 );
SELECT * FROM t1 WHERE f2 <= SOME ( SELECT f1 FROM t1 );
DROP TABLE t1;

--echo #
--echo # MDEV-10146: Wrong result (or questionable result and behavior)
--echo # with aggregate function in uncorrelated SELECT subquery
--echo #
CREATE TABLE t1 (f1 INT);
CREATE VIEW v1 AS SELECT * FROM t1;
INSERT INTO t1 VALUES (1),(2);

CREATE TABLE t2 (f2 int);

INSERT INTO t2 VALUES (3);
SELECT ( SELECT MAX(f1) FROM t2 ) FROM t1;

SELECT ( SELECT MAX(f1) FROM t2 ) FROM v1;

INSERT INTO t2 VALUES (4);

--error ER_SUBQUERY_NO_1_ROW
SELECT ( SELECT MAX(f1) FROM t2 ) FROM v1;
--error ER_SUBQUERY_NO_1_ROW
SELECT ( SELECT MAX(f1) FROM t2 ) FROM t1;

drop view v1;
drop table t1,t2;

#
# MDEV-7828 Assertion `key_read == 0' failed in TABLE::enable_keyread with SELECT SQ and WHERE SQ
#
CREATE TABLE t1 (f1 INT, KEY(f1)) ENGINE=MyISAM;
INSERT t1 VALUES (4),(8);
CREATE TABLE t2 (f2 INT, KEY(f2)) ENGINE=MyISAM;
INSERT t2 VALUES (6);
SELECT (SELECT MAX(sq.f2) FROM t1) FROM (SELECT * FROM t2) AS sq WHERE f2 = 2;
--echo #
--echo # Disable this query till MDEV-13399 is resolved
--echo #
--echo # INSERT t2 VALUES (9);
--echo # --error ER_SUBQUERY_NO_1_ROW
--echo # SELECT (SELECT MAX(sq.f2) FROM t1) FROM (SELECT * FROM t2) AS sq WHERE f2 = 2;
--echo #
drop table t1, t2;

--echo #
--echo # MDEV-13933: Wrong results in COUNT() query with EXISTS and exists_to_in
--echo # (5.5 test)
--echo #
SET @optimiser_switch_save= @@optimizer_switch;
 
CREATE TABLE t1 (a INT NOT NULL);
INSERT INTO t1 VALUES (1),(1),(1),(5),(5);
 
CREATE TABLE t2 (b INT);
INSERT INTO t2 VALUES (5),(1);
 
CREATE TABLE t3 (c INT, KEY(c));
INSERT INTO t3 VALUES (5),(5);
 
SET optimizer_switch='semijoin=on';
select t1.a from t1 where t1.a in (select `test`.`t2`.`b` from `test`.`t2`)
and t1.a in (select `test`.`t3`.`c` from `test`.`t3`);
 
SET optimizer_switch='semijoin=off';
select t1.a from t1 where t1.a in (select `test`.`t2`.`b` from `test`.`t2`)
and t1.a in (select `test`.`t3`.`c` from `test`.`t3`);
 
SET @@optimizer_switch= @optimiser_switch_save;
DROP TABLE t1, t2, t3;

--echo #
--echo # MDEV-16820: impossible where with inexpensive subquery
--echo #

create table t1 (a int) engine=myisam;
insert into t1 values (3), (1), (7);

create table t2 (b int, index idx(b));
insert into t2 values (2), (5), (3), (2);

explain select * from t1 where (select max(b) from t2) = 10;
explain select * from t1 where (select max(b) from t2) = 10 and t1.a > 3;

drop table t1,t2;


--echo #
--echo # MDEV-19429: Wrong query result with EXISTS and LIMIT 0
--echo #
create table t10 (a int);
insert into t10 values (1),(2),(3);
create table t12 (a int);
insert into t12 values (1),(2),(3);
select * from t10 where exists (select * from t12 order by a limit 0);
explain select * from t10 where exists (select * from t12 order by a limit 0);

prepare stmt1 from "select * from t10 where exists (select * from t12 order by a limit ?)";

set @l=1;
execute stmt1 using @l;
set @l=2;
execute stmt1 using @l;
set @l=0;
execute stmt1 using @l;

deallocate prepare stmt1;

drop table t10, t12;

--echo End of 5.5 tests
--echo # End of 10.0 tests

--echo #
--echo # MDEV-9487: Server crashes in Time_and_counter_tracker::incr_loops
--echo # with UNION in ALL subquery
--echo #
SET NAMES utf8;
CREATE TABLE t1 (f VARCHAR(8)) ENGINE=MyISAM;
INSERT INTO t1 VALUES ('foo');
SELECT f FROM t1 WHERE f > ALL ( SELECT 'bar' UNION SELECT 'baz' );
SELECT f FROM t1 WHERE f > ALL ( SELECT 'bar');
drop table t1;
SET NAMES default;

--echo #
--echo # MDEV-10045: Server crashes in Time_and_counter_tracker::incr_loops
--echo #
SET NAMES utf8;

CREATE TABLE t1 (f1 VARCHAR(3), f2 INT UNSIGNED) ENGINE=MyISAM;
CREATE TABLE t2 (f3 INT) ENGINE=MyISAM;

SELECT * FROM t1, t2 WHERE f3 = f2 AND f1 > ANY ( SELECT 'foo' UNION SELECT 'bar' );
SELECT * FROM t1, t2 WHERE f3 = f2 AND f1 > ANY ( SELECT 'foo');

DROP TABLE t1, t2;
SET NAMES default;

--echo # End of 10.1 tests

--echo #
--echo # MDEV-12564: IN TO EXISTS transformation for rows after 
--echo #             conversion an outer join to inner join
--echo #

CREATE TABLE t (
pk int PRIMARY KEY, i int NOT NULL, c varchar(8), KEY(c)
) ENGINE=MyISAM;
INSERT INTO t VALUES (1,10,'foo'),(2,20,'bar');
 
SELECT * FROM t t1 RIGHT JOIN t t2 ON (t2.pk = t1.pk)
  WHERE (t2.i, t2.pk) NOT IN ( SELECT t3.i, t3.i FROM t t3, t t4 ) AND t1.c = 'foo';

DROP TABLE t;

<<<<<<< HEAD
--echo # End of 10.2 tests


--echo #
--echo # Start of 10.4 tests
--echo #

--echo #
--echo # MDEV-16861 Split Item::update_null_value() into a new virtual method in Type_handler
--echo #

--error ER_ILLEGAL_PARAMETER_DATA_TYPES2_FOR_OPERATION
SELECT ROW(1,2) = EXISTS (SELECT 1);
--error ER_ILLEGAL_PARAMETER_DATA_TYPES2_FOR_OPERATION
SELECT ROW(1,2) = 1 IN (SELECT 1 UNION SELECT 2);
--error ER_ILLEGAL_PARAMETER_DATA_TYPES2_FOR_OPERATION
SELECT ROW(1,2) = (1 = ANY (SELECT 1 UNION SELECT 2));

--echo #
--echo # End of 10.4 tests
--echo #
=======
--echo #
--echo # MDEV-25002: Outer reference in ON clause of subselect
--echo #

create table t1 (
  pk int primary key,
  a int
) engine=myisam;
insert into t1 values (1,1), (2,2);

create table t2 (
  pk int primary key,
  b int
) engine=myisam;
insert into t2 values (1,1), (2,3);

create table t3 (a int);
insert into t3 values (1),(2);

select a,
       (select count(*) from t1, t2
          where t2.pk=t3.a and t1.pk=1) as sq
from t3;
select a,
       (select count(*) from t1 join t2 on t2.pk=t3.a
          where t1.pk=1) as sq
from t3;

select a from t3
  where a in (select t2.b from t1,t2 where t2.pk=t3.a and t1.pk=1);
select a from t3
  where a in (select t2.b from t1 join t2 on t2.pk=t3.a where t1.pk=1);

drop table t1,t2,t3;

--echo # End of 10.2 tests
>>>>>>> 867724fd
<|MERGE_RESOLUTION|>--- conflicted
+++ resolved
@@ -6171,29 +6171,6 @@
 
 DROP TABLE t;
 
-<<<<<<< HEAD
---echo # End of 10.2 tests
-
-
---echo #
---echo # Start of 10.4 tests
---echo #
-
---echo #
---echo # MDEV-16861 Split Item::update_null_value() into a new virtual method in Type_handler
---echo #
-
---error ER_ILLEGAL_PARAMETER_DATA_TYPES2_FOR_OPERATION
-SELECT ROW(1,2) = EXISTS (SELECT 1);
---error ER_ILLEGAL_PARAMETER_DATA_TYPES2_FOR_OPERATION
-SELECT ROW(1,2) = 1 IN (SELECT 1 UNION SELECT 2);
---error ER_ILLEGAL_PARAMETER_DATA_TYPES2_FOR_OPERATION
-SELECT ROW(1,2) = (1 = ANY (SELECT 1 UNION SELECT 2));
-
---echo #
---echo # End of 10.4 tests
---echo #
-=======
 --echo #
 --echo # MDEV-25002: Outer reference in ON clause of subselect
 --echo #
@@ -6230,4 +6207,23 @@
 drop table t1,t2,t3;
 
 --echo # End of 10.2 tests
->>>>>>> 867724fd
+
+
+--echo #
+--echo # Start of 10.4 tests
+--echo #
+
+--echo #
+--echo # MDEV-16861 Split Item::update_null_value() into a new virtual method in Type_handler
+--echo #
+
+--error ER_ILLEGAL_PARAMETER_DATA_TYPES2_FOR_OPERATION
+SELECT ROW(1,2) = EXISTS (SELECT 1);
+--error ER_ILLEGAL_PARAMETER_DATA_TYPES2_FOR_OPERATION
+SELECT ROW(1,2) = 1 IN (SELECT 1 UNION SELECT 2);
+--error ER_ILLEGAL_PARAMETER_DATA_TYPES2_FOR_OPERATION
+SELECT ROW(1,2) = (1 = ANY (SELECT 1 UNION SELECT 2));
+
+--echo #
+--echo # End of 10.4 tests
+--echo #