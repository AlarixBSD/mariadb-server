--- conflicted
+++ resolved
@@ -4169,15 +4169,10 @@
 drop table t1,t2,t3;
 
 --echo # End of 10.3 tests
-<<<<<<< HEAD
-# The following command must be the last one in the file 
+
+# The following command must be the last one in the file
 set @@optimizer_switch=@save_optimizer_switch;
 
 set global innodb_stats_persistent= @innodb_stats_persistent_save;
 set global innodb_stats_persistent_sample_pages=
-             @innodb_stats_persistent_sample_pages_save;
-=======
-
-# The following command must be the last one in the file
-set @@optimizer_switch=@save_optimizer_switch;
->>>>>>> 3157fa18
+             @innodb_stats_persistent_sample_pages_save;