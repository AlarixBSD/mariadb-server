--- conflicted
+++ resolved
@@ -2363,7 +2363,21 @@
 SELECT 1 IN (SELECT (SELECT a FROM t1) AS x FROM t2 GROUP BY x);
 drop table t1,t2;
 
-<<<<<<< HEAD
+--echo #
+--echo # MDEV-25629: Crash in get_sort_by_table() in subquery with order by having outer ref
+--echo #
+CREATE TABLE t1 (i1 int);
+insert into t1 values (1),(2);
+
+--error ER_SUBQUERY_NO_1_ROW
+SELECT 1
+FROM (t1 JOIN t1 AS ref_t1 ON
+	(t1.i1 > (SELECT ref_t1.i1 AS c0 FROM t1 b ORDER BY -c0)));
+
+DROP TABLE t1;
+
+--echo # End of 10.2 tests
+
 --echo # End of 10.3 tests
 
 --echo #
@@ -2406,22 +2420,4 @@
 
 drop table t0, t1, t2;
 
---echo # End of 10.4 tests
-=======
---echo #
---echo # MDEV-25629: Crash in get_sort_by_table() in subquery with order by having outer ref
---echo #
-CREATE TABLE t1 (i1 int);
-insert into t1 values (1),(2);
-
---error ER_SUBQUERY_NO_1_ROW
-SELECT 1
-FROM (t1 JOIN t1 AS ref_t1 ON
-	(t1.i1 > (SELECT ref_t1.i1 AS c0 FROM t1 b ORDER BY -c0)));
-
-DROP TABLE t1;
-
---echo # End of 10.2 tests
-
---echo # End of 10.3 tests
->>>>>>> 1864a8ea
+--echo # End of 10.4 tests